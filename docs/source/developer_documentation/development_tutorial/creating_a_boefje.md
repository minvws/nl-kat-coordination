# Creating a boefje

Inside `boefjes/boefjes/plugins/` create a new folder with a name starting with `kat_` for this example we use `kat_hello_katty`

Inside this folder we need to have the following files:

```shell
$ tree boefjes/boefjes/plugins/kat_hello_katty/
├── __init__.py
├── boefje.json
├── cover.jpg
├── description.md
├── main.py
└── schema.json
```

## `__init__.py`

This file stays empty.

## `boefje.json`

This file contains information about our boefje. For example, this file contains information about what OOIs our boefje should be looking out for. Here is the example we will be using:

```json
{
  "id": "hello-katty",
  "name": "Hello Katty",
  "description": "A simple boefje that can say hello",
  "consumes": ["IPAddressV4", "IPAddressV6"],
  "environment_keys": ["MESSAGE", "NUMBER"],
  "scan_level": 0,
  "oci_image": "openkat/hello-katty"
}
```

- **`id`**: A unique identifier for the boefje.
- **`name`**: A name to display in the KAT-alogus.
- **`description`**: A description in the KAT-alogus.
- **`consumes`**: A list of OOI types that trigger the boefje to run. Whenever one of these OOIs gets added, this boefje will run with that OOI. In our case, we will run our boefje whenever a new IPAddressV4 or IPAddressV6 gets added.
- **`environment_keys`**: A list of inputs provided by the user. More information about these inputs can be found in `schema.json`. OpenKAT also provides some environment variables.
- **`scan_level`**: A scan level that decides how intrusively this boefje will scan the provided OOIs. Since we will not make any external requests our boefje will have a scan level of 0.
- **`oci_image`**: The name of the docker image that is provided inside `boefjes/Makefile`

## `cover.jpg`

This file has to be an image of the developer's cat. This image will be used as a thumbnail for the boefje.

## `description.md`

This file contains a description of the boefje to explain to the user what this boefje does. For this example we can leave this empty.

## `schema.json`

This JSON is used as the basis for a form for the user. When the user enables this boefje they can get the option to give extra information. For example, it can contain an API key that the script requires.
This is an example of a `schema.json` file:

```json
{
  "title": "Arguments",
  "type": "object",
  "properties": {
    "MESSAGE": {
      "title": "Input text to give to the boefje",
      "type": "string",
      "description": "Some text so the boefje has some information to work with. Normally you could feed this an API key or a username."
    },
    "NUMBER": {
      "title": "Amount of cats to add",
      "type": "integer",
      "minimum": 0,
      "maximum": 9,
      "default": 0,
      "description": "A number between 0 and 9. To show how many cats you want to add to the greeting"
    }
  },
  "required": ["MESSAGE"]
}
```

- `title`: This should always contain a string containing 'Arguments'.
- `type`: This should always contain a string containing 'object'.
- `description`: A description of the boefje explaining in short what it can do. This will both be displayed inside the KAT-alogus and on the boefje's page.
- `properties`: This contains a list of objects which each will show the KAT-alogus what inputs are requested from the user. This can range from requesting for an API-key to extra commands the boefje should run.
  Inside the `boefje.json` file, we specified 2 environment variables that will be used by this boefje.
  - `MESSAGE`: For this property we ask the user to send us a string which this boefje will use to create some raw data.
  - `NUMBER`: For this property we ask the user to send us an integer between 0 and 9.
- `required`: In here we need to give a list of the objects' names that the user has to provide to run our boefje. For this example, we will only require the user to give us the `MESSAGE` variable. We do this by adding `"MESSAGE"` to the `required` list.

## `main.py`

This is the file where the boefje's meowgic happens. This file has to contain a run method that accepts a dictionary and returns a `list[tuple[set, bytes | str]]`.
This function will run whenever a new OOI gets created with one of the types mentioned in `consumes` inside `boefje.json`. :

Here is the example we will be using:

```python
import json
from os import getenv

def run(boefje_meta: dict) -> list[tuple[set, bytes | str]]:
    """Function that gets run to give a raw file for the normalizers to read from"""
    address = boefje_meta["arguments"]["input"]["address"]
    MESSAGE = getenv("MESSAGE", "ERROR")
    NUMBER = getenv("NUMBER", "0")

    # Check if NUMBER has been given, if it has not. Keep it at 0
    try:
        amount_of_cats = int(NUMBER)
    except _:
        amount_of_cats = 0

    cats = "😺" * amount_of_cats
    greeting = f"{MESSAGE}{cats}!!!"

    raw = json.dumps({
        "address": address,
        "greeting": greeting
    })


    return [
        (set(), raw)
    ]
```

The most important part is the return value we send back. This is what will be used by our normalizer to create our new OOIs.

<<<<<<< HEAD
For ease of development, we added a generic finding normalizer. When we just want to create a CVE or other type of finding on the input OOI, we can return the CVE ID, CWE ID or KAT ID as a string with `openkat/finding` as mime-type.
=======
For ease of development, we added a generic finding normalizer. When we just want to create a CVE or other type of finding on the input OOI, we can return the CVE ID or KAT ID as a string with `openkat/finding` as mime-type.
>>>>>>> 0b446792

---

The final task of creating a boefje is specifying what DockerFile our boefje should use. We can do this inside the file located in `boefjes/Makefile`.
Inside the `images` rule. We have to specify that we want to use `base.Dockerfile` since our boefje does not require any special packages to run. This is as simple as adding a single line. Here is what that would look like in our case:

**BEFORE**

```
images:  # Build the images for the containerized boefjes
	docker build -f ./boefjes/plugins/kat_nmap_tcp/boefje.Dockerfile -t openkat/nmap  .
```

**AFTER**

```
images:  # Build the images for the containerized boefjes
	docker build -f ./boefjes/plugins/kat_nmap_tcp/boefje.Dockerfile -t openkat/nmap  .
	docker build -f images/base.Dockerfile -t openkat/hello-katty --build-arg BOEFJE_PATH=./boefjes/plugins/kat_hello_katty .
```

This was the creation of our first boefje. If we run OpenKAT now we should be able to see this boefje sitting in the KAT-alogus. Let’s try it out!<|MERGE_RESOLUTION|>--- conflicted
+++ resolved
@@ -126,11 +126,7 @@
 
 The most important part is the return value we send back. This is what will be used by our normalizer to create our new OOIs.
 
-<<<<<<< HEAD
-For ease of development, we added a generic finding normalizer. When we just want to create a CVE or other type of finding on the input OOI, we can return the CVE ID, CWE ID or KAT ID as a string with `openkat/finding` as mime-type.
-=======
 For ease of development, we added a generic finding normalizer. When we just want to create a CVE or other type of finding on the input OOI, we can return the CVE ID or KAT ID as a string with `openkat/finding` as mime-type.
->>>>>>> 0b446792
 
 ---
 
