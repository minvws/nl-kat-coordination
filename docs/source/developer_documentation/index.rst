Developer documentation
###########################

Contains documentation for developers and contributors.

.. toctree::
   :maxdepth: 4
   :caption: Contents

   rocky
   mula
   boefjes
   boefjes-runner
   normalisers-runner
   bytes
   octopoes
   octopoes_models
   octopoes_research
   keiko
<<<<<<< HEAD
   reports
=======
   development_tutorial/index
>>>>>>> fdf0f479
<|MERGE_RESOLUTION|>--- conflicted
+++ resolved
@@ -17,8 +17,5 @@
    octopoes_models
    octopoes_research
    keiko
-<<<<<<< HEAD
    reports
-=======
-   development_tutorial/index
->>>>>>> fdf0f479
+   development_tutorial/index