#!/bin/sh
set -e
. /usr/share/debconf/confmodule

APP_DIR=/usr/share/kat-rocky

adduser --home /etc/kat --no-create-home --system --group kat || true
usermod -aG kat www-data

chown kat:kat /etc/kat/rocky.conf
chown kat:kat /etc/kat/gunicorn.rocky.conf.py
chown -R root:kat /usr/share/kat-rocky
chown root:kat /etc/kat

python3 -m venv ${APP_DIR}/venv

echo "Setting up rocky environment."
${APP_DIR}/venv/bin/pip install --upgrade pip > /dev/null
<<<<<<< HEAD

# TODO: remove when octopoes is publicly available
sed -i '/^.*octopoes.*$/d' ${APP_DIR}/app/requirements.txt
${APP_DIR}/venv/bin/pip install ${APP_DIR}/nl-kat-octopoes > /dev/null

=======
>>>>>>> fbe81ca9
${APP_DIR}/venv/bin/pip install --requirement ${APP_DIR}/app/requirements.txt > /dev/null
${APP_DIR}/venv/bin/pip install gunicorn uvicorn > /dev/null

echo "Setting up translations and static files."
SECRET_KEY="foo" ${APP_DIR}/venv/bin/python3 ${APP_DIR}/app/manage.py collectstatic --noinput --clear > /dev/null
SECRET_KEY="foo" ${APP_DIR}/venv/bin/python3 ${APP_DIR}/app/manage.py compilemessages > /dev/null

# Set SECRET_KEY if empty
key=$(tr -dc A-Za-z0-9 < /dev/urandom | head -c 64)
sed -i "s/SECRET_KEY= *\$/SECRET_KEY=${key}/" /etc/kat/rocky.conf

ln -s /etc/kat/rocky.conf /usr/share/kat-rocky/app/.env || true

if [ ! -f /etc/ssl/certs/rocky.local.crt ]; then
  openssl req -x509 -newkey rsa:4096 \
  -keyout /etc/ssl/private/rocky.local.key \
  -out /etc/ssl/certs/rocky.local.crt -sha256 \
  -days 365 -nodes -subj '/CN=rocky.local'
fi

db_get kat-rocky/enable-nginx-conf
if [ "$RET" = "true" -a -d /etc/nginx/sites-enabled ]; then
    echo "Enabling nginx config for rocky"
    ln -s /etc/nginx/sites-available/kat-rocky /etc/nginx/sites-enabled/kat-rocky || true
    systemctl enable --now kat-rocky.service
    systemctl reload nginx
fi

if [ ! -f /usr/share/kat-rocky/.db_initialized ]; then
    db_pass=$(tr -dc A-Za-z0-9 < /dev/urandom | head -c 20)
    sudo -u postgres psql -c 'CREATE DATABASE rocky_db;' > /dev/null
    sudo -u postgres psql -c "CREATE USER rocky WITH ENCRYPTED PASSWORD '${db_pass}';" > /dev/null
    # TODO: safe permissions by default
    sudo -u postgres psql -c 'GRANT ALL ON DATABASE rocky_db TO rocky;' > /dev/null

    sed -i "s/ROCKY_DB_PASSWORD=.*\$/ROCKY_DB_PASSWORD=${db_pass}/" /etc/kat/rocky.conf

    /usr/bin/rocky-cli migrate
    /usr/bin/rocky-cli loaddata OOI_database_seed.json

    touch /usr/share/kat-rocky/.db_initialized
else
    /usr/bin/rocky-cli migrate
fi

configured_queue=$(cat /etc/kat/*.conf | grep -oP 'QUEUE_URI=\K.+' | head -n 1)

if [ -z "$(rabbitmqctl list_vhosts | grep '^kat$')" ]; then
    rabbitmq_pass=$(tr -dc A-Za-z0-9 < /dev/urandom | head -c 20)
    rabbitmqctl add_vhost kat
    rabbitmqctl add_user kat ${rabbitmq_pass}
    rabbitmqctl set_permissions -p "kat" "kat" ".*" ".*" ".*"
    sed -i "s|QUEUE_URI= *\$|QUEUE_URI=amqp://kat:${rabbitmq_pass}@localhost:5672/kat|" /etc/kat/*.conf
elif [ ! -z "$configured_queue" ]; then
    sed -i "s|QUEUE_URI= *\$|QUEUE_URI=${configured_queue}|" /etc/kat/*.conf
fi

systemctl enable --now kat-flower.service

if [ ! -f /etc/systemd/system/nginx.service.d/with-kat-group.conf ]; then
    mkdir /etc/systemd/system/nginx.service.d/
    cat > /etc/systemd/system/nginx.service.d/with-kat-group.conf << EOF
[Service]
SupplementaryGroups=kat
EOF

    systemctl daemon-reload
    systemctl restart nginx
fi

db_stop || true<|MERGE_RESOLUTION|>--- conflicted
+++ resolved
@@ -16,14 +16,7 @@
 
 echo "Setting up rocky environment."
 ${APP_DIR}/venv/bin/pip install --upgrade pip > /dev/null
-<<<<<<< HEAD
 
-# TODO: remove when octopoes is publicly available
-sed -i '/^.*octopoes.*$/d' ${APP_DIR}/app/requirements.txt
-${APP_DIR}/venv/bin/pip install ${APP_DIR}/nl-kat-octopoes > /dev/null
-
-=======
->>>>>>> fbe81ca9
 ${APP_DIR}/venv/bin/pip install --requirement ${APP_DIR}/app/requirements.txt > /dev/null
 ${APP_DIR}/venv/bin/pip install gunicorn uvicorn > /dev/null
 
