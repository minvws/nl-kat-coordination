--- conflicted
+++ resolved
@@ -21,107 +21,6 @@
         self.new_boefjes_cache_lock = threading.Lock()
         self.new_boefjes_cache: dict = {}
 
-<<<<<<< HEAD
-=======
-        # Initialise the cache.
-        self.flush_caches()
-
-    def flush_caches(self) -> None:
-        self.flush_plugin_cache()
-        self.flush_normalizer_cache()
-        self.flush_boefje_cache()
-
-    def flush_plugin_cache(self) -> None:
-        self.logger.debug("Flushing the katalogus plugin cache for organisations")
-
-        with self.plugin_cache_lock:
-            # First, we reset the cache, to make sure we won't get any ExpiredError
-            self.plugin_cache.expiration_enabled = False
-            self.plugin_cache.reset()
-
-            orgs = self.get_organisations()
-            for org in orgs:
-                self.plugin_cache.setdefault(org.id, {})
-
-                plugins = self.get_plugins_by_organisation(org.id)
-                self.plugin_cache[org.id] = {plugin.id: plugin for plugin in plugins if plugin.enabled}
-
-            self.plugin_cache.expiration_enabled = True
-
-        self.logger.debug("Flushed the katalogus plugin cache for organisations", plugin_cache=self.plugin_cache.cache)
-
-    def flush_boefje_cache(self) -> None:
-        """boefje.consumes -> plugin type boefje"""
-        self.logger.debug("Flushing the katalogus boefje type cache for organisations")
-
-        with self.boefje_cache_lock:
-            # First, we reset the cache, to make sure we won't get any ExpiredError
-            self.boefje_cache.expiration_enabled = False
-            self.boefje_cache.reset()
-
-            orgs = self.get_organisations()
-            for org in orgs:
-                self.boefje_cache[org.id] = {}
-
-                for plugin in self.get_plugins_by_organisation(org.id):
-                    if plugin.type != "boefje":
-                        continue
-
-                    if plugin.enabled is False:
-                        continue
-
-                    if not plugin.consumes:
-                        continue
-
-                    # NOTE: backwards compatibility, when it is a boefje the
-                    # consumes field is a string field.
-                    if isinstance(plugin.consumes, str):
-                        self.boefje_cache[org.id].setdefault(plugin.consumes, []).append(plugin)
-                        continue
-
-                    for type_ in plugin.consumes:
-                        self.boefje_cache[org.id].setdefault(type_, []).append(plugin)
-
-            self.boefje_cache.expiration_enabled = True
-
-        self.logger.debug(
-            "Flushed the katalogus boefje type cache for organisations", boefje_cache=self.boefje_cache.cache
-        )
-
-    def flush_normalizer_cache(self) -> None:
-        """normalizer.consumes -> plugin type normalizer"""
-        self.logger.debug("Flushing the katalogus normalizer type cache for organisations")
-
-        with self.normalizer_cache_lock:
-            # First, we reset the cache, to make sure we won't get any ExpiredError
-            self.normalizer_cache.expiration_enabled = False
-            self.normalizer_cache.reset()
-
-            orgs = self.get_organisations()
-            for org in orgs:
-                self.normalizer_cache[org.id] = {}
-
-                for plugin in self.get_plugins_by_organisation(org.id):
-                    if plugin.type != "normalizer":
-                        continue
-
-                    if plugin.enabled is False:
-                        continue
-
-                    if not plugin.consumes:
-                        continue
-
-                    for type_ in plugin.consumes:
-                        self.normalizer_cache[org.id].setdefault(type_, []).append(plugin)
-
-            self.normalizer_cache.expiration_enabled = True
-
-        self.logger.debug(
-            "Flushed the katalogus normalizer type cache for organisations",
-            normalizer_cache=self.normalizer_cache.cache,
-        )
-
->>>>>>> d540c9c6
     @exception_handler
     def get_boefjes(self) -> list[Boefje]:
         url = f"{self.host}/boefjes"
@@ -188,50 +87,21 @@
             if e.response.status_code == httpx.codes.NOT_FOUND:
                 return None
 
-<<<<<<< HEAD
             raise
-=======
-        try:
-            if self.plugin_cache.is_empty():
-                self.flush_plugin_cache()
-            return _get_from_cache()
-        except dict_utils.ExpiredError:
-            self.flush_plugin_cache()
-            return _get_from_cache()
->>>>>>> d540c9c6
 
     @exception_handler
     def get_boefjes_by_type_and_org_id(self, ooi_type: str, organisation_id: str) -> list[Plugin]:
         url = f"{self.host}/v1/organisations/{organisation_id}/plugins/"
         response = self.get(url, params={"type": "boefje", "consumes": [ooi_type]})
 
-<<<<<<< HEAD
         return TypeAdapter(list[Plugin]).validate_python(**response.json())
-=======
-        try:
-            if self.boefje_cache.is_empty():
-                self.flush_boefje_cache()
-            return _get_from_cache()
-        except dict_utils.ExpiredError:
-            self.flush_boefje_cache()
-            return _get_from_cache()
->>>>>>> d540c9c6
 
+    @exception_handler
     def get_normalizers_by_org_id_and_type(self, organisation_id: str, ooi_type: str) -> list[Plugin]:
         url = f"{self.host}/v1/organisations/{organisation_id}/plugins/"
         response = self.get(url, params={"type": "normalizer", "produces": [ooi_type]})
 
-<<<<<<< HEAD
         return TypeAdapter(list[Plugin]).validate_python(**response.json())
-=======
-        try:
-            if self.normalizer_cache.is_empty():
-                self.flush_normalizer_cache()
-            return _get_from_cache()
-        except dict_utils.ExpiredError:
-            self.flush_normalizer_cache()
-            return _get_from_cache()
->>>>>>> d540c9c6
 
     def get_new_boefjes_by_org_id(self, organisation_id: str) -> list[Plugin]:
         with self.new_boefjes_cache_lock:
