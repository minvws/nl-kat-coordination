from datetime import datetime, timedelta, timezone
from typing import Dict, List, Optional, Tuple

from sqlalchemy import func

from scheduler import models

from .filters import FilterRequest, apply_filter
from .storage import DBConn, retry


class TaskStore:
    name: str = "task_store"

    def __init__(self, dbconn: DBConn) -> None:
        self.dbconn = dbconn

    @retry()
    def get_tasks(
        self,
        scheduler_id: Optional[str] = None,
        task_type: Optional[str] = None,
        status: Optional[str] = None,
<<<<<<< HEAD
        min_created_at: Optional[datetime.datetime] = None,
        max_created_at: Optional[datetime.datetime] = None,
        filters: Optional[FilterRequest] = None,
        offset: int = 0,
        limit: int = 100,
=======
        min_created_at: Optional[datetime] = None,
        max_created_at: Optional[datetime] = None,
        filters: Optional[List[models.Filter]] = None,
>>>>>>> 6fe03d75
    ) -> Tuple[List[models.Task], int]:
        with self.dbconn.session.begin() as session:
            query = session.query(models.TaskDB)

            if scheduler_id is not None:
                query = query.filter(models.TaskDB.scheduler_id == scheduler_id)

            if task_type is not None:
                query = query.filter(models.TaskDB.type == task_type)

            if status is not None:
                query = query.filter(models.TaskDB.status == models.TaskStatus(status).name)

            if min_created_at is not None:
                query = query.filter(models.TaskDB.created_at >= min_created_at)

            if max_created_at is not None:
                query = query.filter(models.TaskDB.created_at <= max_created_at)

            if filters is not None:
                query = apply_filter(models.TaskDB, query, filters)

            count = query.count()
            tasks_orm = query.order_by(models.TaskDB.created_at.desc()).offset(offset).limit(limit).all()

            tasks = [models.Task.model_validate(task_orm) for task_orm in tasks_orm]

            return tasks, count

    @retry()
    def get_task_by_id(self, task_id: str) -> Optional[models.Task]:
        with self.dbconn.session.begin() as session:
            task_orm = session.query(models.TaskDB).filter(models.TaskDB.id == task_id).first()
            if task_orm is None:
                return None

            task = models.Task.model_validate(task_orm)

            return task

    @retry()
    def get_tasks_by_hash(self, task_hash: str) -> Optional[List[models.Task]]:
        with self.dbconn.session.begin() as session:
            tasks_orm = (
                session.query(models.TaskDB)
                .filter(models.TaskDB.p_item["hash"].as_string() == task_hash)
                .order_by(models.TaskDB.created_at.desc())
                .all()
            )

            if tasks_orm is None:
                return None

            tasks = [models.Task.model_validate(task_orm) for task_orm in tasks_orm]

            return tasks

    @retry()
    def get_latest_task_by_hash(self, task_hash: str) -> Optional[models.Task]:
        with self.dbconn.session.begin() as session:
            task_orm = (
                session.query(models.TaskDB)
                .filter(models.TaskDB.p_item["hash"].as_string() == task_hash)
                .order_by(models.TaskDB.created_at.desc())
                .first()
            )

            if task_orm is None:
                return None

            task = models.Task.model_validate(task_orm)

            return task

    @retry()
    def create_task(self, task: models.Task) -> Optional[models.Task]:
        with self.dbconn.session.begin() as session:
            task_orm = models.TaskDB(**task.model_dump())
            session.add(task_orm)

            created_task = models.Task.model_validate(task_orm)

            return created_task

    @retry()
    def update_task(self, task: models.Task) -> None:
        with self.dbconn.session.begin() as session:
            (session.query(models.TaskDB).filter(models.TaskDB.id == task.id).update(task.model_dump()))

    @retry()
    def cancel_tasks(self, scheduler_id: str, task_ids: List[str]) -> None:
        with self.dbconn.session.begin() as session:
            session.query(models.TaskDB).filter(
                models.TaskDB.scheduler_id == scheduler_id, models.TaskDB.id.in_(task_ids)
<<<<<<< HEAD
            ).update({"status": models.TaskStatus.CANCELLED.name})
=======
            ).update({"status": models.TaskStatus.CANCELLED.name})

    @retry()
    def api_list_tasks(
        self,
        scheduler_id: Optional[str],
        task_type: Optional[str],
        status: Optional[str],
        min_created_at: Optional[datetime],
        max_created_at: Optional[datetime],
        input_ooi: Optional[str],
        plugin_id: Optional[str],
        offset: int = 0,
        limit: int = 100,
    ) -> Tuple[List[models.Task], int]:
        with self.dbconn.session.begin() as session:
            query = session.query(models.TaskDB)

            if scheduler_id is not None:
                query = query.filter(models.TaskDB.scheduler_id == scheduler_id)

            if task_type is not None:
                query = query.filter(models.TaskDB.type == task_type)

            if status is not None:
                query = query.filter(models.TaskDB.status == models.TaskStatus(status).name)

            if min_created_at is not None:
                query = query.filter(models.TaskDB.created_at >= min_created_at)

            if max_created_at is not None:
                query = query.filter(models.TaskDB.created_at <= max_created_at)

            if input_ooi is not None:
                if type == "boefje":
                    query = query.filter(models.TaskDB.p_item[["data", "input_ooi"]].as_string() == input_ooi)
                elif type == "normalizer":
                    query = query.filter(
                        models.TaskDB.p_item[["data", "raw_data", "boefje_meta", "input_ooi"]].as_string() == input_ooi
                    )
                else:
                    query = query.filter(
                        (models.TaskDB.p_item[["data", "input_ooi"]].as_string() == input_ooi)
                        | (
                            models.TaskDB.p_item[["data", "raw_data", "boefje_meta", "input_ooi"]].as_string()
                            == input_ooi
                        )
                    )

            if plugin_id is not None:
                if type == "boefje":
                    query = query.filter(models.TaskDB.p_item[["data", "boefje", "id"]].as_string() == plugin_id)
                elif type == "normalizer":
                    query = query.filter(models.TaskDB.p_item[["data", "normalizer", "id"]].as_string() == plugin_id)
                else:
                    query = query.filter(
                        (models.TaskDB.p_item[["data", "boefje", "id"]].as_string() == plugin_id)
                        | (models.TaskDB.p_item[["data", "normalizer", "id"]].as_string() == plugin_id)
                    )

            count = query.count()

            tasks_orm = query.order_by(models.TaskDB.created_at.desc()).offset(offset).limit(limit).all()

            tasks = [models.Task.model_validate(task_orm) for task_orm in tasks_orm]

            return tasks, count

    @retry()
    def get_status_count_per_hour(
        self,
        scheduler_id: Optional[str] = None,
    ) -> Optional[Dict[str, Dict[str, int]]]:
        with self.dbconn.session.begin() as session:
            query = (
                session.query(
                    func.DATE_TRUNC("hour", models.TaskDB.modified_at).label("hour"),
                    models.TaskDB.status,
                    func.count(models.TaskDB.id).label("count"),
                )
                .filter(
                    models.TaskDB.modified_at >= datetime.now(timezone.utc) - timedelta(hours=24),
                )
                .group_by("hour", models.TaskDB.status)
                .order_by("hour", models.TaskDB.status)
            )

            if scheduler_id is not None:
                query = query.filter(models.TaskDB.scheduler_id == scheduler_id)

            results = query.all()

            response: Dict[str, Dict[str, int]] = {}
            for row in results:
                date, status, task_count = row
                response.setdefault(date.isoformat(), {k.value: 0 for k in models.TaskStatus}).update(
                    {status.value: task_count}
                )
                response[date.isoformat()].update({"total": response[date.isoformat()].get("total", 0) + task_count})

            return response

    @retry()
    def get_status_counts(self, scheduler_id: Optional[str] = None) -> Optional[Dict[str, int]]:
        with self.dbconn.session.begin() as session:
            query = (
                session.query(models.TaskDB.status, func.count(models.TaskDB.id).label("count"))
                .group_by(models.TaskDB.status)
                .order_by(models.TaskDB.status)
            )

            if scheduler_id is not None:
                query = query.filter(models.TaskDB.scheduler_id == scheduler_id)

            results = query.all()

            response = {k.value: 0 for k in models.TaskStatus}
            for row in results:
                status, task_count = row
                response[status.value] = task_count

            return response
>>>>>>> 6fe03d75
<|MERGE_RESOLUTION|>--- conflicted
+++ resolved
@@ -21,17 +21,11 @@
         scheduler_id: Optional[str] = None,
         task_type: Optional[str] = None,
         status: Optional[str] = None,
-<<<<<<< HEAD
-        min_created_at: Optional[datetime.datetime] = None,
-        max_created_at: Optional[datetime.datetime] = None,
+        min_created_at: Optional[datetime] = None,
+        max_created_at: Optional[datetime] = None,
         filters: Optional[FilterRequest] = None,
         offset: int = 0,
         limit: int = 100,
-=======
-        min_created_at: Optional[datetime] = None,
-        max_created_at: Optional[datetime] = None,
-        filters: Optional[List[models.Filter]] = None,
->>>>>>> 6fe03d75
     ) -> Tuple[List[models.Task], int]:
         with self.dbconn.session.begin() as session:
             query = session.query(models.TaskDB)
@@ -126,76 +120,7 @@
         with self.dbconn.session.begin() as session:
             session.query(models.TaskDB).filter(
                 models.TaskDB.scheduler_id == scheduler_id, models.TaskDB.id.in_(task_ids)
-<<<<<<< HEAD
             ).update({"status": models.TaskStatus.CANCELLED.name})
-=======
-            ).update({"status": models.TaskStatus.CANCELLED.name})
-
-    @retry()
-    def api_list_tasks(
-        self,
-        scheduler_id: Optional[str],
-        task_type: Optional[str],
-        status: Optional[str],
-        min_created_at: Optional[datetime],
-        max_created_at: Optional[datetime],
-        input_ooi: Optional[str],
-        plugin_id: Optional[str],
-        offset: int = 0,
-        limit: int = 100,
-    ) -> Tuple[List[models.Task], int]:
-        with self.dbconn.session.begin() as session:
-            query = session.query(models.TaskDB)
-
-            if scheduler_id is not None:
-                query = query.filter(models.TaskDB.scheduler_id == scheduler_id)
-
-            if task_type is not None:
-                query = query.filter(models.TaskDB.type == task_type)
-
-            if status is not None:
-                query = query.filter(models.TaskDB.status == models.TaskStatus(status).name)
-
-            if min_created_at is not None:
-                query = query.filter(models.TaskDB.created_at >= min_created_at)
-
-            if max_created_at is not None:
-                query = query.filter(models.TaskDB.created_at <= max_created_at)
-
-            if input_ooi is not None:
-                if type == "boefje":
-                    query = query.filter(models.TaskDB.p_item[["data", "input_ooi"]].as_string() == input_ooi)
-                elif type == "normalizer":
-                    query = query.filter(
-                        models.TaskDB.p_item[["data", "raw_data", "boefje_meta", "input_ooi"]].as_string() == input_ooi
-                    )
-                else:
-                    query = query.filter(
-                        (models.TaskDB.p_item[["data", "input_ooi"]].as_string() == input_ooi)
-                        | (
-                            models.TaskDB.p_item[["data", "raw_data", "boefje_meta", "input_ooi"]].as_string()
-                            == input_ooi
-                        )
-                    )
-
-            if plugin_id is not None:
-                if type == "boefje":
-                    query = query.filter(models.TaskDB.p_item[["data", "boefje", "id"]].as_string() == plugin_id)
-                elif type == "normalizer":
-                    query = query.filter(models.TaskDB.p_item[["data", "normalizer", "id"]].as_string() == plugin_id)
-                else:
-                    query = query.filter(
-                        (models.TaskDB.p_item[["data", "boefje", "id"]].as_string() == plugin_id)
-                        | (models.TaskDB.p_item[["data", "normalizer", "id"]].as_string() == plugin_id)
-                    )
-
-            count = query.count()
-
-            tasks_orm = query.order_by(models.TaskDB.created_at.desc()).offset(offset).limit(limit).all()
-
-            tasks = [models.Task.model_validate(task_orm) for task_orm in tasks_orm]
-
-            return tasks, count
 
     @retry()
     def get_status_count_per_hour(
@@ -250,5 +175,4 @@
                 status, task_count = row
                 response[status.value] = task_count
 
-            return response
->>>>>>> 6fe03d75
+            return response