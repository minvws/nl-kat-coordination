--- conflicted
+++ resolved
@@ -60,12 +60,8 @@
             return tasks, count
 
     @retry()
-<<<<<<< HEAD
-    def get_task(self, task_id: str) -> models.Task | None:
-=======
     @exception_handler
     def get_task_by_id(self, task_id: str) -> models.Task | None:
->>>>>>> 9734747d
         with self.dbconn.session.begin() as session:
             task_orm = session.query(models.TaskDB).filter(models.TaskDB.id == task_id).first()
             if task_orm is None:
