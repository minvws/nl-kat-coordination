from datetime import datetime, timedelta, timezone

from sqlalchemy import exc, func

from scheduler import models

from .errors import StorageError, exception_handler
from .filters import FilterRequest, apply_filter
from .storage import DBConn, retry


class TaskStore:
    name: str = "task_store"

    def __init__(self, dbconn: DBConn) -> None:
        self.dbconn = dbconn

    @retry()
    @exception_handler
    def get_tasks(
        self,
        scheduler_id: str | None = None,
        task_type: str | None = None,
        status: str | None = None,
        min_created_at: datetime | None = None,
        max_created_at: datetime | None = None,
        filters: FilterRequest | None = None,
        offset: int = 0,
        limit: int = 100,
    ) -> tuple[list[models.Task], int]:
        with self.dbconn.session.begin() as session:
            query = session.query(models.TaskDB)

            if scheduler_id is not None:
                query = query.filter(models.TaskDB.scheduler_id == scheduler_id)

            if task_type is not None:
                query = query.filter(models.TaskDB.type == task_type)

            if status is not None:
                query = query.filter(
                    models.TaskDB.status == models.TaskStatus(status).name
                )

            if min_created_at is not None:
                query = query.filter(models.TaskDB.created_at >= min_created_at)

            if max_created_at is not None:
                query = query.filter(models.TaskDB.created_at <= max_created_at)

            if filters is not None:
                query = apply_filter(models.TaskDB, query, filters)

            try:
                count = query.count()
                tasks_orm = (
                    query.order_by(models.TaskDB.created_at.desc())
                    .offset(offset)
                    .limit(limit)
                    .all()
                )
            except exc.ProgrammingError as e:
                raise StorageError(f"Invalid filter: {e}") from e

            tasks = [models.Task.model_validate(task_orm) for task_orm in tasks_orm]

            return tasks, count

    @retry()
    @exception_handler
    def get_task_by_id(self, task_id: str) -> models.Task | None:
        with self.dbconn.session.begin() as session:
            task_orm = (
                session.query(models.TaskDB).filter(models.TaskDB.id == task_id).first()
            )
            if task_orm is None:
                return None

            task = models.Task.model_validate(task_orm)

            return task

    @retry()
    @exception_handler
    def get_tasks_by_hash(self, task_hash: str) -> list[models.Task] | None:
        with self.dbconn.session.begin() as session:
            tasks_orm = (
                session.query(models.TaskDB)
                .filter(models.TaskDB.p_item["hash"].as_string() == task_hash)
                .order_by(models.TaskDB.created_at.desc())
                .all()
            )

            if tasks_orm is None:
                return None

            tasks = [models.Task.model_validate(task_orm) for task_orm in tasks_orm]

            return tasks

    @retry()
    @exception_handler
    def get_latest_task_by_hash(self, task_hash: str) -> models.Task | None:
        with self.dbconn.session.begin() as session:
            task_orm = (
                session.query(models.TaskDB)
                .filter(models.TaskDB.p_item["hash"].as_string() == task_hash)
                .order_by(models.TaskDB.created_at.desc())
                .first()
            )

            if task_orm is None:
                return None

            task = models.Task.model_validate(task_orm)

            return task

    @retry()
    @exception_handler
    def create_task(self, task: models.Task) -> models.Task | None:
        with self.dbconn.session.begin() as session:
            task_orm = models.TaskDB(**task.model_dump())
            session.add(task_orm)

            created_task = models.Task.model_validate(task_orm)

            return created_task

    @retry()
    @exception_handler
    def update_task(self, task: models.Task) -> None:
        breakpoint()
        with self.dbconn.session.begin() as session:
            (
                session.query(models.TaskDB)
                .filter(models.TaskDB.id == task.id)
                .update(task.model_dump())
            )

    @retry()
    @exception_handler
    def cancel_tasks(self, scheduler_id: str, task_ids: list[str]) -> None:
        with self.dbconn.session.begin() as session:
            session.query(models.TaskDB).filter(
                models.TaskDB.scheduler_id == scheduler_id,
                models.TaskDB.id.in_(task_ids),
            ).update({"status": models.TaskStatus.CANCELLED.name})

    @retry()
    @exception_handler
    def get_status_count_per_hour(
        self,
        scheduler_id: str | None = None,
    ) -> dict[str, dict[str, int]] | None:
        with self.dbconn.session.begin() as session:
            query = (
                session.query(
                    func.DATE_TRUNC("hour", models.TaskDB.modified_at).label("hour"),
                    models.TaskDB.status,
                    func.count(models.TaskDB.id).label("count"),
                )
                .filter(
                    models.TaskDB.modified_at
                    >= datetime.now(timezone.utc) - timedelta(hours=24),
                )
                .group_by("hour", models.TaskDB.status)
                .order_by("hour", models.TaskDB.status)
            )

            if scheduler_id is not None:
                query = query.filter(models.TaskDB.scheduler_id == scheduler_id)

            results = query.all()

            response: dict[str, dict[str, int]] = {}
            for row in results:
                date, status, task_count = row
                response.setdefault(
                    date.isoformat(), {k.value: 0 for k in models.TaskStatus}
                ).update({status.value: task_count})
                response[date.isoformat()].update(
                    {"total": response[date.isoformat()].get("total", 0) + task_count}
                )

            return response

    @retry()
<<<<<<< HEAD
    def get_status_counts(
        self, scheduler_id: str | None = None
    ) -> dict[str, int] | None:
=======
    @exception_handler
    def get_status_counts(self, scheduler_id: str | None = None) -> dict[str, int] | None:
>>>>>>> 24d01b4b
        with self.dbconn.session.begin() as session:
            query = (
                session.query(
                    models.TaskDB.status, func.count(models.TaskDB.id).label("count")
                )
                .group_by(models.TaskDB.status)
                .order_by(models.TaskDB.status)
            )

            if scheduler_id is not None:
                query = query.filter(models.TaskDB.scheduler_id == scheduler_id)

            results = query.all()

            response = {k.value: 0 for k in models.TaskStatus}
            for row in results:
                status, task_count = row
                response[status.value] = task_count

            return response<|MERGE_RESOLUTION|>--- conflicted
+++ resolved
@@ -186,14 +186,10 @@
             return response
 
     @retry()
-<<<<<<< HEAD
+    @exception_handler
     def get_status_counts(
         self, scheduler_id: str | None = None
     ) -> dict[str, int] | None:
-=======
-    @exception_handler
-    def get_status_counts(self, scheduler_id: str | None = None) -> dict[str, int] | None:
->>>>>>> 24d01b4b
         with self.dbconn.session.begin() as session:
             query = (
                 session.query(
