--- conflicted
+++ resolved
@@ -91,17 +91,10 @@
         self.prefetch_count: int = prefetch_count
         self.func: Callable = func
 
-<<<<<<< HEAD
-        self.executor: futures.ThreadPoolExecutor = futures.ThreadPoolExecutor(
-            max_workers=10, thread_name_prefix=f"Listener-TPE-{self.__class__.__name__}"
-        )
-        self.connection: Optional[pika.BlockingConnection] = None
-        self.channel: Optional[pika.BlockingConnection.channel] = None
-=======
-        self.executor: futures.ThreadPoolExecutor = futures.ThreadPoolExecutor(max_workers=10)
+        self.executor: futures.ThreadPoolExecutor = futures.ThreadPoolExecutor(max_workers=10,
+                                                                               thread_name_prefix=f"Listener-TPE-{self.__class__.__name__}")
         self.connection: pika.BlockingConnection | None = None
         self.channel: pika.BlockingConnection.channel | None = None
->>>>>>> 9cd33d3f
         self.connect(self.queue, self.durable, self.prefetch_count)
 
     def listen(self) -> None:
@@ -154,11 +147,11 @@
             raise exc
 
     def callback(
-        self,
-        channel: pika.channel.Channel,
-        method: pika.spec.Basic.Deliver,
-        properties: pika.spec.BasicProperties,
-        body: bytes,
+            self,
+            channel: pika.channel.Channel,
+            method: pika.spec.Basic.Deliver,
+            properties: pika.spec.BasicProperties,
+            body: bytes,
     ) -> None:
         """Callback function that is called when a message is received on the
         queue.
