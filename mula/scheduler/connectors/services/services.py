import logging
import urllib.parse
from typing import Any, Dict, MutableMapping, Optional, Union

import requests
from requests.adapters import HTTPAdapter, Retry

from ..connector import Connector  # noqa: TID252


class HTTPService(Connector):
    """HTTPService exposes methods to make http requests to services that
    typically expose rest api endpoints

    Attributes:
        logger:
            The logger for the class.
        session:
            A requests.Session object.
        name:
            A string describing the name of the service. This is used args
            an identifier.
        source:
            As string defining the request user agent of HTTP request made from
            this HTTPService instance. This helps services differentiate from
            where the requests came from.
        host:
            A string url formatted reference to the host of the service
        headers:
            A dict containing the request headers.
        health_endpoint:
            A string defining the health endpoint for the service. Used too
            determine whether a host is healthy.
        timeout:
            An integer defining the timeout of requests.
    """

    name: Optional[str] = None
    health_endpoint: Optional[str] = "health"

    def __init__(
        self,
        host: str,
        source: str,
<<<<<<< HEAD
        timeout: int = 5,
=======
        timeout: int = 10,
        pool_connections: int = 10,
>>>>>>> c59fee16
        retries: int = 5,
    ):
        """Initializer of the HTTPService class. During initialization the
        host will be checked if it is available and healthy.

        Args:
            host:
                A string url formatted reference to the host of the service
            source:
                A string defining the request source of HTTP request made from
                this HTTPService instance. This helps services differentiate
                from where the requests came from.
            timeout:
                An integer defining the timeout of requests.
            pool_connections:
                The number of connections kept alive in the pool.
            retries:
                An integer defining the number of retries to make before
                giving up.
        """
        super().__init__()

        self.logger: logging.Logger = logging.getLogger(self.__class__.__name__)
        self.session: requests.Session = requests.Session()
        self.host: str = host
        self.timeout: int = timeout
        self.retries: int = retries
<<<<<<< HEAD
=======
        self.pool_connections: int = pool_connections
>>>>>>> c59fee16
        self.source: str = source

        max_retries = Retry(
            total=self.retries,
            backoff_factor=0.1,
            status_forcelist=[500, 502, 503, 504],
        )

        # Mount the HTTPAdapter to the session
<<<<<<< HEAD
        self.session.mount(
            "http://",
            HTTPAdapter(
                max_retries=max_retries,
            ),
        )
        self.session.mount(
            "https://",
            HTTPAdapter(
                max_retries=max_retries,
            ),
        )
=======
        http_adapter = HTTPAdapter(max_retries=max_retries, pool_connections=self.pool_connections)
        self.session.mount("http://", http_adapter)
        self.session.mount("https://", http_adapter)
>>>>>>> c59fee16

        if self.source:
            self.headers["User-Agent"] = self.source

        self._do_checks()

    def get(
        self,
        url: str,
        payload: Optional[Dict[str, Any]] = None,
        params: Optional[Dict[str, Any]] = None,
    ) -> requests.Response:
        """Execute a HTTP GET request

        Args:
            headers:
                A dict to set additional headers for the request.
            params:
                A dict to set the query parameters for the request

        Returns:
            A request.Response object
        """
        response = self.session.get(
            url,
            headers=self.headers,
            params=params,
            data=payload,
            timeout=self.timeout,
        )
        self.logger.debug(
            "Made GET request to %s. [name=%s, url=%s]",
            url,
            self.name,
            url,
        )

        return response

    def post(
        self,
        url: str,
        payload: Dict[str, Any],
        params: Optional[Dict[str, Any]] = None,
    ) -> requests.Response:
        """Execute a HTTP POST request

        Args:
            headers:
                A dict to set additional headers for the request.
            params:
                A dict to set the query parameters for the request

        Returns:
            A request.Response object
        """
        response = self.session.post(
            url,
            headers=self.headers,
            params=params,
            data=payload,
            timeout=self.timeout,
        )
        self.logger.debug(
            "Made POST request to %s. [name=%s, url=%s, data=%s]",
            url,
            self.name,
            url,
            payload,
        )

        self._verify_response(response)

        return response

    @property
    def headers(self) -> MutableMapping[str, Union[str, bytes]]:
        return self.session.headers

    def _do_checks(self) -> None:
        """Do checks whether a host is available and healthy."""
        parsed_url = urllib.parse.urlparse(self.host)
        hostname, port = parsed_url.hostname, parsed_url.port

        if port is None and parsed_url.scheme is not None:
            port = 80 if parsed_url.scheme == "http" else 443

        if hostname is None or port is None:
            self.logger.warning(
                "Not able to parse hostname and port from %s [host=%s]",
                self.host,
                self.host,
            )
            return

        if self.host is not None and self.retry(self.is_host_available, hostname, port) is False:
            raise RuntimeError(f"Host {self.host} is not available.")

        if self.health_endpoint is not None and self.retry(self.is_healthy) is False:
            raise RuntimeError(f"Service {self.name} is not running.")

    def is_healthy(self) -> bool:
        """Check if host is healthy by inspecting the host's health endpoint.

        Returns:
            A boolean
        """
        if self.host is None:
            self.logger.warning("Host is not set.")
            return False

        if self.health_endpoint is None:
            self.logger.warning("Health endpoint is not set.")
            return False

        return self.is_host_healthy(self.host, self.health_endpoint)

    def _verify_response(self, response: requests.Response) -> None:
        """Verify the received response from a request.

        Raises:
            Exception
        """
        try:
            response.raise_for_status()
        except requests.exceptions.HTTPError as e:
            self.logger.error(
                "Received bad response from %s. [name=%s, url=%s, response=%s]",
                response.url,
                self.name,
                response.url,
                str(response.content),
            )
            raise e<|MERGE_RESOLUTION|>--- conflicted
+++ resolved
@@ -42,12 +42,8 @@
         self,
         host: str,
         source: str,
-<<<<<<< HEAD
-        timeout: int = 5,
-=======
         timeout: int = 10,
         pool_connections: int = 10,
->>>>>>> c59fee16
         retries: int = 5,
     ):
         """Initializer of the HTTPService class. During initialization the
@@ -75,10 +71,7 @@
         self.host: str = host
         self.timeout: int = timeout
         self.retries: int = retries
-<<<<<<< HEAD
-=======
         self.pool_connections: int = pool_connections
->>>>>>> c59fee16
         self.source: str = source
 
         max_retries = Retry(
@@ -88,24 +81,9 @@
         )
 
         # Mount the HTTPAdapter to the session
-<<<<<<< HEAD
-        self.session.mount(
-            "http://",
-            HTTPAdapter(
-                max_retries=max_retries,
-            ),
-        )
-        self.session.mount(
-            "https://",
-            HTTPAdapter(
-                max_retries=max_retries,
-            ),
-        )
-=======
         http_adapter = HTTPAdapter(max_retries=max_retries, pool_connections=self.pool_connections)
         self.session.mount("http://", http_adapter)
         self.session.mount("https://", http_adapter)
->>>>>>> c59fee16
 
         if self.source:
             self.headers["User-Agent"] = self.source
