--- conflicted
+++ resolved
@@ -25,19 +25,25 @@
         # For every organisation we cache its plugins, it references the
         # plugin-id as key and the plugin as value.
         self.plugin_cache_lock = threading.Lock()
-        self.plugin_cache: dict_utils.ExpiringDict = dict_utils.ExpiringDict(lifetime=cache_ttl)
+        self.plugin_cache: dict_utils.ExpiringDict = dict_utils.ExpiringDict(
+            lifetime=cache_ttl
+        )
 
         # For every organisation we cache on which type of object (consumes)
         # the boefjes consume, it references the object type (consumes)
         # as the key and a dict of boefjes as value.
         self.boefje_cache_lock = threading.Lock()
-        self.boefje_cache: dict_utils.ExpiringDict = dict_utils.ExpiringDict(lifetime=cache_ttl)
+        self.boefje_cache: dict_utils.ExpiringDict = dict_utils.ExpiringDict(
+            lifetime=cache_ttl
+        )
 
         # For every organisation we cache on which type of object (consumes)
         # the normalizers consume, it references the object type (consumes)
         # as the key and a dict of normalizers as value.
         self.normalizer_cache_lock = threading.Lock()
-        self.normalizer_cache: dict_utils.ExpiringDict = dict_utils.ExpiringDict(lifetime=cache_ttl)
+        self.normalizer_cache: dict_utils.ExpiringDict = dict_utils.ExpiringDict(
+            lifetime=cache_ttl
+        )
 
         # For every organisation we cache which new boefjes for an organisation
         # have been enabled.
@@ -62,16 +68,13 @@
 
             orgs = self.get_organisations()
             for org in orgs:
-<<<<<<< HEAD
-                if org.id not in self.organisations_plugin_cache:
-                    self.organisations_plugin_cache[org.id] = {}
-=======
                 if org.id not in self.plugin_cache:
                     self.plugin_cache[org.id] = {}
->>>>>>> 7e4ce133
 
                 plugins = self.get_plugins_by_organisation(org.id)
-                self.plugin_cache[org.id] = {plugin.id: plugin for plugin in plugins if plugin.enabled}
+                self.plugin_cache[org.id] = {
+                    plugin.id: plugin for plugin in plugins if plugin.enabled
+                }
 
             self.plugin_cache.expiration_enabled = True
 
@@ -104,7 +107,9 @@
                     # NOTE: backwards compatibility, when it is a boefje the
                     # consumes field is a string field.
                     if isinstance(plugin.consumes, str):
-                        self.boefje_cache[org.id].setdefault(plugin.consumes, []).append(plugin)
+                        self.boefje_cache[org.id].setdefault(
+                            plugin.consumes, []
+                        ).append(plugin)
                         continue
 
                     for type_ in plugin.consumes:
@@ -116,7 +121,9 @@
 
     def flush_normalizer_cache(self) -> None:
         """normalizer.consumes -> plugin type normalizer"""
-        self.logger.debug("Flushing the katalogus normalizer type cache for organisations")
+        self.logger.debug(
+            "Flushing the katalogus normalizer type cache for organisations"
+        )
 
         with self.normalizer_cache_lock:
             # First, we reset the cache, to make sure we won't get any ExpiredError
@@ -139,11 +146,15 @@
                         continue
 
                     for type_ in plugin.consumes:
-                        self.normalizer_cache[org.id].setdefault(type_, []).append(plugin)
+                        self.normalizer_cache[org.id].setdefault(type_, []).append(
+                            plugin
+                        )
 
             self.normalizer_cache.expiration_enabled = True
 
-        self.logger.debug("Flushed the katalogus normalizer type cache for organisations")
+        self.logger.debug(
+            "Flushed the katalogus normalizer type cache for organisations"
+        )
 
     @exception_handler
     def get_boefjes(self) -> list[Boefje]:
@@ -167,7 +178,9 @@
     def get_organisations(self) -> list[Organisation]:
         url = f"{self.host}/v1/organisations"
         response = self.get(url)
-        return [Organisation(**organisation) for organisation in response.json().values()]
+        return [
+            Organisation(**organisation) for organisation in response.json().values()
+        ]
 
     @exception_handler
     def get_plugins_by_organisation(self, organisation_id: str) -> list[Plugin]:
@@ -183,50 +196,42 @@
         try:
             return _get_from_cache()
         except dict_utils.ExpiredError:
-<<<<<<< HEAD
-            self.flush_organisations_plugin_cache()
-            with self.lock:
-                return dict_utils.deep_get(self.organisations_plugin_cache, [organisation_id])
-=======
             self.flush_plugin_cache()
             return _get_from_cache()
->>>>>>> 7e4ce133
-
-    def get_plugin_by_id_and_org_id(self, plugin_id: str, organisation_id: str) -> Plugin:
+
+    def get_plugin_by_id_and_org_id(
+        self, plugin_id: str, organisation_id: str
+    ) -> Plugin:
         def _get_from_cache() -> Plugin:
             with self.plugin_cache_lock:
-                return dict_utils.deep_get(self.plugin_cache, [organisation_id, plugin_id])
-
-        try:
-            return _get_from_cache()
-        except dict_utils.ExpiredError:
-<<<<<<< HEAD
-            self.flush_organisations_plugin_cache()
-            with self.lock:
-                return dict_utils.deep_get(self.organisations_plugin_cache, [organisation_id, plugin_id])
-=======
+                return dict_utils.deep_get(
+                    self.plugin_cache, [organisation_id, plugin_id]
+                )
+
+        try:
+            return _get_from_cache()
+        except dict_utils.ExpiredError:
             self.flush_plugin_cache()
             return _get_from_cache()
->>>>>>> 7e4ce133
-
-    def get_boefjes_by_type_and_org_id(self, boefje_type: str, organisation_id: str) -> list[Plugin]:
+
+    def get_boefjes_by_type_and_org_id(
+        self, boefje_type: str, organisation_id: str
+    ) -> list[Plugin]:
         def _get_from_cache() -> list[Plugin]:
             with self.boefje_cache_lock:
-                return dict_utils.deep_get(self.boefje_cache, [organisation_id, boefje_type])
-
-        try:
-            return _get_from_cache()
-        except dict_utils.ExpiredError:
-<<<<<<< HEAD
-            self.flush_organisations_boefje_type_cache()
-            with self.lock:
-                return dict_utils.deep_get(self.organisations_boefje_type_cache, [organisation_id, boefje_type])
-=======
+                return dict_utils.deep_get(
+                    self.boefje_cache, [organisation_id, boefje_type]
+                )
+
+        try:
+            return _get_from_cache()
+        except dict_utils.ExpiredError:
             self.flush_boefje_cache()
             return _get_from_cache()
->>>>>>> 7e4ce133
-
-    def get_normalizers_by_org_id_and_type(self, organisation_id: str, normalizer_type: str) -> list[Plugin]:
+
+    def get_normalizers_by_org_id_and_type(
+        self, organisation_id: str, normalizer_type: str
+    ) -> list[Plugin]:
         def _get_from_cache() -> list[Plugin]:
             with self.normalizer_cache_lock:
                 return dict_utils.deep_get(
@@ -237,29 +242,19 @@
         try:
             return _get_from_cache()
         except dict_utils.ExpiredError:
-<<<<<<< HEAD
-            self.flush_organisations_normalizer_type_cache()
-            with self.lock:
-                return dict_utils.deep_get(
-                    self.organisations_normalizer_type_cache,
-                    [organisation_id, normalizer_type],
-                )
-
-    def get_new_boefjes_by_org_id(self, organisation_id: str) -> list[Plugin]:
-        with self.lock:
-=======
             self.flush_normalizer_cache()
             return _get_from_cache()
 
     def get_new_boefjes_by_org_id(self, organisation_id: str) -> list[Plugin]:
         with self.new_boefjes_cache_lock:
->>>>>>> 7e4ce133
             # Get the enabled boefjes for the organisation from katalogus
             plugins = self.get_plugins_by_organisation(organisation_id)
             enabled_boefjes = {
                 plugin.id: plugin
                 for plugin in plugins
-                if plugin.enabled is True and plugin.type == "boefje" and plugin.consumes
+                if plugin.enabled is True
+                and plugin.type == "boefje"
+                and plugin.consumes
             }
 
             self.logger.info(
@@ -271,11 +266,7 @@
             # Check if there are new boefjes
             new_boefjes = []
             for boefje_id, boefje in enabled_boefjes.items():
-<<<<<<< HEAD
-                if boefje_id in self.organisations_new_boefjes_cache.get(organisation_id, {}):
-=======
                 if boefje_id in self.new_boefjes_cache.get(organisation_id, {}):
->>>>>>> 7e4ce133
                     continue
 
                 new_boefjes.append(boefje)
@@ -287,11 +278,7 @@
             )
 
             # Update the cache
-<<<<<<< HEAD
-            self.organisations_new_boefjes_cache[organisation_id] = enabled_boefjes
-=======
             self.new_boefjes_cache[organisation_id] = enabled_boefjes
->>>>>>> 7e4ce133
 
             self.logger.debug(
                 "%d new boefjes found for organisation %s",
