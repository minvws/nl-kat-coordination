--- conflicted
+++ resolved
@@ -51,144 +51,6 @@
             | schedulers.NormalizerScheduler
             | schedulers.ReportScheduler,
         ] = {}
-<<<<<<< HEAD
-        self.server: server.Server | None = None
-
-    @tracer.start_as_current_span("monitor_organisations")
-    def monitor_organisations(self) -> None:
-        """Monitor the organisations from the Katalogus service, and add/remove
-        organisations from the schedulers.
-        """
-        current_schedulers = self.schedulers.copy()
-
-        # We make a difference between the organisation id's that are used
-        # by the schedulers, and the organisation id's that are in the
-        # Katalogus service. We will add/remove schedulers based on the
-        # difference between these two sets.
-        scheduler_orgs: set[str] = {
-            s.organisation.id for s in current_schedulers.values() if hasattr(s, "organisation")
-        }
-        try:
-            orgs = self.ctx.services.katalogus.get_organisations()
-        except clients.errors.ExternalServiceError:
-            self.logger.exception("Failed to get organisations from Katalogus")
-            return
-
-        katalogus_orgs = {org.id for org in orgs}
-
-        additions = katalogus_orgs.difference(scheduler_orgs)
-        self.logger.debug("Organisations to add: %s", len(additions), additions=sorted(additions))
-
-        removals = scheduler_orgs.difference(katalogus_orgs)
-        self.logger.debug("Organisations to remove: %s", len(removals), removals=sorted(removals))
-
-        # We need to get scheduler ids of the schedulers that are associated
-        # with the removed organisations
-        removal_scheduler_ids: set[str] = {
-            s.scheduler_id
-            for s in current_schedulers.values()
-            if hasattr(s, "organisation") and s.organisation.id in removals
-        }
-
-        # Remove schedulers for removed organisations
-        for scheduler_id in removal_scheduler_ids:
-            if scheduler_id not in self.schedulers:
-                continue
-
-            self.schedulers[scheduler_id].stop()
-
-        if removals:
-            self.logger.debug("Removed %s organisations from scheduler", len(removals), removals=sorted(removals))
-
-        # Add schedulers for organisation
-        for org_id in additions:
-            try:
-                org = self.ctx.services.katalogus.get_organisation(org_id)
-            except clients.errors.ExternalServiceError as e:
-                self.logger.error("Failed to get organisation from Katalogus", error=e, org_id=org_id)
-                continue
-
-            scheduler_boefje = schedulers.BoefjeScheduler(
-                ctx=self.ctx, scheduler_id=f"boefje-{org.id}", organisation=org, callback=self.remove_scheduler
-            )
-
-            scheduler_normalizer = schedulers.NormalizerScheduler(
-                ctx=self.ctx, scheduler_id=f"normalizer-{org.id}", organisation=org, callback=self.remove_scheduler
-            )
-
-            scheduler_report = schedulers.ReportScheduler(
-                ctx=self.ctx, scheduler_id=f"report-{org.id}", organisation=org, callback=self.remove_scheduler
-            )
-
-            with self.lock:
-                self.schedulers[scheduler_boefje.scheduler_id] = scheduler_boefje
-                self.schedulers[scheduler_normalizer.scheduler_id] = scheduler_normalizer
-                self.schedulers[scheduler_report.scheduler_id] = scheduler_report
-
-            scheduler_normalizer.run()
-            scheduler_boefje.run()
-            scheduler_report.run()
-
-    @tracer.start_as_current_span("collect_metrics")
-    def collect_metrics(self) -> None:
-        """Collect application metrics
-
-        This method that allows to collect metrics throughout the application.
-        """
-        with self.lock:
-            for s in self.schedulers.copy().values():
-                self.ctx.metrics_qsize.labels(scheduler_id=s.scheduler_id).set(s.queue.qsize())
-
-                status_counts = self.ctx.datastores.task_store.get_status_counts(s.scheduler_id)
-                for status, count in status_counts.items():
-                    self.ctx.metrics_task_status_counts.labels(scheduler_id=s.scheduler_id, status=status).set(count)
-
-    def start_schedulers(self) -> None:
-        # Initialize the schedulers
-        try:
-            orgs = self.ctx.services.katalogus.get_organisations()
-        except clients.errors.ExternalServiceError as e:
-            self.logger.error("Failed to get organisations from Katalogus", error=e)
-            return
-
-        for org in orgs:
-            boefje_scheduler = schedulers.BoefjeScheduler(
-                ctx=self.ctx, scheduler_id=f"boefje-{org.id}", organisation=org, callback=self.remove_scheduler
-            )
-            self.schedulers[boefje_scheduler.scheduler_id] = boefje_scheduler
-
-            normalizer_scheduler = schedulers.NormalizerScheduler(
-                ctx=self.ctx, scheduler_id=f"normalizer-{org.id}", organisation=org, callback=self.remove_scheduler
-            )
-            self.schedulers[normalizer_scheduler.scheduler_id] = normalizer_scheduler
-
-            report_scheduler = schedulers.ReportScheduler(
-                ctx=self.ctx, scheduler_id=f"report-{org.id}", organisation=org, callback=self.remove_scheduler
-            )
-            self.schedulers[report_scheduler.scheduler_id] = report_scheduler
-
-        # Start schedulers
-        for scheduler in self.schedulers.values():
-            scheduler.run()
-
-    def start_monitors(self) -> None:
-        thread.ThreadRunner(
-            name="App-monitor_organisations",
-            target=self.monitor_organisations,
-            stop_event=self.stop_event,
-            interval=self.ctx.config.monitor_organisations_interval,
-        ).start()
-
-    def start_collectors(self) -> None:
-        thread.ThreadRunner(
-            name="App-metrics_collector", target=self.collect_metrics, stop_event=self.stop_event, interval=10
-        ).start()
-
-    def start_server(self) -> None:
-        self.server = server.Server(self.ctx, self.schedulers)
-        thread.ThreadRunner(name="App-server", target=self.server.run, stop_event=self.stop_event, loop=False).start()
-=======
->>>>>>> d540c9c6
 
     def run(self) -> None:
         """Start the main scheduler application, and run in threads the
