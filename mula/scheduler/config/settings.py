from pathlib import Path
from typing import Optional

from pydantic import BaseSettings, Field


class Settings(BaseSettings):
    """Application settings loaded from environment variables."""

    # Application settings
    debug: bool = Field(False, env="SCHEDULER_DEBUG")  # Follow-up ticket to make debug mode the same for all modules?
    log_cfg: str = Field(  # Follow-up ticket to make logging the same for all modules?
        str(Path(__file__).parent.parent.parent / "logging.json"),
        env="SCHEDULER_LOG_CFG",
    )

    # Server settings
    api_host: str = Field(
        "0.0.0.0", env="SCHEDULER_API_HOST"
    )  # Why is this configurable for the scheduler and not for the other modules?
    api_port: int = Field(
        8000, env="SCHEDULER_API_PORT"
    )  # Why is this configurable for the scheduler and not for the other modules?

    # Application settings
<<<<<<< HEAD
    katalogus_cache_ttl: int = Field(
        30, env="SCHEDULER_KATALOGUS_CACHE_TTL"
    )  # Which value should be the default and why?
    monitor_organisations_interval: int = Field(
        60, env="SCHEDULER_MONITOR_ORGANISATIONS_INTERVAL"
    )  # Which value should be the default and why?
=======
    boefje_populate: bool = Field(False, env="SCHEDULER_BOEFJE_POPULATE")
    normalizer_populate: bool = Field(True, env="SCHEDULER_NORMALIZER_POPULATE")
    katalogus_cache_ttl: int = Field(30, env="SCHEDULER_KATALOGUS_CACHE_TTL")
    monitor_organisations_interval: int = Field(60, env="SCHEDULER_MONITOR_ORGANISATIONS_INTERVAL")
    octopoes_request_timeout: int = Field(10, env="SCHEDULER_OCTOPOES_REQUEST_TIMEOUT")
>>>>>>> ff32f91f

    # External services settings
    host_katalogus: str = Field(..., env="KATALOGUS_API")
    host_bytes: str = Field(..., env="BYTES_API")
    host_bytes_user: str = Field(..., env="BYTES_USERNAME")
    host_bytes_password: str = Field(..., env="BYTES_PASSWORD")
    host_octopoes: str = Field(..., env="OCTOPOES_API")
    host_mutation: str = Field(..., env="SCHEDULER_RABBITMQ_DSN")
    host_raw_data: str = Field(..., env="SCHEDULER_RABBITMQ_DSN")
    queue_prefetch_count: int = Field(100, env="SCHEDULER_QUEUE_PREFETCH_COUNT")
    host_normalizer_meta: str = Field(..., env="SCHEDULER_RABBITMQ_DSN")
    span_export_grpc_endpoint: Optional[str] = Field(None, env="SPAN_EXPORT_GRPC_ENDPOINT")

    # Queue settings (0 is infinite)
    pq_maxsize: int = Field(1000, env="SCHEDULER_PQ_MAXSIZE")  # Which value should be the default and why?
    pq_populate_interval: int = Field(60, env="SCHEDULER_PQ_INTERVAL")  # Which value should be the default and why?
    pq_populate_grace_period: int = Field(86400, env="SCHEDULER_PQ_GRACE")  # Which value should be the default and why?
    pq_populate_max_random_objects: int = Field(
        50, env="SCHEDULER_PQ_MAX_RANDOM_OBJECTS"
    )  # Which value should be the default and why?

    # Database settings
    database_dsn: str = Field(..., env="SCHEDULER_DB_DSN")<|MERGE_RESOLUTION|>--- conflicted
+++ resolved
@@ -23,20 +23,9 @@
     )  # Why is this configurable for the scheduler and not for the other modules?
 
     # Application settings
-<<<<<<< HEAD
-    katalogus_cache_ttl: int = Field(
-        30, env="SCHEDULER_KATALOGUS_CACHE_TTL"
-    )  # Which value should be the default and why?
-    monitor_organisations_interval: int = Field(
-        60, env="SCHEDULER_MONITOR_ORGANISATIONS_INTERVAL"
-    )  # Which value should be the default and why?
-=======
-    boefje_populate: bool = Field(False, env="SCHEDULER_BOEFJE_POPULATE")
-    normalizer_populate: bool = Field(True, env="SCHEDULER_NORMALIZER_POPULATE")
     katalogus_cache_ttl: int = Field(30, env="SCHEDULER_KATALOGUS_CACHE_TTL")
     monitor_organisations_interval: int = Field(60, env="SCHEDULER_MONITOR_ORGANISATIONS_INTERVAL")
     octopoes_request_timeout: int = Field(10, env="SCHEDULER_OCTOPOES_REQUEST_TIMEOUT")
->>>>>>> ff32f91f
 
     # External services settings
     host_katalogus: str = Field(..., env="KATALOGUS_API")
