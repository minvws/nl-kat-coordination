import logging
import os
from pathlib import Path
from typing import Any, Dict, Optional, Tuple, Type

<<<<<<< HEAD
from pydantic import AmqpDsn, AnyHttpUrl, Field, PostgresDsn, fields
from pydantic_settings import BaseSettings, PydanticBaseSettingsSource, SettingsConfigDict
=======
from pydantic import AmqpDsn, AnyHttpUrl, BaseSettings, Field, FilePath, PostgresDsn
from pydantic.env_settings import SettingsSourceCallable
>>>>>>> dab8bb9b

BASE_DIR: Path = Path(__file__).parent.parent.parent.resolve()

# Set base dir to something generic when compiling environment docs
if os.getenv("DOCS"):
    BASE_DIR = Path("../../../")


class BackwardsCompatibleEnvSettings(PydanticBaseSettingsSource):
    backwards_compatibility_mapping = {
        "SCHEDULER_RABBITMQ_DSN": "QUEUE_URI",
        "SCHEDULER_DB_DSN": "SCHEDULER_DB_URI",
    }

    def get_field_value(self, field: fields.FieldInfo, field_name: str) -> Tuple[Any, str, bool]:
        return super().get_field_value(field, field_name)

    def __call__(self) -> Dict[str, Any]:
        d: Dict[str, Any] = {}
        env_vars = {k.lower(): v for k, v in os.environ.items()}
        env_prefix = self.settings_cls.model_config.get("env_prefix").lower()

        for old_name, new_name in self.backwards_compatibility_mapping.items():
            old_name, new_name = old_name.lower(), new_name.lower()

            # New variable not explicitly set through env,
            # ...but old variable has been explicitly set through env
            if new_name not in env_vars and old_name in env_vars:
                logging.warning("Deprecation: %s is deprecated, use %s instead", old_name.upper(), new_name.upper())
                if new_name == "queue_uri":
                    d["host_mutation"] = env_vars[old_name]
                    d["host_raw_data"] = env_vars[old_name]
                    d["host_normalizer_meta"] = env_vars[old_name]
                else:
                    d[new_name[len(env_prefix) :]] = env_vars[old_name]

        return d


class Settings(BaseSettings):
    """Application settings loaded from environment variables."""

    model_config = SettingsConfigDict(env_prefix="SCHEDULER_")

    # Application settings
<<<<<<< HEAD
    debug: bool = Field(
        False,
        alias="DEBUG",
        description="Enables/disables global debugging mode",
    )

    log_cfg: Path = Field(
        BASE_DIR / "logging.json",
        description="Path to the logging configuration file",
    )
=======
    debug: bool = Field(False, description="Enable global debug mode, which increases logging verbosity", env="DEBUG")
    log_cfg: FilePath = Field(BASE_DIR / "logging.json", description="Path to the logging configuration file")
>>>>>>> dab8bb9b

    # Server settings
    api_host: str = Field(
        "0.0.0.0",
        description="Host address of the scheduler api server",
    )

    api_port: int = Field(
        8000,
        description="Host api server port",
    )

    # Application settings
    katalogus_cache_ttl: int = Field(
        30,
        description="The lifetime of the katalogus cache in seconds",
    )

    monitor_organisations_interval: int = Field(
        60,
        description="Interval in seconds of the execution of the "
        "`monitor_organisations` method of the scheduler application"
        " to check newly created or removed organisations from katalogus. "
        "It updates the organisations, their plugins, and the creation of "
        "their schedulers.",
    )

    octopoes_request_timeout: int = Field(
        10,
        description="The timeout in seconds for the requests to the octopoes api",
    )

    rabbitmq_prefetch_count: int = Field(
        100,
        description="RabbitMQ prefetch_count for `channel.basic_qos()`, "
        "which is the number of unacknowledged messages on a channel. "
        "Also see https://www.rabbitmq.com/consumer-prefetch.html",
    )

    # External services settings
    host_katalogus: AnyHttpUrl = Field(
        ...,
        example="http://localhost:8003",
        alias="KATALOGUS_API",
        description="Katalogus API URL",
    )

    host_bytes: AnyHttpUrl = Field(
        ...,
        example="http://localhost:8004",
        alias="BYTES_API",
        description="Bytes API URL",
    )

    host_bytes_user: str = Field(
        ...,
        example="test",
        alias="BYTES_USERNAME",
        description="Bytes JWT login username",
    )

    host_bytes_password: str = Field(
        ...,
        example="secret",
        alias="BYTES_PASSWORD",
        description="Bytes JWT login password",
    )

    host_octopoes: AnyHttpUrl = Field(
        ...,
        example="http://localhost:8001",
        alias="OCTOPOES_API",
        description="Octopoes API URL",
    )

    host_mutation: AmqpDsn = Field(
        ...,
        example="amqp://",
        alias="QUEUE_URI",
        description="KAT queue URI for host mutations",
    )

    host_raw_data: AmqpDsn = Field(
        ...,
        example="amqp://",
        alias="QUEUE_URI",
        description="KAT queue URI for host raw data",
    )

    host_metrics: Optional[AnyHttpUrl] = Field(
        None,
        alias="SPAN_EXPORT_GRPC_ENDPOINT",
        description="OpenTelemetry endpoint",
    )

    # Queue settings
    pq_maxsize: int = Field(
        1000,
        description="How many items a priority queue can hold (0 is infinite)",
    )

    pq_interval: int = Field(
        60,
        description="Interval in seconds of the execution of the `` method of the `scheduler.Scheduler` class",
    )

    pq_grace_period: int = Field(
        86400,
        description="Grace period of when a job is considered to be running again in seconds",
    )

    pq_max_random_objects: int = Field(
        50,
        description="The maximum number of random objects that can be added to the priority queue, per call",
    )

    # Database settings
    db_uri: PostgresDsn = Field(
        ..., example="postgresql://xx:xx@host:5432/scheduler", description="Scheduler Postgres DB URI"
    )

    @classmethod
    def settings_customise_sources(
        cls,
        settings_cls: Type[BaseSettings],
        init_settings: PydanticBaseSettingsSource,
        env_settings: PydanticBaseSettingsSource,
        dotenv_settings: PydanticBaseSettingsSource,
        file_secret_settings: PydanticBaseSettingsSource,
    ) -> Tuple[PydanticBaseSettingsSource, ...]:
        return (
            init_settings,
            env_settings,
            dotenv_settings,
            file_secret_settings,
            BackwardsCompatibleEnvSettings(settings_cls),
        )<|MERGE_RESOLUTION|>--- conflicted
+++ resolved
@@ -3,13 +3,8 @@
 from pathlib import Path
 from typing import Any, Dict, Optional, Tuple, Type
 
-<<<<<<< HEAD
 from pydantic import AmqpDsn, AnyHttpUrl, Field, PostgresDsn, fields
 from pydantic_settings import BaseSettings, PydanticBaseSettingsSource, SettingsConfigDict
-=======
-from pydantic import AmqpDsn, AnyHttpUrl, BaseSettings, Field, FilePath, PostgresDsn
-from pydantic.env_settings import SettingsSourceCallable
->>>>>>> dab8bb9b
 
 BASE_DIR: Path = Path(__file__).parent.parent.parent.resolve()
 
@@ -44,7 +39,7 @@
                     d["host_raw_data"] = env_vars[old_name]
                     d["host_normalizer_meta"] = env_vars[old_name]
                 else:
-                    d[new_name[len(env_prefix) :]] = env_vars[old_name]
+                    d[new_name[len(env_prefix):]] = env_vars[old_name]
 
         return d
 
@@ -55,7 +50,6 @@
     model_config = SettingsConfigDict(env_prefix="SCHEDULER_")
 
     # Application settings
-<<<<<<< HEAD
     debug: bool = Field(
         False,
         alias="DEBUG",
@@ -66,11 +60,7 @@
         BASE_DIR / "logging.json",
         description="Path to the logging configuration file",
     )
-=======
-    debug: bool = Field(False, description="Enable global debug mode, which increases logging verbosity", env="DEBUG")
-    log_cfg: FilePath = Field(BASE_DIR / "logging.json", description="Path to the logging configuration file")
->>>>>>> dab8bb9b
-
+      
     # Server settings
     api_host: str = Field(
         "0.0.0.0",
