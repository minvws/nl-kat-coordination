import datetime
import uuid
from typing import Any

import fastapi
import structlog
<<<<<<< HEAD
=======
from fastapi import Body, status
>>>>>>> 64461ad9

from scheduler import context, models, schedulers
from scheduler.server import serializers, utils
from scheduler.server.errors import BadRequestError, ConflictError, NotFoundError, ValidationError


class ScheduleAPI:
    def __init__(
        self, api: fastapi.FastAPI, ctx: context.AppContext, schedulers: dict[str, schedulers.Scheduler]
    ) -> None:
        self.logger: structlog.BoundLogger = structlog.get_logger(__name__)
        self.api = api
        self.ctx = ctx
        self.schedulers = schedulers

        self.api.add_api_route(
            path="/schedules",
            endpoint=self.list,
            methods=["GET"],
            response_model=utils.PaginatedResponse,
            status_code=200,
            description="List all schedules",
        )

        self.api.add_api_route(
            path="/schedules",
            endpoint=self.create,
            methods=["POST"],
            response_model=models.Schedule,
            status_code=201,
            description="Create a schedule",
        )

        self.api.add_api_route(
            path="/schedules/{schedule_id}",
            endpoint=self.get,
            methods=["GET"],
            response_model=models.Schedule,
            status_code=200,
            description="Get a schedule",
        )

        self.api.add_api_route(
            path="/schedules/{schedule_id}",
            endpoint=self.patch,
            methods=["PATCH"],
            response_model=models.Schedule,
            response_model_exclude_unset=True,
            status_code=200,
            description="Update a schedule",
        )

        self.api.add_api_route(
            path="/schedules/{schedule_id}",
            endpoint=self.delete,
            methods=["DELETE"],
            status_code=204,
            description="Delete a schedule",
        )

        self.api.add_api_route(
            path="/schedules/search",
            endpoint=self.search,
            methods=["POST"],
            response_model=utils.PaginatedResponse,
            status_code=200,
            description="Search schedules",
        )

    def list(
        self,
        request: fastapi.Request,
        scheduler_id: str | None = None,
        schedule_hash: str | None = None,
        enabled: bool | None = None,
        offset: int = 0,
        limit: int = 10,
        min_deadline_at: datetime.datetime | None = None,
        max_deadline_at: datetime.datetime | None = None,
        min_created_at: datetime.datetime | None = None,
        max_created_at: datetime.datetime | None = None,
    ) -> Any:
        if (min_created_at is not None and max_created_at is not None) and min_created_at > max_created_at:
            raise BadRequestError("min_created_at must be less than max_created_at")

        if (min_deadline_at is not None and max_deadline_at is not None) and min_deadline_at > max_deadline_at:
            raise BadRequestError("min_deadline_at must be less than max_deadline_at")

        results, count = self.ctx.datastores.schedule_store.get_schedules(
            scheduler_id=scheduler_id,
            schedule_hash=schedule_hash,
            enabled=enabled,
            min_deadline_at=min_deadline_at,
            max_deadline_at=max_deadline_at,
            min_created_at=min_created_at,
            max_created_at=max_created_at,
            offset=offset,
            limit=limit,
        )

        return utils.paginate(request, results, count, offset, limit)

    def create(self, schedule: serializers.ScheduleCreate) -> Any:
        try:
            new_schedule = models.Schedule(**schedule.model_dump())
        except ValueError:
            raise ValidationError("validation error")

        s = self.schedulers.get(new_schedule.scheduler_id)
        if s is None:
            raise BadRequestError(f"Scheduler {new_schedule.scheduler_id} not found")

        # Validate data with task type of the scheduler
        try:
            instance = s.ITEM_TYPE.model_validate(new_schedule.data)
        except ValueError:
            raise BadRequestError("validation error")

        # Create hash for schedule with task type
        new_schedule.hash = instance.hash

        # Check if schedule with the same hash already exists
        schedule = self.ctx.datastores.schedule_store.get_schedule_by_hash(new_schedule.hash)
        if schedule is not None:
            raise ConflictError(f"schedule with the same hash already exists: {new_schedule.hash}")

        self.ctx.datastores.schedule_store.create_schedule(new_schedule)
        return new_schedule

    def get(self, schedule_id: uuid.UUID) -> Any:
        schedule = self.ctx.datastores.schedule_store.get_schedule(schedule_id)
        if schedule is None:
            raise NotFoundError(f"schedule not found, by schedule_id: {schedule_id}")

        return schedule

    def patch(self, schedule_id: uuid.UUID, schedule: serializers.SchedulePatch) -> Any:
        schedule_db = self.ctx.datastores.schedule_store.get_schedule(schedule_id)
        if schedule_db is None:
            raise NotFoundError(f"schedule not found, by schedule_id: {schedule_id}")

        patch_data = schedule.model_dump(exclude_unset=True)
        if len(patch_data) == 0:
            raise BadRequestError("no data to patch")

        # Update schedule
        updated_schedule = schedule_db.model_copy(update=patch_data)

        # Validate schedule, model_copy() does not validate the model
        try:
            models.Schedule(**updated_schedule.dict())
        except ValueError:
            raise ValidationError("validation error")

        # Update schedule in database
        self.ctx.datastores.schedule_store.update_schedule(updated_schedule)

        return updated_schedule

<<<<<<< HEAD
    def delete(self, schedule_id: uuid.UUID) -> None:
        self.ctx.datastores.schedule_store.delete_schedule(schedule_id)
        return None
=======
    def search(
        self,
        request: fastapi.Request,
        offset: int = 0,
        limit: int = 10,
        filters: storage.filters.FilterRequest | None = Body(...),
    ) -> utils.PaginatedResponse:
        if filters is None:
            raise fastapi.HTTPException(
                status_code=fastapi.status.HTTP_400_BAD_REQUEST, detail="missing search filters"
            )

        try:
            results, count = self.ctx.datastores.schedule_store.get_schedules(
                offset=offset, limit=limit, filters=filters
            )
        except storage.filters.errors.FilterError as exc:
            raise fastapi.HTTPException(
                status_code=fastapi.status.HTTP_400_BAD_REQUEST, detail=f"invalid filter(s) [exception: {exc}]"
            ) from exc
        except storage.errors.StorageError as exc:
            raise fastapi.HTTPException(
                status_code=fastapi.status.HTTP_500_INTERNAL_SERVER_ERROR,
                detail=f"error occurred while accessing the database [exception: {exc}]",
            ) from exc
        except Exception as exc:
            self.logger.exception(exc)
            raise fastapi.HTTPException(
                status_code=fastapi.status.HTTP_500_INTERNAL_SERVER_ERROR, detail="failed to search schedules"
            ) from exc

        return utils.paginate(request, results, count, offset, limit)

    def delete(self, schedule_id: uuid.UUID) -> None:
        try:
            self.ctx.datastores.schedule_store.delete_schedule(schedule_id)
        except storage.errors.StorageError as exc:
            raise fastapi.HTTPException(
                status_code=fastapi.status.HTTP_500_INTERNAL_SERVER_ERROR,
                detail=f"error occurred while accessing the database [exception: {exc}]",
            ) from exc
        except Exception as exc:
            self.logger.exception(exc)
            raise fastapi.HTTPException(
                status_code=fastapi.status.HTTP_500_INTERNAL_SERVER_ERROR, detail="failed to search schedules"
            ) from exc
>>>>>>> 64461ad9
<|MERGE_RESOLUTION|>--- conflicted
+++ resolved
@@ -4,12 +4,9 @@
 
 import fastapi
 import structlog
-<<<<<<< HEAD
-=======
-from fastapi import Body, status
->>>>>>> 64461ad9
-
-from scheduler import context, models, schedulers
+from fastapi import Body
+
+from scheduler import context, models, schedulers, storage
 from scheduler.server import serializers, utils
 from scheduler.server.errors import BadRequestError, ConflictError, NotFoundError, ValidationError
 
@@ -167,11 +164,6 @@
 
         return updated_schedule
 
-<<<<<<< HEAD
-    def delete(self, schedule_id: uuid.UUID) -> None:
-        self.ctx.datastores.schedule_store.delete_schedule(schedule_id)
-        return None
-=======
     def search(
         self,
         request: fastapi.Request,
@@ -206,16 +198,5 @@
         return utils.paginate(request, results, count, offset, limit)
 
     def delete(self, schedule_id: uuid.UUID) -> None:
-        try:
-            self.ctx.datastores.schedule_store.delete_schedule(schedule_id)
-        except storage.errors.StorageError as exc:
-            raise fastapi.HTTPException(
-                status_code=fastapi.status.HTTP_500_INTERNAL_SERVER_ERROR,
-                detail=f"error occurred while accessing the database [exception: {exc}]",
-            ) from exc
-        except Exception as exc:
-            self.logger.exception(exc)
-            raise fastapi.HTTPException(
-                status_code=fastapi.status.HTTP_500_INTERNAL_SERVER_ERROR, detail="failed to search schedules"
-            ) from exc
->>>>>>> 64461ad9
+        self.ctx.datastores.schedule_store.delete_schedule(schedule_id)
+        return None