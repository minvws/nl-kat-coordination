import datetime
import uuid
from typing import Any

import fastapi
import pydantic
import structlog
from fastapi import status

from scheduler import context, models, schedulers, storage
from scheduler.server import serializers, utils


class ScheduleAPI:
    def __init__(
        self,
        api: fastapi.FastAPI,
        ctx: context.AppContext,
        s: dict[str, schedulers.Scheduler],
    ) -> None:
        self.logger: structlog.BoundLogger = structlog.getLogger(__name__)
        self.api = api
        self.ctx = ctx
        self.schedulers: dict[str, schedulers.Scheduler] = s

        self.api.add_api_route(
            path="/schedules",
            endpoint=self.list,
            methods=["GET"],
            response_model=utils.PaginatedResponse,
            status_code=200,
            description="List all schedules",
        )

        self.api.add_api_route(
            path="/schedules",
            endpoint=self.create,
            methods=["POST"],
            response_model=models.Schedule,
            status_code=201,
            description="Create a schedule",
        )

        self.api.add_api_route(
            path="/schedules/{schedule_id}",
            endpoint=self.get,
            methods=["GET"],
            response_model=models.Schedule,
            status_code=200,
            description="Get a schedule",
        )

        self.api.add_api_route(
            path="/schedules/{schedule_id}",
            endpoint=self.patch,
            methods=["PATCH"],
            response_model=models.Schedule,
            response_model_exclude_unset=True,
            status_code=200,
            description="Update a schedule",
        )

    def list(
        self,
        request: fastapi.Request,
        schedule_hash: str | None = None,
        enabled: bool | None = None,
        offset: int = 0,
        limit: int = 10,
        min_deadline_at: datetime.datetime | None = None,
        max_deadline_at: datetime.datetime | None = None,
        min_created_at: datetime.datetime | None = None,
        max_created_at: datetime.datetime | None = None,
    ) -> Any:
        if (min_created_at is not None and max_created_at is not None) and min_created_at > max_created_at:
            raise fastapi.HTTPException(
                status_code=fastapi.status.HTTP_400_BAD_REQUEST,
                detail="min_created_at must be less than max_created_at",
            )

        if (min_deadline_at is not None and max_deadline_at is not None) and min_deadline_at > max_deadline_at:
            raise fastapi.HTTPException(
                status_code=fastapi.status.HTTP_400_BAD_REQUEST,
                detail="min_deadline_at must be less than max_deadline_at",
            )

        try:
            results, count = self.ctx.datastores.schedule_store.get_schedules(
                schedule_hash=schedule_hash,
                enabled=enabled,
                min_deadline_at=min_deadline_at,
                max_deadline_at=max_deadline_at,
                min_created_at=min_created_at,
                max_created_at=max_created_at,
                offset=offset,
                limit=limit,
            )
        except storage.filters.errors.FilterError as exc:
            raise fastapi.HTTPException(
                status_code=fastapi.status.HTTP_400_BAD_REQUEST,
                detail=f"invalid filter(s) [exception: {exc}]",
            ) from exc
        except storage.errors.StorageError as exc:
            raise fastapi.HTTPException(
                status_code=fastapi.status.HTTP_500_INTERNAL_SERVER_ERROR,
                detail=f"error occurred while accessing the database [exception: {exc}]",
            ) from exc
        except Exception as exc:
            self.logger.exception(exc)
            raise fastapi.HTTPException(
                status_code=fastapi.status.HTTP_500_INTERNAL_SERVER_ERROR,
                detail="failed to get schedules",
            ) from exc

        return utils.paginate(request, results, count, offset, limit)

    def create(self, schedule: serializers.ScheduleCreate) -> Any:
        try:
            new_schedule = models.Schedule(**schedule.dict())
        except pydantic.ValidationError as exc:
            raise fastapi.HTTPException(
                status_code=fastapi.status.HTTP_400_BAD_REQUEST,
                detail=f"invalid schedule [exception: {exc}]",
            ) from exc
        except Exception as exc:
            raise fastapi.HTTPException(
                status_code=fastapi.status.HTTP_400_BAD_REQUEST,
                detail=f"failed to create schedule [exception: {exc}]",
            ) from exc

<<<<<<< HEAD
        try:
            self.ctx.datastores.schedule_store.create_schedule(new_schedule)
=======
        s = self.schedulers.get(new_schedule.scheduler_id)
        if s is None:
            raise fastapi.HTTPException(
                status_code=status.HTTP_404_NOT_FOUND,
                detail="scheduler not found",
            )

        # Validate data with task type of the scheduler
        try:
            instance = s.ITEM_TYPE.parse_obj(new_schedule.data)
        except pydantic.ValidationError as exc:
            raise fastapi.HTTPException(
                status_code=fastapi.status.HTTP_400_BAD_REQUEST,
                detail=f"invalid task data [exception: {exc}]",
            ) from exc

        # Create hash for schedule with task type
        try:
            new_schedule.hash = instance.hash
        except Exception as exc:
            raise fastapi.HTTPException(
                status_code=fastapi.status.HTTP_400_BAD_REQUEST,
                detail=f"failed to create hash for schedule [exception: {exc}]",
            ) from exc

        # Check if schedule with the same hash already exists
        try:
            schedule = self.ctx.datastores.schedule_store.get_schedule_by_hash(new_schedule.hash)
            if schedule is not None:
                raise fastapi.HTTPException(
                    status_code=fastapi.status.HTTP_409_CONFLICT,
                    detail="schedule with the same hash already exists",
                )
>>>>>>> 819955a9
        except storage.errors.StorageError as exc:
            raise fastapi.HTTPException(
                status_code=fastapi.status.HTTP_500_INTERNAL_SERVER_ERROR,
                detail=f"error occurred while accessing the database [exception: {exc}]",
            ) from exc
<<<<<<< HEAD
=======

        try:
            self.ctx.datastores.schedule_store.create_schedule(new_schedule)
        except storage.errors.StorageError as exc:
            raise fastapi.HTTPException(
                status_code=fastapi.status.HTTP_400_BAD_REQUEST,
                detail=f"error occurred while accessing the database [exception: {exc}]",
            ) from exc
>>>>>>> 819955a9
        except Exception as exc:
            self.logger.exception(exc)
            raise fastapi.HTTPException(
                status_code=fastapi.status.HTTP_500_INTERNAL_SERVER_ERROR,
                detail=f"failed to create schedule [exception: {exc}]",
            ) from exc

        return new_schedule

    def get(self, schedule_id: uuid.UUID) -> Any:
        try:
            schedule = self.ctx.datastores.schedule_store.get_schedule(schedule_id)
        except storage.errors.StorageError as exc:
            raise fastapi.HTTPException(
                status_code=fastapi.status.HTTP_500_INTERNAL_SERVER_ERROR,
                detail=f"error occurred while accessing the database [exception: {exc}]",
            ) from exc
        except Exception as exc:
            self.logger.exception(exc)
            raise fastapi.HTTPException(
                status_code=fastapi.status.HTTP_500_INTERNAL_SERVER_ERROR,
                detail=f"failed to get schedule [exception: {exc}]",
            ) from exc

        if schedule is None:
            raise fastapi.HTTPException(
                status_code=fastapi.status.HTTP_404_NOT_FOUND,
                detail="schedule not found",
            )

        return schedule

    def patch(self, schedule_id: uuid.UUID, schedule: serializers.SchedulePatch) -> Any:
        try:
            schedule_db = self.ctx.datastores.schedule_store.get_schedule(schedule_id)
        except storage.errors.StorageError as exc:
            raise fastapi.HTTPException(
                status_code=fastapi.status.HTTP_500_INTERNAL_SERVER_ERROR,
                detail=f"error occurred while accessing the database [exception: {exc}]",
            ) from exc
        except Exception as exc:
            self.logger.exception(exc)
            raise fastapi.HTTPException(
                status_code=fastapi.status.HTTP_500_INTERNAL_SERVER_ERROR,
                detail=f"failed to get schedule [exception: {exc}]",
            ) from exc

        if schedule_db is None:
            raise fastapi.HTTPException(
                status_code=fastapi.status.HTTP_404_NOT_FOUND,
                detail="schedule not found",
            )

        patch_data = schedule.model_dump(exclude_unset=True)
        if len(patch_data) == 0:
            raise fastapi.HTTPException(
                status_code=fastapi.status.HTTP_400_BAD_REQUEST,
                detail="no data to patch",
            )

        # Update schedule
        updated_schedule = schedule_db.model_copy(update=patch_data)

        # Validate schedule, model_copy() does not validate the model
        try:
            models.Schedule(**updated_schedule.dict())
        except pydantic.ValidationError as exc:
            raise fastapi.HTTPException(
                status_code=fastapi.status.HTTP_400_BAD_REQUEST,
                detail=f"invalid schedule [exception: {exc}]",
            ) from exc
        except Exception as exc:
            raise fastapi.HTTPException(
                status_code=fastapi.status.HTTP_400_BAD_REQUEST,
                detail=f"failed to update schedule [exception: {exc}]",
            ) from exc

        # Update schedule in database
        try:
            self.ctx.datastores.schedule_store.update_schedule(updated_schedule)
        except storage.errors.StorageError as exc:
            raise fastapi.HTTPException(
                status_code=fastapi.status.HTTP_500_INTERNAL_SERVER_ERROR,
                detail=f"error occurred while accessing the database [exception: {exc}]",
            ) from exc
        except Exception as exc:
            self.logger.exception(exc)
            raise fastapi.HTTPException(
                status_code=fastapi.status.HTTP_500_INTERNAL_SERVER_ERROR,
                detail=f"failed to update schedule [exception: {exc}]",
            ) from exc

        return updated_schedule<|MERGE_RESOLUTION|>--- conflicted
+++ resolved
@@ -116,7 +116,7 @@
 
     def create(self, schedule: serializers.ScheduleCreate) -> Any:
         try:
-            new_schedule = models.Schedule(**schedule.dict())
+            new_schedule = models.Schedule(**schedule.model_dump())
         except pydantic.ValidationError as exc:
             raise fastapi.HTTPException(
                 status_code=fastapi.status.HTTP_400_BAD_REQUEST,
@@ -128,10 +128,6 @@
                 detail=f"failed to create schedule [exception: {exc}]",
             ) from exc
 
-<<<<<<< HEAD
-        try:
-            self.ctx.datastores.schedule_store.create_schedule(new_schedule)
-=======
         s = self.schedulers.get(new_schedule.scheduler_id)
         if s is None:
             raise fastapi.HTTPException(
@@ -165,31 +161,11 @@
                     status_code=fastapi.status.HTTP_409_CONFLICT,
                     detail="schedule with the same hash already exists",
                 )
->>>>>>> 819955a9
-        except storage.errors.StorageError as exc:
-            raise fastapi.HTTPException(
-                status_code=fastapi.status.HTTP_500_INTERNAL_SERVER_ERROR,
-                detail=f"error occurred while accessing the database [exception: {exc}]",
-            ) from exc
-<<<<<<< HEAD
-=======
-
-        try:
-            self.ctx.datastores.schedule_store.create_schedule(new_schedule)
-        except storage.errors.StorageError as exc:
-            raise fastapi.HTTPException(
-                status_code=fastapi.status.HTTP_400_BAD_REQUEST,
-                detail=f"error occurred while accessing the database [exception: {exc}]",
-            ) from exc
->>>>>>> 819955a9
-        except Exception as exc:
-            self.logger.exception(exc)
-            raise fastapi.HTTPException(
-                status_code=fastapi.status.HTTP_500_INTERNAL_SERVER_ERROR,
-                detail=f"failed to create schedule [exception: {exc}]",
-            ) from exc
-
-        return new_schedule
+        except storage.errors.StorageError as exc:
+            raise fastapi.HTTPException(
+                status_code=fastapi.status.HTTP_500_INTERNAL_SERVER_ERROR,
+                detail=f"error occurred while accessing the database [exception: {exc}]",
+            ) from exc
 
     def get(self, schedule_id: uuid.UUID) -> Any:
         try:
