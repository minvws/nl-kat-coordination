import datetime
import uuid
from typing import Any

import fastapi
import structlog
from fastapi import status

<<<<<<< HEAD
from scheduler import context, storage
from scheduler.server import utils
from scheduler.server.models import Task, TaskCreate, TaskUpdate
=======
from scheduler import context, models, storage
from scheduler.server import serializers, utils
from scheduler.server.errors import BadRequestError, NotFoundError
>>>>>>> 54395994


class TaskAPI:
    def __init__(self, api: fastapi.FastAPI, ctx: context.AppContext) -> None:
        self.logger: structlog.BoundLogger = structlog.getLogger(__name__)
        self.api = api
        self.ctx = ctx

        self.api.add_api_route(
            path="/tasks",
            endpoint=self.list,
            methods=["GET", "POST"],
            response_model=utils.PaginatedResponse,
            status_code=status.HTTP_200_OK,
            description="List all tasks",
        )

        self.api.add_api_route(
            path="/tasks/stats",
            endpoint=self.stats,
            methods=["GET"],
            status_code=status.HTTP_200_OK,
            description="Get task status counts for all schedulers in last 24 hours",
        )

        self.api.add_api_route(
            path="/tasks/stats/{scheduler_id}",
            endpoint=self.stats,
            methods=["GET"],
            status_code=status.HTTP_200_OK,
            description="Get task status counts for a scheduler in last 24 hours",
        )

        self.api.add_api_route(
            path="/tasks/{task_id}",
            endpoint=self.get,
            methods=["GET"],
            response_model=Task,
            status_code=status.HTTP_200_OK,
            description="Get a task",
        )

        self.api.add_api_route(
            path="/tasks/{task_id}",
            endpoint=self.patch,
            methods=["PATCH"],
            response_model=TaskUpdate,
            response_model_exclude_unset=True,
            status_code=status.HTTP_200_OK,
            description="Update a task",
        )

    def list(
        self,
        request: fastapi.Request,
        scheduler_id: str | None = None,
        task_type: str | None = None,
        status: str | None = None,
        offset: int = 0,
        limit: int = 10,
        min_created_at: datetime.datetime | None = None,
        max_created_at: datetime.datetime | None = None,
        input_ooi: str | None = None,  # FIXME: deprecated
        plugin_id: str | None = None,  # FIXME: deprecated
        filters: storage.filters.FilterRequest | None = None,
    ) -> Any:
        if (min_created_at is not None and max_created_at is not None) and min_created_at > max_created_at:
            raise BadRequestError("min_created_at must be less than max_created_at")

        # FIXME: deprecated; backwards compatibility for rocky that uses the
        # input_ooi and plugin_id parameters.
        f_req = filters or storage.filters.FilterRequest(filters={})
        if input_ooi is not None:
            if task_type == "boefje":
                f_ooi = {
                    "and": [storage.filters.Filter(column="data", field="input_ooi", operator="eq", value=input_ooi)]
                }
            elif task_type == "normalizer":
                f_ooi = {
                    "and": [
                        storage.filters.Filter(
                            column="data", field="raw_data__boefje_meta__input_ooi", operator="eq", value=input_ooi
                        )
                    ]
                }
            else:
                f_ooi = {
                    "or": [
                        storage.filters.Filter(column="data", field="input_ooi", operator="eq", value=input_ooi),
                        storage.filters.Filter(
                            column="data", field="raw_data__boefje_meta__input_ooi", operator="eq", value=input_ooi
                        ),
                    ]
                }

            f_req.filters.update(f_ooi)  # type: ignore

        if plugin_id is not None:
            if task_type == "boefje":
                f_plugin = {
                    "and": [storage.filters.Filter(column="data", field="boefje__id", operator="eq", value=plugin_id)]
                }
            elif task_type == "normalizer":
                f_plugin = {
                    "and": [
                        storage.filters.Filter(column="data", field="normalizer__id", operator="eq", value=plugin_id)
                    ]
                }
            else:
                f_plugin = {
                    "or": [
                        storage.filters.Filter(column="data", field="boefje__id", operator="eq", value=plugin_id),
                        storage.filters.Filter(column="data", field="normalizer__id", operator="eq", value=plugin_id),
                    ]
                }

            f_req.filters.update(f_plugin)  # type: ignore

<<<<<<< HEAD
        try:
            results, count = self.ctx.datastores.task_store.get_tasks(
                scheduler_id=scheduler_id,
                task_type=task_type,
                status=status,
                offset=offset,
                limit=limit,
                min_created_at=min_created_at,
                max_created_at=max_created_at,
                filters=f_req,
            )
            results = [Task(**t.model_dump()) for t in results]
        except storage.filters.errors.FilterError as exc:
            raise fastapi.HTTPException(
                status_code=fastapi.status.HTTP_400_BAD_REQUEST, detail=f"invalid filter(s) [exception: {exc}]"
            ) from exc
        except storage.errors.StorageError as exc:
            self.logger.exception(exc)
            raise fastapi.HTTPException(
                status_code=fastapi.status.HTTP_500_INTERNAL_SERVER_ERROR,
                detail=f"error occurred while accessing the database [exception: {exc}]",
            ) from exc
        except Exception as exc:
            self.logger.exception(exc)
            raise fastapi.HTTPException(
                status_code=fastapi.status.HTTP_500_INTERNAL_SERVER_ERROR, detail="failed to get tasks"
            ) from exc
=======
        results, count = self.ctx.datastores.task_store.get_tasks(
            scheduler_id=scheduler_id,
            task_type=task_type,
            status=status,
            offset=offset,
            limit=limit,
            min_created_at=min_created_at,
            max_created_at=max_created_at,
            filters=f_req,
        )
>>>>>>> 54395994

        return utils.paginate(request, results, count, offset, limit)

    def get(self, task_id: uuid.UUID) -> Any:
        task = self.ctx.datastores.task_store.get_task(task_id)
        if task is None:
<<<<<<< HEAD
            raise fastapi.HTTPException(status_code=fastapi.status.HTTP_404_NOT_FOUND, detail="task not found")

        return Task(**task.model_dump())

    def patch(self, task_id: uuid.UUID, item: TaskUpdate) -> Any:
        try:
            task_db = self.ctx.datastores.task_store.get_task(task_id)
        except storage.errors.StorageError as exc:
            raise fastapi.HTTPException(
                status_code=fastapi.status.HTTP_500_INTERNAL_SERVER_ERROR,
                detail=f"error occurred while accessing the database [exception: {exc}]",
            ) from exc
        except Exception as exc:
            self.logger.exception(exc)
            raise fastapi.HTTPException(
                status_code=fastapi.status.HTTP_500_INTERNAL_SERVER_ERROR,
                detail=f"failed to get task [exception: {exc}]",
            ) from exc
=======
            raise NotFoundError(f"task not found, by task_id: {task_id}")
        return task

    def patch(self, task_id: uuid.UUID, item: serializers.Task) -> Any:
        task_db = self.ctx.datastores.task_store.get_task(task_id)
>>>>>>> 54395994

        if task_db is None:
            raise NotFoundError(f"task not found, by task_id: {task_id}")

        patch_data = item.model_dump(exclude_unset=True)
        if len(patch_data) == 0:
            raise BadRequestError("no data to patch")

        # Update task
        updated_task = task_db.model_copy(update=patch_data)

        self.ctx.datastores.task_store.update_task(updated_task)

        return Task(**updated_task.model_dump())

    def stats(self, scheduler_id: str | None = None) -> dict[str, dict[str, int]] | None:
        return self.ctx.datastores.task_store.get_status_count_per_hour(scheduler_id)<|MERGE_RESOLUTION|>--- conflicted
+++ resolved
@@ -6,15 +6,10 @@
 import structlog
 from fastapi import status
 
-<<<<<<< HEAD
 from scheduler import context, storage
 from scheduler.server import utils
-from scheduler.server.models import Task, TaskCreate, TaskUpdate
-=======
-from scheduler import context, models, storage
-from scheduler.server import serializers, utils
 from scheduler.server.errors import BadRequestError, NotFoundError
->>>>>>> 54395994
+from scheduler.server.models import Task, TaskUpdate
 
 
 class TaskAPI:
@@ -133,35 +128,6 @@
 
             f_req.filters.update(f_plugin)  # type: ignore
 
-<<<<<<< HEAD
-        try:
-            results, count = self.ctx.datastores.task_store.get_tasks(
-                scheduler_id=scheduler_id,
-                task_type=task_type,
-                status=status,
-                offset=offset,
-                limit=limit,
-                min_created_at=min_created_at,
-                max_created_at=max_created_at,
-                filters=f_req,
-            )
-            results = [Task(**t.model_dump()) for t in results]
-        except storage.filters.errors.FilterError as exc:
-            raise fastapi.HTTPException(
-                status_code=fastapi.status.HTTP_400_BAD_REQUEST, detail=f"invalid filter(s) [exception: {exc}]"
-            ) from exc
-        except storage.errors.StorageError as exc:
-            self.logger.exception(exc)
-            raise fastapi.HTTPException(
-                status_code=fastapi.status.HTTP_500_INTERNAL_SERVER_ERROR,
-                detail=f"error occurred while accessing the database [exception: {exc}]",
-            ) from exc
-        except Exception as exc:
-            self.logger.exception(exc)
-            raise fastapi.HTTPException(
-                status_code=fastapi.status.HTTP_500_INTERNAL_SERVER_ERROR, detail="failed to get tasks"
-            ) from exc
-=======
         results, count = self.ctx.datastores.task_store.get_tasks(
             scheduler_id=scheduler_id,
             task_type=task_type,
@@ -172,39 +138,17 @@
             max_created_at=max_created_at,
             filters=f_req,
         )
->>>>>>> 54395994
-
+        results = [Task(**t.model_dump()) for t in results]
         return utils.paginate(request, results, count, offset, limit)
 
     def get(self, task_id: uuid.UUID) -> Any:
         task = self.ctx.datastores.task_store.get_task(task_id)
         if task is None:
-<<<<<<< HEAD
-            raise fastapi.HTTPException(status_code=fastapi.status.HTTP_404_NOT_FOUND, detail="task not found")
-
+            raise NotFoundError(f"task not found, by task_id: {task_id}")
         return Task(**task.model_dump())
 
     def patch(self, task_id: uuid.UUID, item: TaskUpdate) -> Any:
-        try:
-            task_db = self.ctx.datastores.task_store.get_task(task_id)
-        except storage.errors.StorageError as exc:
-            raise fastapi.HTTPException(
-                status_code=fastapi.status.HTTP_500_INTERNAL_SERVER_ERROR,
-                detail=f"error occurred while accessing the database [exception: {exc}]",
-            ) from exc
-        except Exception as exc:
-            self.logger.exception(exc)
-            raise fastapi.HTTPException(
-                status_code=fastapi.status.HTTP_500_INTERNAL_SERVER_ERROR,
-                detail=f"failed to get task [exception: {exc}]",
-            ) from exc
-=======
-            raise NotFoundError(f"task not found, by task_id: {task_id}")
-        return task
-
-    def patch(self, task_id: uuid.UUID, item: serializers.Task) -> Any:
         task_db = self.ctx.datastores.task_store.get_task(task_id)
->>>>>>> 54395994
 
         if task_db is None:
             raise NotFoundError(f"task not found, by task_id: {task_id}")
@@ -218,7 +162,7 @@
 
         self.ctx.datastores.task_store.update_task(updated_task)
 
-        return Task(**updated_task.model_dump())
+        return TaskUpdate(**updated_task.model_dump)
 
     def stats(self, scheduler_id: str | None = None) -> dict[str, dict[str, int]] | None:
         return self.ctx.datastores.task_store.get_status_count_per_hour(scheduler_id)