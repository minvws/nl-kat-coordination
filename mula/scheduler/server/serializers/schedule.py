--- conflicted
+++ resolved
@@ -8,11 +8,6 @@
 
     scheduler_id: str
 
-<<<<<<< HEAD
-    hash: str = Field(max_length=32)
-
-=======
->>>>>>> 4958776f
     data: dict
 
     schedule: str
