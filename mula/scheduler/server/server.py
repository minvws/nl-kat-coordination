--- conflicted
+++ resolved
@@ -266,12 +266,8 @@
                 detail="min_date must be less than max_date",
             )
 
-<<<<<<< HEAD
-        try:
-            results, count = self.ctx.task_store.api_list_tasks(
-=======
+        try:
             results, count = self.ctx.datastores.task_store.api_list_tasks(
->>>>>>> b8345c95
                 scheduler_id=scheduler_id,
                 task_type=task_type,
                 status=status,
