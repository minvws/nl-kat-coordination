import datetime
import uuid
from typing import Any

import fastapi
import prometheus_client
import structlog
import uvicorn
from fastapi import status
from opentelemetry import trace
from opentelemetry.exporter.otlp.proto.grpc.trace_exporter import OTLPSpanExporter
from opentelemetry.instrumentation.fastapi import FastAPIInstrumentor
from opentelemetry.instrumentation.httpx import HTTPXClientInstrumentor
from opentelemetry.instrumentation.psycopg2 import Psycopg2Instrumentor
from opentelemetry.sdk.resources import SERVICE_NAME, Resource
from opentelemetry.sdk.trace import TracerProvider
from opentelemetry.sdk.trace.export import BatchSpanProcessor

from scheduler import context, models, queues, schedulers, storage, version
from scheduler.config import settings

from .models import request
from .pagination import PaginatedResponse, paginate


class Server:
    """Server that exposes API endpoints for the scheduler.

    Attributes:
        logger: A structlog.BoundLogger object used for logging.
        ctx: A context.AppContext object used for sharing data between modules.
        schedulers: A dict containing all the schedulers.
        config: A settings.Settings object containing the configuration settings.
        api: A fastapi.FastAPI object used for exposing API endpoints.
    """

    def __init__(
        self,
        ctx: context.AppContext,
        s: dict[str, schedulers.Scheduler],
    ):
        """Initializer of the Server class.

        Args:
            ctx: A context.AppContext object used for sharing data between modules.
            s: A dict containing all the schedulers.
        """

        self.logger: structlog.BoundLogger = structlog.getLogger(__name__)
        self.ctx: context.AppContext = ctx
        self.schedulers: dict[str, schedulers.Scheduler] = s
        self.config: settings.Settings = settings.Settings()

        self.api = fastapi.FastAPI(title="Scheduler (Mula) API")

        # Set up OpenTelemetry instrumentation
        if self.config.host_metrics is not None:
            self.logger.info(
                "Setting up instrumentation with span exporter endpoint [%s]",
                self.config.host_metrics,
            )

            FastAPIInstrumentor.instrument_app(self.api)
            Psycopg2Instrumentor().instrument()
            HTTPXClientInstrumentor().instrument()

            resource = Resource(attributes={SERVICE_NAME: "mula"})
            provider = TracerProvider(resource=resource)
            processor = BatchSpanProcessor(
                OTLPSpanExporter(endpoint=str(self.config.host_metrics))
            )
            provider.add_span_processor(processor)
            trace.set_tracer_provider(provider)

            self.logger.debug("Finished setting up OpenTelemetry instrumentation")

        self.api.add_api_route(
            path="/",
            endpoint=self.root,
            methods=["GET"],
            status_code=status.HTTP_200_OK,
            description="Root endpoint",
        )

        self.api.add_api_route(
            path="/health",
            endpoint=self.health,
            methods=["GET"],
            response_model=models.ServiceHealth,
            status_code=status.HTTP_200_OK,
            description="Health check endpoint",
        )

        self.api.add_api_route(
            path="/metrics",
            endpoint=self.metrics,
            methods=["GET"],
            status_code=status.HTTP_200_OK,
            description="OpenMetrics compliant metrics endpoint",
        )

        self.api.add_api_route(
            path="/schedulers",
            endpoint=self.get_schedulers,
            methods=["GET"],
            response_model=list[models.Scheduler],
            status_code=status.HTTP_200_OK,
            description="List all schedulers",
        )

        self.api.add_api_route(
            path="/schedulers/{scheduler_id}",
            endpoint=self.get_scheduler,
            methods=["GET"],
            response_model=models.Scheduler,
            status_code=status.HTTP_200_OK,
            description="Get a scheduler",
        )

        self.api.add_api_route(
            path="/schedulers/{scheduler_id}",
            endpoint=self.patch_scheduler,
            methods=["PATCH"],
            response_model=models.Scheduler,
            status_code=status.HTTP_200_OK,
            description="Update a scheduler",
        )

        self.api.add_api_route(
            path="/schedulers/{scheduler_id}/tasks",
            endpoint=self.list_tasks,
            methods=["GET"],
            response_model=PaginatedResponse,
            status_code=status.HTTP_200_OK,
            description="List all tasks for a scheduler",
        )

        self.api.add_api_route(
            path="/tasks",
            endpoint=self.list_tasks,
            methods=["GET", "POST"],
            response_model=PaginatedResponse,
            status_code=status.HTTP_200_OK,
            description="List all tasks",
        )

        self.api.add_api_route(
            path="/tasks/stats",
            endpoint=self.get_task_stats,
            methods=["GET"],
            status_code=status.HTTP_200_OK,
            description="Get task status counts for all schedulers in last 24 hours",
        )

        self.api.add_api_route(
            path="/tasks/stats/{scheduler_id}",
            endpoint=self.get_task_stats,
            methods=["GET"],
            status_code=status.HTTP_200_OK,
            description="Get task status counts for a scheduler in last 24 hours",
        )

        self.api.add_api_route(
            path="/tasks/{task_id}",
            endpoint=self.get_task,
            methods=["GET"],
            response_model=models.Task,
            status_code=status.HTTP_200_OK,
            description="Get a task",
        )

        self.api.add_api_route(
            path="/tasks/{task_id}",
            endpoint=self.patch_task,
            methods=["PATCH"],
            response_model=models.Task,
            response_model_exclude_unset=True,
            status_code=status.HTTP_200_OK,
            description="Update a task",
        )

        self.api.add_api_route(
            path="/queues",
            endpoint=self.get_queues,
            methods=["GET"],
            response_model=list[models.Queue],
            response_model_exclude_unset=True,
            status_code=status.HTTP_200_OK,
            description="List all queues",
        )

        self.api.add_api_route(
            path="/queues/{queue_id}",
            endpoint=self.get_queue,
            methods=["GET"],
            response_model=models.Queue,
            status_code=status.HTTP_200_OK,
            description="Get a queue",
        )

        self.api.add_api_route(
            path="/queues/{queue_id}/pop",
            endpoint=self.pop_queue,
            methods=["POST"],
            response_model=models.PrioritizedItem | None,
            status_code=status.HTTP_200_OK,
            description="Pop an item from a queue",
        )

        self.api.add_api_route(
            path="/queues/{queue_id}/push",
            endpoint=self.push_queue,
            methods=["POST"],
            response_model=models.PrioritizedItem | None,
            status_code=status.HTTP_201_CREATED,
            description="Push an item to a queue",
        )

    def root(self) -> Any:
        return None

    def health(self, externals: bool = False) -> Any:
        response = models.ServiceHealth(
            service="scheduler",
            healthy=True,
            version=version.__version__,
        )

        if externals:
            for service in self.ctx.services.__dict__.values():
                response.externals[service.name] = service.is_healthy()

        return response

    def metrics(self) -> Any:
        data = prometheus_client.generate_latest(self.ctx.metrics_registry)
        response = fastapi.Response(media_type="text/plain", content=data)
        return response

    def get_schedulers(self) -> Any:
        return [models.Scheduler(**s.dict()) for s in self.schedulers.values()]

    def get_scheduler(self, scheduler_id: str) -> Any:
        s = self.schedulers.get(scheduler_id)
        if s is None:
            raise fastapi.HTTPException(
                status_code=status.HTTP_404_NOT_FOUND,
                detail="scheduler not found",
            )

        return models.Scheduler(**s.dict())

    def patch_scheduler(self, scheduler_id: str, item: models.Scheduler) -> Any:
        s = self.schedulers.get(scheduler_id)
        if s is None:
            raise fastapi.HTTPException(
                status_code=status.HTTP_404_NOT_FOUND,
                detail="scheduler not found",
            )

        stored_scheduler_model = models.Scheduler(**s.dict())
        patch_data = item.model_dump(exclude_unset=True)
        if len(patch_data) == 0:
            raise fastapi.HTTPException(
                status_code=status.HTTP_400_BAD_REQUEST,
                detail="no data to patch",
            )

        updated_scheduler = stored_scheduler_model.model_copy(update=patch_data)

        # We update the patched attributes, since the schedulers are kept
        # in memory.
        for attr, value in patch_data.items():
            try:
                setattr(s, attr, value)
            except AttributeError as exc:
                raise fastapi.HTTPException(
                    status_code=status.HTTP_400_BAD_REQUEST,
                    detail="attribute not found",
                ) from exc

        # Enable or disable the scheduler if needed.
        if updated_scheduler.enabled:
            s.enable()
        elif not updated_scheduler.enabled:
            s.disable()

        return updated_scheduler

    def list_tasks(
        self,
        request: fastapi.Request,
        scheduler_id: str | None = None,
        task_type: str | None = None,
        status: str | None = None,
        offset: int = 0,
        limit: int = 10,
        min_created_at: datetime.datetime | None = None,
        max_created_at: datetime.datetime | None = None,
        input_ooi: str | None = None,  # FIXME: deprecated
        plugin_id: str | None = None,  # FIXME: deprecated
        filters: storage.filters.FilterRequest | None = None,
    ) -> Any:
        if (
            min_created_at is not None and max_created_at is not None
        ) and min_created_at > max_created_at:
            raise fastapi.HTTPException(
                status_code=fastapi.status.HTTP_400_BAD_REQUEST,
                detail="min_date must be less than max_date",
            )

        # FIXME: deprecated; backwards compatibility for rocky that uses the
        # input_ooi and plugin_id parameters.
        f_req = filters or storage.filters.FilterRequest(filters={})
        if input_ooi is not None:
            if task_type == "boefje":
                f_ooi = {
                    "and": [
                        storage.filters.Filter(
                            column="p_item",
                            field="data__input_ooi",
                            operator="eq",
                            value=input_ooi,
                        )
                    ]
                }
            elif task_type == "normalizer":
                f_ooi = {
                    "and": [
                        storage.filters.Filter(
                            column="p_item",
                            field="data__raw_data__boefje_meta__input_ooi",
                            operator="eq",
                            value=input_ooi,
                        )
                    ]
                }
            else:
                f_ooi = {
                    "or": [
                        storage.filters.Filter(
                            column="p_item",
                            field="data__input_ooi",
                            operator="eq",
                            value=input_ooi,
                        ),
                        storage.filters.Filter(
                            column="p_item",
                            field="data__raw_data__boefje_meta__input_ooi",
                            operator="eq",
                            value=input_ooi,
                        ),
                    ]
                }

            f_req.filters.update(f_ooi)  # type: ignore

        if plugin_id is not None:
            if task_type == "boefje":
                f_plugin = {
                    "and": [
                        storage.filters.Filter(
                            column="p_item",
                            field="data__boefje__id",
                            operator="eq",
                            value=plugin_id,
                        )
                    ]
                }
            elif task_type == "normalizer":
                f_plugin = storage.filters.Filter(
                    column="p_item",
                    field="data__normalizer__id",
                    operator="eq",
                    value=plugin_id,
                )
            else:
                f_plugin = {
                    "or": [
                        storage.filters.Filter(
                            column="p_item",
                            field="data__boefje__id",
                            operator="eq",
                            value=plugin_id,
                        ),
                        storage.filters.Filter(
                            column="p_item",
                            field="data__normalizer__id",
                            operator="eq",
                            value=plugin_id,
                        ),
                    ]
                }

            f_req.filters.update(f_plugin)  # type: ignore

        try:
            results, count = self.ctx.datastores.task_store.get_tasks(
                scheduler_id=scheduler_id,
                task_type=task_type,
                status=status,
                offset=offset,
                limit=limit,
                min_created_at=min_created_at,
                max_created_at=max_created_at,
                filters=f_req,
            )
        except storage.filters.errors.FilterError as exc:
            raise fastapi.HTTPException(
                status_code=fastapi.status.HTTP_400_BAD_REQUEST,
                detail=f"invalid filter(s) [exception: {exc}]",
            ) from exc
        except storage.errors.StorageError as exc:
            raise fastapi.HTTPException(
                status_code=fastapi.status.HTTP_500_INTERNAL_SERVER_ERROR,
                detail=f"error occurred while accessing the database [exception: {exc}]",
            ) from exc
        except Exception as exc:
            self.logger.exception(exc)
            raise fastapi.HTTPException(
                status_code=fastapi.status.HTTP_500_INTERNAL_SERVER_ERROR,
                detail="failed to get tasks",
            ) from exc

        return paginate(request, results, count=count, offset=offset, limit=limit)

    def get_task(self, task_id: uuid.UUID) -> Any:
        try:
            task = self.ctx.datastores.task_store.get_task_by_id(task_id)
        except storage.errors.StorageError as exc:
            raise fastapi.HTTPException(
                status_code=fastapi.status.HTTP_500_INTERNAL_SERVER_ERROR,
                detail=f"error occurred while accessing the database [exception: {exc}]",
            ) from exc
        except Exception as exc:
            self.logger.exception(exc)
            raise fastapi.HTTPException(
                status_code=fastapi.status.HTTP_500_INTERNAL_SERVER_ERROR,
                detail=f"failed to get task [exception: {exc}]",
            ) from exc

        if task is None:
            raise fastapi.HTTPException(
                status_code=fastapi.status.HTTP_404_NOT_FOUND,
                detail="task not found",
            )

        return models.Task(**task.model_dump())

<<<<<<< HEAD
    def patch_task(self, task_id: str, item: request.Task) -> Any:
=======
    def patch_task(self, task_id: uuid.UUID, item: dict) -> Any:
        if len(item) == 0:
            raise fastapi.HTTPException(
                status_code=fastapi.status.HTTP_400_BAD_REQUEST,
                detail="no data to patch",
            )

>>>>>>> 24d01b4b
        try:
            task_db = self.ctx.datastores.task_store.get_task_by_id(task_id)
        except storage.errors.StorageError as exc:
            raise fastapi.HTTPException(
                status_code=fastapi.status.HTTP_500_INTERNAL_SERVER_ERROR,
                detail=f"error occurred while accessing the database [exception: {exc}]",
            ) from exc
        except Exception as exc:
            self.logger.exception(exc)
            raise fastapi.HTTPException(
                status_code=fastapi.status.HTTP_500_INTERNAL_SERVER_ERROR,
                detail=f"failed to get task [exception: {exc}]",
            ) from exc

        if task_db is None:
            raise fastapi.HTTPException(
                status_code=fastapi.status.HTTP_404_NOT_FOUND,
                detail="task not found",
            )

        patch_data = item.model_dump(exclude_unset=True)
        if len(patch_data) == 0:
            raise fastapi.HTTPException(
                status_code=status.HTTP_400_BAD_REQUEST,
                detail="no data to patch",
            )

        breakpoint()
        try:
            updated_task = task_db.model_copy(update=patch_data)
        except Exception as exc:
            self.logger.error(exc)
            raise fastapi.HTTPException(
                status_code=status.HTTP_400_BAD_REQUEST,
                detail="failed to update task",
            ) from exc

        # Update task in database
        try:
            self.ctx.datastores.task_store.update_task(updated_task)
        except Exception as exc:
<<<<<<< HEAD
            breakpoint()
            self.logger.error(exc)
=======
            self.logger.exception(exc)
>>>>>>> 24d01b4b
            raise fastapi.HTTPException(
                status_code=fastapi.status.HTTP_500_INTERNAL_SERVER_ERROR,
                detail="failed to update task",
            ) from exc

        return updated_task

    def get_task_stats(
        self, scheduler_id: str | None = None
    ) -> dict[str, dict[str, int]] | None:
        try:
            stats = self.ctx.datastores.task_store.get_status_count_per_hour(
                scheduler_id
            )
        except Exception as exc:
            self.logger.exception(exc)
            self.logger.exception(exc)
            raise fastapi.HTTPException(
                status_code=fastapi.status.HTTP_500_INTERNAL_SERVER_ERROR,
                detail="failed to get task stats",
            ) from exc

        return stats

    def get_queues(self) -> Any:
        return [
            models.Queue(**s.queue.dict(include_pq=False))
            for s in self.schedulers.copy().values()
        ]

    def get_queue(self, queue_id: str) -> Any:
        s = self.schedulers.get(queue_id)
        if s is None:
            raise fastapi.HTTPException(
                status_code=fastapi.status.HTTP_404_NOT_FOUND,
                detail="scheduler not found, by queue_id",
            )

        q = s.queue
        if q is None:
            raise fastapi.HTTPException(
                status_code=fastapi.status.HTTP_404_NOT_FOUND,
                detail="queue not found",
            )

        return models.Queue(**q.dict())

    def pop_queue(
        self, queue_id: str, filters: storage.filters.FilterRequest | None = None
    ) -> Any:
        s = self.schedulers.get(queue_id)
        if s is None:
            raise fastapi.HTTPException(
                status_code=fastapi.status.HTTP_404_NOT_FOUND,
                detail="queue not found",
            )

        try:
            p_item = s.pop_item_from_queue(filters)
        except queues.QueueEmptyError:
            return None

        if p_item is None:
            raise fastapi.HTTPException(
                status_code=fastapi.status.HTTP_404_NOT_FOUND,
                detail="could not pop item from queue, check your filters",
            )

        return models.PrioritizedItem(**p_item.model_dump())

    def push_queue(self, queue_id: str, item: request.PrioritizedItem) -> Any:
        s = self.schedulers.get(queue_id)
        if s is None:
            raise fastapi.HTTPException(
                status_code=fastapi.status.HTTP_404_NOT_FOUND,
                detail="queue not found",
            )

        try:
            # Load default values
            p_item = models.PrioritizedItem()

            # Set values
            if p_item.scheduler_id is None:
                p_item.scheduler_id = s.scheduler_id

            p_item.priority = item.priority

            if s.queue.item_type == models.BoefjeTask:
                p_item.data = models.BoefjeTask(**item.data).dict()
                p_item.id = p_item.data["id"]
            elif s.queue.item_type == models.NormalizerTask:
                p_item.data = models.NormalizerTask(**item.data).dict()
                p_item.id = p_item.data["id"]
            else:
                p_item.data = item.data
        except Exception as exc:
            self.logger.exception(exc)
            raise fastapi.HTTPException(
                status_code=fastapi.status.HTTP_500_INTERNAL_SERVER_ERROR,
                detail=str(exc),
            ) from exc

        try:
            s.push_item_to_queue(p_item)
        except ValueError as exc_value:
            raise fastapi.HTTPException(
                status_code=fastapi.status.HTTP_400_BAD_REQUEST,
                detail="malformed item",
            ) from exc_value
        except queues.QueueFullError as exc_full:
            raise fastapi.HTTPException(
                status_code=fastapi.status.HTTP_429_TOO_MANY_REQUESTS,
                detail="queue is full",
            ) from exc_full
        except queues.errors.NotAllowedError as exc_not_allowed:
            raise fastapi.HTTPException(
                headers={"Retry-After": "60"},
                status_code=fastapi.status.HTTP_409_CONFLICT,
                detail=str(exc_not_allowed),
            ) from exc_not_allowed

        return p_item

    def run(self) -> None:
        uvicorn.run(
            self.api,
            host=str(self.ctx.config.api_host),
            port=self.ctx.config.api_port,
            log_config=None,
        )<|MERGE_RESOLUTION|>--- conflicted
+++ resolved
@@ -447,17 +447,13 @@
 
         return models.Task(**task.model_dump())
 
-<<<<<<< HEAD
-    def patch_task(self, task_id: str, item: request.Task) -> Any:
-=======
-    def patch_task(self, task_id: uuid.UUID, item: dict) -> Any:
+    def patch_task(self, task_id: uuid.UUID, item: request.Task) -> Any:
         if len(item) == 0:
             raise fastapi.HTTPException(
                 status_code=fastapi.status.HTTP_400_BAD_REQUEST,
                 detail="no data to patch",
             )
 
->>>>>>> 24d01b4b
         try:
             task_db = self.ctx.datastores.task_store.get_task_by_id(task_id)
         except storage.errors.StorageError as exc:
@@ -499,12 +495,7 @@
         try:
             self.ctx.datastores.task_store.update_task(updated_task)
         except Exception as exc:
-<<<<<<< HEAD
-            breakpoint()
-            self.logger.error(exc)
-=======
             self.logger.exception(exc)
->>>>>>> 24d01b4b
             raise fastapi.HTTPException(
                 status_code=fastapi.status.HTTP_500_INTERNAL_SERVER_ERROR,
                 detail="failed to update task",
