import json
import logging.config
from pathlib import Path
from types import SimpleNamespace

import structlog
from prometheus_client import CollectorRegistry, Gauge, Info

import scheduler
from scheduler import clients, storage
<<<<<<< HEAD
from scheduler.context import settings
=======
from scheduler.config import settings
>>>>>>> 05f4ab91
from scheduler.storage import stores
from scheduler.utils import remove_trailing_slash


class AppContext:
    """AppContext allows shared data between modules.

    Attributes:
        config:
            A settings.Settings object containing configurable application
            settings
        services:
            A dict containing all the external services connectors that
            are used and need to be shared in the scheduler application.
        task_store:
            A stores.TaskStore object used for storing tasks.
        pq_store:
            A stores.PriorityQueueStore object used for storing priority queues.
        metrics_registry:
            A prometheus_client.CollectorRegistry object used for storing metrics.
        metrics_qsize:
            A prometheus_client.Gauge object used for storing the queue size of
            the schedulers.
    """

    def __init__(self) -> None:
        """Initializer of the AppContext class."""
        self.config: settings.Settings = settings.Settings()

        # Load logging configuration
        with Path(self.config.log_cfg).open("rt", encoding="utf-8") as f:
            logging.config.dictConfig(json.load(f))

        # Check if we enabled structured logging in the configuration
        if self.config.logging_format == "json":
            structlog.configure(
                processors=[
                    # If log level is too low, abort pipeline and throw away log entry.
                    structlog.stdlib.filter_by_level,
                    # Add the name of the logger to event dict.
                    structlog.stdlib.add_logger_name,
                    # Add log level to event dict.
                    structlog.stdlib.add_log_level,
                    # Perform %-style formatting.
                    structlog.stdlib.PositionalArgumentsFormatter(),
                    # Add a timestamp in ISO 8601 format.
                    structlog.processors.TimeStamper(fmt="iso", utc=False),
                    # If the "stack_info" key in the event dict is true, remove it
                    # and render the current stack trace in the "stack" key.
                    structlog.processors.StackInfoRenderer(),
                    # If the "exc_info" key in the event dict is either true or a
                    # sys.exc_info() tuple, remove "exc_info" and render the
                    # exception with traceback into the "exception" key.
                    structlog.processors.format_exc_info,
                    # If some value is in bytes, decode it to a Unicode str.
                    structlog.processors.UnicodeDecoder(),
                    # Add callsite parameters.
                    structlog.processors.CallsiteParameterAdder(
                        {
                            structlog.processors.CallsiteParameter.FILENAME,
                            structlog.processors.CallsiteParameter.FUNC_NAME,
                            structlog.processors.CallsiteParameter.LINENO,
                        }
                    ),
                    # Render the final event dict as JSON.
                    structlog.processors.JSONRenderer(),
                ],
                context_class=dict,
                # `logger_factory` is used to create wrapped loggers that are used
                # for OUTPUT. This one returns a `logging.Logger`. The final value
                # (a JSON string) from the final processor (`JSONRenderer`) will
                # be passed to the method of the same name as that you've called on
                # the bound logger.
                logger_factory=structlog.stdlib.LoggerFactory(),
                # `wrapper_class` is the bound logger that you get back from
                # get_logger(). This one imitates the API of `logging.Logger`.
                wrapper_class=structlog.stdlib.BoundLogger,
                # Effectively freeze configuration after creating the first bound
                # logger.
                cache_logger_on_first_use=True,
            )
        else:
            structlog.configure(
                processors=[
                    structlog.contextvars.merge_contextvars,
                    structlog.processors.add_log_level,
                    structlog.processors.StackInfoRenderer(),
                    structlog.dev.set_exc_info,
                    structlog.stdlib.PositionalArgumentsFormatter(),
                    structlog.processors.TimeStamper("iso", utc=False),
                    structlog.dev.ConsoleRenderer(),
                ],
                context_class=dict,
                # `logger_factory` is used to create wrapped loggers that are used
                # for OUTPUT. This one returns a `logging.Logger`.
                logger_factory=structlog.stdlib.LoggerFactory(),
                # `wrapper_class` is the bound logger that you get back from
                # get_logger(). This one imitates the API of `logging.Logger`.
                wrapper_class=structlog.stdlib.BoundLogger,
                # Effectively freeze configuration after creating the first bound
                # logger.
                cache_logger_on_first_use=True,
            )

        self.logger: structlog.BoundLogger = structlog.get_logger(__name__)

        # Services
        katalogus_service = clients.Katalogus(
            host=remove_trailing_slash(str(self.config.host_katalogus)),
            source=f"scheduler/{scheduler.__version__}",
            timeout=self.config.katalogus_request_timeout,
            pool_connections=self.config.katalogus_pool_connections,
            cache_ttl=self.config.katalogus_cache_ttl,
        )

        bytes_service = clients.Bytes(
            host=remove_trailing_slash(str(self.config.host_bytes)),
            source=f"scheduler/{scheduler.__version__}",
            user=self.config.host_bytes_user,
            password=self.config.host_bytes_password,
            timeout=self.config.bytes_request_timeout,
            pool_connections=self.config.bytes_pool_connections,
        )

        octopoes_service = clients.Octopoes(
            host=remove_trailing_slash(str(self.config.host_octopoes)),
            source=f"scheduler/{scheduler.__version__}",
            timeout=self.config.octopoes_request_timeout,
            pool_connections=self.config.octopoes_pool_connections,
            orgs=katalogus_service.get_organisations(),
        )

        # Register external services, SimpleNamespace allows us to use dot
        # notation
        self.services: SimpleNamespace = SimpleNamespace(
            **{
                clients.Katalogus.name: katalogus_service,
                clients.Octopoes.name: octopoes_service,
                clients.Bytes.name: bytes_service,
            }
        )

        # Database connection
        try:
            dbconn = storage.DBConn(dsn=str(self.config.db_uri), pool_size=self.config.db_connection_pool_size)
            dbconn.connect()
        except storage.errors.StorageError:
            self.logger.exception("Failed to connect to database")
            raise
        except Exception:
            self.logger.exception("Failed to connect to database")
            raise

        # Datastores, SimpleNamespace allows us to use dot notation
        self.datastores: SimpleNamespace = SimpleNamespace(
            **{
                stores.ScheduleStore.name: stores.ScheduleStore(dbconn),
                stores.TaskStore.name: stores.TaskStore(dbconn),
                stores.PriorityQueueStore.name: stores.PriorityQueueStore(dbconn),
            }
        )

        # Metrics collector registry
        self.metrics_registry: CollectorRegistry = CollectorRegistry()

        Info(
            name="app_settings", documentation="Scheduler configuration settings", registry=self.metrics_registry
        ).info(
            {
                "pq_maxsize": str(self.config.pq_maxsize),
                "pq_grace_period": str(self.config.pq_grace_period),
                "pq_max_random_objects": str(self.config.pq_max_random_objects),
                "katalogus_cache_ttl": str(self.config.katalogus_cache_ttl),
                "monitor_organisations_interval": str(self.config.monitor_organisations_interval),
            }
        )

        self.metrics_qsize = Gauge(
            name="scheduler_qsize",
            documentation="Size of the scheduler queue",
            registry=self.metrics_registry,
            labelnames=["scheduler_id"],
        )

        self.metrics_task_status_counts = Gauge(
            name="scheduler_task_status_counts",
            documentation="Number of tasks in each status",
            registry=self.metrics_registry,
            labelnames=["scheduler_id", "status"],
        )<|MERGE_RESOLUTION|>--- conflicted
+++ resolved
@@ -8,11 +8,7 @@
 
 import scheduler
 from scheduler import clients, storage
-<<<<<<< HEAD
-from scheduler.context import settings
-=======
 from scheduler.config import settings
->>>>>>> 05f4ab91
 from scheduler.storage import stores
 from scheduler.utils import remove_trailing_slash
 
