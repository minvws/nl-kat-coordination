import json
import logging.config
from pathlib import Path
from types import SimpleNamespace

from prometheus_client import CollectorRegistry, Gauge, Info

import scheduler
from scheduler import storage
from scheduler.config import settings
from scheduler.connectors import services


class AppContext:
    """AppContext allows shared data between modules.

    Attributes:
        config:
            A settings.Settings object containing configurable application
            settings
        services:
            A dict containing all the external services connectors that
            are used and need to be shared in the scheduler application.
        task_store:
            A stores.TaskStore object used for storing tasks.
        pq_store:
            A stores.PriorityQueueStore object used for storing priority queues.
        metrics_registry:
            A prometheus_client.CollectorRegistry object used for storing metrics.
        metrics_qsize:
            A prometheus_client.Gauge object used for storing the queue size of
            the schedulers.
    """

    def __init__(self) -> None:
        """Initializer of the AppContext class."""
        self.config: settings.Settings = settings.Settings()

        # Load logging configuration
        with Path(self.config.log_cfg).open("rt", encoding="utf-8") as f:
            logging.config.dictConfig(json.load(f))

        # Services
        katalogus_service = services.Katalogus(
            host=self.config.host_katalogus,
            source=f"scheduler/{scheduler.__version__}",
            cache_ttl=self.config.katalogus_cache_ttl,
        )

        bytes_service = services.Bytes(
            host=self.config.host_bytes,
            user=self.config.host_bytes_user,
            password=self.config.host_bytes_password,
            source=f"scheduler/{scheduler.__version__}",
        )

        octopoes_service = services.Octopoes(
            host=self.config.host_octopoes,
            source=f"scheduler/{scheduler.__version__}",
            orgs=katalogus_service.get_organisations(),
            timeout=self.config.octopoes_request_timeout,
        )

        # Register external services, SimpleNamespace allows us to use dot
        # notation
        self.services: SimpleNamespace = SimpleNamespace(
            **{
                services.Katalogus.name: katalogus_service,
                services.Octopoes.name: octopoes_service,
                services.Bytes.name: bytes_service,
            }
        )

<<<<<<< HEAD
        # Datastores, SimpleNamespace allows us to use dot notation
        dbconn = storage.DBConn(self.config.db_dsn)
        self.datastores: SimpleNamespace = SimpleNamespace(
            **{
                storage.TaskStore.name: storage.TaskStore(dbconn),
                storage.PriorityQueueStore.name: storage.PriorityQueueStore(dbconn),
            }
        )
=======
        # Repositories
        if not self.config.db_uri.startswith("postgresql"):
            raise Exception("PostgreSQL is the only supported database backend")

        datastore = sqlalchemy.SQLAlchemy(self.config.db_uri)
        self.task_store: stores.TaskStorer = sqlalchemy.TaskStore(datastore)
        self.pq_store: stores.PriorityQueueStorer = sqlalchemy.PriorityQueueStore(datastore)
>>>>>>> fb736a3d

        # Metrics collector registry
        self.metrics_registry: CollectorRegistry = CollectorRegistry()

        Info(
            name="app_settings",
            documentation="Scheduler configuration settings",
            registry=self.metrics_registry,
        ).info(
            {
                "pq_maxsize": str(self.config.pq_maxsize),
                "pq_populate_grace_period": str(self.config.pq_populate_grace_period),
                "pq_populate_max_random_objects": str(self.config.pq_populate_max_random_objects),
                "katalogus_cache_ttl": str(self.config.katalogus_cache_ttl),
                "monitor_organisations_interval": str(self.config.monitor_organisations_interval),
            }
        )

        self.metrics_qsize = Gauge(
            name="scheduler_qsize",
            documentation="Size of the scheduler queue",
            registry=self.metrics_registry,
            labelnames=["scheduler_id"],
        )<|MERGE_RESOLUTION|>--- conflicted
+++ resolved
@@ -71,24 +71,14 @@
             }
         )
 
-<<<<<<< HEAD
         # Datastores, SimpleNamespace allows us to use dot notation
-        dbconn = storage.DBConn(self.config.db_dsn)
+        dbconn = storage.DBConn(self.config.db_uri.url)
         self.datastores: SimpleNamespace = SimpleNamespace(
             **{
                 storage.TaskStore.name: storage.TaskStore(dbconn),
                 storage.PriorityQueueStore.name: storage.PriorityQueueStore(dbconn),
             }
         )
-=======
-        # Repositories
-        if not self.config.db_uri.startswith("postgresql"):
-            raise Exception("PostgreSQL is the only supported database backend")
-
-        datastore = sqlalchemy.SQLAlchemy(self.config.db_uri)
-        self.task_store: stores.TaskStorer = sqlalchemy.TaskStore(datastore)
-        self.pq_store: stores.PriorityQueueStorer = sqlalchemy.PriorityQueueStore(datastore)
->>>>>>> fb736a3d
 
         # Metrics collector registry
         self.metrics_registry: CollectorRegistry = CollectorRegistry()
