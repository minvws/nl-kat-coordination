--- conflicted
+++ resolved
@@ -163,13 +163,10 @@
             raise
 
         # Datastores, SimpleNamespace allows us to use dot notation
-<<<<<<< HEAD
         dbconn = storage.DBConn(
             dsn=str(self.config.db_uri),
             pool_size=self.config.db_connection_pool_size,
         )
-=======
->>>>>>> cea7f530
         self.datastores: SimpleNamespace = SimpleNamespace(
             **{
                 storage.ScheduleStore.name: storage.ScheduleStore(dbconn),
@@ -191,7 +188,9 @@
                 "pq_grace_period": str(self.config.pq_grace_period),
                 "pq_max_random_objects": str(self.config.pq_max_random_objects),
                 "katalogus_cache_ttl": str(self.config.katalogus_cache_ttl),
-                "monitor_organisations_interval": str(self.config.monitor_organisations_interval),
+                "monitor_organisations_interval": str(
+                    self.config.monitor_organisations_interval
+                ),
             }
         )
 
