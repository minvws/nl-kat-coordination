import uuid
from concurrent import futures
from types import SimpleNamespace
from typing import Any

from opentelemetry import trace

from scheduler import clients, context, models
from scheduler.schedulers import Scheduler, rankers

tracer = trace.get_tracer(__name__)


class NormalizerScheduler(Scheduler):
    """Scheduler implementation for the creation of NormalizerTask models.

    Attributes:
        ranker: The ranker to calculate the priority of a task.
    """

    ID: str = "normalizer"
    TYPE: models.SchedulerType = models.SchedulerType.NORMALIZER
    ITEM_TYPE: Any = models.NormalizerTask

    def __init__(self, ctx: context.AppContext):
        """Initializes the NormalizerScheduler.

        Args:
            ctx (context.AppContext): Application context of shared data (e.g.
                configuration, external services connections).
        """
        super().__init__(ctx=ctx, scheduler_id=self.ID, create_schedule=False)
        self.ranker = rankers.NormalizerRanker(ctx=self.ctx)

    def run(self) -> None:
        """The run method is called when the scheduler is started. It will
        start the listeners and the scheduling loops in separate threads. It
        is mainly tasked with populating the queue with tasks.

        * Raw data listener: This listener will listen to the raw file received
        messaging queue. When a new raw file is received, it will create a task
        for each normalizer that is registered for the mime type of the raw
        file.
        """
        self.listeners["raw_data"] = clients.RawData(
            dsn=str(self.ctx.config.host_raw_data),
            queue="raw_file_received",
            func=self.push_tasks_for_raw_data,
            prefetch_count=self.ctx.config.rabbitmq_prefetch_count,
        )

        self.run_in_thread(name="NormalizerScheduler-raw_file", target=self.listeners["raw_data"].listen, loop=False)

        self.logger.info(
            "Normalizer scheduler started", scheduler_id=self.scheduler_id, item_type=self.queue.item_type.__name__
        )

    @tracer.start_as_current_span("normalizer_push_task_for_raw_data")
    def push_tasks_for_raw_data(self, body: bytes) -> None:
        """Create tasks for the received raw data.

        Args:
            latest_raw_data: A `RawData` object that was received from the
            message queue.
        """
        # Convert body into a RawDataReceivedEvent
        latest_raw_data = models.RawDataReceivedEvent.model_validate_json(body)
        self.logger.debug(
            "Received raw data %s",
            latest_raw_data.raw_data.id,
            raw_data_id=latest_raw_data.raw_data.id,
            scheduler_id=self.scheduler_id,
        )

        # Check if the raw data doesn't contain an error mime-type,
        # we don't need to create normalizers when the raw data returned
        # an error.
        if self.has_raw_data_errors(latest_raw_data.raw_data):
            self.logger.debug(
                "Skipping raw data %s with error mime type",
                latest_raw_data.raw_data.id,
                raw_data_id=latest_raw_data.raw_data.id,
            )
            return

        # Get all normalizers for the mime types of the raw data
        normalizers = []
        for mime_type in latest_raw_data.raw_data.mime_types:
            normalizers_by_mime_type = self.get_normalizers_for_mime_type(mime_type, latest_raw_data.organization)
            normalizers.extend(normalizers_by_mime_type)

        # Create tasks for the normalizers
        normalizer_tasks = []
        for normalizer in normalizers:
            if not self.has_normalizer_permission_to_run(normalizer):
                self.logger.debug(
                    "Normalizer is not allowed to run: %s",
                    normalizer.id,
                    normalizer_id=normalizer.id,
                    scheduler_id=self.scheduler_id,
                )
                continue

            normalizer_task = models.NormalizerTask(
                normalizer=models.Normalizer.model_validate(normalizer.model_dump()), raw_data=latest_raw_data.raw_data
            )
            normalizer_tasks.append(normalizer_task)

        with futures.ThreadPoolExecutor(
            thread_name_prefix=f"NormalizerScheduler-TPE-{self.scheduler_id}-raw_data"
        ) as executor:
            for normalizer_task in normalizer_tasks:
                executor.submit(self.push_normalizer_task, normalizer_task, latest_raw_data.organization)

    @tracer.start_as_current_span("push_normalizer_task")
    def push_normalizer_task(
        self, normalizer_task: models.NormalizerTask, organisation_id: str, caller: str = ""
    ) -> None:
        if self.has_normalizer_task_started_running(normalizer_task):
            self.logger.debug(
                "Task is still running: %s",
                normalizer_task.id,
                task_id=normalizer_task.id,
                scheduler_id=self.scheduler_id,
                caller=caller,
            )
            return

        if self.is_item_on_queue_by_hash(normalizer_task.hash):
            self.logger.debug(
                "Task is already on queue: %s",
                normalizer_task.id,
                task_id=normalizer_task.id,
                scheduler_id=self.scheduler_id,
                caller=caller,
            )
            return

        task = models.Task(
            id=normalizer_task.id,
            scheduler_id=self.scheduler_id,
            organisation=organisation_id,
            type=normalizer_task.type,
            hash=normalizer_task.hash,
            data=normalizer_task.model_dump(),
        )

<<<<<<< HEAD
        task.priority = self.ranker.rank(SimpleNamespace(raw_data=normalizer_task.raw_data, task=normalizer_task))

        self.push_item_to_queue_with_timeout(task, self.max_tries)
=======
        try:
            self.push_item_to_queue_with_timeout(item=task, max_tries=self.max_tries)
        except QueueFullError:
            self.logger.warning(
                "Could not add task to queue, queue was full: %s",
                task.id,
                task_id=task.id,
                queue_qsize=self.queue.qsize(),
                queue_maxsize=self.queue.maxsize,
                organisation_id=self.organisation.id,
                scheduler_id=self.scheduler_id,
                caller=caller,
            )
            return
>>>>>>> 060f752a

        self.logger.info(
            "Created normalizer task",
            task_id=task.id,
            task_hash=task.hash,
            normalizer_id=normalizer_task.normalizer.id,
            raw_data_id=normalizer_task.raw_data.id,
            scheduler_id=self.scheduler_id,
            caller=caller,
        )

<<<<<<< HEAD
    def push_item_to_queue(self, item: models.Task) -> models.Task:
=======
    def push_item_to_queue(self, item: Task, create_schedule: bool = True) -> Task:
>>>>>>> 060f752a
        """Some normalizer scheduler specific logic before pushing the item to the
        queue."""
        normalizer_task = models.NormalizerTask.model_validate(item.data)

        # Check if id's are unique and correctly set. Same id's are necessary
        # for the task runner.
        if item.id != normalizer_task.id or self.ctx.datastores.task_store.get_task(item.id):
            new_id = uuid.uuid4()
            normalizer_task.id = new_id
            item.id = new_id
            item.data = normalizer_task.model_dump()

        return super().push_item_to_queue(item=item, create_schedule=create_schedule)

    @tracer.start_as_current_span("normalizer_has_normalizer_permission_to_run")
    def has_normalizer_permission_to_run(self, normalizer: models.Plugin) -> bool:
        """Check if the task is allowed to run.

        Args:
            normalizer: The normalizer to check.

        Returns:
            True if the task is allowed to run, False otherwise.
        """
        if not normalizer.enabled:
            self.logger.debug(
                "Normalizer: %s is disabled", normalizer.id, normalizer_id=normalizer.id, scheduler_id=self.scheduler_id
            )
            return False

        return True

    @tracer.start_as_current_span("normalizer_has_normalizer_task_started_running")
    def has_normalizer_task_started_running(self, task: models.NormalizerTask) -> bool:
        """Check if the same task is already running.

        Args:
            task: The NormalizerTask to check.

        Returns:
            True if the task is still running, False otherwise.
        """
        # Get the last tasks that have run or are running for the hash
        # of this particular NormalizerTask.
        task_db = self.ctx.datastores.task_store.get_latest_task_by_hash(task.hash)

        # Is task still running according to the datastore?
        if task_db is not None and task_db.status not in [models.TaskStatus.COMPLETED, models.TaskStatus.FAILED]:
            self.logger.debug(
                "Task is still running, according to the datastore",
                task_id=task_db.id,
                task_hash=task.hash,
                scheduler_id=self.scheduler_id,
            )
            return True

        return False

    def has_raw_data_errors(self, raw_data: models.RawData) -> bool:
        """Check if the raw data contains errors.

        Args:
            raw_data: The raw data to check.

        Returns:
            True if the raw data contains errors, False otherwise.
        """
        return any(mime_type.get("value", "").startswith("error/") for mime_type in raw_data.mime_types)

    # FIXME: none or empty list?
    def get_normalizers_for_mime_type(self, mime_type: str, organisation: str) -> list[models.Plugin]:
        """Get available normalizers for a given mime type.

        Args:
            mime_type : The mime type to get normalizers for.

        Returns:
            A list of Plugins of type normalizer for the given mime type.
        """
        normalizers = self.ctx.services.katalogus.get_normalizers_by_org_id_and_type(organisation, mime_type)
        if normalizers is None:
            return []

        return normalizers<|MERGE_RESOLUTION|>--- conflicted
+++ resolved
@@ -29,7 +29,7 @@
             ctx (context.AppContext): Application context of shared data (e.g.
                 configuration, external services connections).
         """
-        super().__init__(ctx=ctx, scheduler_id=self.ID, create_schedule=False)
+        super().__init__(ctx=ctx, scheduler_id=self.ID, create_schedule=False, auto_calculate_deadline=False)
         self.ranker = rankers.NormalizerRanker(ctx=self.ctx)
 
     def run(self) -> None:
@@ -110,11 +110,13 @@
             thread_name_prefix=f"NormalizerScheduler-TPE-{self.scheduler_id}-raw_data"
         ) as executor:
             for normalizer_task in normalizer_tasks:
-                executor.submit(self.push_normalizer_task, normalizer_task, latest_raw_data.organization)
+                executor.submit(
+                    self.push_normalizer_task, normalizer_task, latest_raw_data.organization, self.create_schedule
+                )
 
     @tracer.start_as_current_span("push_normalizer_task")
     def push_normalizer_task(
-        self, normalizer_task: models.NormalizerTask, organisation_id: str, caller: str = ""
+        self, normalizer_task: models.NormalizerTask, organisation_id: str, create_schedule: bool, caller: str = ""
     ) -> None:
         if self.has_normalizer_task_started_running(normalizer_task):
             self.logger.debug(
@@ -145,26 +147,8 @@
             data=normalizer_task.model_dump(),
         )
 
-<<<<<<< HEAD
         task.priority = self.ranker.rank(SimpleNamespace(raw_data=normalizer_task.raw_data, task=normalizer_task))
-
-        self.push_item_to_queue_with_timeout(task, self.max_tries)
-=======
-        try:
-            self.push_item_to_queue_with_timeout(item=task, max_tries=self.max_tries)
-        except QueueFullError:
-            self.logger.warning(
-                "Could not add task to queue, queue was full: %s",
-                task.id,
-                task_id=task.id,
-                queue_qsize=self.queue.qsize(),
-                queue_maxsize=self.queue.maxsize,
-                organisation_id=self.organisation.id,
-                scheduler_id=self.scheduler_id,
-                caller=caller,
-            )
-            return
->>>>>>> 060f752a
+        self.push_item_to_queue_with_timeout(task, self.max_tries, create_schedule=create_schedule)
 
         self.logger.info(
             "Created normalizer task",
@@ -176,11 +160,7 @@
             caller=caller,
         )
 
-<<<<<<< HEAD
-    def push_item_to_queue(self, item: models.Task) -> models.Task:
-=======
-    def push_item_to_queue(self, item: Task, create_schedule: bool = True) -> Task:
->>>>>>> 060f752a
+    def push_item_to_queue(self, item: models.Task, create_schedule: bool = True) -> models.Task:
         """Some normalizer scheduler specific logic before pushing the item to the
         queue."""
         normalizer_task = models.NormalizerTask.model_validate(item.data)
