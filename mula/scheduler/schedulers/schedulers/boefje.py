import uuid
from concurrent import futures
from datetime import datetime, timedelta, timezone
from types import SimpleNamespace
from typing import Any

from opentelemetry import trace

from scheduler import clients, context, models, utils
from scheduler.schedulers import Scheduler, rankers
from scheduler.storage import filters

tracer = trace.get_tracer(__name__)


class BoefjeScheduler(Scheduler):
    """Scheduler implementation for the creation of BoefjeTask models.

    Attributes:
        ranker: The ranker to calculate the priority of a task.
    """

    ID: str = "boefje"
    TYPE: models.SchedulerType = models.SchedulerType.BOEFJE
    ITEM_TYPE: Any = models.BoefjeTask

    def __init__(self, ctx: context.AppContext):
        """Initializes the BoefjeScheduler.

        Args:
            ctx (context.AppContext): Application context of shared data (e.g.
                configuration, external services connections).
        """
        super().__init__(ctx=ctx, scheduler_id=self.ID, create_schedule=True)
        self.ranker = rankers.BoefjeRanker(self.ctx)

    def run(self) -> None:
        """The run method is called when the scheduler is started. It will
        start the listeners and the scheduling loops in separate threads. It
        is mainly tasked with populating the queue with tasks.

        - Scan profile mutations; when a scan profile is updated for an ooi
        e.g. the scan level is changed, we need to create new tasks for the
        ooi. We gather all boefjes that can run on the ooi and create tasks
        for them.

        - New boefjes; when new boefjes are added or enabled we find the ooi's
        that boefjes can run on, and create tasks for it.

        - Rescheduling; when a task has passed its deadline, we need to
        reschedule it.
        """
        self.listeners["mutations"] = clients.ScanProfileMutation(
            dsn=str(self.ctx.config.host_raw_data),
            queue="scan_profile_mutations",
            func=self.push_tasks_for_mutations,
            prefetch_count=self.ctx.config.rabbitmq_prefetch_count,
        )

        self.run_in_thread(name="BoefjeScheduler-mutations", target=self.listeners["mutations"].listen, loop=False)
        self.run_in_thread(name="BoefjeScheduler-new_boefjes", target=self.push_tasks_for_new_boefjes, interval=60.0)
        self.run_in_thread(name="BoefjeScheduler-rescheduling", target=self.push_tasks_for_rescheduling, interval=60.0)

        self.logger.info(
            "Boefje scheduler started", scheduler_id=self.scheduler_id, item_type=self.queue.item_type.__name__
        )

    @tracer.start_as_current_span("boefje_push_tasks_for_mutations")
    def push_tasks_for_mutations(self, body: bytes) -> None:
        """Create tasks for oois that have a scan level change.

        Args:
            mutation: The mutation that was received.
        """
        # Convert body into a ScanProfileMutation
        mutation = models.ScanProfileMutation.model_validate_json(body)
        self.logger.debug(
            "Received scan level mutation %s for: %s",
            mutation.operation,
            mutation.primary_key,
            ooi_primary_key=mutation.primary_key,
            scheduler_id=self.scheduler_id,
        )

        # There should be an OOI in value
        ooi = mutation.value
        if ooi is None:
            self.logger.debug("Mutation value is None, skipping", scheduler_id=self.scheduler_id)
            return

        # When the mutation is a delete operation, we need to remove all tasks
        if mutation.operation == models.MutationOperationType.DELETE:
            items, _ = self.ctx.datastores.pq_store.get_items(
                scheduler_id=self.scheduler_id,
                filters=filters.FilterRequest(
                    filters=[filters.Filter(column="data", field="input_ooi", operator="eq", value=ooi.primary_key)]
                ),
            )

            # Delete all items for this ooi, update all tasks for this ooi
            # to cancelled.
            for item in items:
                task = self.ctx.datastores.task_store.get_task(item.id)
                if task is None:
                    continue

                task.status = models.TaskStatus.CANCELLED
                self.ctx.datastores.task_store.update_task(task)

            return

        # What available boefjes do we have for this ooi?
        boefjes = self.get_boefjes_for_ooi(ooi, mutation.organisation)
        if not boefjes:
            self.logger.debug("No boefjes available for %s", ooi.primary_key, scheduler_id=self.scheduler_id)
            return

<<<<<<< HEAD
        # Create tasks for the boefjes
        boefje_tasks = []
        for boefje in boefjes:
            if not self.has_boefje_permission_to_run(boefje, ooi):
                self.logger.debug(
                    "Boefje not allowed to run on ooi",
                    boefje_id=boefje.id,
                    ooi_primary_key=ooi.primary_key,
                    scheduler_id=self.scheduler_id,
                )
                continue
=======
        with futures.ThreadPoolExecutor(
            thread_name_prefix=f"BoefjeScheduler-TPE-{self.scheduler_id}-mutations"
        ) as executor:
            for boefje in boefjes:
                # Is the boefje allowed to run on the ooi?
                if not self.has_boefje_permission_to_run(boefje, ooi):
                    self.logger.debug(
                        "Boefje not allowed to run on ooi",
                        boefje_id=boefje.id,
                        boefje_name=boefje.name,
                        ooi_primary_key=ooi.primary_key,
                        organisation_id=self.organisation.id,
                        scheduler_id=self.scheduler_id,
                    )
                    continue

                create_schedule = True
                run_task = True

                # What type of run boefje is it?
                if boefje.run_on:
                    create_schedule = False
                    run_task = False
                    if mutation.operation == MutationOperationType.CREATE:
                        run_task = "create" in boefje.run_on
                    elif mutation.operation == MutationOperationType.UPDATE:
                        run_task = "update" in boefje.run_on

                if not run_task:
                    self.logger.debug(
                        "Based on boefje run on type, skipping",
                        boefje_id=boefje.id,
                        ooi_primary_key=ooi.primary_key,
                        organisation_id=self.organisation.id,
                        scheduler_id=self.scheduler_id,
                    )
                    continue
>>>>>>> 060f752a

            boefje_tasks.append(
                models.BoefjeTask(
                    boefje=models.Boefje.model_validate(boefje.model_dump()),
                    input_ooi=ooi.primary_key if ooi else None,
                    organization=mutation.organisation,
                )
            )

<<<<<<< HEAD
        with futures.ThreadPoolExecutor(
            thread_name_prefix=f"BoefjeScheduler-TPE-{self.scheduler_id}-mutations"
        ) as executor:
            for boefje_task in boefje_tasks:
                executor.submit(
                    self.push_boefje_task, boefje_task, mutation.organisation, self.push_tasks_for_mutations.__name__
=======
                executor.submit(
                    self.push_boefje_task,
                    boefje_task,
                    create_schedule,
                    self.push_tasks_for_scan_profile_mutations.__name__,
>>>>>>> 060f752a
                )

    @tracer.start_as_current_span("boefje_push_tasks_for_new_boefjes")
    def push_tasks_for_new_boefjes(self) -> None:
        """When new boefjes are added or enabled we find the ooi's that
        boefjes can run on, and create tasks for it."""
        boefje_tasks = []

        # TODO:: this should be optimized see #3357
        orgs = self.ctx.services.katalogus.get_organisations()
        for org in orgs:
            # Get new boefjes for organisation
            new_boefjes = self.ctx.services.katalogus.get_new_boefjes_by_org_id(org.id)
            if not new_boefjes:
                self.logger.debug("No new boefjes found for organisation", organisation_id=org.id)
                continue

            # Get all oois for the new boefjes
            for boefje in new_boefjes:
                oois = self.get_oois_for_boefje(boefje, org.id)
                for ooi in oois:
                    boefje_task = models.BoefjeTask(
                        boefje=models.Boefje.model_validate(boefje.dict()),
                        input_ooi=ooi.primary_key,
                        organization=org.id,
                    )

                    boefje_tasks.append((boefje_task, org.id))

        with futures.ThreadPoolExecutor(
            thread_name_prefix=f"BoefjeScheduler-TPE-{self.scheduler_id}-new_boefjes"
        ) as executor:
            for boefje_task, org_id in boefje_tasks:
                executor.submit(self.push_boefje_task, boefje_task, org_id, self.push_tasks_for_new_boefjes.__name__)

    @tracer.start_as_current_span("boefje_push_tasks_for_rescheduling")
    def push_tasks_for_rescheduling(self):
        schedules, _ = self.ctx.datastores.schedule_store.get_schedules(
            filters=filters.FilterRequest(
                filters=[
                    filters.Filter(column="scheduler_id", operator="eq", value=self.scheduler_id),
                    filters.Filter(column="deadline_at", operator="lt", value=datetime.now(timezone.utc)),
                    filters.Filter(column="enabled", operator="eq", value=True),
                ]
            )
        )
        if not schedules:
            self.logger.debug(
                "No schedules tasks found for scheduler: %s", self.scheduler_id, scheduler_id=self.scheduler_id
            )
            return

        with futures.ThreadPoolExecutor(
            thread_name_prefix=f"BoefjeScheduler-TPE-{self.scheduler_id}-rescheduling"
        ) as executor:
            for schedule in schedules:
                boefje_task = models.BoefjeTask.model_validate(schedule.data)

                # Plugin still exists?
                plugin = self.ctx.services.katalogus.get_plugin_by_id_and_org_id(
                    boefje_task.boefje.id, schedule.organisation
                )
                if not plugin:
                    self.logger.info(
                        "Boefje does not exist anymore, skipping and disabling schedule",
                        boefje_id=boefje_task.boefje.id,
                        schedule_id=schedule.id,
                        scheduler_id=self.scheduler_id,
                    )
                    schedule.enabled = False
                    self.ctx.datastores.schedule_store.update_schedule(schedule)
                    continue

                # Plugin still enabled?
                if not plugin.enabled:
                    self.logger.debug(
                        "Boefje is disabled, skipping",
                        boefje_id=boefje_task.boefje.id,
                        schedule_id=schedule.id,
                        scheduler_id=self.scheduler_id,
                    )
                    schedule.enabled = False
                    self.ctx.datastores.schedule_store.update_schedule(schedule)
                    continue

                # Plugin a boefje?
                if plugin.type != "boefje":
                    # We don't disable the schedule, since we should've gotten
                    # schedules for boefjes only.
                    self.logger.warning(
                        "Plugin is not a boefje, skipping",
                        plugin_id=plugin.id,
                        schedule_id=schedule.id,
                        organisation_id=schedule.organisation,
                        scheduler_id=self.scheduler_id,
                    )
                    continue

                # When the boefje task has an ooi, we need to do some additional
                # checks.
                ooi = None
                if boefje_task.input_ooi:
                    # OOI still exists?
                    ooi = self.ctx.services.octopoes.get_object(boefje_task.organization, boefje_task.input_ooi)
                    if not ooi:
                        self.logger.info(
                            "OOI does not exist anymore, skipping and disabling schedule",
                            ooi_primary_key=boefje_task.input_ooi,
                            schedule_id=schedule.id,
                            organisation_id=schedule.organisation,
                            scheduler_id=self.scheduler_id,
                        )
                        schedule.enabled = False
                        self.ctx.datastores.schedule_store.update_schedule(schedule)
                        continue

                    # Boefje still consuming ooi type?
                    if ooi.object_type not in plugin.consumes:
                        self.logger.debug(
                            "Boefje does not consume ooi anymore, skipping",
                            boefje_id=boefje_task.boefje.id,
                            ooi_primary_key=ooi.primary_key,
                            organisation_id=schedule.organisation,
                            scheduler_id=self.scheduler_id,
                        )
                        schedule.enabled = False
                        self.ctx.datastores.schedule_store.update_schedule(schedule)
                        continue

                    # TODO: do we want to disable the schedule when a
                    # boefje is not allowed to scan an ooi?

                    # Boefje allowed to scan ooi?
                    if not self.has_boefje_permission_to_run(plugin, ooi):
                        self.logger.info(
                            "Boefje not allowed to scan ooi, skipping and disabling schedule",
                            boefje_id=boefje_task.boefje.id,
                            ooi_primary_key=ooi.primary_key,
                            schedule_id=schedule.id,
                            organisation_id=schedule.organisation,
                            scheduler_id=self.scheduler_id,
                        )
                        schedule.enabled = False
                        self.ctx.datastores.schedule_store.update_schedule(schedule)
                        continue

                new_boefje_task = models.BoefjeTask(
                    boefje=models.Boefje.model_validate(plugin.dict()),
                    input_ooi=ooi.primary_key if ooi else None,
                    organization=schedule.organisation,
                )

                executor.submit(self.push_boefje_task, new_boefje_task, self.push_tasks_for_rescheduling.__name__)

<<<<<<< HEAD
    # TODO: clean up exceptions -> exception handler
    @tracer.start_as_current_span("push_boefje_task")
    def push_boefje_task(self, boefje_task: models.BoefjeTask, organisation_id: str, caller: str = "") -> None:
        grace_period_passed = self.has_boefje_task_grace_period_passed(boefje_task)
        if not grace_period_passed:
            self.logger.debug(
                "Task has not passed grace period: %s",
=======
    @tracer.start_as_current_span("boefje_push_task")
    def push_boefje_task(self, boefje_task: BoefjeTask, create_schedule: bool = True, caller: str = "") -> None:
        """Given a Boefje and OOI create a BoefjeTask and push it onto
        the queue.

        Args:
            boefje: Boefje to run.
            ooi: OOI to run Boefje on.
            caller: The name of the function that called this function, used for logging.

        """
        self.logger.debug(
            "Pushing boefje task",
            task_hash=boefje_task.hash,
            boefje_id=boefje_task.boefje.id,
            ooi_primary_key=boefje_task.input_ooi,
            organisation_id=self.organisation.id,
            scheduler_id=self.scheduler_id,
            caller=caller,
        )

        try:
            grace_period_passed = self.has_boefje_task_grace_period_passed(boefje_task)
            if not grace_period_passed:
                self.logger.debug(
                    "Task has not passed grace period: %s",
                    boefje_task.hash,
                    task_hash=boefje_task.hash,
                    organisation_id=self.organisation.id,
                    scheduler_id=self.scheduler_id,
                    caller=caller,
                )
                return
        except Exception as exc_grace_period:
            self.logger.warning(
                "Could not check if grace period has passed: %s",
>>>>>>> 060f752a
                boefje_task.hash,
                task_hash=boefje_task.hash,
                scheduler_id=self.scheduler_id,
                caller=caller,
            )
            return

        is_stalled = self.has_boefje_task_stalled(boefje_task)
        if is_stalled:
            self.logger.debug(
                "Task is stalled: %s",
                boefje_task.hash,
                task_hash=boefje_task.hash,
                scheduler_id=self.scheduler_id,
                caller=caller,
            )

            # Update task in datastore to be failed
            task_db = self.ctx.datastores.task_store.get_latest_task_by_hash(boefje_task.hash)
            task_db.status = models.TaskStatus.FAILED
            self.ctx.datastores.task_store.update_task(task_db)

        is_running = self.has_boefje_task_started_running(boefje_task)
        if is_running:
            self.logger.debug(
                "Task is still running: %s",
                boefje_task.hash,
                task_hash=boefje_task.hash,
                scheduler_id=self.scheduler_id,
                caller=caller,
            )
            return

        if self.is_item_on_queue_by_hash(boefje_task.hash):
            self.logger.debug(
                "Task is already on queue: %s",
                boefje_task.hash,
                task_hash=boefje_task.hash,
                scheduler_id=self.scheduler_id,
                caller=caller,
                exc_info=True,
            )
            return

        task = models.Task(
            id=boefje_task.id,
            scheduler_id=self.scheduler_id,
            organisation=organisation_id,
            type=self.ITEM_TYPE.type,
            hash=boefje_task.hash,
            data=boefje_task.model_dump(),
        )

<<<<<<< HEAD
        latest_task = self.ctx.datastores.task_store.get_latest_task_by_hash(boefje_task.hash)
        task.priority = self.ranker.rank(SimpleNamespace(latest_task=latest_task, task=boefje_task))

        self.push_item_to_queue_with_timeout(task, self.max_tries)
=======
        try:
            self.push_item_to_queue_with_timeout(item=task, max_tries=self.max_tries, create_schedule=create_schedule)
        except QueueFullError:
            self.logger.warning(
                "Could not add task to queue, queue was full: %s",
                boefje_task.hash,
                task_hash=boefje_task.hash,
                queue_qsize=self.queue.qsize(),
                queue_maxsize=self.queue.maxsize,
                organisation_id=self.organisation.id,
                scheduler_id=self.scheduler_id,
                caller=caller,
            )
            return
>>>>>>> 060f752a

        self.logger.info(
            "Created boefje task",
            task_id=task.id,
            task_hash=task.hash,
            boefje_id=boefje_task.boefje.id,
            ooi_primary_key=boefje_task.input_ooi,
            scheduler_id=self.scheduler_id,
            caller=caller,
        )

<<<<<<< HEAD
    def push_item_to_queue(self, item: models.Task) -> models.Task:
=======
    def push_item_to_queue(self, item: Task, create_schedule: bool = True) -> Task:
>>>>>>> 060f752a
        """Some boefje scheduler specific logic before pushing the item to the
        queue."""
        boefje_task = models.BoefjeTask.model_validate(item.data)

        # TODO: check this
        # Check if id's are unique and correctly set. Same id's are necessary
        # for the task runner.
        if item.id != boefje_task.id or self.ctx.datastores.task_store.get_task(item.id):
            new_id = uuid.uuid4()
            boefje_task.id = new_id
            item.id = new_id
            item.data = boefje_task.model_dump()

        return super().push_item_to_queue(item=item, create_schedule=create_schedule)

    def has_boefje_permission_to_run(self, boefje: models.Plugin, ooi: models.OOI) -> bool:
        """Checks whether a boefje is allowed to run on an ooi.

        Args:
            boefje: The boefje to check.
            ooi: The ooi to check.

        Returns:
            True if the boefje is allowed to run on the ooi, False otherwise.
        """
        if boefje.enabled is False:
            self.logger.debug(
                "Boefje: %s is disabled", boefje.name, boefje_id=boefje.id, scheduler_id=self.scheduler_id
            )
            return False

        boefje_scan_level = boefje.scan_level
        if boefje_scan_level is None:
            self.logger.warning(
                "No scan level found for boefje: %s", boefje.id, boefje_id=boefje.id, scheduler_id=self.scheduler_id
            )
            return False

        # We allow boefjes without an ooi to run.
        if ooi is None:
            return True

        if ooi.scan_profile is None:
            self.logger.debug(
                "No scan_profile found for ooi: %s",
                ooi.primary_key,
                ooi_primary_key=ooi.primary_key,
                scheduler_id=self.scheduler_id,
            )
            return False

        ooi_scan_level = ooi.scan_profile.level
        if ooi_scan_level is None:
            self.logger.warning(
                "No scan level found for ooi: %s",
                ooi.primary_key,
                ooi_primary_key=ooi.primary_key,
                scheduler_id=self.scheduler_id,
            )
            return False

        # Boefje intensity score ooi clearance level, range
        # from 0 to 4. 4 being the highest intensity, and 0 being
        # the lowest. OOI clearance level defines what boefje
        # intensity is allowed to run on.
        if boefje_scan_level > ooi_scan_level:
            self.logger.debug(
                "Boefje: %s scan level %s is too intense for ooi: %s scan level %s",
                boefje.id,
                boefje_scan_level,
                ooi.primary_key,
                ooi_scan_level,
                boefje_id=boefje.id,
                ooi_primary_key=ooi.primary_key,
                scheduler_id=self.scheduler_id,
            )
            return False

        return True

    def has_boefje_task_started_running(self, task: models.BoefjeTask) -> bool:
        """Check if the same task is already running.

        Args:
            task: The BoefjeTask to check.

        Returns:
            True if the task is still running, False otherwise.
        """
        # Is task still running according to the datastore?
        task_db = self.ctx.datastores.task_store.get_latest_task_by_hash(task.hash)
        if task_db is not None and task_db.status not in [models.TaskStatus.FAILED, models.TaskStatus.COMPLETED]:
            self.logger.debug(
                "Task is still running, according to the datastore", task_id=task_db.id, scheduler_id=self.scheduler_id
            )
            return True

        # Is task running according to bytes?
        task_bytes = self.ctx.services.bytes.get_last_run_boefje(
            boefje_id=task.boefje.id, input_ooi=task.input_ooi, organization_id=task.organization
        )

        # Task has been finished (failed, or succeeded) according to
        # the datastore, but we have no results of it in bytes, meaning
        # we have a problem. However when the grace period has been reached we
        # should not raise an error.
        if (
            task_bytes is None
            and task_db is not None
            and task_db.status in [models.TaskStatus.COMPLETED, models.TaskStatus.FAILED]
            and (
                task_db.modified_at is not None
                and task_db.modified_at
                > datetime.now(timezone.utc) - timedelta(seconds=self.ctx.config.pq_grace_period)
            )
        ):
            self.logger.error(
                "Task has been finished, but no results found in bytes, "
                "please review the bytes logs for more information regarding "
                "this error.",
                task_id=task_db.id,
                scheduler_id=self.scheduler_id,
            )
            raise RuntimeError("Task has been finished, but no results found in bytes")

        if task_bytes is not None and task_bytes.ended_at is None and task_bytes.started_at is not None:
            self.logger.debug(
                "Task is still running, according to bytes", task_id=task_bytes.id, scheduler_id=self.scheduler_id
            )
            return True

        return False

    def has_boefje_task_stalled(self, task: models.BoefjeTask) -> bool:
        """Check if the same task is stalled.

        Args:
            task: The BoefjeTask to check.

        Returns:
            True if the task is stalled, False otherwise.
        """
        task_db = self.ctx.datastores.task_store.get_latest_task_by_hash(task.hash)
        if (
            task_db is not None
            and task_db.status == models.TaskStatus.DISPATCHED
            and (
                task_db.modified_at is not None
                and datetime.now(timezone.utc)
                > task_db.modified_at + timedelta(seconds=self.ctx.config.pq_grace_period)
            )
        ):
            return True

        return False

    def has_boefje_task_grace_period_passed(self, task: models.BoefjeTask) -> bool:
        """Check if the grace period has passed for a task in both the
        datastore and bytes.

        NOTE: We don't check the status of the task since this needs to be done
        by checking if the task is still running or not.

        Args:
            task: Task to check.

        Returns:
            True if the grace period has passed, False otherwise.
        """
        # Does boefje have an interval specified?
        plugin = self.ctx.services.katalogus.get_plugin_by_id_and_org_id(task.boefje.id, task.organization)
        if plugin is not None and plugin.interval is not None and plugin.interval > 0:
            timeout = timedelta(minutes=plugin.interval)
        else:
            timeout = timedelta(seconds=self.ctx.config.pq_grace_period)

        task_db = self.ctx.datastores.task_store.get_latest_task_by_hash(task.hash)

        # Has grace period passed according to datastore?
        if task_db is not None and datetime.now(timezone.utc) - task_db.modified_at < timeout:
            self.logger.debug(
                "Task has not passed grace period, according to the datastore",
                task_id=task_db.id,
                task_hash=task.hash,
                scheduler_id=self.scheduler_id,
            )
            return False

        task_bytes = self.ctx.services.bytes.get_last_run_boefje(
            boefje_id=task.boefje.id, input_ooi=task.input_ooi, organization_id=task.organization
        )

        # Did the grace period pass, according to bytes?
        if (
            task_bytes is not None
            and task_bytes.ended_at is not None
            and datetime.now(timezone.utc) - task_bytes.ended_at < timeout
        ):
            self.logger.debug(
                "Task has not passed grace period, according to bytes",
                task_id=task_bytes.id,
                task_hash=task.hash,
                scheduler_id=self.scheduler_id,
            )
            return False

        return True

<<<<<<< HEAD
    def get_boefjes_for_ooi(self, ooi: models.OOI, organisation: str) -> list[models.Plugin]:
=======
    def get_boefjes_for_ooi(self, ooi: OOI) -> list[Plugin]:
>>>>>>> 060f752a
        """Get available all boefjes (enabled and disabled) for an ooi.

        Args:
            ooi: The models.OOI to get boefjes for.

        Returns:
            A list of Plugin of type Boefje that can be run on the ooi.
        """
        boefjes = self.ctx.services.katalogus.get_boefjes_by_type_and_org_id(ooi.object_type, organisation)

        if boefjes is None:
            self.logger.debug(
                "No boefjes found for type: %s",
                ooi.object_type,
                input_ooi_primary_key=ooi.primary_key,
                scheduler_id=self.scheduler_id,
            )
            return []

        self.logger.debug(
            "Found %s boefjes for ooi: %s",
            len(boefjes),
            ooi,
            input_ooi_primary_key=ooi.primary_key,
            boefjes=[boefje.id for boefje in boefjes],
            scheduler_id=self.scheduler_id,
        )

        return boefjes

    def get_oois_for_boefje(self, boefje: models.Plugin, organisation: str) -> list[models.OOI]:
        oois = []

        oois_by_object_type = self.ctx.services.octopoes.get_objects_by_object_types(
            organisation,
            boefje.consumes,
            list(range(boefje.scan_level, 5)),  # type: ignore
        )

        # Filter OOIs based on permission
        for ooi in oois_by_object_type:
            if not self.has_boefje_permission_to_run(boefje, ooi):
                self.logger.debug(
                    "Boefje not allowed to run on ooi",
                    boefje_id=boefje.id,
                    ooi_primary_key=ooi.primary_key,
                    scheduler_id=self.scheduler_id,
                )
                continue
            oois.append(ooi)

        return oois

    def set_cron(self, item: models.Task) -> str | None:
        """Override Schedule.set_cron() when a boefje specifies a schedule for
        execution (cron expression) we schedule for its execution"""
        # Does a boefje have a schedule defined?
        plugin = self.ctx.services.katalogus.get_plugin_by_id_and_org_id(
            utils.deep_get(item.data, ["boefje", "id"]), item.organisation
        )
        if plugin is None or plugin.cron is None:
            return super().set_cron(item)

        return plugin.cron

    def calculate_deadline(self, task: models.Task) -> datetime:
        """Override Scheduler.calculate_deadline() to calculate the deadline
        for a task and based on the boefje interval."""
        # Does the boefje have an interval defined?
        plugin = self.ctx.services.katalogus.get_plugin_by_id_and_org_id(
            utils.deep_get(task.data, ["boefje", "id"]), task.organisation
        )
        if plugin is not None and plugin.interval is not None and plugin.interval > 0:
            return datetime.now(timezone.utc) + timedelta(minutes=plugin.interval)

        return super().calculate_deadline(task)<|MERGE_RESOLUTION|>--- conflicted
+++ resolved
@@ -31,7 +31,7 @@
             ctx (context.AppContext): Application context of shared data (e.g.
                 configuration, external services connections).
         """
-        super().__init__(ctx=ctx, scheduler_id=self.ID, create_schedule=True)
+        super().__init__(ctx=ctx, scheduler_id=self.ID, create_schedule=True, auto_calculate_deadline=True)
         self.ranker = rankers.BoefjeRanker(self.ctx)
 
     def run(self) -> None:
@@ -115,7 +115,6 @@
             self.logger.debug("No boefjes available for %s", ooi.primary_key, scheduler_id=self.scheduler_id)
             return
 
-<<<<<<< HEAD
         # Create tasks for the boefjes
         boefje_tasks = []
         for boefje in boefjes:
@@ -127,45 +126,28 @@
                     scheduler_id=self.scheduler_id,
                 )
                 continue
-=======
-        with futures.ThreadPoolExecutor(
-            thread_name_prefix=f"BoefjeScheduler-TPE-{self.scheduler_id}-mutations"
-        ) as executor:
-            for boefje in boefjes:
-                # Is the boefje allowed to run on the ooi?
-                if not self.has_boefje_permission_to_run(boefje, ooi):
-                    self.logger.debug(
-                        "Boefje not allowed to run on ooi",
-                        boefje_id=boefje.id,
-                        boefje_name=boefje.name,
-                        ooi_primary_key=ooi.primary_key,
-                        organisation_id=self.organisation.id,
-                        scheduler_id=self.scheduler_id,
-                    )
-                    continue
-
-                create_schedule = True
-                run_task = True
-
-                # What type of run boefje is it?
-                if boefje.run_on:
-                    create_schedule = False
-                    run_task = False
-                    if mutation.operation == MutationOperationType.CREATE:
-                        run_task = "create" in boefje.run_on
-                    elif mutation.operation == MutationOperationType.UPDATE:
-                        run_task = "update" in boefje.run_on
-
-                if not run_task:
-                    self.logger.debug(
-                        "Based on boefje run on type, skipping",
-                        boefje_id=boefje.id,
-                        ooi_primary_key=ooi.primary_key,
-                        organisation_id=self.organisation.id,
-                        scheduler_id=self.scheduler_id,
-                    )
-                    continue
->>>>>>> 060f752a
+
+            create_schedule = True
+            run_task = True
+
+            # What type of run boefje is it?
+            if boefje.run_on:
+                create_schedule = False
+                run_task = False
+                if mutation.operation == models.MutationOperationType.CREATE:
+                    run_task = "create" in boefje.run_on
+                elif mutation.operation == models.MutationOperationType.UPDATE:
+                    run_task = "update" in boefje.run_on
+
+            if not run_task:
+                self.logger.debug(
+                    "Based on boefje run on type, skipping",
+                    boefje_id=boefje.id,
+                    ooi_primary_key=ooi.primary_key,
+                    organisation_id=mutation.organisation,
+                    scheduler_id=self.scheduler_id,
+                )
+                continue
 
             boefje_tasks.append(
                 models.BoefjeTask(
@@ -175,20 +157,16 @@
                 )
             )
 
-<<<<<<< HEAD
         with futures.ThreadPoolExecutor(
             thread_name_prefix=f"BoefjeScheduler-TPE-{self.scheduler_id}-mutations"
         ) as executor:
             for boefje_task in boefje_tasks:
                 executor.submit(
-                    self.push_boefje_task, boefje_task, mutation.organisation, self.push_tasks_for_mutations.__name__
-=======
-                executor.submit(
                     self.push_boefje_task,
                     boefje_task,
+                    mutation.organisation,
                     create_schedule,
-                    self.push_tasks_for_scan_profile_mutations.__name__,
->>>>>>> 060f752a
+                    self.push_tasks_for_mutations.__name__,
                 )
 
     @tracer.start_as_current_span("boefje_push_tasks_for_new_boefjes")
@@ -222,7 +200,13 @@
             thread_name_prefix=f"BoefjeScheduler-TPE-{self.scheduler_id}-new_boefjes"
         ) as executor:
             for boefje_task, org_id in boefje_tasks:
-                executor.submit(self.push_boefje_task, boefje_task, org_id, self.push_tasks_for_new_boefjes.__name__)
+                executor.submit(
+                    self.push_boefje_task,
+                    boefje_task,
+                    org_id,
+                    self.create_schedule,
+                    self.push_tasks_for_new_boefjes.__name__,
+                )
 
     @tracer.start_as_current_span("boefje_push_tasks_for_rescheduling")
     def push_tasks_for_rescheduling(self):
@@ -341,54 +325,23 @@
                     organization=schedule.organisation,
                 )
 
-                executor.submit(self.push_boefje_task, new_boefje_task, self.push_tasks_for_rescheduling.__name__)
-
-<<<<<<< HEAD
+                executor.submit(
+                    self.push_boefje_task,
+                    new_boefje_task,
+                    schedule.organisation,
+                    self.create_schedule,
+                    self.push_tasks_for_rescheduling.__name__,
+                )
+
     # TODO: clean up exceptions -> exception handler
     @tracer.start_as_current_span("push_boefje_task")
-    def push_boefje_task(self, boefje_task: models.BoefjeTask, organisation_id: str, caller: str = "") -> None:
+    def push_boefje_task(
+        self, boefje_task: models.BoefjeTask, organisation_id: str, create_schedule: bool, caller: str = ""
+    ) -> None:
         grace_period_passed = self.has_boefje_task_grace_period_passed(boefje_task)
         if not grace_period_passed:
             self.logger.debug(
                 "Task has not passed grace period: %s",
-=======
-    @tracer.start_as_current_span("boefje_push_task")
-    def push_boefje_task(self, boefje_task: BoefjeTask, create_schedule: bool = True, caller: str = "") -> None:
-        """Given a Boefje and OOI create a BoefjeTask and push it onto
-        the queue.
-
-        Args:
-            boefje: Boefje to run.
-            ooi: OOI to run Boefje on.
-            caller: The name of the function that called this function, used for logging.
-
-        """
-        self.logger.debug(
-            "Pushing boefje task",
-            task_hash=boefje_task.hash,
-            boefje_id=boefje_task.boefje.id,
-            ooi_primary_key=boefje_task.input_ooi,
-            organisation_id=self.organisation.id,
-            scheduler_id=self.scheduler_id,
-            caller=caller,
-        )
-
-        try:
-            grace_period_passed = self.has_boefje_task_grace_period_passed(boefje_task)
-            if not grace_period_passed:
-                self.logger.debug(
-                    "Task has not passed grace period: %s",
-                    boefje_task.hash,
-                    task_hash=boefje_task.hash,
-                    organisation_id=self.organisation.id,
-                    scheduler_id=self.scheduler_id,
-                    caller=caller,
-                )
-                return
-        except Exception as exc_grace_period:
-            self.logger.warning(
-                "Could not check if grace period has passed: %s",
->>>>>>> 060f752a
                 boefje_task.hash,
                 task_hash=boefje_task.hash,
                 scheduler_id=self.scheduler_id,
@@ -442,27 +395,10 @@
             data=boefje_task.model_dump(),
         )
 
-<<<<<<< HEAD
         latest_task = self.ctx.datastores.task_store.get_latest_task_by_hash(boefje_task.hash)
         task.priority = self.ranker.rank(SimpleNamespace(latest_task=latest_task, task=boefje_task))
 
-        self.push_item_to_queue_with_timeout(task, self.max_tries)
-=======
-        try:
-            self.push_item_to_queue_with_timeout(item=task, max_tries=self.max_tries, create_schedule=create_schedule)
-        except QueueFullError:
-            self.logger.warning(
-                "Could not add task to queue, queue was full: %s",
-                boefje_task.hash,
-                task_hash=boefje_task.hash,
-                queue_qsize=self.queue.qsize(),
-                queue_maxsize=self.queue.maxsize,
-                organisation_id=self.organisation.id,
-                scheduler_id=self.scheduler_id,
-                caller=caller,
-            )
-            return
->>>>>>> 060f752a
+        self.push_item_to_queue_with_timeout(item=task, max_tries=self.max_tries, create_schedule=create_schedule)
 
         self.logger.info(
             "Created boefje task",
@@ -474,11 +410,7 @@
             caller=caller,
         )
 
-<<<<<<< HEAD
-    def push_item_to_queue(self, item: models.Task) -> models.Task:
-=======
-    def push_item_to_queue(self, item: Task, create_schedule: bool = True) -> Task:
->>>>>>> 060f752a
+    def push_item_to_queue(self, item: models.Task, create_schedule: bool = True) -> models.Task:
         """Some boefje scheduler specific logic before pushing the item to the
         queue."""
         boefje_task = models.BoefjeTask.model_validate(item.data)
@@ -687,11 +619,7 @@
 
         return True
 
-<<<<<<< HEAD
     def get_boefjes_for_ooi(self, ooi: models.OOI, organisation: str) -> list[models.Plugin]:
-=======
-    def get_boefjes_for_ooi(self, ooi: OOI) -> list[Plugin]:
->>>>>>> 060f752a
         """Get available all boefjes (enabled and disabled) for an ooi.
 
         Args:
