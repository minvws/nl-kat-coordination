--- conflicted
+++ resolved
@@ -8,26 +8,10 @@
 
 from scheduler import clients, context, models, utils
 from scheduler.clients.errors import ExternalServiceError
-<<<<<<< HEAD
+from scheduler.models import MutationOperationType
+from scheduler.models.ooi import RunOn
 from scheduler.schedulers import Scheduler, rankers
 from scheduler.schedulers.errors import exception_handler
-=======
-from scheduler.models import (
-    OOI,
-    Boefje,
-    BoefjeTask,
-    MutationOperationType,
-    Organisation,
-    Plugin,
-    ScanProfileMutation,
-    Task,
-    TaskStatus,
-)
-from scheduler.models.ooi import RunOn
-from scheduler.schedulers import Scheduler
-from scheduler.schedulers.queue import PriorityQueue, QueueFullError
-from scheduler.schedulers.rankers import BoefjeRanker
->>>>>>> 38889744
 from scheduler.storage import filters
 from scheduler.storage.errors import StorageError
 
@@ -152,40 +136,16 @@
                 )
                 continue
 
-<<<<<<< HEAD
             create_schedule, run_task = True, True
-=======
-                create_schedule = True
-                run_task = True
-
-                # What type of run boefje is it?
-                if boefje.run_on:
-                    create_schedule = False
-                    run_task = False
-                    if mutation.operation == MutationOperationType.CREATE:
-                        run_task = RunOn.CREATE in boefje.run_on
-                    elif mutation.operation == MutationOperationType.UPDATE:
-                        run_task = RunOn.UPDATE in boefje.run_on
-
-                if not run_task:
-                    self.logger.debug(
-                        "Based on boefje run on type, skipping",
-                        boefje_id=boefje.id,
-                        ooi_primary_key=ooi.primary_key,
-                        organisation_id=self.organisation.id,
-                        scheduler_id=self.scheduler_id,
-                    )
-                    continue
->>>>>>> 38889744
 
             # What type of run boefje is it?
             if boefje.run_on:
                 create_schedule = False
                 run_task = False
-                if mutation.operation == models.MutationOperationType.CREATE:
-                    run_task = "create" in boefje.run_on
-                elif mutation.operation == models.MutationOperationType.UPDATE:
-                    run_task = "update" in boefje.run_on
+                if mutation.operation == MutationOperationType.CREATE:
+                    run_task = RunOn.CREATE in boefje.run_on
+                elif mutation.operation == MutationOperationType.UPDATE:
+                    run_task = RunOn.UPDATE in boefje.run_on
 
             if not run_task:
                 self.logger.debug(
@@ -221,7 +181,7 @@
         boefjes can run on, and create tasks for it."""
         boefje_tasks = []
 
-        # TODO:: this should be optimized see #3357
+        # TODO: this should be optimized see #3357
         try:
             orgs = self.ctx.services.katalogus.get_organisations()
         except ExternalServiceError:
