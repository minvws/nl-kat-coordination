--- conflicted
+++ resolved
@@ -88,30 +88,6 @@
             for schedule in schedules:
                 report_task = ReportTask.model_validate(schedule.data)
 
-<<<<<<< HEAD
-                # When the schedule has no schedule, but a task is
-                # already executed we should not push the task again
-                task_db = None
-                try:
-                    task_db = self.ctx.datastores.task_store.get_latest_task_by_hash(report_task.hash)
-                    if task_db and schedule.schedule is None:
-                        self.logger.debug(
-                            "Schedule has no schedule, but task already executed",
-                            schedule_id=schedule.id,
-                            scheduler_id=self.scheduler_id,
-                            organisation_id=self.organisation.id,
-                        )
-                        continue
-                except storage.errors.StorageError as exc_db:
-                    self.logger.error(
-                        "Could not get latest task by hash %s",
-                        report_task.hash,
-                        scheduler_id=self.scheduler_id,
-                        organisation_id=self.organisation.id,
-                        exc_info=exc_db,
-                    )
-                    continue
-=======
                 # When the schedule has no schedule (cron expression), but a
                 # task is already executed for this schedule we should not run
                 # the task again
@@ -144,7 +120,6 @@
                             exc_info=exc_db,
                         )
                         continue
->>>>>>> fb59a149
 
                 executor.submit(self.push_report_task, report_task, self.push_tasks_for_rescheduling.__name__)
 
