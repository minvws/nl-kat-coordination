import abc
import random
import threading
import time
from collections.abc import Callable
from datetime import datetime, timedelta, timezone
from typing import Any

import structlog
from opentelemetry import trace

from scheduler import clients, context, models, storage, utils
from scheduler.schedulers.queue import PriorityQueue
<<<<<<< HEAD
from scheduler.schedulers.queue.errors import InvalidItemError, NotAllowedError, QueueFullError
=======
from scheduler.schedulers.queue.errors import InvalidItemError, NotAllowedError, QueueEmptyError, QueueFullError
>>>>>>> 05f4ab91
from scheduler.utils import cron, thread

tracer = trace.get_tracer(__name__)


class Scheduler(abc.ABC):
    """The scheduler base class that all schedulers should inherit from.

    Attributes:
        logger:
            The logger instance.
        ctx:
            Application context of shared data (e.g. configuration, external
            services connections).
<<<<<<< HEAD
=======
        queue:
            A queue.PriorityQueue instance
        callback:
            A callback function to call when the scheduler is stopped.
>>>>>>> 05f4ab91
        scheduler_id:
            The id of the scheduler.
        max_tries:
            The maximum number of retries for an item to be pushed to
            the queue.
        enabled:
            Whether the scheduler is enabled.
        create_schedule:
            Whether to create a schedule for a task.
        last_activity:
            The last activity of the scheduler.
        queue:
            A queues.PriorityQueue instance
        listeners:
            A dictionary of listeners, typically AMQP listeners on which
            event messages are received.
        threads:
            A list of threads that are running, typically long running
            processes.
        lock:
            A threading lock
        stop_event_threads:
            A threading event to stop the running threads.
    """

    ITEM_TYPE: Any = None

    def __init__(
        self,
        ctx: context.AppContext,
        scheduler_id: str,
        queue: PriorityQueue | None = None,
<<<<<<< HEAD
=======
        callback: Callable[..., None] | None = None,
>>>>>>> 05f4ab91
        max_tries: int = -1,
        create_schedule: bool = False,
        auto_calculate_deadline: bool = True,
    ):
<<<<<<< HEAD
=======
        """Initialize the Scheduler.

        Args:
            ctx:
                Application context of shared data (e.g. configuration, external
                services connections).
            scheduler_id:
                The id of the scheduler.
            queue:
                A queue.PriorityQueue instance
            callback:
                A callback function to call when the scheduler is stopped.
            max_tries:
                The maximum number of retries for an item to be pushed to
                the queue.
        """

>>>>>>> 05f4ab91
        self.logger: structlog.BoundLogger = structlog.getLogger(__name__)
        self.ctx: context.AppContext = ctx

        # Properties
        self.scheduler_id: str = scheduler_id
        self.max_tries: int = max_tries
        self.enabled: bool = True
        self.create_schedule: bool = create_schedule
        self.auto_calculate_deadline: bool = auto_calculate_deadline
        self._last_activity: datetime | None = None

        # Queue
        self.queue = queue or PriorityQueue(
            pq_id=scheduler_id,
            maxsize=self.ctx.config.pq_maxsize,
            item_type=self.ITEM_TYPE,
            pq_store=self.ctx.datastores.pq_store,
        )

        # Listeners
        self.listeners: dict[str, clients.amqp.Listener] = {}

        # Threads
        self.threads: list[thread.ThreadRunner] = []
        self.lock: threading.Lock = threading.Lock()
        self.stop_event_threads: threading.Event = threading.Event()

    @abc.abstractmethod
    def run(self) -> None:
        raise NotImplementedError

    def run_in_thread(
        self, name: str, target: Callable[[], Any], interval: float = 0.01, daemon: bool = False, loop: bool = True
    ) -> None:
        """Make a function run in a thread, and add it to the dict of threads.

        Args:
            name: The name of the thread.
            target: The function to run in the thread.
            interval: The interval to run the function.
            daemon: Whether the thread should be a daemon.
            loop: Whether the thread should loop.
        """
        t = utils.ThreadRunner(
            name=name, target=target, stop_event=self.stop_event_threads, interval=interval, daemon=daemon, loop=loop
        )
        t.start()

        self.threads.append(t)

    def push_items_to_queue(self, items: list[models.Task]) -> None:
        """Push multiple items to the queue.

        Args:
            items: A list of items to push to the queue.
        """
        count = 0
        for item in items:
            try:
                self.push_item_to_queue(item)
            except (NotAllowedError, QueueFullError, InvalidItemError) as exc:
                self.logger.debug(
                    "Unable to push item %s to queue %s (%s)",
                    item.id,
                    self.queue.pq_id,
                    exc,
                    item_id=item.id,
                    queue_id=self.queue.pq_id,
                    scheduler_id=self.scheduler_id,
                )
                continue
            except Exception as exc:
                self.logger.error(
                    "Unable to push item %s to queue %s",
                    item.id,
                    self.queue.pq_id,
                    item_id=item.id,
                    queue_id=self.queue.pq_id,
                    scheduler_id=self.scheduler_id,
                )
                raise exc

            count += 1

    def push_item_to_queue_with_timeout(self, item: models.Task, max_tries: int = 5, timeout: int = 1) -> None:
        """Push an item to the queue, with a timeout.

        Args:
            item: The item to push to the queue.
            timeout: The timeout in seconds.
            max_tries: The maximum number of tries. Set to -1 for infinite tries.

        Raises:
            QueueFullError: When the queue is full.
        """
        tries = 0
        while not self.is_space_on_queue() and (tries < max_tries or max_tries == -1):
            self.logger.debug(
                "Queue %s is full, waiting for space",
                queue_id=self.queue.pq_id,
                queue_qsize=self.queue.qsize(),
                scheduler_id=self.scheduler_id,
            )
            time.sleep(timeout)
            tries += 1

        if tries >= max_tries and max_tries != -1:
            raise QueueFullError()

        self.push_item_to_queue(item)

    def push_item_to_queue(self, item: models.Task) -> models.Task:
        """Push a Task to the queue.

        Args:
            item: The item to push to the queue.

        Raises:
            NotAllowedError: When the scheduler is disabled.
            QueueFullError: When the queue is full.
            InvalidItemError: When the item is invalid.
        """
        if not self.is_enabled():
            self.logger.warning(
                "Scheduler is disabled, not pushing item to queue %s",
                self.queue.pq_id,
                item_id=item.id,
                queue_id=self.queue.pq_id,
                scheduler_id=self.scheduler_id,
            )
            raise NotAllowedError("Scheduler is disabled")

        try:
            if item.type is None:
                item.type = self.ITEM_TYPE.type
            item.status = models.TaskStatus.QUEUED
            item = self.queue.push(item)
        except NotAllowedError as exc:
            self.logger.warning(
                "Not allowed to push to queue %s (%s)",
                self.queue.pq_id,
                exc,
                item_id=item.id,
                queue_id=self.queue.pq_id,
                scheduler_id=self.scheduler_id,
            )
            raise exc
        except QueueFullError as exc:
            self.logger.warning(
                "Queue %s is full, not pushing new items (%s)",
                self.queue.pq_id,
                exc,
                item_id=item.id,
                queue_id=self.queue.pq_id,
                queue_qsize=self.queue.qsize(),
                scheduler_id=self.scheduler_id,
            )
            raise exc
        except InvalidItemError as exc:
            self.logger.warning(
                "Invalid item %s",
                item.id,
                item_id=item.id,
                queue_id=self.queue.pq_id,
                queue_qsize=self.queue.qsize(),
                scheduler_id=self.scheduler_id,
            )
            raise exc

        self.logger.debug(
            "Pushed item %s to queue %s with priority %s ",
            item.id,
            self.queue.pq_id,
            item.priority,
            item_id=item.id,
            item_hash=item.hash,
            queue_id=self.queue.pq_id,
            scheduler_id=self.scheduler_id,
        )

        item = self.post_push(item)

        return item

    def post_push(self, item: models.Task) -> models.Task:
        """After an in item is pushed on the queue, we execute this function

        Args:
            item: The item from the priority queue.
        """
        self.last_activity = datetime.now(timezone.utc)

        if self.create_schedule is False:
            self.logger.debug(
                "Not creating schedule for item %s",
                item.id,
                item_id=item.id,
                queue_id=self.queue.pq_id,
                scheduler_id=self.scheduler_id,
            )
            return item

        schedule_db = None
        if item.schedule_id is not None:
            schedule_db = self.ctx.datastores.schedule_store.get_schedule(item.schedule_id)
        else:
            schedule_db = self.ctx.datastores.schedule_store.get_schedule_by_hash(item.hash)

        if schedule_db is None:
            schedule = models.Schedule(scheduler_id=self.scheduler_id, hash=item.hash, data=item.data)
            schedule_db = self.ctx.datastores.schedule_store.create_schedule(schedule)

        if schedule_db is None:
            self.logger.debug(
                "No schedule found for item %s",
                item.id,
                item_id=item.id,
                queue_id=self.queue.pq_id,
                scheduler_id=self.scheduler_id,
            )
            return item

        if not schedule_db.enabled:
            self.logger.debug(
                "Schedule %s is disabled, not updating deadline",
                schedule_db.id,
                schedule_id=schedule_db.id,
                item_id=item.id,
                queue_id=self.queue.pq_id,
                scheduler_id=self.scheduler_id,
            )
            return item

        item.schedule_id = schedule_db.id

        # Set the cron schedule based on the item, default this is None.
        # We do this because we want to explicitly set the cron schedule. When
        # a schedule already has a cron expression, this will not be updated
        # unless this is specifically overridden in a subclass.
        cron_expr = self.set_cron(item)
        if cron_expr is not None:
            schedule_db.schedule = cron_expr

        # If the schedule has a cron schedule, we calculate the next run
        # based on the cron schedule, otherwise we calculate the deadline
        # based on the item.
        if schedule_db.schedule is not None:
            schedule_db.deadline_at = cron.next_run(schedule_db.schedule)
        elif self.auto_calculate_deadline:
            schedule_db.deadline_at = self.calculate_deadline(item)

        self.ctx.datastores.schedule_store.update_schedule(schedule_db)
        self.ctx.datastores.task_store.update_task(item)

        return item

<<<<<<< HEAD
=======
    def pop_item_from_queue(self, filters: storage.filters.FilterRequest | None = None) -> models.Task | None:
        """Pop an item from the queue.

        Args:
            filters: Optional filters to apply when popping an item.

        Returns:
            An item from the queue

        Raises:
            NotAllowedError: When the scheduler is disabled.
            QueueEmptyError: When the queue is empty.
        """
        if not self.is_enabled():
            self.logger.warning(
                "Scheduler is disabled, not popping item from queue",
                queue_id=self.queue.pq_id,
                queue_qsize=self.queue.qsize(),
                scheduler_id=self.scheduler_id,
            )
            raise NotAllowedError("Scheduler is disabled")

        try:
            item = self.queue.pop(filters)
        except QueueEmptyError as exc:
            raise exc

        if item is not None:
            self.logger.debug(
                "Popped item %s from queue %s with priority %s",
                item.id,
                self.queue.pq_id,
                item.priority,
                item_id=item.id,
                queue_id=self.queue.pq_id,
                scheduler_id=self.scheduler_id,
            )

            self.post_pop(item)

        return item

    def post_pop(self, item: models.Task) -> None:
        """After an item is popped from the queue, we execute this function

        Args:
            item: An item from the queue
        """
        self.last_activity = datetime.now(timezone.utc)

>>>>>>> 05f4ab91
    def set_cron(self, task: models.Task) -> str | None:
        """Set the cron schedule for the task."""
        return None

    def calculate_deadline(self, task: models.Task) -> datetime:
        # We at least delay a job by the grace period
        minimum = self.ctx.config.pq_grace_period
        deadline = datetime.now(timezone.utc) + timedelta(seconds=minimum)

        # We want to delay the job by a random amount of time, in a range of 5 hours
        jitter_range_seconds = 5 * 60 * 60
        jitter = timedelta(seconds=random.uniform(0, jitter_range_seconds))  # noqa

        # Check if the adjusted time is earlier than the minimum, and
        # ensure that the adjusted time is not earlier than the deadline
        adjusted_time = deadline + jitter

        return adjusted_time

    def enable(self) -> None:
        """Enable the scheduler.

        This will start the scheduler, and start all listeners and threads.
        """
        if self.is_enabled():
            self.logger.debug("Scheduler is already enabled")
            return

        self.logger.info("Enabling scheduler: %s", self.scheduler_id, scheduler_id=self.scheduler_id)
        self.enabled = True
        self.stop_event_threads.clear()
        self.run()

        self.logger.info("Enabled scheduler: %s", self.scheduler_id, scheduler_id=self.scheduler_id)

    def disable(self) -> None:
        """Disable the scheduler.

        This will stop all listeners and threads, and clear the queue, and any
        tasks that were on the queue will be set to CANCELLED.
        """
        if not self.is_enabled():
            self.logger.warning("Scheduler already disabled: %s", self.scheduler_id, scheduler_id=self.scheduler_id)
            return

        self.logger.info("Disabling scheduler: %s", self.scheduler_id)
        self.enabled = False

        self.stop_listeners()
        self.stop_threads()
        self.queue.clear()

        # Get all tasks that were on the queue and set them to CANCELLED
        tasks, _ = self.ctx.datastores.task_store.get_tasks(
            scheduler_id=self.scheduler_id, status=models.TaskStatus.QUEUED
        )
        task_ids = [task.id for task in tasks]
        self.ctx.datastores.task_store.cancel_tasks(scheduler_id=self.scheduler_id, task_ids=task_ids)

        self.logger.info("Disabled scheduler: %s", self.scheduler_id, scheduler_id=self.scheduler_id)

    def delete(self) -> None:
        """Delete the scheduler.

        This will stop the scheduler, and remove it from the database.
        """
        self.logger.info("Deleting scheduler: %s", self.scheduler_id, scheduler_id=self.scheduler_id)
        self.stop()
        self.ctx.datastores.scheduler_store.delete_scheduler(self.scheduler_id)
        self.logger.info("Deleted scheduler: %s", self.scheduler_id, scheduler_id=self.scheduler_id)

    def stop(self) -> None:
        self.logger.info("Stopping scheduler: %s", self.scheduler_id, scheduler_id=self.scheduler_id)

        # First, stop the listeners, when those are running in a thread and
        # they're using rabbitmq, they will block. Setting the stop event
        # will not stop the thread. We need to explicitly stop the listener.
        self.stop_listeners()
        self.stop_threads()

        self.logger.info("Stopped scheduler: %s", self.scheduler_id, scheduler_id=self.scheduler_id)

    def stop_listeners(self) -> None:
        """Stop the listeners."""
        for lst in self.listeners.copy().values():
            lst.stop()

        self.listeners = {}

    def stop_threads(self) -> None:
        """Stop the threads."""
        for t in self.threads.copy():
            t.join(5)

        self.threads = []

    def is_enabled(self) -> bool:
        """Check if the scheduler is enabled.

        Returns:
            True if the scheduler is enabled, False otherwise.
        """
        return self.enabled

    def is_space_on_queue(self) -> bool:
        """Check if there is space on the queue.

        NOTE: maxsize 0 means unlimited

        Returns:
            True if there is space on the queue, False otherwise.
        """
        if (self.queue.maxsize - self.queue.qsize()) <= 0 and self.queue.maxsize != 0:
            return False

        return True

    def is_item_on_queue_by_hash(self, item_hash: str) -> bool:
        return self.queue.is_item_on_queue_by_hash(item_hash)

    @property
    def last_activity(self) -> datetime | None:
        """Get the last activity of the scheduler."""
        with self.lock:
            return self._last_activity

    @last_activity.setter
    def last_activity(self, value: datetime) -> None:
        """Set the last activity of the scheduler."""
        with self.lock:
            self._last_activity = value

    def dict(self) -> dict[str, Any]:
        """Get a dict representation of the scheduler."""
        return {
            "id": self.scheduler_id,
            "item_type": self.queue.item_type.type,
            "qsize": self.queue.qsize(),
            "last_activity": self.last_activity,
        }<|MERGE_RESOLUTION|>--- conflicted
+++ resolved
@@ -11,11 +11,7 @@
 
 from scheduler import clients, context, models, storage, utils
 from scheduler.schedulers.queue import PriorityQueue
-<<<<<<< HEAD
 from scheduler.schedulers.queue.errors import InvalidItemError, NotAllowedError, QueueFullError
-=======
-from scheduler.schedulers.queue.errors import InvalidItemError, NotAllowedError, QueueEmptyError, QueueFullError
->>>>>>> 05f4ab91
 from scheduler.utils import cron, thread
 
 tracer = trace.get_tracer(__name__)
@@ -30,13 +26,6 @@
         ctx:
             Application context of shared data (e.g. configuration, external
             services connections).
-<<<<<<< HEAD
-=======
-        queue:
-            A queue.PriorityQueue instance
-        callback:
-            A callback function to call when the scheduler is stopped.
->>>>>>> 05f4ab91
         scheduler_id:
             The id of the scheduler.
         max_tries:
@@ -69,34 +58,9 @@
         ctx: context.AppContext,
         scheduler_id: str,
         queue: PriorityQueue | None = None,
-<<<<<<< HEAD
-=======
-        callback: Callable[..., None] | None = None,
->>>>>>> 05f4ab91
         max_tries: int = -1,
         create_schedule: bool = False,
-        auto_calculate_deadline: bool = True,
     ):
-<<<<<<< HEAD
-=======
-        """Initialize the Scheduler.
-
-        Args:
-            ctx:
-                Application context of shared data (e.g. configuration, external
-                services connections).
-            scheduler_id:
-                The id of the scheduler.
-            queue:
-                A queue.PriorityQueue instance
-            callback:
-                A callback function to call when the scheduler is stopped.
-            max_tries:
-                The maximum number of retries for an item to be pushed to
-                the queue.
-        """
-
->>>>>>> 05f4ab91
         self.logger: structlog.BoundLogger = structlog.getLogger(__name__)
         self.ctx: context.AppContext = ctx
 
@@ -105,7 +69,6 @@
         self.max_tries: int = max_tries
         self.enabled: bool = True
         self.create_schedule: bool = create_schedule
-        self.auto_calculate_deadline: bool = auto_calculate_deadline
         self._last_activity: datetime | None = None
 
         # Queue
@@ -227,14 +190,14 @@
                 queue_id=self.queue.pq_id,
                 scheduler_id=self.scheduler_id,
             )
-            raise NotAllowedError("Scheduler is disabled")
+            raise queues.errors.NotAllowedError("Scheduler is disabled")
 
         try:
             if item.type is None:
                 item.type = self.ITEM_TYPE.type
             item.status = models.TaskStatus.QUEUED
             item = self.queue.push(item)
-        except NotAllowedError as exc:
+        except queues.errors.NotAllowedError as exc:
             self.logger.warning(
                 "Not allowed to push to queue %s (%s)",
                 self.queue.pq_id,
@@ -244,7 +207,7 @@
                 scheduler_id=self.scheduler_id,
             )
             raise exc
-        except QueueFullError as exc:
+        except queues.errors.QueueFullError as exc:
             self.logger.warning(
                 "Queue %s is full, not pushing new items (%s)",
                 self.queue.pq_id,
@@ -255,7 +218,7 @@
                 scheduler_id=self.scheduler_id,
             )
             raise exc
-        except InvalidItemError as exc:
+        except queues.errors.InvalidItemError as exc:
             self.logger.warning(
                 "Invalid item %s",
                 item.id,
@@ -345,7 +308,7 @@
         # based on the item.
         if schedule_db.schedule is not None:
             schedule_db.deadline_at = cron.next_run(schedule_db.schedule)
-        elif self.auto_calculate_deadline:
+        else:
             schedule_db.deadline_at = self.calculate_deadline(item)
 
         self.ctx.datastores.schedule_store.update_schedule(schedule_db)
@@ -353,59 +316,6 @@
 
         return item
 
-<<<<<<< HEAD
-=======
-    def pop_item_from_queue(self, filters: storage.filters.FilterRequest | None = None) -> models.Task | None:
-        """Pop an item from the queue.
-
-        Args:
-            filters: Optional filters to apply when popping an item.
-
-        Returns:
-            An item from the queue
-
-        Raises:
-            NotAllowedError: When the scheduler is disabled.
-            QueueEmptyError: When the queue is empty.
-        """
-        if not self.is_enabled():
-            self.logger.warning(
-                "Scheduler is disabled, not popping item from queue",
-                queue_id=self.queue.pq_id,
-                queue_qsize=self.queue.qsize(),
-                scheduler_id=self.scheduler_id,
-            )
-            raise NotAllowedError("Scheduler is disabled")
-
-        try:
-            item = self.queue.pop(filters)
-        except QueueEmptyError as exc:
-            raise exc
-
-        if item is not None:
-            self.logger.debug(
-                "Popped item %s from queue %s with priority %s",
-                item.id,
-                self.queue.pq_id,
-                item.priority,
-                item_id=item.id,
-                queue_id=self.queue.pq_id,
-                scheduler_id=self.scheduler_id,
-            )
-
-            self.post_pop(item)
-
-        return item
-
-    def post_pop(self, item: models.Task) -> None:
-        """After an item is popped from the queue, we execute this function
-
-        Args:
-            item: An item from the queue
-        """
-        self.last_activity = datetime.now(timezone.utc)
-
->>>>>>> 05f4ab91
     def set_cron(self, task: models.Task) -> str | None:
         """Set the cron schedule for the task."""
         return None
@@ -466,16 +376,6 @@
         self.ctx.datastores.task_store.cancel_tasks(scheduler_id=self.scheduler_id, task_ids=task_ids)
 
         self.logger.info("Disabled scheduler: %s", self.scheduler_id, scheduler_id=self.scheduler_id)
-
-    def delete(self) -> None:
-        """Delete the scheduler.
-
-        This will stop the scheduler, and remove it from the database.
-        """
-        self.logger.info("Deleting scheduler: %s", self.scheduler_id, scheduler_id=self.scheduler_id)
-        self.stop()
-        self.ctx.datastores.scheduler_store.delete_scheduler(self.scheduler_id)
-        self.logger.info("Deleted scheduler: %s", self.scheduler_id, scheduler_id=self.scheduler_id)
 
     def stop(self) -> None:
         self.logger.info("Stopping scheduler: %s", self.scheduler_id, scheduler_id=self.scheduler_id)
