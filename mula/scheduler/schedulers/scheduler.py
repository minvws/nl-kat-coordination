import abc
import random
import threading
import time
from collections.abc import Callable
from datetime import datetime, timedelta, timezone
from typing import Any

import structlog
from opentelemetry import trace

from scheduler import clients, context, models, storage, utils
from scheduler.schedulers.queue import PriorityQueue
from scheduler.schedulers.queue.errors import InvalidItemError, NotAllowedError, QueueEmptyError, QueueFullError
from scheduler.utils import cron, thread

tracer = trace.get_tracer(__name__)


class Scheduler(abc.ABC):
    """The Scheduler class combines the priority queue.
    The scheduler is responsible for populating the queue, and ranking tasks.

    Attributes:
        logger:
            The logger for the class
        ctx:
            Application context of shared data (e.g. configuration, external
            services connections).
        queue:
            A queue.PriorityQueue instance
        callback:
            A callback function to call when the scheduler is stopped.
        scheduler_id:
             The id of the scheduler.
        max_tries:
            The maximum number of retries for an item to be pushed to
            the queue.
        enabled:
            Whether the scheduler is enabled or not.
        _last_activity:
            The last activity of the scheduler.
        listeners:
            A dict of connector.Listener instances, used for listening to
            external events.
        lock:
            A threading.Lock instance used for locking
        stop_event_threads:
            A threading.Event object used for communicating a stop
            event across threads.
        threads:
            A dict of ThreadRunner instances, used for running processes
            concurrently.
    """

    ITEM_TYPE: Any = None

    def __init__(
        self,
        ctx: context.AppContext,
        scheduler_id: str,
        queue: PriorityQueue | None = None,
        callback: Callable[..., None] | None = None,
        max_tries: int = -1,
        create_schedule: bool = False,
        auto_calculate_deadline: bool = True,
    ):
        """Initialize the Scheduler.

        Args:
            ctx:
                Application context of shared data (e.g. configuration, external
                services connections).
            scheduler_id:
                The id of the scheduler.
            queue:
                A queue.PriorityQueue instance
            callback:
                A callback function to call when the scheduler is stopped.
            max_tries:
                The maximum number of retries for an item to be pushed to
                the queue.
        """

        self.logger: structlog.BoundLogger = structlog.getLogger(__name__)
        self.ctx: context.AppContext = ctx
        self.callback: Callable[[], Any] | None = callback

        # Properties
        self.scheduler_id: str = scheduler_id
        self.max_tries: int = max_tries
        self.enabled: bool = True
        self.create_schedule: bool = create_schedule
        self.auto_calculate_deadline: bool = auto_calculate_deadline
        self._last_activity: datetime | None = None

        # Queue
        self.queue = queue or PriorityQueue(
            pq_id=scheduler_id,
            maxsize=self.ctx.config.pq_maxsize,
            item_type=self.ITEM_TYPE,
            pq_store=self.ctx.datastores.pq_store,
        )

        # Listeners
        self.listeners: dict[str, clients.amqp.Listener] = {}

        # Threads
        self.lock: threading.Lock = threading.Lock()
        self.stop_event_threads: threading.Event = threading.Event()
        self.threads: list[thread.ThreadRunner] = []

    @abc.abstractmethod
    def run(self) -> None:
        raise NotImplementedError

    def run_in_thread(
        self, name: str, target: Callable[[], Any], interval: float = 0.01, daemon: bool = False, loop: bool = True
    ) -> None:
        """Make a function run in a thread, and add it to the dict of threads.

        Args:
            name: The name of the thread.
            target: The function to run in the thread.
            interval: The interval to run the function.
            daemon: Whether the thread should be a daemon.
            loop: Whether the thread should loop.
        """
        t = utils.ThreadRunner(
            name=name, target=target, stop_event=self.stop_event_threads, interval=interval, daemon=daemon, loop=loop
        )
        t.start()

        self.threads.append(t)

    def push_items_to_queue(self, items: list[models.Task]) -> None:
        """Push multiple items to the queue.

        Args:
            items: A list of items to push to the queue.
        """
        count = 0
        for item in items:
            try:
                self.push_item_to_queue(item)
            except (NotAllowedError, QueueFullError, InvalidItemError) as exc:
                self.logger.debug(
                    "Unable to push item %s to queue %s (%s)",
                    item.id,
                    self.queue.pq_id,
                    exc,
                    item_id=item.id,
                    queue_id=self.queue.pq_id,
                    scheduler_id=self.scheduler_id,
                )
                continue
            except Exception as exc:
                self.logger.error(
                    "Unable to push item %s to queue %s",
                    item.id,
                    self.queue.pq_id,
                    item_id=item.id,
                    queue_id=self.queue.pq_id,
                    scheduler_id=self.scheduler_id,
                )
                raise exc

            count += 1

    def push_item_to_queue_with_timeout(
        self, item: models.Task, max_tries: int = 5, timeout: int = 1, create_schedule: bool = True
    ) -> None:
        """Push an item to the queue, with a timeout.

        Args:
            item: The item to push to the queue.
            timeout: The timeout in seconds.
            max_tries: The maximum number of tries. Set to -1 for infinite tries.

        Raises:
            QueueFullError: When the queue is full.
        """
        tries = 0
        while not self.is_space_on_queue() and (tries < max_tries or max_tries == -1):
            self.logger.debug(
                "Queue %s is full, waiting for space",
                queue_id=self.queue.pq_id,
                queue_qsize=self.queue.qsize(),
                scheduler_id=self.scheduler_id,
            )
            time.sleep(timeout)
            tries += 1

        if tries >= max_tries and max_tries != -1:
            raise QueueFullError()

        self.push_item_to_queue(item, create_schedule=create_schedule)

    def push_item_to_queue(self, item: models.Task, create_schedule: bool = True) -> models.Task:
        """Push a Task to the queue.

        Args:
            item: The item to push to the queue.

        Raises:
            NotAllowedError: When the scheduler is disabled.
            QueueFullError: When the queue is full.
            InvalidItemError: When the item is invalid.
        """
        if not self.is_enabled():
            self.logger.warning(
                "Scheduler is disabled, not pushing item to queue %s",
                self.queue.pq_id,
                item_id=item.id,
                queue_id=self.queue.pq_id,
                scheduler_id=self.scheduler_id,
            )
            raise NotAllowedError("Scheduler is disabled")

        try:
            if item.type is None:
                item.type = self.ITEM_TYPE.type
            item.status = models.TaskStatus.QUEUED
            item = self.queue.push(item)
        except NotAllowedError as exc:
            self.logger.warning(
                "Not allowed to push to queue %s (%s)",
                self.queue.pq_id,
                exc,
                item_id=item.id,
                queue_id=self.queue.pq_id,
                scheduler_id=self.scheduler_id,
            )
            raise exc
        except QueueFullError as exc:
            self.logger.warning(
                "Queue %s is full, not pushing new items (%s)",
                self.queue.pq_id,
                exc,
                item_id=item.id,
                queue_id=self.queue.pq_id,
                queue_qsize=self.queue.qsize(),
                scheduler_id=self.scheduler_id,
            )
            raise exc
        except InvalidItemError as exc:
            self.logger.warning(
                "Invalid item %s",
                item.id,
                item_id=item.id,
                queue_id=self.queue.pq_id,
                queue_qsize=self.queue.qsize(),
                scheduler_id=self.scheduler_id,
            )
            raise exc

        self.logger.debug(
            "Pushed item %s to queue %s with priority %s ",
            item.id,
            self.queue.pq_id,
            item.priority,
            item_id=item.id,
            item_hash=item.hash,
            queue_id=self.queue.pq_id,
            scheduler_id=self.scheduler_id,
        )

        item = self.post_push(item, create_schedule)

        return item

    def post_push(self, item: models.Task, create_schedule: bool = True) -> models.Task:
        """After an in item is pushed to the queue, we execute this function

        Args:
            item: The item from the priority queue.
        """
        self.last_activity = datetime.now(timezone.utc)

        if self.create_schedule is False:
            self.logger.debug(
                "Not creating schedule for item %s",
                item.id,
                item_id=item.id,
                queue_id=self.queue.pq_id,
                scheduler_id=self.scheduler_id,
            )
            return item

        scheduler_create_schedule = self.create_schedule
        if not scheduler_create_schedule:
            self.logger.debug(
                "Scheduler is not creating schedules, not creating schedule for item %s",
                item.id,
                item_id=item.id,
                queue_id=self.queue.pq_id,
                scheduler_id=self.scheduler_id,
            )
            return item

        item_create_schedule = create_schedule
        if not item_create_schedule:
            self.logger.debug(
                "Item is not creating schedules, not creating schedule for item %s",
                item.id,
                item_id=item.id,
                queue_id=self.queue.pq_id,
                scheduler_id=self.scheduler_id,
            )
            return item

        schedule_db = None
        if item.schedule_id is not None:
            schedule_db = self.ctx.datastores.schedule_store.get_schedule(item.schedule_id)
        else:
            schedule_db = self.ctx.datastores.schedule_store.get_schedule_by_hash(item.hash)

        if schedule_db is None:
            schedule = models.Schedule(scheduler_id=self.scheduler_id, hash=item.hash, data=item.data)
            schedule_db = self.ctx.datastores.schedule_store.create_schedule(schedule)

        if schedule_db is None:
            self.logger.debug(
                "No schedule found for item %s",
                item.id,
                item_id=item.id,
                queue_id=self.queue.pq_id,
                scheduler_id=self.scheduler_id,
            )
            return item

        if not schedule_db.enabled:
            self.logger.debug(
                "Schedule %s is disabled, not updating deadline",
                schedule_db.id,
                schedule_id=schedule_db.id,
                item_id=item.id,
                queue_id=self.queue.pq_id,
                scheduler_id=self.scheduler_id,
            )
            return item

        item.schedule_id = schedule_db.id

        # Set the cron schedule based on the item, default this is None.
        # We do this because we want to explicitly set the cron schedule. When
        # a schedule already has a cron expression, this will not be updated
        # unless this is specifically overridden in a subclass.
        cron_expr = self.set_cron(item)
        if cron_expr is not None:
            schedule_db.schedule = cron_expr

<<<<<<< HEAD
        # If the schedule has a cron schedule, we calculate the next run
        # based on the cron schedule, otherwise we calculate the deadline
        # based on the item.
=======
        # When a Schedule does not have a schedule (cron expression), we
        # calculate the deadline when a Schedules specified a way to calculate
        # this. Otherwise we set the deadline to None make sure the Schedule
        # will not continue to be processed.
>>>>>>> 80151dd6
        if schedule_db.schedule is not None:
            schedule_db.deadline_at = cron.next_run(schedule_db.schedule)
        elif self.auto_calculate_deadline:
            schedule_db.deadline_at = self.calculate_deadline(item)

        self.ctx.datastores.schedule_store.update_schedule(schedule_db)
        self.ctx.datastores.task_store.update_task(item)

        return item

    def pop_item_from_queue(self, filters: storage.filters.FilterRequest | None = None) -> models.Task | None:
        """Pop an item from the queue.

        Args:
            filters: Optional filters to apply when popping an item.

        Returns:
            An item from the queue

        Raises:
            NotAllowedError: When the scheduler is disabled.
            QueueEmptyError: When the queue is empty.
        """
        if not self.is_enabled():
            self.logger.warning(
                "Scheduler is disabled, not popping item from queue",
                queue_id=self.queue.pq_id,
                queue_qsize=self.queue.qsize(),
                scheduler_id=self.scheduler_id,
            )
            raise NotAllowedError("Scheduler is disabled")

        try:
            item = self.queue.pop(filters)
        except QueueEmptyError as exc:
            raise exc

        if item is not None:
            self.logger.debug(
                "Popped item %s from queue %s with priority %s",
                item.id,
                self.queue.pq_id,
                item.priority,
                item_id=item.id,
                queue_id=self.queue.pq_id,
                scheduler_id=self.scheduler_id,
            )

            self.post_pop(item)

        return item

    def post_pop(self, item: models.Task) -> None:
        """After an item is popped from the queue, we execute this function

        Args:
            item: An item from the queue
        """
        self.last_activity = datetime.now(timezone.utc)

    def set_cron(self, task: models.Task) -> str | None:
        """Set the cron schedule for the task."""
        return None

    def calculate_deadline(self, task: models.Task) -> datetime:
        # We at least delay a job by the grace period
        minimum = self.ctx.config.pq_grace_period
        deadline = datetime.now(timezone.utc) + timedelta(seconds=minimum)

        # We want to delay the job by a random amount of time, in a range of 5 hours
        jitter_range_seconds = 5 * 60 * 60
        jitter = timedelta(seconds=random.uniform(0, jitter_range_seconds))  # noqa

        # Check if the adjusted time is earlier than the minimum, and
        # ensure that the adjusted time is not earlier than the deadline
        adjusted_time = deadline + jitter

        return adjusted_time

    def enable(self) -> None:
        """Enable the scheduler.

        This will start the scheduler, and start all listeners and threads.
        """
        if self.is_enabled():
            self.logger.debug("Scheduler is already enabled")
            return

        self.logger.info("Enabling scheduler: %s", self.scheduler_id, scheduler_id=self.scheduler_id)
        self.enabled = True
        self.stop_event_threads.clear()
        self.run()

        self.logger.info("Enabled scheduler: %s", self.scheduler_id, scheduler_id=self.scheduler_id)

    def disable(self) -> None:
        """Disable the scheduler.

        This will stop all listeners and threads, and clear the queue, and any
        tasks that were on the queue will be set to CANCELLED.
        """
        if not self.is_enabled():
            self.logger.warning("Scheduler already disabled: %s", self.scheduler_id, scheduler_id=self.scheduler_id)
            return

        self.logger.info("Disabling scheduler: %s", self.scheduler_id)
        self.enabled = False

        self.stop_listeners()
        self.stop_threads()
        self.queue.clear()

        # Get all tasks that were on the queue and set them to CANCELLED
        tasks, _ = self.ctx.datastores.task_store.get_tasks(
            scheduler_id=self.scheduler_id, status=models.TaskStatus.QUEUED
        )
        task_ids = [task.id for task in tasks]
        self.ctx.datastores.task_store.cancel_tasks(scheduler_id=self.scheduler_id, task_ids=task_ids)

        self.logger.info("Disabled scheduler: %s", self.scheduler_id, scheduler_id=self.scheduler_id)

    def stop(self, callback: bool = True) -> None:
        """Stop the scheduler.

        Args:
            callback: Whether to call the callback function.
        """
        self.logger.info("Stopping scheduler: %s", self.scheduler_id, scheduler_id=self.scheduler_id)

        # First, stop the listeners, when those are running in a thread and
        # they're using rabbitmq, they will block. Setting the stop event
        # will not stop the thread. We need to explicitly stop the listener.
        self.stop_listeners()
        self.stop_threads()

        if self.callback and callback:
            self.callback(self.scheduler_id)  # type: ignore [call-arg]

        self.logger.info("Stopped scheduler: %s", self.scheduler_id, scheduler_id=self.scheduler_id)

    def stop_listeners(self) -> None:
        """Stop the listeners."""
        for lst in self.listeners.copy().values():
            lst.stop()

        self.listeners = {}

    def stop_threads(self) -> None:
        """Stop the threads."""
        for t in self.threads.copy():
            t.join(5)

        self.threads = []

    def is_enabled(self) -> bool:
        """Check if the scheduler is enabled.

        Returns:
            True if the scheduler is enabled, False otherwise.
        """
        return self.enabled

    def is_space_on_queue(self) -> bool:
        """Check if there is space on the queue.

        NOTE: maxsize 0 means unlimited

        Returns:
            True if there is space on the queue, False otherwise.
        """
        if (self.queue.maxsize - self.queue.qsize()) <= 0 and self.queue.maxsize != 0:
            return False

        return True

    def is_item_on_queue_by_hash(self, item_hash: str) -> bool:
        return self.queue.is_item_on_queue_by_hash(item_hash)

    @property
    def last_activity(self) -> datetime | None:
        """Get the last activity of the scheduler."""
        with self.lock:
            return self._last_activity

    @last_activity.setter
    def last_activity(self, value: datetime) -> None:
        """Set the last activity of the scheduler."""
        with self.lock:
            self._last_activity = value

    def dict(self) -> dict[str, Any]:
        """Get a dict representation of the scheduler."""
        return {
            "id": self.scheduler_id,
            "enabled": self.enabled,
            "priority_queue": {
                "id": self.queue.pq_id,
                "item_type": self.queue.item_type.type,
                "maxsize": self.queue.maxsize,
                "qsize": self.queue.qsize(),
                "allow_replace": self.queue.allow_replace,
                "allow_updates": self.queue.allow_updates,
                "allow_priority_updates": self.queue.allow_priority_updates,
            },
            "last_activity": self.last_activity,
        }<|MERGE_RESOLUTION|>--- conflicted
+++ resolved
@@ -350,16 +350,10 @@
         if cron_expr is not None:
             schedule_db.schedule = cron_expr
 
-<<<<<<< HEAD
-        # If the schedule has a cron schedule, we calculate the next run
-        # based on the cron schedule, otherwise we calculate the deadline
-        # based on the item.
-=======
         # When a Schedule does not have a schedule (cron expression), we
         # calculate the deadline when a Schedules specified a way to calculate
         # this. Otherwise we set the deadline to None make sure the Schedule
         # will not continue to be processed.
->>>>>>> 80151dd6
         if schedule_db.schedule is not None:
             schedule_db.deadline_at = cron.next_run(schedule_db.schedule)
         elif self.auto_calculate_deadline:
