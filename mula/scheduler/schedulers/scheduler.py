--- conflicted
+++ resolved
@@ -197,7 +197,6 @@
 
         self.push_item_to_queue(item, create_schedule=create_schedule)
 
-<<<<<<< HEAD
     def _hydrate_task_for_queue(self, task: models.Task):
         hydrated_task = task.model_copy()
         hydrated_task.status = models.TaskStatus.QUEUED
@@ -239,10 +238,7 @@
 
         return hydrated_task
 
-    def push_item_to_queue(self, item: models.Task) -> models.Task:
-=======
     def push_item_to_queue(self, item: models.Task, create_schedule: bool = True) -> models.Task:
->>>>>>> 2320a417
         """Push a Task to the queue.
 
         Args:
