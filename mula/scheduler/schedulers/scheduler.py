import abc
import threading
import time
from datetime import datetime, timezone
from typing import Any, Callable, Dict, List, Optional

import structlog
from opentelemetry import trace

from scheduler import connectors, context, models, queues, storage, utils
from scheduler.utils import thread

tracer = trace.get_tracer(__name__)


class Scheduler(abc.ABC):
    """The Scheduler class combines the priority queue.
    The scheduler is responsible for populating the queue, and ranking tasks.

    Attributes:
        logger:
            The logger for the class
        ctx:
            Application context of shared data (e.g. configuration, external
            services connections).
        enabled:
            Whether the scheduler is enabled or not.
        scheduler_id:
            The id of the scheduler.
        queue:
            A queues.PriorityQueue instance
        threads:
            A dict of ThreadRunner instances, used for running processes
            concurrently.
        stop_event: A threading.Event object used for communicating a stop
            event across threads.
        listeners:
            A dict of connector.Listener instances, used for listening to
            external events.
    """

    def __init__(
        self,
        ctx: context.AppContext,
        scheduler_id: str,
        queue: queues.PriorityQueue,
        callback: Optional[Callable[..., None]] = None,
        max_tries: int = -1,
    ):
        """Initialize the Scheduler.

        Args:
            ctx:
                Application context of shared data (e.g. configuration, external
                services connections).
            scheduler_id:
                The id of the scheduler.
            queue:
                A queues.PriorityQueue instance
            max_tries:
                The maximum number of retries for a task to be pushed to
                the queue.
        """

        self.logger: structlog.BoundLogger = structlog.getLogger(__name__)
        self.ctx: context.AppContext = ctx
        self.queue: queues.PriorityQueue = queue
        self.callback: Optional[Callable[[], Any]] = callback

        # Settings
        self.max_tries: int = max_tries
        self.enabled: bool = True
        self.scheduler_id: str = scheduler_id
        self._last_activity: Optional[datetime] = None

        # Listeners
        self.listeners: Dict[str, connectors.listeners.Listener] = {}

        # Threads
        self.lock: threading.Lock = threading.Lock()
        self.stop_event_threads: threading.Event = threading.Event()
        self.threads: List[thread.ThreadRunner] = []

    @abc.abstractmethod
    def run(self) -> None:
        raise NotImplementedError

    def run_in_thread(
        self,
        name: str,
        target: Callable[[], Any],
        interval: float = 0.01,
        daemon: bool = False,
        loop: bool = True,
    ) -> None:
        """Make a function run in a thread, and add it to the dict of threads.

        Args:
            name: The name of the thread.
            target: The function to run in the thread.
            interval: The interval to run the function.
            daemon: Whether the thread should be a daemon.
            loop: Whether the thread should loop.
        """
        t = utils.ThreadRunner(
            name=name,
            target=target,
            stop_event=self.stop_event_threads,
            interval=interval,
            daemon=daemon,
            loop=loop,
        )
        t.start()

        self.threads.append(t)

    @tracer.start_as_current_span("scheduler_push_item_to_queue")
    def push_items_to_queue(self, p_items: List[models.PrioritizedItem]) -> None:
        """Push multiple PrioritizedItems to the queue.

        Args:
            p_items: The list PrioritzedItem to add to the queue.
        """
        count = 0
        for p_item in p_items:
            try:
                self.push_item_to_queue(p_item)
            except (
                queues.errors.NotAllowedError,
                queues.errors.QueueFullError,
                queues.errors.InvalidPrioritizedItemError,
            ):
                self.logger.debug(
                    "Unable to push item %s to queue %s",
                    p_item.id,
                    self.queue.pq_id,
                    p_item_id=p_item.id,
                    queue_id=self.queue.pq_id,
                    scheduler_id=self.scheduler_id,
                )
                continue
            except Exception as exc:
                self.logger.error(
                    "Unable to push item %s to queue %s",
                    p_item.id,
                    self.queue.pq_id,
                    p_item_id=p_item.id,
                    queue_id=self.queue.pq_id,
                    scheduler_id=self.scheduler_id,
                )
                raise exc

            count += 1

<<<<<<< HEAD
    def push_item_to_queue_with_timeout(
        self,
        p_item: models.PrioritizedItem,
        max_tries: int = 5,
        timeout: int = 1,
    ) -> None:
        """Push an item to the queue, with a timeout.
=======
    @tracer.start_as_current_span("scheduler_pop_item_from_queue")
    def pop_item_from_queue(
        self, filters: Optional[storage.filters.FilterRequest] = None
    ) -> Optional[models.PrioritizedItem]:
        """Pop an item from the queue.
>>>>>>> 82cdbb73

        Args:
            p_item: The item to push to the queue.
            timeout: The timeout in seconds.
            max_tries: The maximum number of tries. Set to -1 for infinite tries.

        Raises:
            QueueFullError: When the queue is full.
        """
        tries = 0
        while not self.is_space_on_queue() and (tries < max_tries or max_tries == -1):
            self.logger.debug(
                "Queue %s is full, waiting for space",
                queue_id=self.queue.pq_id,
                queue_qsize=self.queue.qsize(),
                scheduler_id=self.scheduler_id,
            )
            time.sleep(timeout)
            tries += 1

        if tries >= max_tries and max_tries != -1:
            raise queues.errors.QueueFullError()

        self.push_item_to_queue(p_item)

    @tracer.start_as_current_span("scheduler_push_item_to_queue")
    def push_item_to_queue(self, p_item: models.PrioritizedItem) -> None:
        """Push a PrioritizedItem to the queue.

        Args:
            p_item: The PrioritizedItem to push to the queue.
        """
        if not self.is_enabled():
            self.logger.warning(
                "Scheduler is disabled, not pushing item to queue %s",
                self.queue.pq_id,
                p_item_id=p_item.id,
                queue_id=self.queue.pq_id,
                scheduler_id=self.scheduler_id,
            )
            raise queues.errors.NotAllowedError("Scheduler is disabled")

        try:
            self.queue.push(p_item)
        except queues.errors.NotAllowedError as exc:
            self.logger.warning(
                "Not allowed to push to queue %s",
                self.queue.pq_id,
                p_item_id=p_item.id,
                queue_id=self.queue.pq_id,
                scheduler_id=self.scheduler_id,
            )
            raise exc
        except queues.errors.QueueFullError as exc:
            self.logger.warning(
                "Queue %s is full, not pushing new items",
                self.queue.pq_id,
                p_item_id=p_item.id,
                queue_id=self.queue.pq_id,
                queue_qsize=self.queue.qsize(),
                scheduler_id=self.scheduler_id,
            )
            raise exc
        except queues.errors.InvalidPrioritizedItemError as exc:
            self.logger.warning(
                "Invalid prioritized item %s",
                p_item.id,
                p_item_id=p_item.id,
                queue_id=self.queue.pq_id,
                queue_qsize=self.queue.qsize(),
                scheduler_id=self.scheduler_id,
            )
            raise exc

        self.logger.debug(
            "Pushed item %s to queue %s with priority %s ",
            p_item.id,
            self.queue.pq_id,
            p_item.priority,
            p_item_id=p_item.id,
            queue_id=self.queue.pq_id,
            scheduler_id=self.scheduler_id,
        )

        self.post_push(p_item)

    def post_push(self, p_item: models.PrioritizedItem) -> None:
        """When a boefje task is being added to the queue. We
        persist a task to the datastore with the status QUEUED.

        Args:
            p_item: The prioritized item from the priority queue.
        """
        # NOTE: we set the id of the task the same as the p_item, for easier
        # lookup.
        task = models.Task(
            id=p_item.id,
            scheduler_id=self.scheduler_id,
            type=self.queue.item_type.type,
            p_item=p_item,
            status=models.TaskStatus.QUEUED,
            created_at=datetime.now(timezone.utc),
            modified_at=datetime.now(timezone.utc),
        )

        task_db = self.ctx.datastores.task_store.get_task_by_id(str(p_item.id))
        if task_db is not None:
            self.ctx.datastores.task_store.update_task(task)
            return

        self.ctx.datastores.task_store.create_task(task)

        self.last_activity = datetime.now(timezone.utc)

    @tracer.start_as_current_span("scheduler_pop_item_from_queue")
    def pop_item_from_queue(
        self, filters: Optional[storage.filters.FilterRequest] = None
    ) -> Optional[models.PrioritizedItem]:
        """Pop an item from the queue.

        Args:
            filters: A FilterRequest instance to filter the
            prioritized items from the queue.

        Returns:
            A PrioritizedItem instance.
        """
        if not self.is_enabled():
            self.logger.warning(
                "Scheduler is disabled, not popping item from queue",
                queue_id=self.queue.pq_id,
                queue_qsize=self.queue.qsize(),
                scheduler_id=self.scheduler_id,
            )
            raise queues.errors.NotAllowedError("Scheduler is disabled")

        try:
            p_item = self.queue.pop(filters)
        except queues.QueueEmptyError as exc:
            raise exc

        if p_item is not None:
            self.logger.debug(
                "Popped item %s from queue %s with priority %s",
                p_item.id,
                self.queue.pq_id,
                p_item.priority,
                p_item_id=p_item.id,
                queue_id=self.queue.pq_id,
                scheduler_id=self.scheduler_id,
            )

            self.post_pop(p_item)

        return p_item

    def post_pop(self, p_item: models.PrioritizedItem) -> None:
        """When a boefje task is being removed from the queue. We
        persist a task to the datastore with the status RUNNING

        Args:
            p_item: The prioritized item from the priority queue.
        """
        # NOTE: we set the id of the task the same as the p_item, for easier
        # lookup.
        task = self.ctx.datastores.task_store.get_task_by_id(str(p_item.id))
        if task is None:
            self.logger.warning(
                "PrioritizedItem %s popped from %s, task %s not found in datastore, could not update task status",
                p_item.id,
                self.queue.pq_id,
                p_item.data.get("id"),
                p_item_id=p_item.id,
                task_id=p_item.data.get("id"),
                queue_id=self.queue.pq_id,
                scheduler_id=self.scheduler_id,
            )
            return

        task.status = models.TaskStatus.DISPATCHED
        self.ctx.datastores.task_store.update_task(task)

        self.last_activity = datetime.now(timezone.utc)

    def enable(self) -> None:
        """Enable the scheduler.

        This will start the scheduler, and start all listeners and threads.
        """
        if self.is_enabled():
            self.logger.debug("Scheduler is already enabled")
            return

        self.logger.info("Enabling scheduler: %s", self.scheduler_id, scheduler_id=self.scheduler_id)
        self.enabled = True

        self.stop_event_threads.clear()

        self.run()

        self.logger.info("Enabled scheduler: %s", self.scheduler_id, scheduler_id=self.scheduler_id)

    def disable(self) -> None:
        """Disable the scheduler.

        This will stop all listeners and threads, and clear the queue, and any
        tasks that were on the queue will be set to CANCELLED.
        """
        if not self.is_enabled():
            self.logger.warning("Scheduler already disabled: %s", self.scheduler_id, scheduler_id=self.scheduler_id)
            return

        self.logger.info("Disabling scheduler: %s", self.scheduler_id)
        self.enabled = False

        self.stop_listeners()
        self.stop_threads()

        self.queue.clear()

        # Get all tasks that were on the queue and set them to CANCELLED
        tasks, _ = self.ctx.datastores.task_store.get_tasks(
            scheduler_id=self.scheduler_id,
            status=models.TaskStatus.QUEUED,
        )
        task_ids = [task.id for task in tasks]
        self.ctx.datastores.task_store.cancel_tasks(scheduler_id=self.scheduler_id, task_ids=task_ids)

        self.logger.info("Disabled scheduler: %s", self.scheduler_id, scheduler_id=self.scheduler_id)

    def stop(self, callback: bool = True) -> None:
        """Stop the scheduler.

        Args:
            callback: Whether to call the callback function.
        """
        self.logger.info("Stopping scheduler: %s", self.scheduler_id, scheduler_id=self.scheduler_id)

        # First, stop the listeners, when those are running in a thread and
        # they're using rabbitmq, they will block. Setting the stop event
        # will not stop the thread. We need to explicitly stop the listener.
        self.stop_listeners()
        self.stop_threads()

        if self.callback and callback:
            self.callback(self.scheduler_id)  # type: ignore [call-arg]

        self.logger.info("Stopped scheduler: %s", self.scheduler_id, scheduler_id=self.scheduler_id)

    def stop_listeners(self) -> None:
        """Stop the listeners."""
        for lst in self.listeners.copy().values():
            lst.stop()

        self.listeners = {}

    def stop_threads(self) -> None:
        """Stop the threads."""
        for t in self.threads.copy():
            t.join(5)

        self.threads = []

    def is_enabled(self) -> bool:
        """Check if the scheduler is enabled.

        Returns:
            True if the scheduler is enabled, False otherwise.
        """
        return self.enabled

    def is_space_on_queue(self) -> bool:
        """Check if there is space on the queue.

        NOTE: maxsize 0 means unlimited

        Returns:
            True if there is space on the queue, False otherwise.
        """
        if (self.queue.maxsize - self.queue.qsize()) <= 0 and self.queue.maxsize != 0:
            return False

        return True

    def is_item_on_queue_by_hash(self, item_hash: str) -> bool:
        return self.queue.is_item_on_queue_by_hash(item_hash)

    @property
    def last_activity(self) -> Optional[datetime]:
        """Get the last activity of the scheduler."""
        with self.lock:
            return self._last_activity

    @last_activity.setter
    def last_activity(self, value: datetime) -> None:
        """Set the last activity of the scheduler."""
        with self.lock:
            self._last_activity = value

    def dict(self) -> Dict[str, Any]:
        """Get a dict representation of the scheduler."""
        return {
            "id": self.scheduler_id,
            "enabled": self.enabled,
            "priority_queue": {
                "id": self.queue.pq_id,
                "item_type": self.queue.item_type.type,
                "maxsize": self.queue.maxsize,
                "qsize": self.queue.qsize(),
                "allow_replace": self.queue.allow_replace,
                "allow_updates": self.queue.allow_updates,
                "allow_priority_updates": self.queue.allow_priority_updates,
            },
            "last_activity": self.last_activity,
        }<|MERGE_RESOLUTION|>--- conflicted
+++ resolved
@@ -152,7 +152,6 @@
 
             count += 1
 
-<<<<<<< HEAD
     def push_item_to_queue_with_timeout(
         self,
         p_item: models.PrioritizedItem,
@@ -160,13 +159,6 @@
         timeout: int = 1,
     ) -> None:
         """Push an item to the queue, with a timeout.
-=======
-    @tracer.start_as_current_span("scheduler_pop_item_from_queue")
-    def pop_item_from_queue(
-        self, filters: Optional[storage.filters.FilterRequest] = None
-    ) -> Optional[models.PrioritizedItem]:
-        """Pop an item from the queue.
->>>>>>> 82cdbb73
 
         Args:
             p_item: The item to push to the queue.
@@ -192,7 +184,6 @@
 
         self.push_item_to_queue(p_item)
 
-    @tracer.start_as_current_span("scheduler_push_item_to_queue")
     def push_item_to_queue(self, p_item: models.PrioritizedItem) -> None:
         """Push a PrioritizedItem to the queue.
 
