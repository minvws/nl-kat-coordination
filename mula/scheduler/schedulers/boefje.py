import logging
import time
from datetime import datetime, timedelta, timezone
from types import SimpleNamespace
from typing import List

import pika
import requests

from scheduler import context, queues, rankers
from scheduler.models import OOI, Boefje, BoefjeTask, Organisation, Plugin, PrioritizedItem, TaskStatus

from .scheduler import Scheduler


class BoefjeScheduler(Scheduler):
    """A KAT specific implementation of a Boefje scheduler. It extends
    the `Scheduler` class by adding a `organisation` attribute.

    Attributes:
        organisation: The organisation that this scheduler is for.
    """

    def __init__(
        self,
        ctx: context.AppContext,
        scheduler_id: str,
        queue: queues.PriorityQueue,
        ranker: rankers.Ranker,
        organisation: Organisation,
        populate_queue_enabled: bool = True,
    ):
        super().__init__(
            ctx=ctx,
            scheduler_id=scheduler_id,
            queue=queue,
            ranker=ranker,
            populate_queue_enabled=populate_queue_enabled,
        )

        self.logger = logging.getLogger(__name__)
        self.organisation: Organisation = organisation

    def populate_queue(self) -> None:
        """Populate the PriorityQueue.

        While the queue is not full we will try to fill it with items that have
        been created, e.g. when the scan level was increased (since oois start
        with a scan level 0 and will not start any boefjes).

        When this is done we will try and fill the rest of the queue with
        random items from octopoes and schedule them accordingly.
        """
        self.push_tasks_for_scan_profile_mutations()

        self.push_tasks_for_new_boefjes()

        self.push_tasks_for_random_objects()

    def push_tasks_for_scan_profile_mutations(self) -> None:
        """Create tasks for oois that have a scan level change.

        We loop until we don't have any messages on the queue anymore.
        """
        while not self.queue.full():
            time.sleep(1)

            mutation = None
            try:
                mutation = self.ctx.services.scan_profile_mutation.get_scan_profile_mutation(
                    queue=f"{self.organisation.id}__scan_profile_mutations",
                )
            except (
                pika.exceptions.ConnectionClosed,
                pika.exceptions.ChannelClosed,
                pika.exceptions.ChannelClosedByBroker,
                pika.exceptions.AMQPConnectionError,
            ) as e:
                self.logger.debug(
                    "Could not connect to rabbitmq queue: %s [organisation.id=%s, scheduler_id=%s]",
                    f"{self.organisation.id}__scan_profile_mutations",
                    self.organisation.id,
                    self.scheduler_id,
                )
                if self.stop_event.is_set():
                    raise e

            # Stop the loop when we've processed everything from the
            # messaging queue, so we can continue to the next step.
            if mutation is None:
                self.logger.debug(
                    "No more mutation left on queue, processed everything [orgnisation.id=%s, scheduler_id=%s]",
                    self.organisation.id,
                    self.scheduler_id,
                )
                return

            self.logger.debug(
                "Received scan level mutation %s for: %s [ooi.primary_key=%s, organisation.id=%s, scheduler_id=%s]",
                mutation.operation,
                mutation.primary_key,
                mutation.primary_key,
                self.organisation.id,
                self.scheduler_id,
            )

            # Should be an OOI in value
            ooi = mutation.value
            if ooi is None:
                self.logger.debug(
                    "Mutation value is None, skipping %s [organisation.id=%s, scheduler_id=%s]",
                    mutation,
                    self.organisation.id,
                    self.scheduler_id,
                )
                continue

            # What available boefjes do we have for this ooi?
            boefjes = self.get_boefjes_for_ooi(ooi)
            if boefjes is None or len(boefjes) == 0:
                self.logger.debug(
                    "No boefjes available for ooi %s, skipping [organisation.id=%s, scheduler_id=%s]",
                    mutation.value,
                    self.organisation.id,
                    self.scheduler_id,
                )
                continue

            # Create a task for each boefje for this ooi and push it onto the
            # queue.
            for boefje in boefjes:
                task = BoefjeTask(
                    boefje=Boefje(id=boefje.id, version=boefje.version),
                    input_ooi=ooi.primary_key,
                    organization=self.organisation.id,
                )

                if not self.is_task_allowed_to_run(boefje, ooi):
                    self.logger.debug(
                        "Task is not allowed to run: %s [organisation.id=%s, scheduler_id=%s]",
                        task,
                        self.organisation.id,
                        self.scheduler_id,
                    )
                    continue

                try:
                    is_running = self.is_task_running(task)
                    if is_running:
                        self.logger.debug(
                            "Task is already running: %s [organisation.id=%s, scheduler_id=%s]",
                            task,
                            self.organisation.id,
                            self.scheduler_id,
                        )
                        continue
                except Exception as exc_running:
                    self.logger.warning(
                        "Could not check if task is running: %s [organisation.id=%s, scheduler_id=%s]",
                        task,
                        self.organisation.id,
                        self.scheduler_id,
                        exc_info=exc_running,
                    )
                    continue

                try:
                    grace_period_passed = self.has_grace_period_passed(task)
                    if not grace_period_passed:
                        self.logger.debug(
                            "Task has not passed grace period: %s [organisation.id=%s, scheduler_id=%s]",
                            task,
                            self.organisation.id,
                            self.scheduler_id,
                        )
                        continue
                except Exception as exc_grace_period:
                    self.logger.warning(
                        "Could not check if grace period has passed: %s [organisation.id=%s, scheduler_id=%s]",
                        task,
                        self.organisation.id,
                        self.scheduler_id,
                        exc_info=exc_grace_period,
                    )
                    continue

                if self.queue.is_item_on_queue_by_hash(task.hash):
                    self.logger.debug(
                        "Task is already on queue: %s [organisation.id=%s, scheduler_id=%s]",
                        task,
                        self.organisation.id,
                        self.scheduler_id,
                    )
                    continue

                prior_tasks = self.ctx.task_store.get_tasks_by_hash(task.hash)
                score = self.ranker.rank(
                    SimpleNamespace(
                        prior_tasks=prior_tasks,
                        task=task,
                    )
                )

                # We need to create a PrioritizedItem for this task, to push
                # it to the priority queue.
                p_item = PrioritizedItem(
                    id=task.id,
                    scheduler_id=self.scheduler_id,
                    priority=score,
                    data=task,
                    hash=task.hash,
                )

                while not self.is_space_on_queue():
                    self.logger.debug(
                        "Waiting for queue to have enough space, not adding task to queue "
                        "[queue.qsize=%d, queue.maxsize=%d, organisation.id=%s, scheduler_id=%s]",
                        self.queue.qsize(),
                        self.queue.maxsize,
                        self.organisation.id,
                        self.scheduler_id,
                    )
                    time.sleep(1)

                self.logger.info(
                    "Created boefje task: %s for ooi: %s "
                    "[boefje.id=%s, ooi.primary_key=%s, organisation.id=%s, scheduler_id=%s]",
                    boefje.name,
                    ooi.primary_key,
                    boefje.id,
                    ooi.primary_key,
                    self.organisation.id,
                    self.scheduler_id,
                )

                self.push_item_to_queue(p_item)
        else:
            self.logger.warning(
                "Boefjes queue is full, not populating with new tasks "
                "[queue.qsize=%d, organisation.id=%s, scheduler_id=%s]",
                self.queue.qsize(),
                self.organisation.id,
                self.scheduler_id,
            )
            return

    def push_tasks_for_new_boefjes(self) -> None:
        """When new boefjes are added or enabled we find the ooi's that
        boefjes can run on, and create tasks for it."""
        if self.queue.full():
            self.logger.warning(
                "Boefjes queue is full, not populating with new tasks "
                "[queue.qsize=%d, organisation.id=%s, scheduler_id=%s]",
                self.queue.qsize(),
                self.organisation.id,
                self.scheduler_id,
            )
            return

        try:
            new_boefjes = self.ctx.services.katalogus.get_new_boefjes_by_org_id(self.organisation.id)
        except (requests.exceptions.RetryError, requests.exceptions.ConnectionError) as e:
            self.logger.warning(
                "Could not connect to rabbitmq queue: %s [org_id=%s, scheduler_id=%s]",
                f"{self.organisation.id}__scan_profile_increments",
                self.organisation.id,
                self.scheduler_id,
            )
            if self.stop_event.is_set():
                raise e

        if new_boefjes is None or not new_boefjes:
            self.logger.debug(
                "No new boefjes for organisation: %s [organisation.id=%s, scheduler_id=%s]",
                self.organisation.name,
                self.organisation.id,
                self.scheduler_id,
            )
            return

        self.logger.debug(
            "Received new boefjes: %s [org_id=%s, scheduler_id=%s]",
            new_boefjes,
            self.organisation.id,
            self.scheduler_id,
        )

        for boefje in new_boefjes:
            oois_by_object_type: List[OOI] = []
            try:
                oois_by_object_type = self.ctx.services.octopoes.get_objects_by_object_types(
                    self.organisation.id,
                    boefje.consumes,
                    [i for i in range(boefje.scan_level, 5)],
                )
            except (requests.exceptions.RetryError, requests.exceptions.ConnectionError):
                self.logger.warning(
                    "Could not get oois for organisation: %s [organisation.id=%s, scheduler_id=%s]",
                    self.organisation.name,
                    self.organisation.id,
                    self.scheduler_id,
                )

            for ooi in oois_by_object_type:
                task = BoefjeTask(
                    boefje=boefje,
                    input_ooi=ooi.primary_key,
                    organization=self.organisation.id,
                )

                if not self.is_task_allowed_to_run(boefje, ooi):
                    self.logger.debug(
                        "Task is not allowed to run: %s [organisation.id=%s, scheduler_id=%s]",
                        task,
                        self.organisation.id,
                        self.scheduler_id,
                    )
                    continue

                try:
                    is_running = self.is_task_running(task)
                    if is_running:
                        self.logger.debug(
                            "Task is already running: %s [organisation.id=%s, scheduler_id=%s]",
                            task,
                            self.organisation.id,
                            self.scheduler_id,
                        )
                        continue
                except Exception as exc_running:
                    self.logger.warning(
                        "Could not check if task is running: %s [organisation.id=%s, scheduler_id=%s]",
                        task,
                        self.organisation.id,
                        self.scheduler_id,
                        exc_info=exc_running,
                    )
                    continue

                try:
                    grace_period_passed = self.has_grace_period_passed(task)
                    if not grace_period_passed:
                        self.logger.debug(
                            "Task has not passed grace period: %s [organisation.id=%s, scheduler_id=%s]",
                            task,
                            self.organisation.id,
                            self.scheduler_id,
                        )
                        continue
                except Exception as exc_grace_period:
                    self.logger.warning(
                        "Could not check if grace period has passed: %s [organisation.id=%s, scheduler_id=%s]",
                        task,
                        self.organisation.id,
                        self.scheduler_id,
                        exc_info=exc_grace_period,
                    )
                    continue

                if self.queue.is_item_on_queue_by_hash(task.hash):
                    self.logger.debug(
                        "Task is already on queue: %s [organisation.id=%s, scheduler_id=%s]",
                        task,
                        self.organisation.id,
                        self.scheduler_id,
                    )
                    continue

                prior_tasks = self.ctx.task_store.get_tasks_by_hash(task.hash)
                score = self.ranker.rank(
                    SimpleNamespace(
                        prior_tasks=prior_tasks,
                        task=task,
                    )
                )

                # We need to create a PrioritizedItem for this task, to push
                # it to the priority queue.
                p_item = PrioritizedItem(
                    id=task.id,
                    scheduler_id=self.scheduler_id,
                    priority=score,
                    data=task,
                    hash=task.hash,
                )

                while not self.is_space_on_queue():
                    self.logger.debug(
                        "Waiting for queue to have enough space, not adding task to queue "
                        "[queue.qsize=%d, queue.maxsize=%d, organisation.id=%s, scheduler_id=%s]",
                        self.queue.qsize(),
                        self.queue.maxsize,
                        self.organisation.id,
                        self.scheduler_id,
                    )
                    time.sleep(1)

                self.logger.info(
                    "Created boefje task: %s for ooi: %s "
                    "[boefje.id=%s, ooi.primary_key=%s, organisation.id=%s, scheduler_id=%s]",
                    boefje.name,
                    ooi.primary_key,
                    boefje.id,
                    ooi.primary_key,
                    self.organisation.id,
                    self.scheduler_id,
                )

                self.push_item_to_queue(p_item)

    def push_tasks_for_random_objects(self) -> None:
        """Push tasks for random objects from octopoes to the queue."""
        if self.queue.full():
            self.logger.warning(
                "Boefjes queue is full, not populating with new tasks "
                "[queue.qsize=%d, organisation.id=%s, scheduler_id=%s]",
                self.queue.qsize(),
                self.organisation.id,
                self.scheduler_id,
            )
            return

        try:
            random_oois = self.ctx.services.octopoes.get_random_objects(
                organisation_id=self.organisation.id,
                n=self.ctx.config.pq_populate_max_random_objects,
            )
        except (requests.exceptions.RetryError, requests.exceptions.ConnectionError):
            self.logger.warning(
                "Could not get random oois for organisation: %s [organisation.id=%s, scheduler_id=%s]",
                self.organisation.name,
                self.organisation.id,
                self.scheduler_id,
            )
            return

        if not random_oois:
            self.logger.debug(
                "No random oois for organisation: %s [organisation.id=%s, scheduler_id=%s]",
                self.organisation.name,
                self.organisation.id,
                self.scheduler_id,
            )
            return

        for ooi in random_oois:
            self.logger.debug(
                "Checking random ooi %s for rescheduling of tasks [organisation.id=%s, scheduler_id=%s]",
                ooi.primary_key,
                self.organisation.id,
                self.scheduler_id,
            )

            boefjes = self.get_boefjes_for_ooi(ooi)
            if boefjes is None or not boefjes:
                self.logger.debug(
                    "No boefjes available for ooi %s, skipping [organisation.id=%s, scheduler_id=%s]",
                    ooi,
                    self.organisation.id,
                    self.scheduler_id,
                )
                continue

            for boefje in boefjes:
                task = BoefjeTask(
                    boefje=Boefje.parse_obj(boefje),
                    input_ooi=ooi.primary_key,
                    organization=self.organisation.id,
                )

                if not self.is_task_allowed_to_run(boefje, ooi):
                    self.logger.debug(
                        "Task is not allowed to run: %s [organisation.id=%s, scheduler_id=%s]",
                        task,
                        self.organisation.id,
                        self.scheduler_id,
                    )
                    continue

                try:
                    is_running = self.is_task_running(task)
                    if is_running:
                        self.logger.debug(
                            "Task is already running: %s [organisation.id=%s, scheduler_id=%s]",
                            task,
                            self.organisation.id,
                            self.scheduler_id,
                        )
                        continue
                except Exception as exc_running:
                    self.logger.warning(
                        "Could not check if task is running: %s [organisation.id=%s, scheduler_id=%s]",
                        task,
                        self.organisation.id,
                        self.scheduler_id,
                        exc_info=exc_running,
                    )
                    continue

                try:
                    grace_period_passed = self.has_grace_period_passed(task)
                    if not grace_period_passed:
                        self.logger.debug(
<<<<<<< HEAD
                            "Boefje task is already on queue: %s [organisation.id=%s, scheduler_id=%s]",
=======
                            "Task has not passed grace period: %s [organisation.id=%s, scheduler_id=%s]",
>>>>>>> 750c2b60
                            task,
                            self.organisation.id,
                            self.scheduler_id,
                        )
                        continue
                except Exception as exc_grace_period:
                    self.logger.warning(
                        "Could not check if grace period has passed: %s [organisation.id=%s, scheduler_id=%s]",
                        task,
                        self.organisation.id,
                        self.scheduler_id,
                        exc_info=exc_grace_period,
                    )
                    continue

                if self.queue.is_item_on_queue_by_hash(task.hash):
                    self.logger.debug(
                        "Task is already on queue: %s [organisation.id=%s, scheduler_id=%s]",
                        task,
                        self.organisation.id,
                        self.scheduler_id,
                    )
<<<<<<< HEAD

                    # We need to create a PrioritizedItem for this task, to
                    # push it to the priority queue.
                    p_item = PrioritizedItem(
                        id=task.id,
                        scheduler_id=self.scheduler_id,
                        priority=score,
                        data=task,
                        hash=task.hash,
=======
                    continue

                prior_tasks = self.ctx.task_store.get_tasks_by_hash(task.hash)
                score = self.ranker.rank(
                    SimpleNamespace(
                        prior_tasks=prior_tasks,
                        task=task,
>>>>>>> 750c2b60
                    )
                )
                # We need to create a PrioritizedItem for this task, to
                # push it to the priority queue.
                p_item = PrioritizedItem(
                    id=task.id,
                    scheduler_id=self.scheduler_id,
                    priority=score,
                    data=task,
                    hash=task.hash,
                )

                while not self.is_space_on_queue():
                    self.logger.debug(
                        "Waiting for queue to have enough space, not adding task to queue "
                        "[queue.qsize=%d, queue.maxsize=%d, organisation.id=%s, scheduler_id=%s]",
                        self.queue.qsize(),
                        self.queue.maxsize,
                        self.organisation.id,
                        self.scheduler_id,
                    )
                    time.sleep(1)

                self.logger.info(
                    "Created rescheduled boefje task: %s for ooi: %s "
                    "[boefje.id=%s, ooi.primary_key=%s, organisation.id=%s, scheduler_id=%s]",
                    boefje.name,
                    ooi.primary_key,
                    boefje.id,
                    ooi.primary_key,
                    self.organisation.id,
                    self.scheduler_id,
                )

                self.push_item_to_queue(p_item)

    def is_task_allowed_to_run(self, boefje: Plugin, ooi: OOI) -> bool:
        """Checks whether a boefje is allowed to run on an ooi.

        Args:
            boefje: The boefje to check.
            ooi: The ooi to check.

        Returns:
            True if the boefje is allowed to run on the ooi, False otherwise.
        """
        if boefje.enabled is False:
            self.logger.debug(
                "Boefje: %s is disabled [boefje.id=%s, organisation.id=%s, scheduler_id=%s]",
                boefje.name,
                boefje.id,
                self.organisation.id,
                self.scheduler_id,
            )
            return False

        if ooi.scan_profile is None:
            self.logger.debug(
                "No scan_profile found for ooi: %s "
                "[ooi.primary_key=%s, ooi.scan_profile=%s, organisation.id=%s, scheduler_id=%s]",
                ooi.primary_key,
                ooi,
                ooi.scan_profile,
                self.organisation.id,
                self.scheduler_id,
            )
            return False

        ooi_scan_level = ooi.scan_profile.level
        if ooi_scan_level is None:
            self.logger.warning(
                "No scan level found for ooi: %s [ooi.primary_key=%s, organisation.id=%s, scheduler_id=%s]",
                ooi.primary_key,
                ooi,
                self.organisation.id,
                self.scheduler_id,
            )
            return False

        boefje_scan_level = boefje.scan_level
        if boefje_scan_level is None:
            self.logger.warning(
                "No scan level found for boefje: %s [boefje.id=%s, organisation.id=%s, scheduler_id=%s]",
                boefje.id,
                boefje.id,
                self.organisation.id,
                self.scheduler_id,
            )
            return False

        # Boefje intensity score ooi clearance level, range
        # from 0 to 4. 4 being the highest intensity, and 0 being
        # the lowest. OOI clearance level defines what boefje
        # intensity is allowed to run on.
        if boefje_scan_level > ooi_scan_level:
            self.logger.debug(
                "Boefje: %s scan level %s is too intense for ooi: %s scan level %s "
                "[boefje.id=%s, ooi.primary_key=%s, organisation.id=%s, scheduler_id=%s]",
                boefje.id,
                boefje_scan_level,
                ooi.primary_key,
                ooi_scan_level,
                boefje.id,
                ooi.primary_key,
                self.organisation.id,
                self.scheduler_id,
            )
            return False

        return True

    def is_task_running(self, task: BoefjeTask) -> bool:
        # Get the last tasks that have run or are running for the hash
        # of this particular BoefjeTask.
        try:
            task_db = self.ctx.task_store.get_latest_task_by_hash(task.hash)
        except Exception as exc_db:
            self.logger.warning(
                "Could not get latest task by hash: %s [organisation.id=%s, scheduler_id=%s]",
                task.hash,
                self.organisation.id,
                self.scheduler_id,
                exc_info=exc_db,
            )
            raise exc_db

        try:
            task_bytes = self.ctx.services.bytes.get_last_run_boefje(
                boefje_id=task.boefje.id,
                input_ooi=task.input_ooi,
                organization_id=task.organization,
            )
        except Exception as exc_bytes:
            self.logger.error(
                "Failed to get last run boefje from bytes "
                "[boefje.id=%s, input.primary_key=%s, organisation.id=%s, scheduler_id=%s, exc=%s]",
                task.boefje.id,
                task.input_ooi,
                self.organisation.id,
                self.scheduler_id,
                exc_bytes,
            )
            raise exc_bytes

        # Is task still running according to the datastore?
        if (
            task_db is not None
            and task_bytes is None
            and task_db.status not in [TaskStatus.COMPLETED, TaskStatus.FAILED]
        ):
            self.logger.debug(
                "Task is still running, according to the datastore "
                "[task.id=%s, task.hash=%s, organisation.id=%s, scheduler_id=%s]",
                task_db.id,
                task.hash,
                self.organisation.id,
                self.scheduler_id,
            )
            return True

        # Task has been finished (failed, or succeeded) according to
        # the database, but we have no results of it in bytes, meaning
        # we have a problem.
        if task_bytes is None and task_db is not None and task_db.status in [TaskStatus.COMPLETED, TaskStatus.FAILED]:
            self.logger.error(
                "Task has been finished, but no results found in bytes "
                "[task.id=%s, task.hash=%s, organisation.id=%s, scheduler_id=%s]",
                task_db.id,
                task.hash,
                self.organisation.id,
                self.scheduler_id,
            )
            raise RuntimeError("Task has been finished, but no results found in bytes")

        # Is boefje still running according to bytes?
        if task_bytes is not None and task_bytes.ended_at is None and task_bytes.started_at is not None:
            self.logger.debug(
                "Task is still running, according to bytes "
                "[task.id=%s, task.hash=%s, organisation.id=%s, scheduler_id=%s]",
                task_bytes.id,
                task.hash,
                self.organisation.id,
                self.scheduler_id,
            )
            return True

        return False

    def has_grace_period_passed(self, task: BoefjeTask) -> bool:
        """Check if the grace period has passed for a task in both the
        datastore and bytes.

        NOTE: We don't check the status of the task since this needs to be done
        by checking if the task is still running or not.
        """
        try:
            task_db = self.ctx.task_store.get_latest_task_by_hash(task.hash)
        except Exception as exc_db:
            self.logger.warning(
                "Could not get latest task by hash: %s [task.hash=%s, organisation.id=%s, scheduler_id=%s]",
                task.hash,
                task.hash,
                self.organisation.id,
                self.scheduler_id,
                exc_info=exc_db,
            )
            raise exc_db

        # Has grace period passed according to datastore?
        if task_db is not None and datetime.now(timezone.utc) - task_db.modified_at < timedelta(
            seconds=self.ctx.config.pq_populate_grace_period
        ):
            self.logger.debug(
                "Task has not passed grace period, according to the datastore "
                "[task.id=%s, task.hash=%s, organisation.id=%s, scheduler_id=%s]",
                task_db.id,
                task.hash,
                self.organisation.id,
                self.scheduler_id,
            )
            return False

        try:
            task_bytes = self.ctx.services.bytes.get_last_run_boefje(
                boefje_id=task.boefje.id,
                input_ooi=task.input_ooi,
                organization_id=task.organization,
            )
        except Exception as exc_bytes:
            self.logger.error(
                "Failed to get last run boefje from bytes "
                "[task.boefje.id=%s, task.input_ooi=%s, organisation.id=%s, scheduler_id=%s, exc=%s]",
                task.boefje.id,
                task.input_ooi,
                self.organisation.id,
                self.scheduler_id,
                exc_bytes,
            )
            raise exc_bytes

        # Did the grace period pass, according to bytes?
        if (
            task_bytes is not None
            and task_bytes.ended_at is not None
            and datetime.now(timezone.utc) - task_bytes.ended_at
            < timedelta(seconds=self.ctx.config.pq_populate_grace_period)
        ):
            self.logger.debug(
                "Task has not passed grace period, according to bytes "
                "[task.id=%s, task.hash=%s, organisation.id=%s, scheduler_id=%s]",
                task_bytes.id,
                task.hash,
                self.organisation.id,
                self.scheduler_id,
            )
            return False

        return True

    def is_space_on_queue(self) -> bool:
        """Check if there is space on the queue.

        NOTE: maxsize 0 means unlimited
        """
        if (self.queue.maxsize - self.queue.qsize()) <= 0 and self.queue.maxsize != 0:
            return False

        return True

    def get_boefjes_for_ooi(self, ooi) -> List[Plugin]:
        """Get available all boefjes (enabled and disabled) for an ooi.

        Args:
            ooi: The models.OOI to get boefjes for.

        Returns:
            A list of Plugin of type Boefje that can be run on the ooi.
        """
        try:
            boefjes = self.ctx.services.katalogus.get_boefjes_by_type_and_org_id(
                ooi.object_type,
                self.organisation.id,
            )
        except (requests.exceptions.RetryError, requests.exceptions.ConnectionError):
            self.logger.warning(
                "Could not get boefjes for object_type: %s [ooi.object_type=%s, organisation.id=%s, scheduler_id=%s]",
                ooi.object_type,
                ooi.object_type,
                self.organisation.id,
                self.scheduler_id,
            )
            return []

        if boefjes is None:
            self.logger.debug(
                "No boefjes found for type: %s [ooi=%s, organisation.id=%s, scheduler_id=%s]",
                ooi.object_type,
                ooi,
                self.organisation.id,
                self.scheduler_id,
            )
            return []

        self.logger.debug(
            "Found %s boefjes for ooi: %s [ooi=%s, boefjes=%s, organisation.id=%s, scheduler_id=%s]",
            len(boefjes),
            ooi,
            ooi,
            [boefje.id for boefje in boefjes],
            self.organisation.id,
            self.scheduler_id,
        )

        return boefjes<|MERGE_RESOLUTION|>--- conflicted
+++ resolved
@@ -501,11 +501,7 @@
                     grace_period_passed = self.has_grace_period_passed(task)
                     if not grace_period_passed:
                         self.logger.debug(
-<<<<<<< HEAD
-                            "Boefje task is already on queue: %s [organisation.id=%s, scheduler_id=%s]",
-=======
                             "Task has not passed grace period: %s [organisation.id=%s, scheduler_id=%s]",
->>>>>>> 750c2b60
                             task,
                             self.organisation.id,
                             self.scheduler_id,
@@ -528,17 +524,6 @@
                         self.organisation.id,
                         self.scheduler_id,
                     )
-<<<<<<< HEAD
-
-                    # We need to create a PrioritizedItem for this task, to
-                    # push it to the priority queue.
-                    p_item = PrioritizedItem(
-                        id=task.id,
-                        scheduler_id=self.scheduler_id,
-                        priority=score,
-                        data=task,
-                        hash=task.hash,
-=======
                     continue
 
                 prior_tasks = self.ctx.task_store.get_tasks_by_hash(task.hash)
@@ -546,7 +531,6 @@
                     SimpleNamespace(
                         prior_tasks=prior_tasks,
                         task=task,
->>>>>>> 750c2b60
                     )
                 )
                 # We need to create a PrioritizedItem for this task, to
