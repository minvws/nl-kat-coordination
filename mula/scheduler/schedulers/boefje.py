import logging
from concurrent import futures
from datetime import datetime, timedelta, timezone
<<<<<<< HEAD
from typing import List
=======
from types import SimpleNamespace
from typing import Callable, List, Optional
>>>>>>> bddc1d8b

import requests
from opentelemetry import trace

from scheduler import context, models, queues, rankers
from scheduler.connectors import listeners
from scheduler.models import (
    OOI,
    Boefje,
    BoefjeTask,
    MutationOperationType,
    Organisation,
    Plugin,
    PrioritizedItem,
    ScanProfileMutation,
    TaskStatus,
)

from .scheduler import Scheduler

tracer = trace.get_tracer(__name__)


class BoefjeScheduler(Scheduler):
    """A KAT specific implementation of a Boefje scheduler. It extends
    the `Scheduler` class by adding a `organisation` attribute.

    Attributes:
        logger: A logger instance.
        organisation: The organisation that this scheduler is for.
    """

    def __init__(
        self,
        ctx: context.AppContext,
        scheduler_id: str,
        queue: queues.PriorityQueue,
        ranker: rankers.Ranker,
        organisation: Organisation,
        callback: Optional[Callable[..., None]] = None,
        populate_queue_enabled: bool = True,
    ):
        self.logger = logging.getLogger(__name__)
        self.organisation: Organisation = organisation

        super().__init__(
            ctx=ctx,
            scheduler_id=scheduler_id,
            queue=queue,
            ranker=ranker,
            callback=callback,
            populate_queue_enabled=populate_queue_enabled,
        )

        self.initialize_listeners()

    @tracer.start_as_current_span("run")
    def run(self) -> None:
        """Populate the PriorityQueue.

        While the queue is not full we will try to fill it with items that have
        been created, e.g. when the scan level was increased (since oois start
        with a scan level 0 and will not start any boefjes).

        When this is done we will try and fill the rest of the queue with
        random items from octopoes and schedule them accordingly.
        """
        self.run_in_thread(
            name=f"scheduler-{self.scheduler_id}-mutations",
            target=self.listeners["scan_profile_mutations"].listen,
            loop=False,
        )

        self.run_in_thread(
            name=f"scheduler-{self.scheduler_id}-new_boefjes",
            target=self.push_tasks_for_new_boefjes,
            interval=60.0,
        )

        self.run_in_thread(
            name=f"scheduler-{self.scheduler_id}-random",
            target=self.push_tasks_for_random_objects,
            interval=60.0,
        )

    def initialize_listeners(self) -> None:
        """Listen for scan profile mutations and create tasks for oois that
        have a scan level change.
        """
        listener = listeners.ScanProfileMutation(
            dsn=self.ctx.config.host_raw_data,
            queue=f"{self.organisation.id}__scan_profile_mutations",
            func=self.push_tasks_for_scan_profile_mutations,
        )

        self.listeners["scan_profile_mutations"] = listener

    @tracer.start_as_current_span("push_tasks_for_scan_profile_mutations")
    def push_tasks_for_scan_profile_mutations(self, mutation: ScanProfileMutation) -> None:
        """Create tasks for oois that have a scan level change."""
        self.logger.info(
            "Received scan level mutation %s for: %s [ooi.primary_key=%s, organisation_id=%s, scheduler_id=%s]",
            mutation.operation,
            mutation.primary_key,
            mutation.primary_key,
            self.organisation.id,
            self.scheduler_id,
        )

        # Should be an OOI in value
        ooi = mutation.value
        if ooi is None:
            self.logger.debug(
                "Mutation value is None, skipping [organisation.id=%s, scheduler_id=%s]",
                self.organisation.id,
                self.scheduler_id,
            )
            return

        if mutation.operation == MutationOperationType.DELETE:
            # When there are tasks of the ooi are on the queue, we need to
            # remove them from the queue.
            items, _ = self.ctx.pq_store.get_items(
                scheduler_id=self.scheduler_id,
                filters=[
                    models.Filter(
                        field="input_ooi",
                        operator="eq",
                        value=ooi.primary_key,
                    ),
                ],
            )

            # Delete all items for this ooi, update all tasks for this ooi
            # to cancelled.
            for item in items:
                self.ctx.pq_store.remove(
                    scheduler_id=self.scheduler_id,
                    item_id=item.id.hex,
                )

                if item.hash is None:
                    continue

                task = self.ctx.task_store.get_latest_task_by_hash(item.hash)
                if task is None:
                    continue

                task.status = TaskStatus.CANCELLED
                self.ctx.task_store.update_task(task)

            return

        # What available boefjes do we have for this ooi?
        boefjes = self.get_boefjes_for_ooi(ooi)
        if not boefjes:
            self.logger.debug(
                "No boefjes available for %s [organisation_id=%s, scheduler_id=%s]",
                ooi.primary_key,
                self.organisation.id,
                self.scheduler_id,
            )
            return

        with futures.ThreadPoolExecutor() as executor:
            for boefje in boefjes:
                executor.submit(
                    self.push_task,
                    boefje,
                    ooi,
                    self.push_tasks_for_scan_profile_mutations.__name__,
                )

    @tracer.start_as_current_span("push_tasks_for_new_boefjes")
    def push_tasks_for_new_boefjes(self) -> None:
        """When new boefjes are added or enabled we find the ooi's that
        boefjes can run on, and create tasks for it."""
        new_boefjes = None
        try:
            new_boefjes = self.ctx.services.katalogus.get_new_boefjes_by_org_id(self.organisation.id)
        except (requests.exceptions.RetryError, requests.exceptions.ConnectionError):
            self.logger.warning(
                "Failed to get new boefjes for organisation: %s [organisation_id=%s, scheduler_id=%s]",
                self.organisation.name,
                self.organisation.id,
                self.scheduler_id,
            )
            return

        if new_boefjes is None or not new_boefjes:
            self.logger.debug(
                "No new boefjes for organisation: %s [organisation_id=%s, scheduler_id=%s]",
                self.organisation.name,
                self.organisation.id,
                self.scheduler_id,
            )
            return

        self.logger.debug(
            "Received new boefjes: %s [org_id=%s, scheduler_id=%s]",
            new_boefjes,
            self.organisation.id,
            self.scheduler_id,
        )

        for boefje in new_boefjes:
            oois_by_object_type: List[OOI] = []
            try:
                oois_by_object_type = self.ctx.services.octopoes.get_objects_by_object_types(
                    self.organisation.id,
                    boefje.consumes,
                    list(range(boefje.scan_level, 5)),
                )
            except (requests.exceptions.RetryError, requests.exceptions.ConnectionError):
                self.logger.warning(
                    "Could not get oois for organisation: %s [organisation_id=%s, scheduler_id=%s]",
                    self.organisation.name,
                    self.organisation.id,
                    self.scheduler_id,
                )

            with futures.ThreadPoolExecutor() as executor:
                for ooi in oois_by_object_type:
                    executor.submit(
                        self.push_task,
                        boefje,
                        ooi,
                        self.push_tasks_for_new_boefjes.__name__,
                    )

    @tracer.start_as_current_span("push_tasks_for_random_objects")
    def push_tasks_for_random_objects(self) -> None:
        """Push tasks for random objects from octopoes to the queue."""
        if self.queue.full():
            self.logger.warning(
                "Boefjes queue is full, not populating with new tasks "
                "[queue.qsize=%d, organisation_id=%s, scheduler_id=%s]",
                self.queue.qsize(),
                self.organisation.id,
                self.scheduler_id,
            )
            return

        try:
            random_oois = self.ctx.services.octopoes.get_random_objects(
                organisation_id=self.organisation.id,
                n=self.ctx.config.pq_populate_max_random_objects,
                scan_level=[1, 2, 3, 4],
            )
        except (requests.exceptions.RetryError, requests.exceptions.ConnectionError):
            self.logger.warning(
                "Could not get random oois for organisation: %s [organisation_id=%s, scheduler_id=%s]",
                self.organisation.name,
                self.organisation.id,
                self.scheduler_id,
            )
            return

        if not random_oois:
            self.logger.debug(
                "No random oois for organisation: %s [organisation_id=%s, scheduler_id=%s]",
                self.organisation.name,
                self.organisation.id,
                self.scheduler_id,
            )
            return

        for ooi in random_oois:
            self.logger.debug(
                "Checking random ooi %s for rescheduling of tasks [organisation_id=%s, scheduler_id=%s]",
                ooi.primary_key,
                self.organisation.id,
                self.scheduler_id,
            )

            boefjes = self.get_boefjes_for_ooi(ooi)
            if boefjes is None or not boefjes:
                self.logger.debug(
                    "No boefjes available for ooi %s, skipping [organisation_id=%s, scheduler_id=%s]",
                    ooi,
                    self.organisation.id,
                    self.scheduler_id,
                )
                continue

            with futures.ThreadPoolExecutor() as executor:
                for boefje in boefjes:
                    executor.submit(
                        self.push_task,
                        boefje,
                        ooi,
                        self.push_tasks_for_random_objects.__name__,
                    )

    def is_task_allowed_to_run(self, boefje: Plugin, ooi: OOI) -> bool:
        """Checks whether a boefje is allowed to run on an ooi.

        Args:
            boefje: The boefje to check.
            ooi: The ooi to check.

        Returns:
            True if the boefje is allowed to run on the ooi, False otherwise.
        """
        if boefje.enabled is False:
            self.logger.debug(
                "Boefje: %s is disabled [boefje.id=%s, organisation_id=%s, scheduler_id=%s]",
                boefje.name,
                boefje.id,
                self.organisation.id,
                self.scheduler_id,
            )
            return False

        if ooi.scan_profile is None:
            self.logger.debug(
                "No scan_profile found for ooi: %s "
                "[ooi.primary_key=%s, ooi.scan_profile=%s, organisation_id=%s, scheduler_id=%s]",
                ooi.primary_key,
                ooi,
                ooi.scan_profile,
                self.organisation.id,
                self.scheduler_id,
            )
            return False

        ooi_scan_level = ooi.scan_profile.level
        if ooi_scan_level is None:
            self.logger.warning(
                "No scan level found for ooi: %s [ooi.primary_key=%s, organisation_id=%s, scheduler_id=%s]",
                ooi.primary_key,
                ooi,
                self.organisation.id,
                self.scheduler_id,
            )
            return False

        boefje_scan_level = boefje.scan_level
        if boefje_scan_level is None:
            self.logger.warning(
                "No scan level found for boefje: %s [boefje.id=%s, organisation_id=%s, scheduler_id=%s]",
                boefje.id,
                boefje.id,
                self.organisation.id,
                self.scheduler_id,
            )
            return False

        # Boefje intensity score ooi clearance level, range
        # from 0 to 4. 4 being the highest intensity, and 0 being
        # the lowest. OOI clearance level defines what boefje
        # intensity is allowed to run on.
        if boefje_scan_level > ooi_scan_level:
            self.logger.debug(
                "Boefje: %s scan level %s is too intense for ooi: %s scan level %s "
                "[boefje.id=%s, ooi.primary_key=%s, organisation_id=%s, scheduler_id=%s]",
                boefje.id,
                boefje_scan_level,
                ooi.primary_key,
                ooi_scan_level,
                boefje.id,
                ooi.primary_key,
                self.organisation.id,
                self.scheduler_id,
            )
            return False

        return True

    def is_task_running(self, task: BoefjeTask) -> bool:
        """Get the last tasks that have run or are running for the hash
        of this particular BoefjeTask.

        Args:
            task: The BoefjeTask to check.

        Returns:
            True if the task is still running, False otherwise.
        """
        # Is task still running according to the datastore?
        task_db = None
        try:
            task_db = self.ctx.task_store.get_latest_task_by_hash(task.hash)
        except Exception as exc_db:
            self.logger.warning(
                "Could not get latest task by hash: %s [organisation_id=%s, scheduler_id=%s]",
                task.hash,
                self.organisation.id,
                self.scheduler_id,
                exc_info=exc_db,
            )
            raise exc_db

        if task_db is not None and task_db.status not in [TaskStatus.FAILED, TaskStatus.COMPLETED]:
            self.logger.debug(
                "Task is still running, according to the datastore "
                "[task.id=%s, task.hash=%s, organisation_id=%s, scheduler_id=%s]",
                task_db.id,
                task.hash,
                self.organisation.id,
                self.scheduler_id,
            )
            return True

        # Is task running according to bytes?
        try:
            task_bytes = self.ctx.services.bytes.get_last_run_boefje(
                boefje_id=task.boefje.id,
                input_ooi=task.input_ooi,
                organization_id=task.organization,
            )
        except Exception as exc_bytes:
            self.logger.error(
                "Failed to get last run boefje from bytes "
                "[boefje.id=%s, input.primary_key=%s, organisation_id=%s, scheduler_id=%s, exc=%s]",
                task.boefje.id,
                task.input_ooi,
                self.organisation.id,
                self.scheduler_id,
                exc_bytes,
            )
            raise exc_bytes

        # Task has been finished (failed, or succeeded) according to
        # the datastore, but we have no results of it in bytes, meaning
        # we have a problem.
        if task_bytes is None and task_db is not None and task_db.status in [TaskStatus.COMPLETED, TaskStatus.FAILED]:
            self.logger.error(
                "Task has been finished, but no results found in bytes "
                "[task.id=%s, task.hash=%s, organisation_id=%s, scheduler_id=%s]",
                task_db.id,
                task.hash,
                self.organisation.id,
                self.scheduler_id,
            )
            raise RuntimeError("Task has been finished, but no results found in bytes")

        if task_bytes is not None and task_bytes.ended_at is None and task_bytes.started_at is not None:
            self.logger.debug(
                "Task is still running, according to bytes "
                "[task.id=%s, task.hash=%s, organisation_id=%s, scheduler_id=%s]",
                task_bytes.id,
                task.hash,
                self.organisation.id,
                self.scheduler_id,
            )
            return True

        return False

    def push_task(self, boefje: Boefje, ooi: OOI, caller: str = "") -> None:
        """Given a Boefje and OOI create a BoefjeTask and push it onto
        the queue.

        Args:
            boefje: Boefje to run.
            ooi: OOI to run Boefje on.
            caller: Caller of this function. Defaults to "".

        """
        task = BoefjeTask(
            boefje=Boefje(id=boefje.id, version=boefje.version),
            input_ooi=ooi.primary_key,
            organization=self.organisation.id,
        )

        if not self.is_task_allowed_to_run(boefje, ooi):
            self.logger.debug(
                "Task is not allowed to run: %s [organisation_id=%s, scheduler_id=%s, caller=%s]",
                task,
                self.organisation.id,
                self.scheduler_id,
                caller,
            )
            return

        try:
            is_running = self.is_task_running(task)
            if is_running:
                self.logger.debug(
                    "Task is already running: %s [organisation_id=%s, scheduler_id=%s, caller=%s]",
                    task,
                    self.organisation.id,
                    self.scheduler_id,
                    caller,
                )
                return
        except Exception as exc_running:
            self.logger.warning(
                "Could not check if task is running: %s [organisation_id=%s, scheduler_id=%s, caller=%s]",
                task,
                self.organisation.id,
                self.scheduler_id,
                caller,
                exc_info=exc_running,
            )
            return

        try:
            grace_period_passed = self.has_grace_period_passed(task)
            if not grace_period_passed:
                self.logger.debug(
                    "Task has not passed grace period: %s [organisation_id=%s, scheduler_id=%s]",
                    task,
                    self.organisation.id,
                    self.scheduler_id,
                )
                return
        except Exception as exc_grace_period:
            self.logger.warning(
                "Could not check if grace period has passed: %s [organisation_id=%s, scheduler_id=%s, caller=%s]",
                task,
                self.organisation.id,
                self.scheduler_id,
                caller,
                exc_info=exc_grace_period,
            )
            return

        if self.is_item_on_queue_by_hash(task.hash):
            self.logger.debug(
                "Task is already on queue: %s [organisation_id=%s, scheduler_id=%s, caller=%s]",
                task,
                self.organisation.id,
                self.scheduler_id,
                caller,
            )
            return

        score = self.ranker.rank(task)

        # We need to create a PrioritizedItem for this task, to push
        # it to the priority queue.
        p_item = PrioritizedItem(
            id=task.id,
            scheduler_id=self.scheduler_id,
            priority=score,
            data=task,
            hash=task.hash,
        )

        try:
            self.push_item_to_queue_with_timeout(p_item, self.max_tries)
        except queues.QueueFullError:
            self.logger.warning(
                "Could not add task to queue, queue was full: %s "
                "[queue.qsize=%d, queue.maxsize=%d, organisation_id=%s, scheduler_id=%s, caller=%s]",
                task,
                self.queue.qsize(),
                self.queue.maxsize,
                self.organisation.id,
                self.scheduler_id,
                caller,
            )
            return

        self.logger.info(
            "Created boefje task: %s for ooi: %s "
            "[boefje.id=%s, ooi.primary_key=%s, organisation_id=%s, scheduler_id=%s, caller=%s]",
            task,
            ooi.primary_key,
            boefje.id,
            ooi.primary_key,
            self.organisation.id,
            self.scheduler_id,
            caller,
        )

    def has_grace_period_passed(self, task: BoefjeTask) -> bool:
        """Check if the grace period has passed for a task in both the
        datastore and bytes.

        NOTE: We don't check the status of the task since this needs to be done
        by checking if the task is still running or not.
        """
        try:
            task_db = self.ctx.task_store.get_latest_task_by_hash(task.hash)
        except Exception as exc_db:
            self.logger.warning(
                "Could not get latest task by hash: %s [task.hash=%s, organisation_id=%s, scheduler_id=%s]",
                task.hash,
                task.hash,
                self.organisation.id,
                self.scheduler_id,
                exc_info=exc_db,
            )
            raise exc_db

        # Has grace period passed according to datastore?
        if task_db is not None and datetime.now(timezone.utc) - task_db.modified_at < timedelta(
            seconds=self.ctx.config.pq_populate_grace_period
        ):
            self.logger.debug(
                "Task has not passed grace period, according to the datastore "
                "[task.id=%s, task.hash=%s, organisation_id=%s, scheduler_id=%s]",
                task_db.id,
                task.hash,
                self.organisation.id,
                self.scheduler_id,
            )
            return False

        try:
            task_bytes = self.ctx.services.bytes.get_last_run_boefje(
                boefje_id=task.boefje.id,
                input_ooi=task.input_ooi,
                organization_id=task.organization,
            )
        except Exception as exc_bytes:
            self.logger.error(
                "Failed to get last run boefje from bytes "
                "[task.boefje.id=%s, task.input_ooi=%s, organisation_id=%s, scheduler_id=%s, exc=%s]",
                task.boefje.id,
                task.input_ooi,
                self.organisation.id,
                self.scheduler_id,
                exc_bytes,
            )
            raise exc_bytes

        # Did the grace period pass, according to bytes?
        if (
            task_bytes is not None
            and task_bytes.ended_at is not None
            and datetime.now(timezone.utc) - task_bytes.ended_at
            < timedelta(seconds=self.ctx.config.pq_populate_grace_period)
        ):
            self.logger.debug(
                "Task has not passed grace period, according to bytes "
                "[task.id=%s, task.hash=%s, organisation_id=%s, scheduler_id=%s]",
                task_bytes.id,
                task.hash,
                self.organisation.id,
                self.scheduler_id,
            )
            return False

        return True

    def get_boefjes_for_ooi(self, ooi) -> List[Plugin]:
        """Get available all boefjes (enabled and disabled) for an ooi.

        Args:
            ooi: The models.OOI to get boefjes for.

        Returns:
            A list of Plugin of type Boefje that can be run on the ooi.
        """
        try:
            boefjes = self.ctx.services.katalogus.get_boefjes_by_type_and_org_id(
                ooi.object_type,
                self.organisation.id,
            )
        except (requests.exceptions.RetryError, requests.exceptions.ConnectionError):
            self.logger.warning(
                "Could not get boefjes for object_type: %s [ooi.object_type=%s, organisation_id=%s, scheduler_id=%s]",
                ooi.object_type,
                ooi.object_type,
                self.organisation.id,
                self.scheduler_id,
            )
            return []

        if boefjes is None:
            self.logger.debug(
                "No boefjes found for type: %s [ooi=%s, organisation_id=%s, scheduler_id=%s]",
                ooi.object_type,
                ooi,
                self.organisation.id,
                self.scheduler_id,
            )
            return []

        self.logger.debug(
            "Found %s boefjes for ooi: %s [ooi=%s, boefjes=%s, organisation_id=%s, scheduler_id=%s]",
            len(boefjes),
            ooi,
            ooi,
            [boefje.id for boefje in boefjes],
            self.organisation.id,
            self.scheduler_id,
        )

        return boefjes<|MERGE_RESOLUTION|>--- conflicted
+++ resolved
@@ -1,12 +1,7 @@
 import logging
 from concurrent import futures
 from datetime import datetime, timedelta, timezone
-<<<<<<< HEAD
-from typing import List
-=======
-from types import SimpleNamespace
 from typing import Callable, List, Optional
->>>>>>> bddc1d8b
 
 import requests
 from opentelemetry import trace
