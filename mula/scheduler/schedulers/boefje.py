--- conflicted
+++ resolved
@@ -879,202 +879,8 @@
 
         return False
 
-<<<<<<< HEAD
-    @tracer.start_as_current_span("boefje_push_task")
-    def push_task(self, boefje: Plugin, ooi: OOI, caller: str = "") -> None:
-        """Given a Boefje and OOI create a BoefjeTask and push it onto
-        the queue.
-
-        Args:
-            boefje: Boefje to run.
-            ooi: OOI to run Boefje on.
-            caller: The name of the function that called this function, used for logging.
-
-        """
-        requirements: list[str] = []
-
-        self.logger.info(
-            "Souf, the ooi:",
-            ooi=ooi.model_dump_json(),
-        )
-
-        # We implicitly assume that the an ooi with the attribute `network` is from a `Network` OOI
-        if ooi.network:
-            requirements.append("network/" + ooi.network.split("|")[1])
-
-        if ooi.object_type == "IPAddressV4":
-            requirements.append("ipv4")
-        elif ooi.object_type == "IPAddressV6":
-            requirements.append("ipv6")
-
-        task = BoefjeTask(
-            boefje=Boefje.parse_obj(boefje.dict()),
-            input_ooi=ooi.primary_key,
-            organization=self.organisation.id,
-            requirements=requirements,
-        )
-
-        if not self.is_task_allowed_to_run(boefje, ooi):
-            self.logger.debug(
-                "Task is not allowed to run: %s",
-                task.id,
-                task_id=task.id,
-                organisation_id=self.organisation.id,
-                scheduler_id=self.scheduler_id,
-                caller=caller,
-            )
-            return
-
-        try:
-            grace_period_passed = self.has_grace_period_passed(task)
-            if not grace_period_passed:
-                self.logger.debug(
-                    "Task has not passed grace period: %s",
-                    task.id,
-                    task_id=task.id,
-                    organisation_id=self.organisation.id,
-                    scheduler_id=self.scheduler_id,
-                    caller=caller,
-                )
-                return
-        except Exception as exc_grace_period:
-            self.logger.warning(
-                "Could not check if grace period has passed: %s",
-                task.id,
-                task_id=task.id,
-                organisation_id=self.organisation.id,
-                scheduler_id=self.scheduler_id,
-                caller=caller,
-                exc_info=exc_grace_period,
-            )
-            return
-
-        try:
-            is_stalled = self.is_task_stalled(task)
-            if is_stalled:
-                self.logger.debug(
-                    "Task is stalled: %s",
-                    task.id,
-                    task_id=task.id,
-                    organisation_id=self.organisation.id,
-                    scheduler_id=self.scheduler_id,
-                    caller=caller,
-                )
-
-                # Update task in datastore to be failed
-                task_db = self.ctx.datastores.task_store.get_latest_task_by_hash(task.hash)
-                task_db.status = TaskStatus.FAILED
-                self.ctx.datastores.task_store.update_task(task_db)
-        except Exception as exc_stalled:
-            self.logger.warning(
-                "Could not check if task is stalled: %s",
-                task.id,
-                task_id=task.id,
-                organisation_id=self.organisation.id,
-                scheduler_id=self.scheduler_id,
-                caller=caller,
-                exc_info=exc_stalled,
-            )
-            return
-
-        try:
-            is_running = self.is_task_running(task)
-            if is_running:
-                self.logger.debug(
-                    "Task is still running: %s",
-                    task.id,
-                    task_id=task.id,
-                    organisation_id=self.organisation.id,
-                    scheduler_id=self.scheduler_id,
-                    caller=caller,
-                )
-                return
-        except Exception as exc_running:
-            self.logger.warning(
-                "Could not check if task is running: %s",
-                task.id,
-                task_id=task.id,
-                organisation_id=self.organisation.id,
-                scheduler_id=self.scheduler_id,
-                caller=caller,
-                exc_info=exc_running,
-            )
-            return
-
-        try:
-            if self.is_item_on_queue_by_hash(task.hash):
-                self.logger.debug(
-                    'Task "%s" is already enqueued',
-                    task.id,
-                    task_id=task.id,
-                    organisation_id=self.organisation.id,
-                    scheduler_id=self.scheduler_id,
-                    caller=caller,
-                )
-                return
-        except Exception:
-            self.logger.warning(
-                "Could not check if task is running: %s",
-                task.id,
-                task_id=task.id,
-                organisation_id=self.organisation.id,
-                scheduler_id=self.scheduler_id,
-                caller=caller,
-                exc_info=True,
-            )
-            return
-
-        prior_tasks = self.ctx.datastores.task_store.get_tasks_by_hash(task.hash)
-        score = self.ranker.rank(
-            SimpleNamespace(
-                prior_tasks=prior_tasks,
-                task=task,
-            )
-        )
-
-        # We need to create a PrioritizedItem for this task, to push
-        # it to the priority queue.
-        p_item = PrioritizedItem(
-            id=task.id,
-            scheduler_id=self.scheduler_id,
-            priority=score,
-            data=task.model_dump(),
-            hash=task.hash,
-        )
-
-        try:
-            self.push_item_to_queue_with_timeout(p_item, self.max_tries)
-        except queues.QueueFullError:
-            self.logger.warning(
-                "Could not add task to queue, queue was full: %s",
-                task.id,
-                task_id=task.id,
-                queue_qsize=self.queue.qsize(),
-                queue_maxsize=self.queue.maxsize,
-                organisation_id=self.organisation.id,
-                scheduler_id=self.scheduler_id,
-                caller=caller,
-            )
-            return
-
-        self.logger.info(
-            "Created boefje task: %s for ooi: %s",
-            task.id,
-            ooi.primary_key,
-            task_id=task.id,
-            boefje_id=boefje.id,
-            ooi_primary_key=ooi.primary_key,
-            organisation_id=self.organisation.id,
-            scheduler_id=self.scheduler_id,
-            caller=caller,
-        )
-
-    @tracer.start_as_current_span("boefje_has_grace_period_passed")
-    def has_grace_period_passed(self, task: BoefjeTask) -> bool:
-=======
     @tracer.start_as_current_span("boefje_has_boefje_task_grace_period_passed")
     def has_boefje_task_grace_period_passed(self, task: BoefjeTask) -> bool:
->>>>>>> c6c36385
         """Check if the grace period has passed for a task in both the
         datastore and bytes.
 
