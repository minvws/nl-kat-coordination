--- conflicted
+++ resolved
@@ -71,6 +71,7 @@
             dsn=self.ctx.config.host_raw_data,
             queue=f"{self.organisation.id}__scan_profile_mutations",
             func=self.push_tasks_for_scan_profile_mutations,
+            prefetch_count=self.ctx.config.queue_prefetch_count,
         )
 
         self.listeners["scan_profile_mutations"] = listener
@@ -95,22 +96,6 @@
             interval=60.0,
         )
 
-<<<<<<< HEAD
-=======
-    def initialize_listeners(self) -> None:
-        """Listen for scan profile mutations and create tasks for oois that
-        have a scan level change.
-        """
-        listener = listeners.ScanProfileMutation(
-            dsn=self.ctx.config.host_raw_data,
-            queue=f"{self.organisation.id}__scan_profile_mutations",
-            func=self.push_tasks_for_scan_profile_mutations,
-            prefetch_count=self.ctx.config.queue_prefetch_count,
-        )
-
-        self.listeners["scan_profile_mutations"] = listener
-
->>>>>>> ee43031d
     @tracer.start_as_current_span("push_tasks_for_scan_profile_mutations")
     def push_tasks_for_scan_profile_mutations(self, mutation: ScanProfileMutation) -> None:
         """Create tasks for oois that have a scan level change."""
