--- conflicted
+++ resolved
@@ -45,13 +45,7 @@
             populate_queue_enabled=populate_queue_enabled,
         )
 
-<<<<<<< HEAD
-=======
-        self.logger = logging.getLogger(__name__)
-        self.organisation: Organisation = organisation
-
     @tracer.start_as_current_span("populate_queue")
->>>>>>> 202db475
     def populate_queue(self) -> None:
         """Populate the PriorityQueue.
 
