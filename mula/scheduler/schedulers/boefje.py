--- conflicted
+++ resolved
@@ -52,7 +52,6 @@
             callback=callback,
         )
 
-<<<<<<< HEAD
         self.queue = queue or queues.BoefjePriorityQueue(
             pq_id=self.scheduler_id,
             maxsize=self.ctx.config.pq_maxsize,
@@ -69,11 +68,7 @@
             ctx=self.ctx,
         )
 
-        self.initialize_listeners()
-
     @tracer.start_as_current_span("run")
-=======
->>>>>>> e7646ebe
     def run(self) -> None:
         """Populate the PriorityQueue.
 
@@ -115,21 +110,6 @@
             interval=60.0,
         )
 
-<<<<<<< HEAD
-    def initialize_listeners(self) -> None:
-        """Listen for scan profile mutations and create tasks for oois that
-        have a scan level change.
-        """
-        lst_scan_profile = listeners.ScanProfileMutation(
-            dsn=self.ctx.config.host_raw_data,
-            queue=f"{self.organisation.id}__scan_profile_mutations",
-            func=self.push_tasks_for_scan_profile_mutations,
-        )
-
-        self.listeners["scan_profile_mutations"] = lst_scan_profile
-
-=======
->>>>>>> e7646ebe
     @tracer.start_as_current_span("push_tasks_for_scan_profile_mutations")
     def push_tasks_for_scan_profile_mutations(self, mutation: ScanProfileMutation) -> None:
         """Create tasks for oois that have a scan level change."""
