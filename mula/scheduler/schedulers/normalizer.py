import logging
from concurrent import futures
from types import SimpleNamespace
from typing import Callable, Dict, List, Optional

import requests

from scheduler import context, queues, rankers
from scheduler.connectors import listeners
from scheduler.models import Normalizer, NormalizerTask, Organisation, Plugin, PrioritizedItem, RawData, TaskStatus

from .scheduler import Scheduler


class NormalizerScheduler(Scheduler):
    """A KAT specific implementation of a Normalizer scheduler. It extends
    the `Scheduler` class by adding a `organisation` attribute.

    Attributes:
        organisation: The organisation that this scheduler is for.
    """

    def __init__(
        self,
        ctx: context.AppContext,
        scheduler_id: str,
        organisation: Organisation,
        queue: Optional[queues.PriorityQueue] = None,
        callback: Optional[Callable[..., None]] = None,
    ):
        self.logger = logging.getLogger(__name__)
        self.organisation: Organisation = organisation

        super().__init__(
            ctx=ctx,
            scheduler_id=scheduler_id,
            callback=callback,
        )

<<<<<<< HEAD
        self.queue = queue or queues.NormalizerPriorityQueue(
            pq_id=self.scheduler_id,
            maxsize=self.ctx.config.pq_maxsize,
            item_type=NormalizerTask,
            allow_priority_updates=True,
            pq_store=self.ctx.pq_store,
        )

        self.ranker = rankers.NormalizerRanker(
            ctx=self.ctx,
        )

        self.initialize_listeners()

=======
>>>>>>> e7646ebe
    def run(self) -> None:
        listener = listeners.RawData(
            dsn=self.ctx.config.host_raw_data,
            queue=f"{self.organisation.id}__raw_file_received",
            func=self.push_tasks_for_received_raw_data,
            prefetch_count=self.ctx.config.queue_prefetch_count,
        )

        self.listeners["raw_data"] = listener

        self.run_in_thread(
            name=f"scheduler-{self.scheduler_id}-raw_file",
            target=self.listeners["raw_data"].listen,
            loop=False,
        )

    def push_tasks_for_received_raw_data(self, latest_raw_data: RawData) -> None:
        """Create tasks for the received raw data.

        Args:
            latest_raw_data: A `RawData` object that was received from the
            message queue.
        """
        self.logger.debug(
            "Received new raw data from message queue [raw_data.id=%s, organisation.id=%s, scheduler_id=%s]",
            latest_raw_data.raw_data.id,
            self.organisation.id,
            self.scheduler_id,
        )

        # Check if the raw data doesn't contain an error mime-type,
        # we don't need to create normalizers when the raw data returned
        # an error.
        for mime_type in latest_raw_data.raw_data.mime_types:
            if mime_type.get("value", "").startswith("error/"):
                self.logger.warning(
                    "Skipping raw data with error mime type [raw_data.id=%s ,organisation.id=%s, scheduler_id=%s]",
                    latest_raw_data.raw_data.id,
                    self.organisation.id,
                    self.scheduler_id,
                )
                return

        # Get all normalizers for the mime types of the raw data
        normalizers: Dict[str, Normalizer] = {}
        for mime_type in latest_raw_data.raw_data.mime_types:
            normalizers_by_mime_type: List[Normalizer] = self.get_normalizers_for_mime_type(mime_type.get("value"))

            for normalizer in normalizers_by_mime_type:
                normalizers[normalizer.id] = normalizer

        if not normalizers:
            self.logger.debug(
                "No normalizers found for raw data [raw_data.id=%s, organisation.id=%s, scheduler_id=%s]",
                latest_raw_data.raw_data.id,
                self.organisation.id,
                self.scheduler_id,
            )

        with futures.ThreadPoolExecutor() as executor:
            for normalizer in normalizers.values():
                executor.submit(
                    self.push_task,
                    normalizer,
                    latest_raw_data.raw_data,
                    self.push_tasks_for_received_raw_data.__name__,
                )

    def push_task(self, normalizer: Normalizer, raw_data: RawData, caller: str = "") -> None:
        """Given a normalizer and raw data, create a task and push it to the
        queue.

        Args:
            normalizer: The normalizer to create a task for.
            raw_data: The raw data to create a task for.
            caller: The name of the function that called this function.
        """
        task = NormalizerTask(
            normalizer=normalizer,
            raw_data=raw_data,
        )

        if not self.is_task_allowed_to_run(normalizer):
            self.logger.debug(
                "Task is not allowed to run: %s [organisation.id=%s, scheduler_id=%s, caller=%s]",
                task,
                self.organisation.id,
                self.scheduler_id,
                caller,
            )
            return

        try:
            if self.is_task_running(task):
                self.logger.debug(
                    "Task is already running: %s [organisation.id=%s, scheduler_id=%s, caller=%s]",
                    task,
                    self.organisation.id,
                    self.scheduler_id,
                    caller,
                )
                return
        except Exception:
            self.logger.warning(
                "Could not check if task is running: %s [organisation.id=%s, scheduler_id=%s, caller=%s]",
                task,
                self.organisation.id,
                self.scheduler_id,
                caller,
            )
            return

        if self.is_item_on_queue_by_hash(task.hash):
            self.logger.debug(
                "Normalizer task is already on queue: %s [organisation.id=%s, scheduler_id=%s, caller=%s]",
                task,
                self.organisation.id,
                self.scheduler_id,
                caller,
            )
            return

        score = self.ranker.rank(
            SimpleNamespace(
                raw_data=raw_data,
                task=task,
            ),
        )

        # We need to create a PrioritizedItem for this task, to
        # push it to the priority queue.
        p_item = PrioritizedItem(
            id=task.id,
            scheduler_id=self.scheduler_id,
            priority=score,
            data=task,
            hash=task.hash,
        )

        try:
            self.push_item_to_queue_with_timeout(p_item, self.max_tries)
        except queues.QueueFullError:
            self.logger.warning(
                "Could not add task to queue, queue was full: %s "
                "[queue.qsize=%d, queue.maxsize=%d, organisation.id=%s, scheduler_id=%s, caller=%s]",
                task,
                self.queue.qsize(),
                self.queue.maxsize,
                self.organisation.id,
                self.scheduler_id,
                caller,
            )
            return

        self.logger.info(
            "Created normalizer task: %s for raw data: %s "
            "[normalizer.id=%s, raw_data.id=%s, organisation.id=%s, scheduler_id=%s, caller=%s]",
            task,
            raw_data.id,
            normalizer.id,
            raw_data.id,
            self.organisation.id,
            self.scheduler_id,
            caller,
        )

    def get_normalizers_for_mime_type(self, mime_type: str) -> List[Normalizer]:
        """Get available normalizers for a given mime type.

        Args:
            mime_type : The mime type to get normalizers for.

        Returns:
            A list of normalizers for the given mime type.
        """
        try:
            normalizers = self.ctx.services.katalogus.get_normalizers_by_org_id_and_type(
                self.organisation.id,
                mime_type,
            )
        except (requests.exceptions.RetryError, requests.exceptions.ConnectionError):
            self.logger.warning(
                "Could not get normalizers for mime_type: %s [mime_type=%s, organisation.id=%s, scheduler_id=%s]",
                mime_type,
                mime_type,
                self.organisation.id,
                self.scheduler_id,
            )

            return []

        if normalizers is None:
            self.logger.debug(
                "No normalizer found for mime_type: %s [mime_type=%s, organisation.id=%s, scheduler_id=%s]",
                mime_type,
                mime_type,
                self.organisation.id,
                self.scheduler_id,
            )
            return []

        self.logger.debug(
            "Found %d normalizers for mime_type: %s "
            "[mime_type=%s, normalizers=%s, organisation.id=%s, scheduler_id=%s]",
            len(normalizers),
            mime_type,
            mime_type,
            [normalizer.name for normalizer in normalizers],
            self.organisation.id,
            self.scheduler_id,
        )

        return normalizers

    def is_task_allowed_to_run(self, normalizer: Plugin) -> bool:
        """Check if the task is allowed to run.

        Args:
            task: The task to check.

        Returns:
            True if the task is allowed to run, False otherwise.
        """
        if not normalizer.enabled:
            self.logger.debug(
                "Normalizer: %s is disabled [normalizer.id= %s, organisation.id=%s, scheduler_id=%s]",
                normalizer.id,
                normalizer.id,
                self.organisation.id,
                self.scheduler_id,
            )
            return False

        return True

    def is_task_running(self, task: NormalizerTask) -> bool:
        """Check if the same task is already running.

        Args:
            task: The task to check.

        Returns:
            True if the task is already running, False otherwise.
        """
        # Get the last tasks that have run or are running for the hash
        # of this particular NormalizerTask.
        try:
            task_db = self.ctx.task_store.get_latest_task_by_hash(task.hash)
        except Exception as exc_db:
            self.logger.warning(
                "Could not get latest task by hash: %s [organisation.id=%s, scheduler_id=%s]",
                task.hash,
                self.organisation.id,
                self.scheduler_id,
                exc_info=exc_db,
            )
            raise exc_db

        # Is task still running according to the datastore?
        if task_db is not None and task_db.status not in [TaskStatus.COMPLETED, TaskStatus.FAILED]:
            self.logger.debug(
                "Task is still running, according to the datastore "
                "[task.id=%s, task.hash=%s, organisation.id=%s, scheduler_id=%s]",
                task_db.id,
                task.hash,
                self.organisation.id,
                self.scheduler_id,
            )
            return True

        return False<|MERGE_RESOLUTION|>--- conflicted
+++ resolved
@@ -37,7 +37,6 @@
             callback=callback,
         )
 
-<<<<<<< HEAD
         self.queue = queue or queues.NormalizerPriorityQueue(
             pq_id=self.scheduler_id,
             maxsize=self.ctx.config.pq_maxsize,
@@ -50,10 +49,6 @@
             ctx=self.ctx,
         )
 
-        self.initialize_listeners()
-
-=======
->>>>>>> e7646ebe
     def run(self) -> None:
         listener = listeners.RawData(
             dsn=self.ctx.config.host_raw_data,
