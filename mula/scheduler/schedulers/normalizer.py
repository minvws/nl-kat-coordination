--- conflicted
+++ resolved
@@ -53,19 +53,6 @@
                 latest_raw_data = self.ctx.services.raw_data.get_latest_raw_data(
                     queue=f"{self.organisation.id}__raw_file_received",
                 )
-<<<<<<< HEAD
-            except (
-                requests.exceptions.RetryError,
-                requests.exceptions.ConnectionError,
-            ):
-                self.logger.warning(
-                    "Could not get last run boefjes [organisation.id=%s, scheduler_id=%s]",
-                    self.organisation.id,
-                    self.scheduler_id,
-                )
-                continue
-=======
->>>>>>> 81abf03b
             except (
                 pika.exceptions.ConnectionClosed,
                 pika.exceptions.ChannelClosed,
@@ -127,37 +114,10 @@
                     self.scheduler_id,
                 )
 
-<<<<<<< HEAD
-    def create_tasks_for_raw_data(self, raw_data: RawData) -> List[PrioritizedItem]:
-        """Create normalizer tasks for every boefje that has been processed,
-        and created raw data in Bytes.
-        """
-        p_items: List[PrioritizedItem] = []
-
-        for mime_type in raw_data.mime_types:
-            try:
-                normalizers = self.ctx.services.katalogus.get_normalizers_by_org_id_and_type(
-                    self.organisation.id,
-                    mime_type.get("value"),
-                )
-            except (
-                requests.exceptions.RetryError,
-                requests.exceptions.ConnectionError,
-            ):
-                self.logger.warning(
-                    "Could not get normalizers for org: %s and mime_type: %s "
-                    "[boefje_meta.id=%s, organisation.id=%s, scheduler_id=%s]",
-                    self.organisation.name,
-                    mime_type,
-                    raw_data.boefje_meta.id,
-                    self.organisation.id,
-                    self.scheduler_id,
-=======
             for normalizer in normalizers:
                 task = NormalizerTask(
                     normalizer=normalizer,
                     raw_data=latest_raw_data.raw_data,
->>>>>>> 81abf03b
                 )
 
                 if not self.is_task_allowed_to_run(normalizer):
@@ -223,21 +183,7 @@
                         self.organisation.id,
                         self.scheduler_id,
                     )
-<<<<<<< HEAD
-                    continue
-
-                score = self.ranker.rank(SimpleNamespace(raw_data=raw_data, task=task))
-                p_items.append(
-                    PrioritizedItem(
-                        id=task.id,
-                        scheduler_id=self.scheduler_id,
-                        priority=score,
-                        data=task,
-                    )
-                )
-=======
                     time.sleep(1)
->>>>>>> 81abf03b
 
                 self.logger.info(
                     "Created normalizer task: %s for raw data: %s "
