--- conflicted
+++ resolved
@@ -8,12 +8,8 @@
 [tool.poetry.dependencies]
 python = "^3.8"
 alembic = "^1.12.1"
-<<<<<<< HEAD
 croniter = "^2.0.1"
-fastapi = "^0.104.0"
-=======
 fastapi = "^0.109.0"
->>>>>>> 0969fd25
 mmh3 = "^4.0.1"
 pika = "^1.3.2"
 prometheus-client = "^0.19.0"
@@ -25,13 +21,9 @@
 retry2 = "^0.9.5"
 sqlalchemy = "^2.0.23"
 structlog = "^23.2.0"
-<<<<<<< HEAD
 types-croniter = "2.0.0.20240106"
 typing-extensions = "^4.8.0"
-uvicorn = "^0.24.0"
-=======
 uvicorn = "^0.26.0"
->>>>>>> 0969fd25
 
 # OpenTelemetry
 opentelemetry-sdk = "^1.19.0"
