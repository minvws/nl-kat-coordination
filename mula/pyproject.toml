[tool.poetry]
name = "mula"
version = "0.0.1.dev1"
description = "KAT's intelligent job scheduler"
authors = ["MinVWS <maintainer@openkat.nl>"]
license = "EUPL"

[tool.poetry.dependencies]
python = "^3.10"
alembic = "^1.12.1"
croniter = "^6.0.0"
fastapi-slim = "^0.115.2"
mmh3 = "^4.0.1"
pika = "^1.3.2"
prometheus-client = "^0.19.0"
psycopg2 = "^2.9.10"
pydantic = "^2.11.3"
pydantic-settings= "^2.8.1"
python-dotenv = "^1.0.0"
retry2 = "^0.9.5"
sqlalchemy = "^2.0.23"
structlog = "^25.2.0"
uvicorn = "^0.29.0"
httpx = "^0.28.1"

# OpenTelemetry
opentelemetry-sdk = "^1.31.1"
opentelemetry-api = "^1.31.1"
opentelemetry-proto = "^1.31.1"
opentelemetry-exporter-otlp-proto-grpc = "^1.31.1"
opentelemetry-exporter-otlp-proto-common = "^1.31.1"
opentelemetry-util-http = "^0.52b1"
opentelemetry-instrumentation = "^0.52b1"
opentelemetry-instrumentation-httpx = "^0.52b1"
opentelemetry-instrumentation-asgi = "^0.52b1"
opentelemetry-instrumentation-dbapi = "^0.52b1"
opentelemetry-instrumentation-fastapi = "^0.52b1"
opentelemetry-instrumentation-psycopg2 = "^0.52b1"
opentelemetry-semantic-conventions = "^0.52b1"

[tool.poetry.group.dev.dependencies]
factory_boy = "^3.2.1"
click = "^8.0.4"
psutil = "^5.9.5"
pytest = "^8.3.5"
pytest-cov = "^6.0.0"

[build-system]
requires = ["setuptools>=59", "wheel"]
build-backend = "setuptools.build_meta:__legacy__"

[tool.coverage.run]
<<<<<<< HEAD
data_file = "/tmp/.coverage"
=======
relative_files = true

>>>>>>> f15f71f1
omit = [
    "scheduler/alembic/*",
    "scheduler/config/*",
    "scheduler/context/*",
    "scheduler/models/*",
    "scheduler/utils/*",
    "scheduler/__main__.py",
]

[tool.coverage.xml]
output = "/tmp/coverage.xml"

[tool.pytest.ini_options]
addopts = "--cov scheduler/ --cov-config=pyproject.toml --cov-report xml --cov-branch --cov-report=term-missing:skip-covered"<|MERGE_RESOLUTION|>--- conflicted
+++ resolved
@@ -50,12 +50,8 @@
 build-backend = "setuptools.build_meta:__legacy__"
 
 [tool.coverage.run]
-<<<<<<< HEAD
-data_file = "/tmp/.coverage"
-=======
 relative_files = true
 
->>>>>>> f15f71f1
 omit = [
     "scheduler/alembic/*",
     "scheduler/config/*",
