import copy
import queue as _queue
import threading
import time
import unittest
import uuid
from unittest import mock

from scheduler import config, models, queues, storage

from tests.mocks import queue as mock_queue
from tests.utils import functions


class PriorityQueueTestCase(unittest.TestCase):
    def setUp(self) -> None:
        cfg = config.settings.Settings()

        # Database
        self.dbconn = storage.DBConn(str(cfg.db_uri))
        self.dbconn.connect()
        models.Base.metadata.drop_all(self.dbconn.engine)
        models.Base.metadata.create_all(self.dbconn.engine)

        self.pq_store = storage.PriorityQueueStore(self.dbconn)

        # Priority Queue
        self.pq = mock_queue.MockPriorityQueue(
            pq_id="test",
            maxsize=10,
            item_type=functions.TestModel,
            pq_store=self.pq_store,
        )

        self._check_queue_empty()

    def tearDown(self) -> None:
        models.Base.metadata.drop_all(self.dbconn.engine)
        self.dbconn.engine.dispose()

    def _check_queue_empty(self):
        self.assertEqual(0, self.pq.qsize())

    def test_push(self):
        """When adding an item to the priority queue, the item should be
        added"""
        item = functions.create_item(scheduler_id=self.pq.pq_id, priority=1)
        self.pq.push(item)

        item_db = self.pq_store.get(self.pq.pq_id, item.id)
        self.assertIsNotNone(item_db)
        self.assertEqual(item.id, item_db.id)

        self.assertEqual(1, self.pq.qsize())

    @mock.patch("scheduler.storage.PriorityQueueStore.push")
    def test_push_item_not_found_in_db(self, mock_push):
        """When adding an item to the priority queue, but the item is not
        found in the database, the item shouldn't be added.
        """
        item = functions.create_item(scheduler_id=self.pq.pq_id, priority=1)

        mock_push.return_value = None

        with self.assertRaises(queues.errors.ItemNotFoundError):
            self.pq.push(item)

        self.assertEqual(0, self.pq.qsize())

        item_db = self.pq_store.get(self.pq.pq_id, item.id)
        self.assertIsNone(item_db)

    def test_push_incorrect_item_type(self):
        """When pushing an item that is not of the correct type, the item
        shouldn't be pushed.
        """
<<<<<<< HEAD
        item = {
=======
        p_item = {
>>>>>>> cea7f530
            "priority": 1,
            "data": functions.TestModel(id=uuid.uuid4().hex, name=uuid.uuid4().hex),
        }

        with self.assertRaises(queues.errors.InvalidItemError):
            self.pq.push(item)

        self.assertEqual(0, self.pq.qsize())

    def test_push_invalid_item(self):
        """When pushing an item that can not be validated, the item shouldn't
        be pushed.
        """
        item = functions.create_item(scheduler_id=self.pq.pq_id, priority=1)
        item.data = {"invalid": "data"}

        with self.assertRaises(queues.errors.InvalidItemError):
            self.pq.push(item)

        self.assertEqual(0, self.pq.qsize())

    def test_push_replace_not_allowed(self):
        """When pushing an item that is already in the queue the item
        shouldn't be pushed.
        """
        # Set queue to not allow duplicates
        self.pq.allow_replace = False

        # Add an item to the queue
        initial_item = functions.create_item(scheduler_id=self.pq.pq_id, priority=1)
        self.pq.push(initial_item)

        self.assertEqual(1, self.pq.qsize())

        # Add the same item again
        with self.assertRaises(queues.errors.NotAllowedError):
            self.pq.push(initial_item)

        self.assertEqual(1, self.pq.qsize())

    def test_push_replace_allowed(self):
        """When pushing an item that is already in the queue, but the queue
        allows duplicates, the item should be pushed.
        """
        # Set queue to allow duplicates
        self.pq.allow_replace = True

        # Add an item to the queue
        initial_item = functions.create_item(scheduler_id=self.pq.pq_id, priority=1)
        self.pq.push(initial_item)
        self.assertEqual(1, self.pq.qsize())

        # Add the same item again
        self.pq.push(initial_item)
        self.assertEqual(1, self.pq.qsize())

        # Check if the item on the queue is the replaced item
        updated_item = self.pq_store.get(self.pq.pq_id, initial_item.id)
        self.assertEqual(initial_item.id, updated_item.id)

    def test_push_updates_not_allowed(self):
        """When pushing an item that is already in the queue, and the item is
        updated, the item shouldn't be pushed.
        """
        # Set queue to not allow updates
        self.pq.allow_updates = False

        # Add an item to the queue
        initial_item = functions.create_item(scheduler_id=self.pq.pq_id, priority=1)
        self.pq.push(initial_item)
        self.assertEqual(1, self.pq.qsize())

        # Update the item
        updated_item = copy.deepcopy(initial_item)
        updated_item.data["name"] = "updated-name"

        # Add the same item again
        with self.assertRaises(queues.errors.NotAllowedError):
            self.pq.push(updated_item)

        self.assertEqual(1, self.pq.qsize())

        item_db = self.pq_store.get(self.pq.pq_id, initial_item.id)
        self.assertNotEqual(updated_item.data["name"], item_db.data["name"])

    def test_push_updates_allowed(self):
        """When pushing an item that is already in the queue, and the item is
        updated, but the queue allows item updates, the item should be pushed.
        """
        # Set queue to allow updates
        self.pq.allow_updates = True

        # Add an item to the queue
        initial_item = functions.create_item(scheduler_id=self.pq.pq_id, priority=1)
        self.pq.push(initial_item)

        self.assertEqual(1, self.pq.qsize())

        # Update the item
        updated_item = copy.deepcopy(initial_item)
        updated_item.data["name"] = "updated-name"

        # Add the same item again
        self.pq.push(updated_item)

        self.assertEqual(1, self.pq.qsize())

        item_db = self.pq_store.get(self.pq.pq_id, initial_item.id)
        self.assertEqual(updated_item.data["name"], item_db.data["name"])

    def test_push_priority_updates_not_allowed(self):
        """When pushing an item that is already in the queue, and the item
        priority is updated, the item shouldn't be pushed.
        """
        # Set queue to disallow priority updates
        self.pq.allow_priority_updates = False

        # Add an item to the queue
        initial_item = functions.create_item(scheduler_id=self.pq.pq_id, priority=1)
        self.pq.push(initial_item)

        self.assertEqual(1, self.pq.qsize())

        # Update the item
        updated_item = copy.deepcopy(initial_item)
        updated_item.priority = 100

        # Add the same item again
        with self.assertRaises(queues.errors.NotAllowedError):
            self.pq.push(updated_item)

        self.assertEqual(1, self.pq.qsize())

        item_db = self.pq_store.get(self.pq.pq_id, initial_item.id)
        self.assertNotEqual(updated_item.priority, item_db.priority)

    def test_push_priority_updates_allowed(self):
        """When pushing an item that is already in the queue, and the item
        priority is updated, the item should be pushed.
        """
        # Set queue to allow priority updates
        self.pq.allow_priority_updates = True

        # Add an item to the queue
        initial_item = functions.create_item(scheduler_id=self.pq.pq_id, priority=1)
        self.pq.push(initial_item)

        self.assertEqual(1, self.pq.qsize())

        # Update the item
        updated_item = copy.deepcopy(initial_item)
        updated_item.priority = 100

        # Add the same item again
        self.pq.push(updated_item)

        self.assertEqual(1, self.pq.qsize())

        item_db = self.pq_store.get(self.pq.pq_id, initial_item.id)
        self.assertEqual(updated_item.priority, item_db.priority)

    def test_remove_item(self):
        """When removing an item from the queue, the item should be marked as
        removed, and the item should be removed from the entry_finder.
        """
        # Add an item to the queue
        item = functions.create_item(scheduler_id=self.pq.pq_id, priority=1)
        self.pq.push(item)

        self.assertEqual(1, self.pq.qsize())

        # Remove the item
        self.pq_store.remove(self.pq.pq_id, item.id)

        self.assertEqual(0, self.pq.qsize())

    def test_push_maxsize_not_allowed(self):
        """When pushing an item to the queue, if the maxsize is reached, the
        item should be discarded.
        """
        # Set maxsize to 1
        self.pq.maxsize = 1

        # Add an item to the queue
        first_item = functions.create_item(scheduler_id=self.pq.pq_id, priority=1)
        self.pq.push(first_item)

        # Add another item to the queue
        second_item = functions.create_item(scheduler_id=self.pq.pq_id, priority=2)
        with self.assertRaises(_queue.Full):
            self.pq.push(second_item)

        # The queue should now have 1 item
        self.assertEqual(1, self.pq.qsize())

        # The item with the highest priority should be the one that was
        # added first
        first_entry = self.pq.peek(0)
        self.assertEqual(1, first_entry.priority)
        self.assertEqual(first_item.data, first_entry.data)

    def test_push_maxsize_allowed(self):
        """When pushing an item to the queue, if the maxsize is not reached, the
        item should be not discarded.
        """
        # Set maxsize to 0 (unbounded)
        self.pq.maxsize = 0

        # Add an item to the queue
        first_item = functions.create_item(scheduler_id=self.pq.pq_id, priority=1)
        self.pq.push(first_item)

        # Add another item to the queue
        second_item = functions.create_item(scheduler_id=self.pq.pq_id, priority=2)
        self.pq.push(second_item)

        # The queue should now have 2 items
        self.assertEqual(2, self.pq.qsize())

        first_entry = self.pq.peek(0)
        second_entry = self.pq.peek(1)

        # The item with the highest priority should be the one that was
        # added first
        self.assertEqual(1, first_entry.priority)
        self.assertEqual(first_item.data, first_entry.data)

        # Last item should be the second item
        self.assertEqual(2, second_entry.priority)
        self.assertEqual(second_item.data, second_entry.data)

    def test_push_maxsize_allowed_high_priority(self):
        """When pushing an item to the queue, if the maxsize is reached,
        pushing an item with a higher priority should not discard the item.
        """
        # Set maxsize to 1
        self.pq.maxsize = 1

        # Add an item to the queue
        first_item = functions.create_item(scheduler_id=self.pq.pq_id, priority=1)
        self.pq.push(first_item)

        # Add another item to the queue
        second_item = functions.create_item(scheduler_id=self.pq.pq_id, priority=1)
        self.pq.push(second_item)

        # The queue should now have 2 items
        self.assertEqual(2, self.pq.qsize())

        first_entry = self.pq.peek(0)
        second_entry = self.pq.peek(1)

        # The item with the highest priority should be the one that was
        # added first
        self.assertEqual(1, first_entry.priority)
        self.assertEqual(first_item.data, first_entry.data)

        # Last item should be the second item
        self.assertEqual(1, second_entry.priority)
        self.assertEqual(second_item.data, second_entry.data)

    def test_push_maxsize_not_allowed_low_priority(self):
        """When pushing an item to the queue, if the maxsize is reached,
        pushing an item with a lower priority should discard the item.
        """
        # Set maxsize to 1
        self.pq.maxsize = 1

        # Add an item to the queue
        first_item = functions.create_item(scheduler_id=self.pq.pq_id, priority=1)
        self.pq.push(first_item)

        # Add another item to the queue
        second_item = functions.create_item(scheduler_id=self.pq.pq_id, priority=2)
        with self.assertRaises(_queue.Full):
            self.pq.push(second_item)

        # The queue should now have 1 item
        self.assertEqual(1, self.pq.qsize())

        # The item with the highest priority should be the one that was
        # added first
        first_entry = self.pq.peek(0)
        self.assertEqual(1, first_entry.priority)
        self.assertEqual(first_item.data, first_entry.data)

    def test_pop(self):
        """When popping an item it should return the correct item and remove
        it from the queue.
        """
        # Add an item to the queue
        first_item = functions.create_item(scheduler_id=self.pq.pq_id, priority=1)
        self.pq.push(first_item)

        # The queue should now have 1 item
        self.assertEqual(1, self.pq.qsize())

        # Pop the item
        popped_item = self.pq.pop()
        self.assertEqual(first_item.data, popped_item.data)

        # The queue should now be empty
        self.assertEqual(0, self.pq.qsize())

    def test_pop_with_lock(self):
        """When popping an item it should acquire a lock an not allow another
        thread to pop an item.
        """
        # Arrange
        first_item = functions.create_item(scheduler_id=self.pq.pq_id, priority=1)
        second_item = functions.create_item(scheduler_id=self.pq.pq_id, priority=1)
        self.pq.push(first_item)
        self.pq.push(second_item)

        event = threading.Event()
        queue = _queue.Queue()

        # This function is similar to the pop() function of the queue, but
        # it will set a timeout so we can test the lock.
        def first_pop(event):
            with self.pq.lock:
                item = self.pq_store.pop(self.pq.pq_id, None)

                event.set()
                time.sleep(5)

                self.pq_store.remove(self.pq.pq_id, item.id)

                queue.put(item)

        def second_pop(event):
            # Wait for thread 1 to set the event before continuing
            event.wait()

            item = self.pq.pop()
            queue.put(item)

        # Act; with thread 1 we will create a lock on the queue, and then with
        # thread 2 we try to pop an item while the lock is active.
        thread1 = threading.Thread(target=first_pop, args=(event,))
        thread2 = threading.Thread(target=second_pop, args=(event,))

        thread1.start()
        thread2.start()

        thread1.join()
        thread2.join()

        # Assert, we should expect the first item to be popped first
        self.assertEqual(first_item.id, queue.get().id)
        self.assertEqual(second_item.id, queue.get().id)

    def test_pop_without_lock(self):
        """When popping an item it should acquire a lock an not allow another
        thread to pop an item.

        NOTE: Here we test the procedure when a lock isn't set.
        """
        # Arrange
        first_item = functions.create_item(scheduler_id=self.pq.pq_id, priority=1)
        second_item = functions.create_item(scheduler_id=self.pq.pq_id, priority=1)
        self.pq.push(first_item)
        self.pq.push(second_item)

        event = threading.Event()
        queue = _queue.Queue()

        # This function is similar to the pop() function of the queue, but
        # it will set a timeout. We have omitted the lock here.
        def first_pop(event):
            item = self.pq_store.pop(self.pq.pq_id, None)

            event.set()
            time.sleep(5)

            self.pq_store.remove(self.pq.pq_id, item.id)

            queue.put(item)

        def second_pop(event):
            # Wait for thread 1 to set the event before continuing
            event.wait()

            item = self.pq.pop()
            queue.put(item)

        # Act; with thread 1 we won't create a lock, and then with thread 2 we
        # try to pop an item while the timeout is active.
        thread1 = threading.Thread(target=first_pop, args=(event,))
        thread2 = threading.Thread(target=second_pop, args=(event,))

        thread1.start()
        thread2.start()

        thread1.join()
        thread2.join()

        # Assert, we should expect the first item on the second pop
        self.assertEqual(first_item.id, queue.get().id)
        self.assertNotEqual(second_item.id, queue.get().id)

    def test_pop_queue_empty(self):
        """When popping an item from an empty queue, it should raise an
        exception.
        """
        with self.assertRaises(queues.errors.QueueEmptyError):
            self.pq.pop()

    def test_pop_highest_priority(self):
        """Add two items to the queue, and pop the item with the highest
        priority
        """
        # Add an item to the queue
        first_item = functions.create_item(scheduler_id=self.pq.pq_id, priority=1)
        self.pq.push(first_item)

        # Add another item to the queue
        second_item = functions.create_item(scheduler_id=self.pq.pq_id, priority=2)
        self.pq.push(second_item)

        # The queue should now have 2 items
        self.assertEqual(2, self.pq.qsize())

        # Pop the item
        popped_item = self.pq.pop()
        self.assertEqual(first_item.priority, popped_item.priority)

    def test_is_item_on_queue(self):
        """When checking if an item is on the queue, it should return True if
        the item is on the queue, and False if it isn't.
        """
        # Add an item to the queue
        item = functions.create_item(scheduler_id=self.pq.pq_id, priority=1)
        self.pq.push(item)

        # Check if the item is on the queue
        self.assertTrue(self.pq.is_item_on_queue(item))

    def test_is_item_not_on_queue(self):
        """When checking if an item is on the queue, it should return True if
        the item is on the queue, and False if it isn't.
        """
        # Add an item to the queue
        item = functions.create_item(scheduler_id=self.pq.pq_id, priority=1)

        # Check if the item is on the queue
        self.assertFalse(self.pq.is_item_on_queue(item))<|MERGE_RESOLUTION|>--- conflicted
+++ resolved
@@ -7,7 +7,6 @@
 from unittest import mock
 
 from scheduler import config, models, queues, storage
-
 from tests.mocks import queue as mock_queue
 from tests.utils import functions
 
@@ -74,11 +73,7 @@
         """When pushing an item that is not of the correct type, the item
         shouldn't be pushed.
         """
-<<<<<<< HEAD
         item = {
-=======
-        p_item = {
->>>>>>> cea7f530
             "priority": 1,
             "data": functions.TestModel(id=uuid.uuid4().hex, name=uuid.uuid4().hex),
         }
