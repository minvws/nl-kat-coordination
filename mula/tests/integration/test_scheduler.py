--- conflicted
+++ resolved
@@ -4,9 +4,9 @@
 from types import SimpleNamespace
 from unittest import mock
 
+from structlog.testing import capture_logs
+
 from scheduler import config, models, queues, storage
-from structlog.testing import capture_logs
-
 from tests.mocks import item as mock_item
 from tests.mocks import queue as mock_queue
 from tests.mocks import scheduler as mock_scheduler
@@ -20,19 +20,17 @@
         self.mock_ctx.config = config.settings.Settings()
 
         # Database
-<<<<<<< HEAD
         self.dbconn = storage.DBConn(str(self.mock_ctx.config.db_uri))
-=======
-        self.dbconn = storage.DBConn(str(cfg.db_uri))
         self.dbconn.connect()
->>>>>>> cea7f530
         models.Base.metadata.drop_all(self.dbconn.engine)
         models.Base.metadata.create_all(self.dbconn.engine)
 
         self.mock_ctx.datastores = SimpleNamespace(
             **{
                 storage.TaskStore.name: storage.TaskStore(self.dbconn),
-                storage.PriorityQueueStore.name: storage.PriorityQueueStore(self.dbconn),
+                storage.PriorityQueueStore.name: storage.PriorityQueueStore(
+                    self.dbconn
+                ),
                 storage.ScheduleStore.name: storage.ScheduleStore(self.dbconn),
             }
         )
@@ -86,7 +84,9 @@
             self.assertEqual(task_db.status, models.TaskStatus.QUEUED)
 
             # Schedule should be in datastore
-            schedule_db = self.mock_ctx.datastores.schedule_store.get_schedule(task_db.schedule_id)
+            schedule_db = self.mock_ctx.datastores.schedule_store.get_schedule(
+                task_db.schedule_id
+            )
             self.assertIsNotNone(schedule_db)
             self.assertEqual(schedule_db.id, task_db.schedule_id)
 
@@ -106,17 +106,14 @@
         self.assertEqual(pq_item.id, item.id)
 
         # Task should be in datastore, and queued
-<<<<<<< HEAD
-        task_db = self.mock_ctx.datastores.task_store.get_task(str(item.id))
-        self.assertEqual(task_db.id, item.id)
-=======
-        task_db = self.mock_ctx.datastores.task_store.get_task(p_item.id)
-        self.assertEqual(task_db.id, p_item.id)
->>>>>>> cea7f530
+        task_db = self.mock_ctx.datastores.task_store.get_task(str(item.id))
+        self.assertEqual(task_db.id, item.id)
         self.assertEqual(task_db.status, models.TaskStatus.QUEUED)
 
         # Schedule should be in datastore
-        schedule_db = self.mock_ctx.datastores.schedule_store.get_schedule(task_db.schedule_id)
+        schedule_db = self.mock_ctx.datastores.schedule_store.get_schedule(
+            task_db.schedule_id
+        )
         self.assertIsNotNone(schedule_db)
         self.assertEqual(schedule_db.id, task_db.schedule_id)
 
@@ -224,7 +221,9 @@
         self.assertEqual(task_db.status, models.TaskStatus.QUEUED)
 
         # Assert: Schedule should be in datastore
-        schedule_db = self.mock_ctx.datastores.schedule_store.get_schedule(task_db.schedule_id)
+        schedule_db = self.mock_ctx.datastores.schedule_store.get_schedule(
+            task_db.schedule_id
+        )
         self.assertIsNotNone(schedule_db)
         self.assertEqual(schedule_db.id, task_db.schedule_id)
 
@@ -260,7 +259,9 @@
         self.assertEqual(task_db.status, models.TaskStatus.QUEUED)
 
         # Assert: Schedule should be in datastore
-        schedule_db = self.mock_ctx.datastores.schedule_store.get_schedule(task_db.schedule_id)
+        schedule_db = self.mock_ctx.datastores.schedule_store.get_schedule(
+            task_db.schedule_id
+        )
         self.assertIsNotNone(schedule_db)
         self.assertEqual(schedule_db.id, task_db.schedule_id)
 
@@ -285,7 +286,9 @@
         # Act
         first_item_db = self.scheduler.push_item_to_queue(first_item)
 
-        initial_schedule_db = self.mock_ctx.datastores.schedule_store.get_schedule(first_item_db.schedule_id)
+        initial_schedule_db = self.mock_ctx.datastores.schedule_store.get_schedule(
+            first_item_db.schedule_id
+        )
 
         # Pop
         self.scheduler.pop_item_from_queue()
@@ -316,7 +319,9 @@
         # Act
         first_item_db = self.scheduler.push_item_to_queue(first_item)
 
-        initial_schedule_db = self.mock_ctx.datastores.schedule_store.get_schedule(first_item_db.schedule_id)
+        initial_schedule_db = self.mock_ctx.datastores.schedule_store.get_schedule(
+            first_item_db.schedule_id
+        )
 
         # Pop
         self.scheduler.pop_item_from_queue()
@@ -326,14 +331,20 @@
         second_item.id = uuid.uuid4()
         second_item_db = self.scheduler.push_item_to_queue(second_item)
 
-        updated_schedule_db = self.mock_ctx.datastores.schedule_store.get_schedule(second_item_db.schedule_id)
+        updated_schedule_db = self.mock_ctx.datastores.schedule_store.get_schedule(
+            second_item_db.schedule_id
+        )
 
         # Assert
         self.assertEqual(initial_schedule_db.id, updated_schedule_db.id)
-        self.assertNotEqual(updated_schedule_db.deadline_at, initial_schedule_db.deadline_at)
+        self.assertNotEqual(
+            updated_schedule_db.deadline_at, initial_schedule_db.deadline_at
+        )
 
         # There should be only one schedule
-        schedules, _ = self.mock_ctx.datastores.schedule_store.get_schedules(scheduler_id=self.scheduler.scheduler_id)
+        schedules, _ = self.mock_ctx.datastores.schedule_store.get_schedules(
+            scheduler_id=self.scheduler.scheduler_id
+        )
 
         self.assertEqual(1, len(schedules))
 
@@ -355,13 +366,8 @@
         self.assertEqual(pq_item.id, item.id)
 
         # Assert: task should be in datastore, and queued
-<<<<<<< HEAD
-        task_db = self.mock_ctx.datastores.task_store.get_task(str(item.id))
-        self.assertEqual(task_db.id, item.id)
-=======
-        task_db = self.mock_ctx.datastores.task_store.get_task(p_item.id)
-        self.assertEqual(task_db.id, p_item.id)
->>>>>>> cea7f530
+        task_db = self.mock_ctx.datastores.task_store.get_task(str(item.id))
+        self.assertEqual(task_db.id, item.id)
         self.assertEqual(task_db.status, models.TaskStatus.QUEUED)
 
         # Act
@@ -369,13 +375,8 @@
 
         # Assert: task should be in datastore, and dispatched
         self.assertEqual(0, self.scheduler.queue.qsize())
-<<<<<<< HEAD
-        task_db = self.mock_ctx.datastores.task_store.get_task(str(item.id))
-        self.assertEqual(task_db.id, item.id)
-=======
-        task_db = self.mock_ctx.datastores.task_store.get_task(p_item.id)
-        self.assertEqual(task_db.id, p_item.id)
->>>>>>> cea7f530
+        task_db = self.mock_ctx.datastores.task_store.get_task(str(item.id))
+        self.assertEqual(task_db.id, item.id)
         self.assertEqual(task_db.status, models.TaskStatus.DISPATCHED)
 
     def test_disable_scheduler(self):
@@ -395,13 +396,8 @@
         self.assertEqual(pq_item.id, item.id)
 
         # Assert: task should be in datastore, and queued
-<<<<<<< HEAD
-        task_db = self.mock_ctx.datastores.task_store.get_task(str(item.id))
-        self.assertEqual(task_db.id, item.id)
-=======
-        task_db = self.mock_ctx.datastores.task_store.get_task(p_item.id)
-        self.assertEqual(task_db.id, p_item.id)
->>>>>>> cea7f530
+        task_db = self.mock_ctx.datastores.task_store.get_task(str(item.id))
+        self.assertEqual(task_db.id, item.id)
         self.assertEqual(task_db.status, models.TaskStatus.QUEUED)
 
         # Assert: listeners should be running
@@ -423,7 +419,9 @@
         self.assertEqual(0, self.scheduler.queue.qsize())
 
         # All tasks on queue should be set to CANCELLED
-        tasks, _ = self.mock_ctx.datastores.task_store.get_tasks(self.scheduler.scheduler_id)
+        tasks, _ = self.mock_ctx.datastores.task_store.get_tasks(
+            self.scheduler.scheduler_id
+        )
         for task in tasks:
             self.assertEqual(task.status, models.TaskStatus.CANCELLED)
 
@@ -463,7 +461,9 @@
         self.assertEqual(0, self.scheduler.queue.qsize())
 
         # All tasks on queue should be set to CANCELLED
-        tasks, _ = self.mock_ctx.datastores.task_store.get_tasks(self.scheduler.scheduler_id)
+        tasks, _ = self.mock_ctx.datastores.task_store.get_tasks(
+            self.scheduler.scheduler_id
+        )
         for task in tasks:
             self.assertEqual(task.status, models.TaskStatus.CANCELLED)
 
