--- conflicted
+++ resolved
@@ -954,7 +954,6 @@
         self.assertEqual(400, response.status_code)
         self.assertIn("validation error", response.json().get("detail"))
 
-<<<<<<< HEAD
     def test_search_schedule(self):
         response = self.client.post(
             "/schedules/search",
@@ -976,12 +975,11 @@
         self.assertEqual(200, response.status_code)
         self.assertEqual(2, response.json()["count"])
         self.assertEqual(1, len(response.json()["results"]))
-=======
+
     def test_delete_schedule(self):
         response = self.client.delete(f"/schedules/{self.first_schedule.id}")
         self.assertEqual(204, response.status_code)
 
         # Schedule should be deleted
         response = self.client.get(f"/schedules/{self.first_schedule.id}")
-        self.assertEqual(404, response.status_code)
->>>>>>> 5dd7d69c
+        self.assertEqual(404, response.status_code)