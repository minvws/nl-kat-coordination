import unittest
import uuid
from datetime import datetime, timedelta, timezone
from types import SimpleNamespace
from unittest import mock
from urllib.parse import quote

from fastapi.testclient import TestClient
<<<<<<< HEAD
from scheduler import config, models, server, storage
=======
from scheduler import config, models, server, storage, utils
>>>>>>> 54ade759
from scheduler.server import serializers

from tests.factories import OrganisationFactory
from tests.mocks import queue as mock_queue
from tests.mocks import scheduler as mock_scheduler
from tests.utils import functions
from tests.utils.functions import create_task_in


class APITemplateTestCase(unittest.TestCase):
    def setUp(self):
        # Application Context
        self.mock_ctx = mock.patch("scheduler.context.AppContext").start()
        self.mock_ctx.config = config.settings.Settings()

        # Database
        self.dbconn = storage.DBConn(str(self.mock_ctx.config.db_uri))
        self.dbconn.connect()
        models.Base.metadata.drop_all(self.dbconn.engine)
        models.Base.metadata.create_all(self.dbconn.engine)

        self.mock_ctx.datastores = SimpleNamespace(
            **{
                storage.TaskStore.name: storage.TaskStore(self.dbconn),
                storage.PriorityQueueStore.name: storage.PriorityQueueStore(self.dbconn),
                storage.ScheduleStore.name: storage.ScheduleStore(self.dbconn),
            }
        )

        # Organisation
        self.organisation = OrganisationFactory()

        # Queue and Scheduler
        queue = mock_queue.MockPriorityQueue(
            pq_id=self.organisation.id,
            maxsize=10,
            item_type=functions.TestModel,
            allow_priority_updates=True,
            pq_store=self.mock_ctx.datastores.pq_store,
        )

        self.scheduler = mock_scheduler.MockScheduler(
            ctx=self.mock_ctx,
            scheduler_id=self.organisation.id,
            queue=queue,
            create_schedule=True,
        )

        # API server and Test Client
        self.server = server.Server(self.mock_ctx, {self.scheduler.scheduler_id: self.scheduler})
        self.client = TestClient(self.server.api)

    def tearDown(self):
        models.Base.metadata.drop_all(self.dbconn.engine)
        self.scheduler.stop()
        self.dbconn.engine.dispose()


class APITestCase(APITemplateTestCase):
    def test_get_schedulers(self):
        response = self.client.get("/schedulers")
        self.assertEqual(response.status_code, 200)

    def test_get_scheduler(self):
        response = self.client.get(f"/schedulers/{self.scheduler.scheduler_id}")
        self.assertEqual(response.status_code, 200)
        self.assertEqual(response.json().get("id"), self.scheduler.scheduler_id)

    def test_get_scheduler_malformed_id(self):
        response = self.client.get("/schedulers/123.123")
        self.assertEqual(response.status_code, 404)

    def test_patch_scheduler(self):
        self.assertTrue(self.scheduler.is_enabled())
        response = self.client.patch(f"/schedulers/{self.scheduler.scheduler_id}", json={"enabled": False})
        self.assertEqual(200, response.status_code)
        self.assertFalse(response.json().get("enabled"))
        self.assertFalse(self.scheduler.is_enabled())

    def test_patch_scheduler_attr_not_found(self):
        response = self.client.patch(
            f"/schedulers/{self.scheduler.scheduler_id}",
            json={"not_found": "not found"},
        )
        self.assertEqual(response.status_code, 400)

    def test_patch_scheduler_disable(self):
        self.assertTrue(self.scheduler.is_enabled())
        response = self.client.patch(f"/schedulers/{self.scheduler.scheduler_id}", json={"enabled": False})
        self.assertEqual(200, response.status_code)
        self.assertFalse(response.json().get("enabled"))
        self.assertFalse(self.scheduler.is_enabled())

        # Try to push to queue
        item = create_task_in(0)
        response = self.client.post(
            f"/queues/{self.scheduler.scheduler_id}/push",
            data=item,
        )
        self.assertNotEqual(response.status_code, 201)
        self.assertEqual(0, self.scheduler.queue.qsize())

    def test_patch_scheduler_enable(self):
        # Disable queue first
        self.assertTrue(self.scheduler.is_enabled())
        response = self.client.patch(f"/schedulers/{self.scheduler.scheduler_id}", json={"enabled": False})
        self.assertEqual(200, response.status_code)
        self.assertFalse(response.json().get("enabled"))
        self.assertFalse(self.scheduler.is_enabled())

        # Enable again
        response = self.client.patch(f"/schedulers/{self.scheduler.scheduler_id}", json={"enabled": True})
        self.assertEqual(200, response.status_code)
        self.assertTrue(response.json().get("enabled"))
        self.assertTrue(self.scheduler.is_enabled())

        # Try to push to queue
        self.assertEqual(0, self.scheduler.queue.qsize())
        item = create_task_in(1)

        response = self.client.post(
            f"/queues/{self.scheduler.scheduler_id}/push",
            data=item,
        )
        self.assertEqual(response.status_code, 201)
        self.assertEqual(1, self.scheduler.queue.qsize())

    def test_get_queues(self):
        response = self.client.get("/queues")
        self.assertEqual(response.status_code, 200)

    def test_get_queue(self):
        response = self.client.get(f"/queues/{self.scheduler.scheduler_id}")
        self.assertEqual(response.status_code, 200)
        self.assertEqual(response.json().get("id"), self.scheduler.scheduler_id)

    def test_get_queue_malformed_id(self):
        response = self.client.get("/queues/123.123")
        self.assertEqual(response.status_code, 404)

    def test_push_queue__(self):
        self.assertEqual(0, self.scheduler.queue.qsize())

        item = create_task_in(1)

        response_post = self.client.post(
            f"/queues/{self.scheduler.scheduler_id}/push",
            data=item,
        )
        self.assertEqual(201, response_post.status_code)
        self.assertEqual(1, self.scheduler.queue.qsize())
        self.assertIsNotNone(response_post.json().get("id"))

        # Task should be created
        response_get_task = self.client.get(f"/tasks/{response_post.json().get('id')}")
        self.assertEqual(200, response_get_task.status_code)
        self.assertEqual(response_post.json().get("id"), response_get_task.json().get("id"))

        # Schedule should be created, and schedule_id should be in the
        # response of the post request
        response_get_schedule = self.client.get(f"/schedules/{response_post.json().get('schedule_id')}")
        self.assertEqual(200, response_get_schedule.status_code)

    def test_push_incorrect_item_type(self):
        response = self.client.post(
            f"/queues/{self.scheduler.scheduler_id}/push",
            json={"priority": 0, "item": "not a task"},
        )
        self.assertEqual(response.status_code, 400)

    def test_push_queue_full(self):
        # Set maxsize of the queue to 1
        self.scheduler.queue.maxsize = 1

        # Add one task to the queue
        first_item = create_task_in(1)
        response = self.client.post(
            f"/queues/{self.scheduler.scheduler_id}/push",
            data=first_item,
        )
        self.assertEqual(response.status_code, 201)
        self.assertEqual(1, self.scheduler.queue.qsize())

        # Try to add another task to the queue through the api
        second_item = create_task_in(2)
        response = self.client.post(
            f"/queues/{self.scheduler.scheduler_id}/push",
            data=second_item,
        )
        self.assertEqual(response.status_code, 429)
        self.assertEqual(1, self.scheduler.queue.qsize())

    def test_push_queue_full_high_priority(self):
        # Set maxsize of the queue to 1
        self.scheduler.queue.maxsize = 1

        # Add one task to the queue
        first_item = create_task_in(1)
        response = self.client.post(
            f"/queues/{self.scheduler.scheduler_id}/push",
            data=first_item,
        )
        self.assertEqual(response.status_code, 201)
        self.assertEqual(1, self.scheduler.queue.qsize())

        # Try to add another task to the queue through the api
        second_item = create_task_in(1)
        response = self.client.post(
            f"/queues/{self.scheduler.scheduler_id}/push",
            data=second_item,
        )
        self.assertEqual(response.status_code, 201)
        self.assertEqual(2, self.scheduler.queue.qsize())

    def test_push_replace_not_allowed(self):
        """When pushing an item that is already in the queue the item
        shouldn't be pushed.
        """
        # Set queue to not allow duplicates
        self.scheduler.queue.allow_replace = False
        self.scheduler.queue.allow_updates = False
        self.scheduler.queue.allow_priority_updates = False

        # Add one task to the queue
        initial_item = create_task_in(1)
        response = self.client.post(
            f"/queues/{self.scheduler.scheduler_id}/push",
            data=initial_item,
        )
        self.assertEqual(response.status_code, 201)
        self.assertEqual(1, self.scheduler.queue.qsize())

        # Add the same item again through the api
        response = self.client.post(
            f"/queues/{self.scheduler.scheduler_id}/push",
            data=initial_item,
        )

        # The queue should still have one item
        self.assertEqual(response.status_code, 409)
        self.assertEqual(1, self.scheduler.queue.qsize())
        self.assertEqual(
            response.json().get("detail"),
            "Item already on queue, we're not allowed to replace the item that is already on the queue.",
        )

    def test_push_replace_allowed(self):
        # Set queue to not allow duplicates
        self.scheduler.queue.allow_replace = True

        # Add one task to the queue
        initial_item = create_task_in(1)
        response = self.client.post(
            f"/queues/{self.scheduler.scheduler_id}/push",
            data=initial_item,
        )
        self.assertEqual(response.status_code, 201)
        self.assertEqual(1, self.scheduler.queue.qsize())

        # Add the same item again through the api
        response = self.client.post(f"/queues/{self.scheduler.scheduler_id}/push", json=response.json())

        # The queue should have one item
        self.assertEqual(response.status_code, 201)
        self.assertEqual(1, self.scheduler.queue.qsize())

        # Check if the item on the queue is the replaced item
        self.assertEqual(
            response.json().get("data").get("id"),
            str(self.scheduler.queue.peek(0).data.get("id")),
        )

    def test_push_updates_not_allowed(self):
        # Set queue to no allow updates
        self.scheduler.queue.allow_replace = False
        self.scheduler.queue.allow_updates = False
        self.scheduler.queue.allow_priority_updates = False

        # Add one task to the queue
        initial_item = create_task_in(1)
        response = self.client.post(
            f"/queues/{self.scheduler.scheduler_id}/push",
            data=initial_item,
        )
        self.assertEqual(response.status_code, 201)
        self.assertEqual(1, self.scheduler.queue.qsize())

        # Update the item
        updated_item = serializers.Task(**response.json())
        updated_item.data["name"] = "updated-name"

        # Try to update the item through the api
        response = self.client.post(
            f"/queues/{self.scheduler.scheduler_id}/push",
            data=updated_item.model_dump_json(),
        )

        # The queue should still have one item
        self.assertEqual(response.status_code, 409)
        self.assertEqual(1, self.scheduler.queue.qsize())
        self.assertEqual(
            response.json().get("detail"),
            "Item already on queue, and item changed, we're not allowed to "
            "update the item that is already on the queue.",
        )

    def test_push_updates_allowed(self):
        # Set queue to allow updates
        self.scheduler.queue.allow_updates = True

        # Add one task to the queue
        initial_item = create_task_in(1)
        response = self.client.post(
            f"/queues/{self.scheduler.scheduler_id}/push",
            data=initial_item,
        )
        self.assertEqual(response.status_code, 201)
        self.assertEqual(1, self.scheduler.queue.qsize())

        # Update the item
        updated_item = serializers.Task(**response.json())
        updated_item.data["name"] = "updated-name"

        # Try to update the item through the api
        response = self.client.post(
            f"/queues/{self.scheduler.scheduler_id}/push",
            data=updated_item.model_dump_json(),
        )
        self.assertEqual(response.status_code, 201)

        # The queue should have one item
        self.assertEqual(1, self.scheduler.queue.qsize())

        # Check if the item on the queue is the updated item
        self.assertEqual(
            response.json().get("data").get("id"),
            str(self.scheduler.queue.peek(0).data.get("id")),
        )
        self.assertEqual(response.json().get("data").get("name"), "updated-name")

    def test_push_priority_updates_not_allowed(self):
        # Set queue to no allow updates
        self.scheduler.queue.allow_replace = False
        self.scheduler.queue.allow_updates = True
        self.scheduler.queue.allow_priority_updates = False

        # Add one task to the queue
        initial_item = create_task_in(1)
        response = self.client.post(
            f"/queues/{self.scheduler.scheduler_id}/push",
            data=initial_item,
        )
        self.assertEqual(response.status_code, 201)
        self.assertEqual(1, self.scheduler.queue.qsize())

        # Update the item
        updated_item = serializers.Task(**response.json())
        updated_item.priority = 2

        # Try to update the item through the api
        response = self.client.post(
            f"/queues/{self.scheduler.scheduler_id}/push",
            data=updated_item.model_dump_json(),
        )

        # The queue should still have one item
        self.assertEqual(response.status_code, 409)
        self.assertEqual(1, self.scheduler.queue.qsize())
        self.assertEqual(
            response.json().get("detail"),
            "Item already on queue, and priority changed, we're not allowed to "
            "update the priority of the item that is already on the queue.",
        )

    def test_update_priority_higher(self):
        """When updating the priority of the initial item on the priority queue
        to a higher priority, the updated item should be added to the queue,
        the initial item should be marked as removed, and the initial removed
        from the entry_finder.
        """
        # Set queue to allow updates
        self.scheduler.queue.allow_priority_updates = True

        # Add one task to the queue
        initial_item = create_task_in(2)
        response = self.client.post(
            f"/queues/{self.scheduler.scheduler_id}/push",
            data=initial_item,
        )
        self.assertEqual(response.status_code, 201)

        # Update priority of the item
        updated_item = serializers.Task(**response.json())
        updated_item.priority = 1

        # Try to update the item through the api
        response = self.client.post(
            f"/queues/{self.scheduler.scheduler_id}/push",
            data=updated_item.model_dump_json(),
        )
        self.assertEqual(response.status_code, 201)

        # The queue should have one item
        self.assertEqual(1, self.scheduler.queue.qsize())

        # Check if the item on the queue is the updated item
        self.assertEqual(
            response.json().get("data").get("id"),
            str(self.scheduler.queue.peek(0).data.get("id")),
        )

    def test_update_priority_lower(self):
        """When updating the priority of the initial item on the priority queue
        to a lower priority, the updated item should be added to the queue,
        the initial item should be marked as removed, and the initial removed
        from the entry_finder.
        """
        # Set queue to allow updates
        self.scheduler.queue.allow_priority_updates = True

        # Add one task to the queue
        initial_item = create_task_in(1)
        response = self.client.post(
            f"/queues/{self.scheduler.scheduler_id}/push",
            data=initial_item,
        )
        self.assertEqual(response.status_code, 201)

        # Update priority of the item
        updated_item = serializers.Task(**response.json())
        updated_item.priority = 2

        # Try to update the item through the api
        response = self.client.post(
            f"/queues/{self.scheduler.scheduler_id}/push",
            data=updated_item.model_dump_json(),
        )
        self.assertEqual(response.status_code, 201)

        # The queue should have one item
        self.assertEqual(1, self.scheduler.queue.qsize())

        # Check if the item on the queue is the updated item
        self.assertEqual(
            response.json().get("data").get("id"),
            str(self.scheduler.queue.peek(0).data.get("id")),
        )

    def test_pop_queue(self):
        # Add one task to the queue
        initial_item = create_task_in(1)
        response = self.client.post(
            f"/queues/{self.scheduler.scheduler_id}/push",
            data=initial_item,
        )
        initial_item_id = response.json().get("id")
        self.assertEqual(response.status_code, 201)
        self.assertEqual(1, self.scheduler.queue.qsize())

        response = self.client.post(f"/queues/{self.scheduler.scheduler_id}/pop")
        self.assertEqual(200, response.status_code)
        self.assertEqual(initial_item_id, response.json().get("id"))
        self.assertEqual(0, self.scheduler.queue.qsize())

    def test_pop_queue_filters(self):
        # Add one task to the queue
        first_item = create_task_in(1, data=functions.TestModel(id="123", name="test"))
        response = self.client.post(
            f"/queues/{self.scheduler.scheduler_id}/push",
            data=first_item,
        )
        first_item_id = response.json().get("id")
        self.assertEqual(response.status_code, 201)
        self.assertEqual(1, self.scheduler.queue.qsize())

        # Add second item to the queue
        second_item = create_task_in(2, data=functions.TestModel(id="456", name="test"))
        response = self.client.post(
            f"/queues/{self.scheduler.scheduler_id}/push",
            data=second_item,
        )
        second_item_id = response.json().get("id")
        self.assertEqual(response.status_code, 201)
        self.assertEqual(2, self.scheduler.queue.qsize())

        # Should get the first item
        response = self.client.post(
            f"/queues/{self.scheduler.scheduler_id}/pop",
            json={
                "filters": [
                    {
                        "column": "data",
                        "field": "name",
                        "operator": "eq",
                        "value": "test",
                    }
                ]
            },
        )
        self.assertEqual(200, response.status_code)
        self.assertEqual(first_item_id, response.json().get("id"))
        self.assertEqual(1, self.scheduler.queue.qsize())

        # Should not return any items
        response = self.client.post(
            f"/queues/{self.scheduler.scheduler_id}/pop",
            json={"filters": [{"column": "data", "field": "id", "operator": "eq", "value": "123"}]},
        )
        self.assertEqual(404, response.status_code)
        self.assertEqual(
            {"detail": "could not pop item from queue, check your filters"},
            response.json(),
        )
        self.assertEqual(1, self.scheduler.queue.qsize())

        # Should get the second item
        response = self.client.post(
            f"/queues/{self.scheduler.scheduler_id}/pop",
            json={
                "filters": [
                    {
                        "column": "data",
                        "field": "name",
                        "operator": "eq",
                        "value": "test",
                    }
                ]
            },
        )
        self.assertEqual(200, response.status_code)
        self.assertEqual(second_item_id, response.json().get("id"))
        self.assertEqual(0, self.scheduler.queue.qsize())

    def test_pop_empty(self):
        """When queue is empty it should return an empty response"""
        response = self.client.post(f"/queues/{self.scheduler.scheduler_id}/pop")
        self.assertEqual(200, response.status_code)


class APITasksEndpointTestCase(APITemplateTestCase):
    def setUp(self):
        super().setUp()

        # Add one task to the queue
        first_item = create_task_in(
            1,
            data=functions.TestModel(
                id="123",
                name="test",
                child=functions.TestModel(id="123.123", name="test.child"),
            ),
        )
        response = self.client.post(
            f"/queues/{self.scheduler.scheduler_id}/push",
            data=first_item,
        )
        initial_item_id = response.json().get("id")
        self.assertEqual(response.status_code, 201)
        self.assertEqual(1, self.scheduler.queue.qsize())

        self.first_item_api = self.client.get(f"/tasks/{initial_item_id}").json()

        # Add second item to the queue
        second_item = create_task_in(
            1,
            data=functions.TestModel(id="456", name="test"),
        )
        response = self.client.post(
            f"/queues/{self.scheduler.scheduler_id}/push",
            data=second_item,
        )
        second_item_id = response.json().get("id")
        self.assertEqual(response.status_code, 201)
        self.assertEqual(2, self.scheduler.queue.qsize())

        self.second_item_api = self.client.get(f"/tasks/{second_item_id}").json()

    def test_create_task(self):
        item = create_task_in(1)
        response_post = self.client.post(
            f"/queues/{self.scheduler.scheduler_id}/push",
            data=item,
        )
        self.assertEqual(201, response_post.status_code)

        initial_item_id = response_post.json().get("id")
        response_get = self.client.get(f"/tasks/{initial_item_id}")
        self.assertEqual(200, response_get.status_code)

        # Task should be created
        response_get_task = self.client.get(f"/tasks/{initial_item_id}")
        self.assertEqual(200, response_get_task.status_code)
        self.assertEqual(initial_item_id, response_get_task.json().get("id"))

        # Schedule should be created
        response_get_schedule = self.client.get(f"/schedules?hash{response_post.json().get('hash')}")
        self.assertEqual(200, response_get_schedule.status_code)
        self.assertEqual(
            response_post.json().get("hash"),
            response_get_schedule.json().get("results")[0].get("hash"),
        )

    def test_get_tasks(self):
        response = self.client.get("/tasks")
        self.assertEqual(200, response.status_code)
        self.assertEqual(2, response.json()["count"])
        self.assertEqual(2, len(response.json()["results"]))

    def test_get_task(self):
        # First add a task
        item = create_task_in(1)

        response_post = self.client.post(
            f"/queues/{self.scheduler.scheduler_id}/push",
            data=item,
        )
        self.assertEqual(201, response_post.status_code)
        initial_item_id = response_post.json().get("id")

        # Then get the task
        response_get = self.client.get(f"/tasks/{initial_item_id}")
        self.assertEqual(200, response_get.status_code, 200)
        self.assertEqual(initial_item_id, response_get.json().get("id"))

    def test_get_task_malformed_id(self):
        response = self.client.get("/tasks/123.123")
        self.assertEqual(422, response.status_code)
        self.assertIn("Input should be a valid UUID", str(response.content))

    def test_get_task_not_found(self):
        response = self.client.get(f"/tasks/{uuid.uuid4()}")
        self.assertEqual(404, response.status_code)
        self.assertEqual("task not found", response.json().get("detail"))

    def test_get_tasks_min_and_max_created_at(self):
        # Get tasks based on datetime, both min_created_at and max_created_at, should return 2 items
        params = {
            "min_created_at": self.first_item_api.get("created_at"),
            "max_created_at": self.second_item_api.get("created_at"),
        }

        response = self.client.get("/tasks", params=params)
        self.assertEqual(200, response.status_code)
        self.assertEqual(2, len(response.json()["results"]))

        # Get tasks based on datetime, both min_created_at and max_created_at, should return 1 item
        params = {
            "min_created_at": self.first_item_api.get("created_at"),
            "max_created_at": self.first_item_api.get("created_at"),
        }
        response = self.client.get("/tasks", params=params)
        self.assertEqual(200, response.status_code)
        self.assertEqual(1, len(response.json()["results"]))

    def test_get_tasks_min_created_at(self):
        # Get tasks based on datetime, only min_created_at, should return 2 items
        params = {"min_created_at": self.first_item_api.get("created_at")}
        response = self.client.get("/tasks", params=params)
        self.assertEqual(200, response.status_code)
        self.assertEqual(2, len(response.json()["results"]))

        # Get tasks based on datetime, only min_created_at, should return 1 item
        params = {"min_created_at": self.second_item_api.get("created_at")}
        response = self.client.get("/tasks", params=params)
        self.assertEqual(200, response.status_code)
        self.assertEqual(1, len(response.json()["results"]))
        self.assertEqual(self.second_item_api.get("id"), response.json()["results"][0]["id"])

    def test_get_tasks_max_created_at(self):
        # Get tasks based on datetime, only max_created_at, should return 2 items
        params = {"max_created_at": self.second_item_api.get("created_at")}
        response = self.client.get("/tasks", params=params)
        self.assertEqual(200, response.status_code)
        self.assertEqual(2, len(response.json()["results"]))

        # Get tasks based on datetime, only max_created_at, should return 1 item
        params = {"max_created_at": self.first_item_api.get("created_at")}
        response = self.client.get("/tasks", params=params)
        self.assertEqual(200, response.status_code)
        self.assertEqual(1, len(response.json()["results"]))
        self.assertEqual(self.first_item_api.get("id"), response.json()["results"][0]["id"])

    def test_get_tasks_min_greater_than_max_created_at(self):
        # Get tasks min_created_at greater than max_created_at, should return an error
        params = {
            "min_created_at": self.second_item_api.get("created_at"),
            "max_created_at": self.first_item_api.get("created_at"),
        }
        response = self.client.get("/tasks", params=params)
        self.assertEqual(400, response.status_code)
        self.assertEqual("min_date must be less than max_date", response.json().get("detail"))

    def test_get_tasks_min_created_at_future(self):
        # Get tasks based on datetime for something in the future, should return 0 items
        params = {"min_created_at": (datetime.now(timezone.utc) + timedelta(days=1)).isoformat()}
        response = self.client.get("/tasks", params=params)
        self.assertEqual(200, response.status_code)
        self.assertEqual(0, len(response.json()["results"]))

    def test_get_tasks_filtered(self):
        response = self.client.post(
            "/tasks",
            json={
                "filters": [
                    {
                        "column": "data",
                        "field": "name",
                        "operator": "eq",
                        "value": "test",
                    }
                ]
            },
        )
        self.assertEqual(200, response.status_code)
        self.assertEqual(2, len(response.json()["results"]))

        response = self.client.post(
            "/tasks",
            json={
                "filters": [
                    {
                        "column": "data",
                        "field": "id",
                        "operator": "eq",
                        "value": "123",
                    }
                ]
            },
        )
        self.assertEqual(200, response.status_code)
        self.assertEqual(1, len(response.json()["results"]))

        response = self.client.post(
            "/tasks",
            json={
                "filters": [
                    {
                        "column": "data",
                        "field": "child__name",
                        "operator": "eq",
                        "value": "test.child",
                    }
                ]
            },
        )
        self.assertEqual(200, response.status_code)
        self.assertEqual(1, len(response.json()["results"]))

    def test_patch_task(self):
        # Patch a task
        self.assertEqual(models.TaskStatus.QUEUED.value, self.first_item_api.get("status"))
        response = self.client.patch(f"/tasks/{self.first_item_api.get('id')}", json={"status": "completed"})
        self.assertEqual(200, response.status_code)
        self.assertEqual("completed", response.json().get("status"))

    def test_patch_task_empty(self):
        # Patch a task with empty body
        response = self.client.patch(f"/tasks/{self.first_item_api.get('id')}", json={})
        self.assertEqual(400, response.status_code)
        self.assertEqual("no data to patch", response.json().get("detail"))

    def test_patch_task_invalid_content(self):
        # Patch a task with invalid content
        response = self.client.patch(f"/tasks/{self.first_item_api.get('id')}", json={"invalid": "invalid"})
        self.assertEqual(400, response.status_code)
        self.assertEqual("no data to patch", response.json().get("detail"))

    def test_patch_task_not_found(self):
        # Patch a task that does not exist
        response = self.client.patch(f"/tasks/{uuid.uuid4()}", json={"status": "completed"})
        self.assertEqual(404, response.status_code)
        self.assertEqual("task not found", response.json().get("detail"))

    def test_patch_task_malformed_id(self):
        # Patch a task with malformed id
        response = self.client.patch("/tasks/123.123", json={"status": "completed"})
        self.assertEqual(422, response.status_code)
        self.assertIn("Input should be a valid UUID", str(response.content))

    def test_patch_task_invalid_status(self):
        # Patch a task with invalid status
        response = self.client.patch(f"/tasks/{self.first_item_api.get('id')}", json={"status": "invalid"})
        self.assertEqual(422, response.status_code)
        self.assertIn("Input should be", response.json().get("detail")[0].get("msg"))

    def test_get_tasks_stats(self):
        response = self.client.get("/tasks/stats")
        self.assertEqual(200, response.status_code)

        response = self.client.get(f"/tasks/stats/{self.first_item_api.get('scheduler_id')}")
        self.assertEqual(200, response.status_code)


class APIScheduleEndpointTestCase(APITemplateTestCase):
    def setUp(self):
        super().setUp()

        first_item = functions.create_item(self.scheduler.scheduler_id, 1)
        self.first_schedule = self.mock_ctx.datastores.schedule_store.create_schedule(
            models.Schedule(
                scheduler_id=self.scheduler.scheduler_id,
                hash=first_item.hash,
                data=first_item.data,
                deadline_at=datetime.now(timezone.utc) + timedelta(days=1),
            )
        )

        second_item = functions.create_item(self.scheduler.scheduler_id, 1)
        self.second_schedule = self.mock_ctx.datastores.schedule_store.create_schedule(
            models.Schedule(
                scheduler_id=self.scheduler.scheduler_id,
                hash=second_item.hash,
                data=second_item.data,
                deadline_at=datetime.now(timezone.utc) + timedelta(days=2),
            )
        )

    def test_list_schedules(self):
        response = self.client.get("/schedules")
        self.assertEqual(200, response.status_code)
        self.assertEqual(2, response.json()["count"])
        self.assertEqual(2, len(response.json()["results"]))

    def test_list_schedules_enabled(self):
        response = self.client.get("/schedules?enabled=true")
        self.assertEqual(200, response.status_code)
        self.assertEqual(2, response.json()["count"])
        self.assertEqual(2, len(response.json()["results"]))

        response = self.client.get("/schedules?enabled=false")
        self.assertEqual(200, response.status_code)
        self.assertEqual(0, response.json()["count"])
        self.assertEqual(0, len(response.json()["results"]))

    def test_list_schedules_min_deadline(self):
        response = self.client.get(f"/schedules?min_deadline_at={quote(self.first_schedule.deadline_at.isoformat())}")
        self.assertEqual(200, response.status_code)
        self.assertEqual(2, response.json()["count"])
        self.assertEqual(2, len(response.json()["results"]))

        response = self.client.get(f"/schedules?min_deadline_at={quote(self.second_schedule.deadline_at.isoformat())}")
        self.assertEqual(200, response.status_code)
        self.assertEqual(1, response.json()["count"])
        self.assertEqual(1, len(response.json()["results"]))
        self.assertEqual(str(self.second_schedule.id), response.json()["results"][0]["id"])

    def test_list_schedules_max_deadline(self):
        response = self.client.get(f"/schedules?max_deadline_at={quote(self.second_schedule.deadline_at.isoformat())}")
        self.assertEqual(200, response.status_code)
        self.assertEqual(2, response.json()["count"])
        self.assertEqual(2, len(response.json()["results"]))

        response = self.client.get(f"/schedules?max_deadline_at={quote(self.first_schedule.deadline_at.isoformat())}")
        self.assertEqual(200, response.status_code)
        self.assertEqual(1, response.json()["count"])
        self.assertEqual(1, len(response.json()["results"]))
        self.assertEqual(str(self.first_schedule.id), response.json()["results"][0]["id"])

    def test_list_schedules_min_and_max_deadline(self):
        response = self.client.get(
            f"/schedules?min_deadline_at={quote(self.first_schedule.deadline_at.isoformat())}&max_deadline_at={quote(self.second_schedule.deadline_at.isoformat())}"
        )

        self.assertEqual(200, response.status_code)
        self.assertEqual(2, response.json()["count"])
        self.assertEqual(2, len(response.json()["results"]))

        response = self.client.get(
            f"/schedules?min_deadline_at={quote(self.first_schedule.deadline_at.isoformat())}&max_deadline_at={quote(self.first_schedule.deadline_at.isoformat())}"
        )
        self.assertEqual(200, response.status_code)
        self.assertEqual(1, response.json()["count"])
        self.assertEqual(1, len(response.json()["results"]))
        self.assertEqual(str(self.first_schedule.id), response.json()["results"][0]["id"])

    def test_list_schedules_min_greater_than_max_deadline(self):
        response = self.client.get(
            f"/schedules?min_deadline_at={quote(self.second_schedule.deadline_at.isoformat())}&max_deadline_at={quote(self.first_schedule.deadline_at.isoformat())}"
        )
        self.assertEqual(400, response.status_code)
        self.assertEqual(
            "min_deadline_at must be less than max_deadline_at",
            response.json().get("detail"),
        )

    def test_list_schedules_hash(self):
        response = self.client.get(f"/schedules?schedule_hash={self.first_schedule.hash}")
        self.assertEqual(200, response.status_code)
        self.assertEqual(1, response.json()["count"])
        self.assertEqual(1, len(response.json()["results"]))
        self.assertEqual(str(self.first_schedule.id), response.json()["results"][0]["id"])

    def test_list_schedules_min_created_at(self):
        response = self.client.get(f"/schedules?min_created_at={quote(self.first_schedule.created_at.isoformat())}")
        self.assertEqual(200, response.status_code)
        self.assertEqual(2, response.json()["count"])
        self.assertEqual(2, len(response.json()["results"]))

        response = self.client.get(f"/schedules?min_created_at={quote(self.second_schedule.created_at.isoformat())}")
        self.assertEqual(200, response.status_code)
        self.assertEqual(1, response.json()["count"])
        self.assertEqual(1, len(response.json()["results"]))
        self.assertEqual(str(self.second_schedule.id), response.json()["results"][0]["id"])

    def test_list_schedules_max_created_at(self):
        response = self.client.get(f"/schedules?max_created_at={quote(self.second_schedule.created_at.isoformat())}")
        self.assertEqual(200, response.status_code)
        self.assertEqual(2, response.json()["count"])
        self.assertEqual(2, len(response.json()["results"]))

        response = self.client.get(f"/schedules?max_created_at={quote(self.first_schedule.created_at.isoformat())}")
        self.assertEqual(200, response.status_code)
        self.assertEqual(1, response.json()["count"])
        self.assertEqual(1, len(response.json()["results"]))
        self.assertEqual(str(self.first_schedule.id), response.json()["results"][0]["id"])

    def test_list_schedules_min_and_max_created_at(self):
        response = self.client.get(
            f"/schedules?min_created_at={quote(self.first_schedule.created_at.isoformat())}&max_created_at={quote(self.second_schedule.created_at.isoformat())}"
        )
        self.assertEqual(200, response.status_code)
        self.assertEqual(2, response.json()["count"])
        self.assertEqual(2, len(response.json()["results"]))

        response = self.client.get(
            f"/schedules?min_created_at={quote(self.first_schedule.created_at.isoformat())}&max_created_at={quote(self.first_schedule.created_at.isoformat())}"
        )
        self.assertEqual(200, response.status_code)
        self.assertEqual(1, response.json()["count"])
        self.assertEqual(1, len(response.json()["results"]))
        self.assertEqual(str(self.first_schedule.id), response.json()["results"][0]["id"])

<<<<<<< HEAD
=======
    def test_post_schedule(self):
        item = functions.create_item(self.scheduler.scheduler_id, 1)
        response = self.client.post(
            "/schedules",
            json={
                "scheduler_id": item.scheduler_id,
                "schedule": "*/5 * * * *",
                "hash": item.hash,
                "data": item.data,
            },
        )
        self.assertEqual(201, response.status_code)
        self.assertEqual(item.hash, response.json().get("hash"))
        self.assertEqual(item.data, response.json().get("data"))

        # Deadline should be set to the next run of the schedule
        self.assertEqual(
            utils.cron.next_run("*/5 * * * *"),
            # NOTE: Remove Z from the end of the string. Until 3.11
            # datetime.fromisoformat does not accept Z at the end of the string
            datetime.fromisoformat(response.json().get("deadline_at")[:-1]).astimezone(timezone.utc),
        )

    def test_post_schedule_invalid_schedule(self):
        item = functions.create_item(self.scheduler.scheduler_id, 1)
        response = self.client.post(
            "/schedules",
            json={
                "scheduler_id": item.scheduler_id,
                "schedule": "invalid",
                "hash": item.hash,
                "data": item.data,
            },
        )
        self.assertEqual(400, response.status_code)
        self.assertIn("validation error", response.json().get("detail"))

>>>>>>> 54ade759
    def test_get_schedule(self):
        response = self.client.get(f"/schedules/{str(self.first_schedule.id)}")
        self.assertEqual(200, response.status_code)
        self.assertEqual(str(self.first_schedule.id), response.json().get("id"))

    def test_patch_schedule(self):
        response = self.client.patch(f"/schedules/{str(self.first_schedule.id)}", json={"enabled": False})
        self.assertEqual(200, response.status_code)
        self.assertEqual(False, response.json().get("enabled"))

    def test_patch_schedule_validate_schedule(self):
        response = self.client.patch(
            f"/schedules/{str(self.first_schedule.id)}",
            json={"schedule": "*/5 * * * *"},
        )
        self.assertEqual(200, response.status_code)
        self.assertEqual("*/5 * * * *", response.json().get("schedule"))

    def test_patch_schedule_validate_malformed_schedule(self):
        response = self.client.patch(
            f"/schedules/{str(self.first_schedule.id)}",
            json={"schedule": "malformed"},
        )
        self.assertEqual(400, response.status_code)
        self.assertIn("validation error", response.json().get("detail"))<|MERGE_RESOLUTION|>--- conflicted
+++ resolved
@@ -6,11 +6,7 @@
 from urllib.parse import quote
 
 from fastapi.testclient import TestClient
-<<<<<<< HEAD
-from scheduler import config, models, server, storage
-=======
 from scheduler import config, models, server, storage, utils
->>>>>>> 54ade759
 from scheduler.server import serializers
 
 from tests.factories import OrganisationFactory
@@ -943,8 +939,6 @@
         self.assertEqual(1, len(response.json()["results"]))
         self.assertEqual(str(self.first_schedule.id), response.json()["results"][0]["id"])
 
-<<<<<<< HEAD
-=======
     def test_post_schedule(self):
         item = functions.create_item(self.scheduler.scheduler_id, 1)
         response = self.client.post(
@@ -982,7 +976,6 @@
         self.assertEqual(400, response.status_code)
         self.assertIn("validation error", response.json().get("detail"))
 
->>>>>>> 54ade759
     def test_get_schedule(self):
         response = self.client.get(f"/schedules/{str(self.first_schedule.id)}")
         self.assertEqual(200, response.status_code)
