import unittest
import uuid
from datetime import datetime, timedelta, timezone
from types import SimpleNamespace
from unittest import mock
from urllib.parse import quote

from fastapi.testclient import TestClient
from scheduler import config, models, server, storage, utils
from scheduler.server import serializers

from tests.factories import OrganisationFactory
from tests.mocks import queue as mock_queue
from tests.mocks import scheduler as mock_scheduler
from tests.utils import functions
from tests.utils.functions import create_task_in


class APITemplateTestCase(unittest.TestCase):
    def setUp(self):
        # Application Context
        self.mock_ctx = mock.patch("scheduler.context.AppContext").start()
        self.mock_ctx.config = config.settings.Settings()

        # Database
        self.dbconn = storage.DBConn(str(self.mock_ctx.config.db_uri))
        self.dbconn.connect()
        models.Base.metadata.drop_all(self.dbconn.engine)
        models.Base.metadata.create_all(self.dbconn.engine)

        self.mock_ctx.datastores = SimpleNamespace(
            **{
                storage.TaskStore.name: storage.TaskStore(self.dbconn),
                storage.PriorityQueueStore.name: storage.PriorityQueueStore(self.dbconn),
                storage.ScheduleStore.name: storage.ScheduleStore(self.dbconn),
            }
        )

        # Organisation
        self.organisation = OrganisationFactory()

        # Queue and Scheduler
        queue = mock_queue.MockPriorityQueue(
            pq_id=self.organisation.id,
            maxsize=10,
            item_type=functions.TestModel,
            allow_priority_updates=True,
            pq_store=self.mock_ctx.datastores.pq_store,
        )

        self.scheduler = mock_scheduler.MockScheduler(
            ctx=self.mock_ctx,
            scheduler_id=self.organisation.id,
            queue=queue,
            create_schedule=True,
        )

        # API server and Test Client
        self.server = server.Server(self.mock_ctx, {self.scheduler.scheduler_id: self.scheduler})
        self.client = TestClient(self.server.api)

    def tearDown(self):
        models.Base.metadata.drop_all(self.dbconn.engine)
        self.scheduler.stop()
        self.dbconn.engine.dispose()


class APITestCase(APITemplateTestCase):
    def test_get_schedulers(self):
        response = self.client.get("/schedulers")
        self.assertEqual(response.status_code, 200)

    def test_get_scheduler(self):
        response = self.client.get(f"/schedulers/{self.scheduler.scheduler_id}")
        self.assertEqual(response.status_code, 200)
        self.assertEqual(response.json().get("id"), self.scheduler.scheduler_id)

    def test_get_scheduler_malformed_id(self):
        response = self.client.get("/schedulers/123.123")
        self.assertEqual(response.status_code, 404)

    def test_patch_scheduler(self):
        self.assertTrue(self.scheduler.is_enabled())
        response = self.client.patch(f"/schedulers/{self.scheduler.scheduler_id}", json={"enabled": False})
        self.assertEqual(200, response.status_code)
        self.assertFalse(response.json().get("enabled"))
        self.assertFalse(self.scheduler.is_enabled())

    def test_patch_scheduler_attr_not_found(self):
        response = self.client.patch(
            f"/schedulers/{self.scheduler.scheduler_id}",
            json={"not_found": "not found"},
        )
        self.assertEqual(response.status_code, 400)

    def test_patch_scheduler_disable(self):
        self.assertTrue(self.scheduler.is_enabled())
        response = self.client.patch(f"/schedulers/{self.scheduler.scheduler_id}", json={"enabled": False})
        self.assertEqual(200, response.status_code)
        self.assertFalse(response.json().get("enabled"))
        self.assertFalse(self.scheduler.is_enabled())

        # Try to push to queue
        item = create_task_in(0)
        response = self.client.post(
            f"/queues/{self.scheduler.scheduler_id}/push",
            data=item,
        )
        self.assertNotEqual(response.status_code, 201)
        self.assertEqual(0, self.scheduler.queue.qsize())

    def test_patch_scheduler_enable(self):
        # Disable queue first
        self.assertTrue(self.scheduler.is_enabled())
        response = self.client.patch(f"/schedulers/{self.scheduler.scheduler_id}", json={"enabled": False})
        self.assertEqual(200, response.status_code)
        self.assertFalse(response.json().get("enabled"))
        self.assertFalse(self.scheduler.is_enabled())

        # Enable again
        response = self.client.patch(f"/schedulers/{self.scheduler.scheduler_id}", json={"enabled": True})
        self.assertEqual(200, response.status_code)
        self.assertTrue(response.json().get("enabled"))
        self.assertTrue(self.scheduler.is_enabled())

        # Try to push to queue
        self.assertEqual(0, self.scheduler.queue.qsize())
        item = create_task_in(1)

        response = self.client.post(
            f"/queues/{self.scheduler.scheduler_id}/push",
            data=item,
        )
        self.assertEqual(response.status_code, 201)
        self.assertEqual(1, self.scheduler.queue.qsize())

    def test_get_queues(self):
        response = self.client.get("/queues")
        self.assertEqual(response.status_code, 200)

    def test_get_queue(self):
        response = self.client.get(f"/queues/{self.scheduler.scheduler_id}")
        self.assertEqual(response.status_code, 200)
        self.assertEqual(response.json().get("id"), self.scheduler.scheduler_id)

    def test_get_queue_malformed_id(self):
        response = self.client.get("/queues/123.123")
        self.assertEqual(response.status_code, 404)

    def test_push_queue__(self):
        self.assertEqual(0, self.scheduler.queue.qsize())

        item = create_task_in(1)

        response_post = self.client.post(
            f"/queues/{self.scheduler.scheduler_id}/push",
            data=item,
        )
        self.assertEqual(201, response_post.status_code)
        self.assertEqual(1, self.scheduler.queue.qsize())
        self.assertIsNotNone(response_post.json().get("id"))

        # Task should be created
        response_get_task = self.client.get(f"/tasks/{response_post.json().get('id')}")
        self.assertEqual(200, response_get_task.status_code)
        self.assertEqual(response_post.json().get("id"), response_get_task.json().get("id"))

        # Schedule should be created, and schedule_id should be in the
        # response of the post request
        response_get_schedule = self.client.get(f"/schedules/{response_post.json().get('schedule_id')}")
        self.assertEqual(200, response_get_schedule.status_code)

    def test_push_incorrect_item_type(self):
        response = self.client.post(
            f"/queues/{self.scheduler.scheduler_id}/push",
            json={"priority": 0, "item": "not a task"},
        )
        self.assertEqual(response.status_code, 400)

    def test_push_queue_full(self):
        # Set maxsize of the queue to 1
        self.scheduler.queue.maxsize = 1

        # Add one task to the queue
        first_item = create_task_in(1)
        response = self.client.post(
            f"/queues/{self.scheduler.scheduler_id}/push",
            data=first_item,
        )
        self.assertEqual(response.status_code, 201)
        self.assertEqual(1, self.scheduler.queue.qsize())

        # Try to add another task to the queue through the api
        second_item = create_task_in(2)
        response = self.client.post(
            f"/queues/{self.scheduler.scheduler_id}/push",
            data=second_item,
        )
        self.assertEqual(response.status_code, 429)
        self.assertEqual(1, self.scheduler.queue.qsize())

    def test_push_queue_full_high_priority(self):
        # Set maxsize of the queue to 1
        self.scheduler.queue.maxsize = 1

        # Add one task to the queue
        first_item = create_task_in(1)
        response = self.client.post(
            f"/queues/{self.scheduler.scheduler_id}/push",
            data=first_item,
        )
        self.assertEqual(response.status_code, 201)
        self.assertEqual(1, self.scheduler.queue.qsize())

        # Try to add another task to the queue through the api
        second_item = create_task_in(1)
        response = self.client.post(
            f"/queues/{self.scheduler.scheduler_id}/push",
            data=second_item,
        )
        self.assertEqual(response.status_code, 201)
        self.assertEqual(2, self.scheduler.queue.qsize())

    def test_push_replace_not_allowed(self):
        """When pushing an item that is already in the queue the item
        shouldn't be pushed.
        """
        # Set queue to not allow duplicates
        self.scheduler.queue.allow_replace = False
        self.scheduler.queue.allow_updates = False
        self.scheduler.queue.allow_priority_updates = False

        # Add one task to the queue
        initial_item = create_task_in(1)
        response = self.client.post(
            f"/queues/{self.scheduler.scheduler_id}/push",
            data=initial_item,
        )
        self.assertEqual(response.status_code, 201)
        self.assertEqual(1, self.scheduler.queue.qsize())

        # Add the same item again through the api
        response = self.client.post(
            f"/queues/{self.scheduler.scheduler_id}/push",
            data=initial_item,
        )

        # The queue should still have one item
        self.assertEqual(response.status_code, 409)
        self.assertEqual(1, self.scheduler.queue.qsize())
        self.assertEqual(
            response.json().get("detail"),
            "Item already on queue, we're not allowed to replace the item that is already on the queue.",
        )

    def test_push_replace_allowed(self):
        # Set queue to not allow duplicates
        self.scheduler.queue.allow_replace = True

        # Add one task to the queue
        initial_item = create_task_in(1)
        response = self.client.post(
            f"/queues/{self.scheduler.scheduler_id}/push",
            data=initial_item,
        )
        self.assertEqual(response.status_code, 201)
        self.assertEqual(1, self.scheduler.queue.qsize())

        # Add the same item again through the api
        response = self.client.post(f"/queues/{self.scheduler.scheduler_id}/push", json=response.json())

        # The queue should have one item
        self.assertEqual(response.status_code, 201)
        self.assertEqual(1, self.scheduler.queue.qsize())

        # Check if the item on the queue is the replaced item
        self.assertEqual(
            response.json().get("data").get("id"),
            str(self.scheduler.queue.peek(0).data.get("id")),
        )

    def test_push_updates_not_allowed(self):
        # Set queue to no allow updates
        self.scheduler.queue.allow_replace = False
        self.scheduler.queue.allow_updates = False
        self.scheduler.queue.allow_priority_updates = False

        # Add one task to the queue
        initial_item = create_task_in(1)
        response = self.client.post(
            f"/queues/{self.scheduler.scheduler_id}/push",
            data=initial_item,
        )
        self.assertEqual(response.status_code, 201)
        self.assertEqual(1, self.scheduler.queue.qsize())

        # Update the item
        updated_item = serializers.Task(**response.json())
        updated_item.data["name"] = "updated-name"

        # Try to update the item through the api
        response = self.client.post(
            f"/queues/{self.scheduler.scheduler_id}/push",
            data=updated_item.model_dump_json(),
        )

        # The queue should still have one item
        self.assertEqual(response.status_code, 409)
        self.assertEqual(1, self.scheduler.queue.qsize())
        self.assertEqual(
            response.json().get("detail"),
            "Item already on queue, and item changed, we're not allowed to "
            "update the item that is already on the queue.",
        )

    def test_push_updates_allowed(self):
        # Set queue to allow updates
        self.scheduler.queue.allow_updates = True

        # Add one task to the queue
        initial_item = create_task_in(1)
        response = self.client.post(
            f"/queues/{self.scheduler.scheduler_id}/push",
            data=initial_item,
        )
        self.assertEqual(response.status_code, 201)
        self.assertEqual(1, self.scheduler.queue.qsize())

        # Update the item
        updated_item = serializers.Task(**response.json())
        updated_item.data["name"] = "updated-name"

        # Try to update the item through the api
        response = self.client.post(
            f"/queues/{self.scheduler.scheduler_id}/push",
            data=updated_item.model_dump_json(),
        )
        self.assertEqual(response.status_code, 201)

        # The queue should have one item
        self.assertEqual(1, self.scheduler.queue.qsize())

        # Check if the item on the queue is the updated item
        self.assertEqual(
            response.json().get("data").get("id"),
            str(self.scheduler.queue.peek(0).data.get("id")),
        )
        self.assertEqual(response.json().get("data").get("name"), "updated-name")

    def test_push_priority_updates_not_allowed(self):
        # Set queue to no allow updates
        self.scheduler.queue.allow_replace = False
        self.scheduler.queue.allow_updates = True
        self.scheduler.queue.allow_priority_updates = False

        # Add one task to the queue
        initial_item = create_task_in(1)
        response = self.client.post(
            f"/queues/{self.scheduler.scheduler_id}/push",
            data=initial_item,
        )
        self.assertEqual(response.status_code, 201)
        self.assertEqual(1, self.scheduler.queue.qsize())

        # Update the item
        updated_item = serializers.Task(**response.json())
        updated_item.priority = 2

        # Try to update the item through the api
        response = self.client.post(
            f"/queues/{self.scheduler.scheduler_id}/push",
            data=updated_item.model_dump_json(),
        )

        # The queue should still have one item
        self.assertEqual(response.status_code, 409)
        self.assertEqual(1, self.scheduler.queue.qsize())
        self.assertEqual(
            response.json().get("detail"),
            "Item already on queue, and priority changed, we're not allowed to "
            "update the priority of the item that is already on the queue.",
        )

    def test_update_priority_higher(self):
        """When updating the priority of the initial item on the priority queue
        to a higher priority, the updated item should be added to the queue,
        the initial item should be marked as removed, and the initial removed
        from the entry_finder.
        """
        # Set queue to allow updates
        self.scheduler.queue.allow_priority_updates = True

        # Add one task to the queue
        initial_item = create_task_in(2)
        response = self.client.post(
            f"/queues/{self.scheduler.scheduler_id}/push",
            data=initial_item,
        )
        self.assertEqual(response.status_code, 201)

        # Update priority of the item
        updated_item = serializers.Task(**response.json())
        updated_item.priority = 1

        # Try to update the item through the api
        response = self.client.post(
            f"/queues/{self.scheduler.scheduler_id}/push",
            data=updated_item.model_dump_json(),
        )
        self.assertEqual(response.status_code, 201)

        # The queue should have one item
        self.assertEqual(1, self.scheduler.queue.qsize())

        # Check if the item on the queue is the updated item
        self.assertEqual(
            response.json().get("data").get("id"),
            str(self.scheduler.queue.peek(0).data.get("id")),
        )

    def test_update_priority_lower(self):
        """When updating the priority of the initial item on the priority queue
        to a lower priority, the updated item should be added to the queue,
        the initial item should be marked as removed, and the initial removed
        from the entry_finder.
        """
        # Set queue to allow updates
        self.scheduler.queue.allow_priority_updates = True

        # Add one task to the queue
        initial_item = create_task_in(1)
        response = self.client.post(
            f"/queues/{self.scheduler.scheduler_id}/push",
            data=initial_item,
        )
        self.assertEqual(response.status_code, 201)

        # Update priority of the item
        updated_item = serializers.Task(**response.json())
        updated_item.priority = 2

        # Try to update the item through the api
        response = self.client.post(
            f"/queues/{self.scheduler.scheduler_id}/push",
            data=updated_item.model_dump_json(),
        )
        self.assertEqual(response.status_code, 201)

        # The queue should have one item
        self.assertEqual(1, self.scheduler.queue.qsize())

        # Check if the item on the queue is the updated item
        self.assertEqual(
            response.json().get("data").get("id"),
            str(self.scheduler.queue.peek(0).data.get("id")),
        )

    def test_pop_queue(self):
        # Add one task to the queue
        initial_item = create_task_in(1)
        response = self.client.post(
            f"/queues/{self.scheduler.scheduler_id}/push",
            data=initial_item,
        )
        initial_item_id = response.json().get("id")
        self.assertEqual(response.status_code, 201)
        self.assertEqual(1, self.scheduler.queue.qsize())

        response = self.client.post(f"/queues/{self.scheduler.scheduler_id}/pop")
        self.assertEqual(200, response.status_code)
        self.assertEqual(initial_item_id, response.json().get("id"))
        self.assertEqual(0, self.scheduler.queue.qsize())

    def test_pop_queue_filters(self):
        # Add one task to the queue
        first_item = create_task_in(1, data=functions.TestModel(id="123", name="test"))
        response = self.client.post(
            f"/queues/{self.scheduler.scheduler_id}/push",
            data=first_item,
        )
        first_item_id = response.json().get("id")
        self.assertEqual(response.status_code, 201)
        self.assertEqual(1, self.scheduler.queue.qsize())

        # Add second item to the queue
        second_item = create_task_in(2, data=functions.TestModel(id="456", name="test"))
        response = self.client.post(
            f"/queues/{self.scheduler.scheduler_id}/push",
            data=second_item,
        )
        second_item_id = response.json().get("id")
        self.assertEqual(response.status_code, 201)
        self.assertEqual(2, self.scheduler.queue.qsize())

        # Should get the first item
        response = self.client.post(
            f"/queues/{self.scheduler.scheduler_id}/pop",
            json={
                "filters": [
                    {
                        "column": "data",
                        "field": "name",
                        "operator": "eq",
                        "value": "test",
                    }
                ]
            },
        )
        self.assertEqual(200, response.status_code)
        self.assertEqual(first_item_id, response.json().get("id"))
        self.assertEqual(1, self.scheduler.queue.qsize())

        # Should not return any items
        response = self.client.post(
            f"/queues/{self.scheduler.scheduler_id}/pop",
            json={"filters": [{"column": "data", "field": "id", "operator": "eq", "value": "123"}]},
        )
        self.assertEqual(404, response.status_code)
        self.assertEqual(
            {"detail": "could not pop item from queue, check your filters"},
            response.json(),
        )
        self.assertEqual(1, self.scheduler.queue.qsize())

        # Should get the second item
        response = self.client.post(
            f"/queues/{self.scheduler.scheduler_id}/pop",
            json={
                "filters": [
                    {
                        "column": "data",
                        "field": "name",
                        "operator": "eq",
                        "value": "test",
                    }
                ]
            },
        )
        self.assertEqual(200, response.status_code)
        self.assertEqual(second_item_id, response.json().get("id"))
        self.assertEqual(0, self.scheduler.queue.qsize())

    def test_pop_empty(self):
        """When queue is empty it should return an empty response"""
        response = self.client.post(f"/queues/{self.scheduler.scheduler_id}/pop")
        self.assertEqual(200, response.status_code)


class APITasksEndpointTestCase(APITemplateTestCase):
    def setUp(self):
        super().setUp()

        # Add one task to the queue
        first_item = create_task_in(
            1,
            data=functions.TestModel(
                id="123",
                name="test",
                child=functions.TestModel(id="123.123", name="test.child"),
            ),
        )
        response = self.client.post(
            f"/queues/{self.scheduler.scheduler_id}/push",
            data=first_item,
        )
        initial_item_id = response.json().get("id")
        self.assertEqual(response.status_code, 201)
        self.assertEqual(1, self.scheduler.queue.qsize())

        self.first_item_api = self.client.get(f"/tasks/{initial_item_id}").json()

        # Add second item to the queue
        second_item = create_task_in(
            1,
            data=functions.TestModel(id="456", name="test"),
        )
        response = self.client.post(
            f"/queues/{self.scheduler.scheduler_id}/push",
            data=second_item,
        )
        second_item_id = response.json().get("id")
        self.assertEqual(response.status_code, 201)
        self.assertEqual(2, self.scheduler.queue.qsize())

        self.second_item_api = self.client.get(f"/tasks/{second_item_id}").json()

    def test_create_task(self):
        item = create_task_in(1)
        response_post = self.client.post(
            f"/queues/{self.scheduler.scheduler_id}/push",
            data=item,
        )
        self.assertEqual(201, response_post.status_code)

        initial_item_id = response_post.json().get("id")
        response_get = self.client.get(f"/tasks/{initial_item_id}")
        self.assertEqual(200, response_get.status_code)

        # Task should be created
        response_get_task = self.client.get(f"/tasks/{initial_item_id}")
        self.assertEqual(200, response_get_task.status_code)
        self.assertEqual(initial_item_id, response_get_task.json().get("id"))

        # Schedule should be created
        response_get_schedule = self.client.get(f"/schedules?hash{response_post.json().get('hash')}")
        self.assertEqual(200, response_get_schedule.status_code)
        self.assertEqual(
            response_post.json().get("hash"),
            response_get_schedule.json().get("results")[0].get("hash"),
        )

    def test_get_tasks(self):
        response = self.client.get("/tasks")
        self.assertEqual(200, response.status_code)
        self.assertEqual(2, response.json()["count"])
        self.assertEqual(2, len(response.json()["results"]))

    def test_get_task(self):
        # First add a task
        item = create_task_in(1)

        response_post = self.client.post(
            f"/queues/{self.scheduler.scheduler_id}/push",
            data=item,
        )
        self.assertEqual(201, response_post.status_code)
        initial_item_id = response_post.json().get("id")

        # Then get the task
        response_get = self.client.get(f"/tasks/{initial_item_id}")
        self.assertEqual(200, response_get.status_code, 200)
        self.assertEqual(initial_item_id, response_get.json().get("id"))

    def test_get_task_malformed_id(self):
        response = self.client.get("/tasks/123.123")
        self.assertEqual(422, response.status_code)
        self.assertIn("Input should be a valid UUID", str(response.content))

    def test_get_task_not_found(self):
        response = self.client.get(f"/tasks/{uuid.uuid4()}")
        self.assertEqual(404, response.status_code)
        self.assertEqual("task not found", response.json().get("detail"))

    def test_get_tasks_min_and_max_created_at(self):
        # Get tasks based on datetime, both min_created_at and max_created_at, should return 2 items
        params = {
            "min_created_at": self.first_item_api.get("created_at"),
            "max_created_at": self.second_item_api.get("created_at"),
        }

        response = self.client.get("/tasks", params=params)
        self.assertEqual(200, response.status_code)
        self.assertEqual(2, len(response.json()["results"]))

        # Get tasks based on datetime, both min_created_at and max_created_at, should return 1 item
        params = {
            "min_created_at": self.first_item_api.get("created_at"),
            "max_created_at": self.first_item_api.get("created_at"),
        }
        response = self.client.get("/tasks", params=params)
        self.assertEqual(200, response.status_code)
        self.assertEqual(1, len(response.json()["results"]))

    def test_get_tasks_min_created_at(self):
        # Get tasks based on datetime, only min_created_at, should return 2 items
        params = {"min_created_at": self.first_item_api.get("created_at")}
        response = self.client.get("/tasks", params=params)
        self.assertEqual(200, response.status_code)
        self.assertEqual(2, len(response.json()["results"]))

        # Get tasks based on datetime, only min_created_at, should return 1 item
        params = {"min_created_at": self.second_item_api.get("created_at")}
        response = self.client.get("/tasks", params=params)
        self.assertEqual(200, response.status_code)
        self.assertEqual(1, len(response.json()["results"]))
        self.assertEqual(self.second_item_api.get("id"), response.json()["results"][0]["id"])

    def test_get_tasks_max_created_at(self):
        # Get tasks based on datetime, only max_created_at, should return 2 items
        params = {"max_created_at": self.second_item_api.get("created_at")}
        response = self.client.get("/tasks", params=params)
        self.assertEqual(200, response.status_code)
        self.assertEqual(2, len(response.json()["results"]))

        # Get tasks based on datetime, only max_created_at, should return 1 item
        params = {"max_created_at": self.first_item_api.get("created_at")}
        response = self.client.get("/tasks", params=params)
        self.assertEqual(200, response.status_code)
        self.assertEqual(1, len(response.json()["results"]))
        self.assertEqual(self.first_item_api.get("id"), response.json()["results"][0]["id"])

    def test_get_tasks_min_greater_than_max_created_at(self):
        # Get tasks min_created_at greater than max_created_at, should return an error
        params = {
            "min_created_at": self.second_item_api.get("created_at"),
            "max_created_at": self.first_item_api.get("created_at"),
        }
        response = self.client.get("/tasks", params=params)
        self.assertEqual(400, response.status_code)
        self.assertEqual("min_date must be less than max_date", response.json().get("detail"))

    def test_get_tasks_min_created_at_future(self):
        # Get tasks based on datetime for something in the future, should return 0 items
        params = {"min_created_at": (datetime.now(timezone.utc) + timedelta(days=1)).isoformat()}
        response = self.client.get("/tasks", params=params)
        self.assertEqual(200, response.status_code)
        self.assertEqual(0, len(response.json()["results"]))

    def test_get_normalizer_filtered(self):
        # This used to be a bug where the normalizer filter was missing a nesting on the operator
        params = {"task_type": "normalizer", "plugin_id": "kat_nmap_normalize"}
        response = self.client.get("/tasks", params=params)
        self.assertEqual(200, response.status_code)
        self.assertEqual(0, len(response.json()["results"]))

    def test_get_tasks_filtered(self):
        response = self.client.post(
            "/tasks",
            json={
                "filters": [
                    {
                        "column": "data",
                        "field": "name",
                        "operator": "eq",
                        "value": "test",
                    }
                ]
            },
        )
        self.assertEqual(200, response.status_code)
        self.assertEqual(2, len(response.json()["results"]))

        response = self.client.post(
            "/tasks",
            json={
                "filters": [
                    {
                        "column": "data",
                        "field": "id",
                        "operator": "eq",
                        "value": "123",
                    }
                ]
            },
        )
        self.assertEqual(200, response.status_code)
        self.assertEqual(1, len(response.json()["results"]))

        response = self.client.post(
            "/tasks",
            json={
                "filters": [
                    {
                        "column": "data",
                        "field": "child__name",
                        "operator": "eq",
                        "value": "test.child",
                    }
                ]
            },
        )
        self.assertEqual(200, response.status_code)
        self.assertEqual(1, len(response.json()["results"]))

    def test_patch_task(self):
        # Patch a task
        self.assertEqual(models.TaskStatus.QUEUED.value, self.first_item_api.get("status"))
        response = self.client.patch(f"/tasks/{self.first_item_api.get('id')}", json={"status": "completed"})
        self.assertEqual(200, response.status_code)
        self.assertEqual("completed", response.json().get("status"))

    def test_patch_task_empty(self):
        # Patch a task with empty body
        response = self.client.patch(f"/tasks/{self.first_item_api.get('id')}", json={})
        self.assertEqual(400, response.status_code)
        self.assertEqual("no data to patch", response.json().get("detail"))

    def test_patch_task_invalid_content(self):
        # Patch a task with invalid content
        response = self.client.patch(f"/tasks/{self.first_item_api.get('id')}", json={"invalid": "invalid"})
        self.assertEqual(400, response.status_code)
        self.assertEqual("no data to patch", response.json().get("detail"))

    def test_patch_task_not_found(self):
        # Patch a task that does not exist
        response = self.client.patch(f"/tasks/{uuid.uuid4()}", json={"status": "completed"})
        self.assertEqual(404, response.status_code)
        self.assertEqual("task not found", response.json().get("detail"))

    def test_patch_task_malformed_id(self):
        # Patch a task with malformed id
        response = self.client.patch("/tasks/123.123", json={"status": "completed"})
        self.assertEqual(422, response.status_code)
        self.assertIn("Input should be a valid UUID", str(response.content))

    def test_patch_task_invalid_status(self):
        # Patch a task with invalid status
        response = self.client.patch(f"/tasks/{self.first_item_api.get('id')}", json={"status": "invalid"})
        self.assertEqual(422, response.status_code)
        self.assertIn("Input should be", response.json().get("detail")[0].get("msg"))

    def test_get_tasks_stats(self):
        response = self.client.get("/tasks/stats")
        self.assertEqual(200, response.status_code)

        response = self.client.get(f"/tasks/stats/{self.first_item_api.get('scheduler_id')}")
        self.assertEqual(200, response.status_code)


class APIScheduleEndpointTestCase(APITemplateTestCase):
    def setUp(self):
        super().setUp()

        first_item = functions.create_item(self.scheduler.scheduler_id, 1)
        self.first_schedule = self.mock_ctx.datastores.schedule_store.create_schedule(
            models.Schedule(
                scheduler_id=self.scheduler.scheduler_id,
                hash=first_item.hash,
                data=first_item.data,
                deadline_at=datetime.now(timezone.utc) + timedelta(days=1),
            )
        )

        second_item = functions.create_item(self.scheduler.scheduler_id, 1)
        self.second_schedule = self.mock_ctx.datastores.schedule_store.create_schedule(
            models.Schedule(
                scheduler_id=self.scheduler.scheduler_id,
                hash=second_item.hash,
                data=second_item.data,
                deadline_at=datetime.now(timezone.utc) + timedelta(days=2),
            )
        )

    def test_list_schedules(self):
        response = self.client.get("/schedules")
        self.assertEqual(200, response.status_code)
        self.assertEqual(2, response.json()["count"])
        self.assertEqual(2, len(response.json()["results"]))

    def test_list_schedules_scheduler_id(self):
        response = self.client.get(f"/schedules?scheduler_id={self.scheduler.scheduler_id}")
        self.assertEqual(200, response.status_code)
        self.assertEqual(2, response.json()["count"])
        self.assertEqual(2, len(response.json()["results"]))

        response = self.client.get(f"/schedules?scheduler_id={uuid.uuid4()}")
        self.assertEqual(200, response.status_code)
        self.assertEqual(0, response.json()["count"])
        self.assertEqual(0, len(response.json()["results"]))

    def test_list_schedules_enabled(self):
        response = self.client.get("/schedules?enabled=true")
        self.assertEqual(200, response.status_code)
        self.assertEqual(2, response.json()["count"])
        self.assertEqual(2, len(response.json()["results"]))

        response = self.client.get("/schedules?enabled=false")
        self.assertEqual(200, response.status_code)
        self.assertEqual(0, response.json()["count"])
        self.assertEqual(0, len(response.json()["results"]))

    def test_list_schedules_min_deadline(self):
        response = self.client.get(f"/schedules?min_deadline_at={quote(self.first_schedule.deadline_at.isoformat())}")
        self.assertEqual(200, response.status_code)
        self.assertEqual(2, response.json()["count"])
        self.assertEqual(2, len(response.json()["results"]))

        response = self.client.get(f"/schedules?min_deadline_at={quote(self.second_schedule.deadline_at.isoformat())}")
        self.assertEqual(200, response.status_code)
        self.assertEqual(1, response.json()["count"])
        self.assertEqual(1, len(response.json()["results"]))
        self.assertEqual(str(self.second_schedule.id), response.json()["results"][0]["id"])

    def test_list_schedules_max_deadline(self):
        response = self.client.get(f"/schedules?max_deadline_at={quote(self.second_schedule.deadline_at.isoformat())}")
        self.assertEqual(200, response.status_code)
        self.assertEqual(2, response.json()["count"])
        self.assertEqual(2, len(response.json()["results"]))

        response = self.client.get(f"/schedules?max_deadline_at={quote(self.first_schedule.deadline_at.isoformat())}")
        self.assertEqual(200, response.status_code)
        self.assertEqual(1, response.json()["count"])
        self.assertEqual(1, len(response.json()["results"]))
        self.assertEqual(str(self.first_schedule.id), response.json()["results"][0]["id"])

    def test_list_schedules_min_and_max_deadline(self):
        response = self.client.get(
            f"/schedules?min_deadline_at={quote(self.first_schedule.deadline_at.isoformat())}&max_deadline_at={quote(self.second_schedule.deadline_at.isoformat())}"
        )

        self.assertEqual(200, response.status_code)
        self.assertEqual(2, response.json()["count"])
        self.assertEqual(2, len(response.json()["results"]))

        response = self.client.get(
            f"/schedules?min_deadline_at={quote(self.first_schedule.deadline_at.isoformat())}&max_deadline_at={quote(self.first_schedule.deadline_at.isoformat())}"
        )
        self.assertEqual(200, response.status_code)
        self.assertEqual(1, response.json()["count"])
        self.assertEqual(1, len(response.json()["results"]))
        self.assertEqual(str(self.first_schedule.id), response.json()["results"][0]["id"])

    def test_list_schedules_min_greater_than_max_deadline(self):
        response = self.client.get(
            f"/schedules?min_deadline_at={quote(self.second_schedule.deadline_at.isoformat())}&max_deadline_at={quote(self.first_schedule.deadline_at.isoformat())}"
        )
        self.assertEqual(400, response.status_code)
        self.assertEqual(
            "min_deadline_at must be less than max_deadline_at",
            response.json().get("detail"),
        )

    def test_list_schedules_hash(self):
        response = self.client.get(f"/schedules?schedule_hash={self.first_schedule.hash}")
        self.assertEqual(200, response.status_code)
        self.assertEqual(1, response.json()["count"])
        self.assertEqual(1, len(response.json()["results"]))
        self.assertEqual(str(self.first_schedule.id), response.json()["results"][0]["id"])

    def test_list_schedules_min_created_at(self):
        response = self.client.get(f"/schedules?min_created_at={quote(self.first_schedule.created_at.isoformat())}")
        self.assertEqual(200, response.status_code)
        self.assertEqual(2, response.json()["count"])
        self.assertEqual(2, len(response.json()["results"]))

        response = self.client.get(f"/schedules?min_created_at={quote(self.second_schedule.created_at.isoformat())}")
        self.assertEqual(200, response.status_code)
        self.assertEqual(1, response.json()["count"])
        self.assertEqual(1, len(response.json()["results"]))
        self.assertEqual(str(self.second_schedule.id), response.json()["results"][0]["id"])

    def test_list_schedules_max_created_at(self):
        response = self.client.get(f"/schedules?max_created_at={quote(self.second_schedule.created_at.isoformat())}")
        self.assertEqual(200, response.status_code)
        self.assertEqual(2, response.json()["count"])
        self.assertEqual(2, len(response.json()["results"]))

        response = self.client.get(f"/schedules?max_created_at={quote(self.first_schedule.created_at.isoformat())}")
        self.assertEqual(200, response.status_code)
        self.assertEqual(1, response.json()["count"])
        self.assertEqual(1, len(response.json()["results"]))
        self.assertEqual(str(self.first_schedule.id), response.json()["results"][0]["id"])

    def test_list_schedules_min_and_max_created_at(self):
        response = self.client.get(
            f"/schedules?min_created_at={quote(self.first_schedule.created_at.isoformat())}&max_created_at={quote(self.second_schedule.created_at.isoformat())}"
        )
        self.assertEqual(200, response.status_code)
        self.assertEqual(2, response.json()["count"])
        self.assertEqual(2, len(response.json()["results"]))

        response = self.client.get(
            f"/schedules?min_created_at={quote(self.first_schedule.created_at.isoformat())}&max_created_at={quote(self.first_schedule.created_at.isoformat())}"
        )
        self.assertEqual(200, response.status_code)
        self.assertEqual(1, response.json()["count"])
        self.assertEqual(1, len(response.json()["results"]))
        self.assertEqual(str(self.first_schedule.id), response.json()["results"][0]["id"])

    def test_post_schedule(self):
        item = functions.create_item(self.scheduler.scheduler_id, 1)
        response = self.client.post(
            "/schedules",
            json={
                "scheduler_id": item.scheduler_id,
                "schedule": "*/5 * * * *",
<<<<<<< HEAD
                "hash": item.hash,
=======
>>>>>>> 4958776f
                "data": item.data,
            },
        )
        self.assertEqual(201, response.status_code)
        self.assertEqual(item.hash, response.json().get("hash"))
        self.assertEqual(item.data, response.json().get("data"))

        # Deadline should be set to the next run of the schedule
        self.assertEqual(
            utils.cron.next_run("*/5 * * * *"),
            # NOTE: Remove Z from the end of the string. Until 3.11
            # datetime.fromisoformat does not accept Z at the end of the string
            datetime.fromisoformat(response.json().get("deadline_at")[:-1]).astimezone(timezone.utc),
        )

    def test_post_schedule_invalid_schedule(self):
        item = functions.create_item(self.scheduler.scheduler_id, 1)
        response = self.client.post(
            "/schedules",
            json={
                "scheduler_id": item.scheduler_id,
                "schedule": "invalid",
<<<<<<< HEAD
                "hash": item.hash,
=======
>>>>>>> 4958776f
                "data": item.data,
            },
        )
        self.assertEqual(400, response.status_code)
        self.assertIn("validation error", response.json().get("detail"))

    def test_post_schedule_invalid_scheduler_id(self):
        item = functions.create_item(self.scheduler.scheduler_id, 1)
        response = self.client.post(
            "/schedules",
            json={
                "scheduler_id": "invalid",
                "schedule": "*/5 * * * *",
                "data": item.data,
            },
        )
        self.assertEqual(404, response.status_code)
        self.assertIn("scheduler not found", response.json().get("detail"))

    def test_post_schedule_invalid_data(self):
        item = functions.create_item(self.scheduler.scheduler_id, 1)
        response = self.client.post(
            "/schedules",
            json={
                "scheduler_id": item.scheduler_id,
                "schedule": "*/5 * * * *",
                "data": "invalid",
            },
        )
        self.assertEqual(422, response.status_code)

    def test_post_schedule_invalid_data_type(self):
        item = functions.create_item(self.scheduler.scheduler_id, 1)
        response = self.client.post(
            "/schedules",
            json={
                "scheduler_id": item.scheduler_id,
                "schedule": "*/5 * * * *",
                "data": {"invalid": "invalid"},
            },
        )
        self.assertEqual(400, response.status_code)
        self.assertIn("validation error", response.json().get("detail"))

    def test_post_schedule_hash_already_exists(self):
        item = functions.create_item(self.scheduler.scheduler_id, 1)
        response = self.client.post(
            "/schedules",
            json={
                "scheduler_id": item.scheduler_id,
                "schedule": "*/5 * * * *",
                "data": item.data,
            },
        )
        self.assertEqual(201, response.status_code)

        response = self.client.post(
            "/schedules",
            json={
                "scheduler_id": item.scheduler_id,
                "schedule": "*/5 * * * *",
                "data": item.data,
            },
        )
        self.assertEqual(409, response.status_code)
        self.assertIn("schedule with the same hash already exists", response.json().get("detail"))

    def test_get_schedule(self):
        response = self.client.get(f"/schedules/{str(self.first_schedule.id)}")
        self.assertEqual(200, response.status_code)
        self.assertEqual(str(self.first_schedule.id), response.json().get("id"))

    def test_patch_schedule(self):
        response = self.client.patch(f"/schedules/{str(self.first_schedule.id)}", json={"enabled": False})
        self.assertEqual(200, response.status_code)
        self.assertEqual(False, response.json().get("enabled"))

    def test_patch_schedule_validate_schedule(self):
        response = self.client.patch(
            f"/schedules/{str(self.first_schedule.id)}",
            json={"schedule": "*/5 * * * *"},
        )
        self.assertEqual(200, response.status_code)
        self.assertEqual("*/5 * * * *", response.json().get("schedule"))

    def test_patch_schedule_validate_malformed_schedule(self):
        response = self.client.patch(
            f"/schedules/{str(self.first_schedule.id)}",
            json={"schedule": "malformed"},
        )
        self.assertEqual(400, response.status_code)
        self.assertIn("validation error", response.json().get("detail"))<|MERGE_RESOLUTION|>--- conflicted
+++ resolved
@@ -964,10 +964,6 @@
             json={
                 "scheduler_id": item.scheduler_id,
                 "schedule": "*/5 * * * *",
-<<<<<<< HEAD
-                "hash": item.hash,
-=======
->>>>>>> 4958776f
                 "data": item.data,
             },
         )
@@ -990,10 +986,6 @@
             json={
                 "scheduler_id": item.scheduler_id,
                 "schedule": "invalid",
-<<<<<<< HEAD
-                "hash": item.hash,
-=======
->>>>>>> 4958776f
                 "data": item.data,
             },
         )
