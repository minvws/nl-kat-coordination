--- conflicted
+++ resolved
@@ -160,15 +160,8 @@
 
         # Try to add another task to the queue through the api
         second_item = create_p_item(self.organisation.id, 1)
-<<<<<<< HEAD
         response = self.client.post(f"/queues/{self.scheduler.scheduler_id}/push", json=json.loads(second_item.json()))
         self.assertEqual(response.status_code, 429)
-=======
-        response = self.client.post(
-            f"/queues/{self.scheduler.scheduler_id}/push", json=json.loads(second_item.model_dump_json())
-        )
-        self.assertEqual(response.status_code, 400)
->>>>>>> b8345c95
         self.assertEqual(1, self.scheduler.queue.qsize())
 
     def test_push_replace_not_allowed(self):
