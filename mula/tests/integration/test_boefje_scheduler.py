import unittest
import uuid
from datetime import datetime, timedelta, timezone
from unittest import mock

from scheduler import config, connectors, models, queues, rankers, repositories, schedulers
from tests.factories import (
    BoefjeFactory,
    BoefjeMetaFactory,
    OOIFactory,
    OrganisationFactory,
    PluginFactory,
    ScanProfileFactory,
)
from tests.utils import functions


class SchedulerTestCase(unittest.TestCase):
    def setUp(self):
        cfg = config.settings.Settings()

        self.mock_ctx = mock.patch("scheduler.context.AppContext").start()
        self.mock_ctx.config = cfg

        # Mock connectors: octopoes
        self.mock_octopoes = mock.create_autospec(
            spec=connectors.services.Octopoes,
            spec_set=True,
        )
        self.mock_ctx.services.octopoes = self.mock_octopoes

        # Mock connectors: Scan profile mutation
        self.mock_scan_profile_mutation = mock.create_autospec(
            spec=connectors.listeners.ScanProfileMutation,
            spec_set=True,
        )
        self.mock_ctx.services.scan_profile_mutation = self.mock_scan_profile_mutation

        # Mock connectors: Katalogus
        self.mock_katalogus = mock.create_autospec(
            spec=connectors.services.Katalogus,
            spec_set=True,
        )
        self.mock_ctx.services.katalogus = self.mock_katalogus

        # Mock connectors: Bytes
        self.mock_bytes = mock.create_autospec(
            spec=connectors.services.Bytes,
            spec_set=True,
        )
        self.mock_ctx.services.bytes = self.mock_bytes

        # Datastore
        self.mock_ctx.datastore = repositories.sqlalchemy.SQLAlchemy("sqlite:///")
        models.Base.metadata.create_all(self.mock_ctx.datastore.engine)
        self.pq_store = repositories.sqlalchemy.PriorityQueueStore(self.mock_ctx.datastore)
        self.task_store = repositories.sqlalchemy.TaskStore(self.mock_ctx.datastore)

        self.mock_ctx.pq_store = self.pq_store
        self.mock_ctx.task_store = self.task_store

        # Scheduler
        self.organisation = OrganisationFactory()

        queue = queues.BoefjePriorityQueue(
            pq_id=self.organisation.id,
            maxsize=cfg.pq_maxsize,
            item_type=models.BoefjeTask,
            allow_priority_updates=True,
            pq_store=self.pq_store,
        )

        ranker = rankers.BoefjeRanker(
            ctx=self.mock_ctx,
        )

        self.scheduler = schedulers.BoefjeScheduler(
            ctx=self.mock_ctx,
            scheduler_id=self.organisation.id,
            queue=queue,
            ranker=ranker,
            organisation=self.organisation,
        )

    @mock.patch("scheduler.schedulers.BoefjeScheduler.is_task_running")
    @mock.patch("scheduler.schedulers.BoefjeScheduler.is_task_allowed_to_run")
    @mock.patch("scheduler.schedulers.BoefjeScheduler.has_grace_period_passed")
    @mock.patch("scheduler.schedulers.BoefjeScheduler.get_boefjes_for_ooi")
    @mock.patch("scheduler.context.AppContext.services.scan_profile_mutation.get_scan_profile_mutation")
    def test_push_tasks_for_scan_profile_mutations(
        self,
        mock_get_scan_profile_mutation,
        mock_get_boefjes_for_ooi,
        mock_has_grace_period_passed,
        mock_is_task_allowed_to_run,
        mock_is_task_running,
    ):
        """Scan level change"""
        # Arrange
        scan_profile = ScanProfileFactory(level=0)
        ooi = OOIFactory(scan_profile=scan_profile)
        boefje = PluginFactory(scan_level=0, consumes=[ooi.object_type])

        # Mocks
        mock_get_scan_profile_mutation.side_effect = [
            models.ScanProfileMutation(operation="create", primary_key=ooi.primary_key, value=ooi),
            None,
        ]
        mock_get_boefjes_for_ooi.return_value = [boefje]
        mock_is_task_running.return_value = False
        mock_is_task_allowed_to_run.return_value = True
        mock_has_grace_period_passed.return_value = True

        # Act
        self.scheduler.push_tasks_for_scan_profile_mutations()

        # Task should be on priority queue
        task_pq = models.BoefjeTask(**self.scheduler.queue.peek(0).data)
        self.assertEqual(1, self.scheduler.queue.qsize())
        self.assertEqual(ooi.primary_key, task_pq.input_ooi)
        self.assertEqual(boefje.id, task_pq.boefje.id)

        # Task should be in datastore, and queued
        task_db = self.mock_ctx.task_store.get_task_by_id(task_pq.id)
        self.assertEqual(task_db.id.hex, task_pq.id)
        self.assertEqual(task_db.status, models.TaskStatus.QUEUED)

    @mock.patch("scheduler.schedulers.BoefjeScheduler.get_boefjes_for_ooi")
    @mock.patch("scheduler.context.AppContext.services.scan_profile_mutation.get_scan_profile_mutation")
    def test_push_tasks_for_scan_profile_mutations_no_boefjes_found(
        self,
        mock_get_scan_profile_mutation,
        mock_get_boefjes_for_ooi,
    ):
        """When no plugins are found for boefjes, it should return no boefje tasks"""
        # Arrange
        scan_profile = ScanProfileFactory(level=0)
        ooi = OOIFactory(scan_profile=scan_profile)

        # Mocks
        mock_get_scan_profile_mutation.side_effect = [
            models.ScanProfileMutation(operation="create", primary_key=ooi.primary_key, value=ooi),
            None,
        ]
        mock_get_boefjes_for_ooi.return_value = []

        # Act
        self.scheduler.push_tasks_for_scan_profile_mutations()

        # Task should not be on priority queue
        self.assertEqual(0, self.scheduler.queue.qsize())

    @mock.patch("scheduler.schedulers.BoefjeScheduler.is_task_running")
    @mock.patch("scheduler.schedulers.BoefjeScheduler.is_task_allowed_to_run")
    @mock.patch("scheduler.schedulers.BoefjeScheduler.get_boefjes_for_ooi")
    @mock.patch("scheduler.context.AppContext.services.scan_profile_mutation.get_scan_profile_mutation")
    def test_push_tasks_for_scan_profile_mutations_not_allowed_to_run(
        self,
        mock_get_scan_profile_mutation,
        mock_get_boefjes_for_ooi,
        mock_is_task_allowed_to_run,
        mock_is_task_running,
    ):
        """When a boefje is not allowed to run, it should not be added to the queue"""
        # Arrange
        scan_profile = ScanProfileFactory(level=0)
        ooi = OOIFactory(scan_profile=scan_profile)
        boefje = PluginFactory(scan_level=0, consumes=[ooi.object_type])

        # Mocks
        mock_get_scan_profile_mutation.side_effect = [
            models.ScanProfileMutation(operation="create", primary_key=ooi.primary_key, value=ooi),
            None,
        ]
        mock_get_boefjes_for_ooi.return_value = [boefje]
        mock_is_task_allowed_to_run.return_value = False
        mock_is_task_running.return_value = False

        # Act
        self.scheduler.push_tasks_for_scan_profile_mutations()

        # Task should not be on priority queue
        self.assertEqual(0, self.scheduler.queue.qsize())

    @mock.patch("scheduler.schedulers.BoefjeScheduler.is_task_running")
    @mock.patch("scheduler.schedulers.BoefjeScheduler.is_task_allowed_to_run")
    @mock.patch("scheduler.schedulers.BoefjeScheduler.get_boefjes_for_ooi")
    @mock.patch("scheduler.context.AppContext.services.scan_profile_mutation.get_scan_profile_mutation")
    def test_push_tasks_for_scan_profile_mutations_still_running(
        self,
        mock_get_scan_profile_mutation,
        mock_get_boefjes_for_ooi,
        mock_is_task_allowed_to_run,
        mock_is_task_running,
    ):
        """When a boefje is still running, it should not be added to the queue"""
        # Arrange
        scan_profile = ScanProfileFactory(level=0)
        ooi = OOIFactory(scan_profile=scan_profile)
        boefje = PluginFactory(scan_level=0, consumes=[ooi.object_type])

        # Mocks
        mock_get_scan_profile_mutation.side_effect = [
            models.ScanProfileMutation(operation="create", primary_key=ooi.primary_key, value=ooi),
            None,
        ]
        mock_get_boefjes_for_ooi.return_value = [boefje]
        mock_is_task_allowed_to_run.return_value = True
        mock_is_task_running.return_value = True

        # Act
        self.scheduler.push_tasks_for_scan_profile_mutations()

        # Task should not be on priority queue
        self.assertEqual(0, self.scheduler.queue.qsize())

    @mock.patch("scheduler.schedulers.BoefjeScheduler.is_task_running")
    @mock.patch("scheduler.schedulers.BoefjeScheduler.is_task_allowed_to_run")
    @mock.patch("scheduler.schedulers.BoefjeScheduler.has_grace_period_passed")
    @mock.patch("scheduler.schedulers.BoefjeScheduler.get_boefjes_for_ooi")
    @mock.patch("scheduler.context.AppContext.services.scan_profile_mutation.get_scan_profile_mutation")
    def test_push_tasks_for_scan_profile_mutations_item_on_queue(
        self,
        mock_get_scan_profile_mutation,
        mock_get_boefjes_for_ooi,
        mock_has_grace_period_passed,
        mock_is_task_allowed_to_run,
        mock_is_task_running,
    ):
        """When a boefje is already on the queue, it should not be added to the queue"""
        # Arrange
        scan_profile = ScanProfileFactory(level=0)
        ooi = OOIFactory(scan_profile=scan_profile)
        boefje = PluginFactory(scan_level=0, consumes=[ooi.object_type])

        # Mocks
        mock_get_scan_profile_mutation.side_effect = [
            models.ScanProfileMutation(operation="create", primary_key=ooi.primary_key, value=ooi),
            models.ScanProfileMutation(operation="update", primary_key=ooi.primary_key, value=ooi),
            None,
        ]
        mock_get_boefjes_for_ooi.return_value = [boefje]
        mock_is_task_running.return_value = False
        mock_is_task_allowed_to_run.return_value = True
        mock_has_grace_period_passed.return_value = True

        # Act
        self.scheduler.push_tasks_for_scan_profile_mutations()

        # Task should be on priority queue
        task_pq = models.BoefjeTask(**self.scheduler.queue.peek(0).data)
        self.assertEqual(1, self.scheduler.queue.qsize())
        self.assertEqual(ooi.primary_key, task_pq.input_ooi)
        self.assertEqual(boefje.id, task_pq.boefje.id)

        # Task should be in datastore, and queued
        task_db = self.mock_ctx.task_store.get_task_by_id(task_pq.id)
        self.assertEqual(task_db.id.hex, task_pq.id)
        self.assertEqual(task_db.status, models.TaskStatus.QUEUED)

    @mock.patch("scheduler.schedulers.BoefjeScheduler.is_task_running")
    @mock.patch("scheduler.schedulers.BoefjeScheduler.is_task_allowed_to_run")
    @mock.patch("scheduler.schedulers.BoefjeScheduler.has_grace_period_passed")
    @mock.patch("scheduler.schedulers.BoefjeScheduler.get_boefjes_for_ooi")
    @mock.patch("scheduler.context.AppContext.services.octopoes.get_random_objects")
    def test_push_tasks_for_random_objects(
        self,
        mock_get_random_objects,
        mock_get_boefjes_for_ooi,
        mock_has_grace_period_passed,
        mock_is_task_allowed_to_run,
        mock_is_task_running,
    ):
        # Arrange
        scan_profile = ScanProfileFactory(level=0)
        ooi = OOIFactory(scan_profile=scan_profile)
        boefje = PluginFactory(scan_level=0, consumes=[ooi.object_type])

        # Mocks
        mock_get_random_objects.side_effect = [[ooi], [], [], []]
        mock_get_boefjes_for_ooi.return_value = [boefje]
        mock_is_task_running.return_value = False
        mock_is_task_allowed_to_run.return_value = True
        mock_has_grace_period_passed.return_value = True

        # Act
        self.scheduler.push_tasks_for_random_objects()

        # Task should be on priority queue
        task_pq = models.BoefjeTask(**self.scheduler.queue.peek(0).data)
        self.assertEqual(1, self.scheduler.queue.qsize())
        self.assertEqual(ooi.primary_key, task_pq.input_ooi)
        self.assertEqual(boefje.id, task_pq.boefje.id)

        # Task should be in datastore, and queued
        task_db = self.mock_ctx.task_store.get_task_by_id(task_pq.id)
        self.assertEqual(task_db.id.hex, task_pq.id)
        self.assertEqual(task_db.status, models.TaskStatus.QUEUED)

    @mock.patch("scheduler.context.AppContext.task_store.get_tasks_by_hash")
    @mock.patch("scheduler.schedulers.BoefjeScheduler.is_task_running")
    @mock.patch("scheduler.schedulers.BoefjeScheduler.is_task_allowed_to_run")
    @mock.patch("scheduler.schedulers.BoefjeScheduler.has_grace_period_passed")
    @mock.patch("scheduler.schedulers.BoefjeScheduler.get_boefjes_for_ooi")
    @mock.patch("scheduler.context.AppContext.services.octopoes.get_random_objects")
    def test_push_tasks_for_random_objects_prior_tasks(
        self,
        mock_get_random_objects,
        mock_get_boefjes_for_ooi,
        mock_has_grace_period_passed,
        mock_is_task_allowed_to_run,
        mock_is_task_running,
        mock_get_tasks_by_hash,
    ):
        # Arrange
        scan_profile = ScanProfileFactory(level=0)
        ooi = OOIFactory(scan_profile=scan_profile)
        boefje = PluginFactory(scan_level=0, consumes=[ooi.object_type])
        task = models.BoefjeTask(
            boefje=boefje,
            input_ooi=ooi.primary_key,
            organization=self.organisation.id,
        )

        p_item = models.PrioritizedItem(
            id=task.id,
            scheduler_id=self.scheduler.scheduler_id,
            priority=1,
            data=task,
            hash=task.hash,
        )

        task_db = models.Task(
            id=p_item.id,
            scheduler_id=self.scheduler.scheduler_id,
            type="boefje",
            p_item=p_item,
            status=models.TaskStatus.COMPLETED,
            created_at=datetime.now(timezone.utc),
            modified_at=datetime.now(timezone.utc),
        )

        # Mocks
        mock_get_random_objects.side_effect = [[ooi], [], [], []]
        mock_get_boefjes_for_ooi.return_value = [boefje]
        mock_is_task_running.return_value = False
        mock_is_task_allowed_to_run.return_value = True
        mock_has_grace_period_passed.return_value = True
        mock_get_tasks_by_hash.return_value = [task_db]

        # Act
        self.scheduler.push_tasks_for_random_objects()

        # Task should be on priority queue
        task_pq = models.BoefjeTask(**self.scheduler.queue.peek(0).data)
        self.assertEqual(1, self.scheduler.queue.qsize())
        self.assertEqual(ooi.primary_key, task_pq.input_ooi)
        self.assertEqual(boefje.id, task_pq.boefje.id)

        # Task should be in datastore, and queued
        task_db = self.mock_ctx.task_store.get_task_by_id(task_pq.id)
        self.assertEqual(task_db.id.hex, task_pq.id)
        self.assertEqual(task_db.status, models.TaskStatus.QUEUED)

    @mock.patch("scheduler.schedulers.BoefjeScheduler.get_boefjes_for_ooi")
    @mock.patch("scheduler.context.AppContext.services.octopoes.get_random_objects")
    def test_push_tasks_for_random_objects_no_boefjes_found(
        self,
        mock_get_random_objects,
        mock_get_boefjes_for_ooi,
    ):
        # Arrange
        scan_profile = ScanProfileFactory(level=0)
        ooi = OOIFactory(scan_profile=scan_profile)

        # Mocks
        mock_get_random_objects.side_effect = [[ooi], [], [], []]
        mock_get_boefjes_for_ooi.return_value = []

        # Act
        self.scheduler.push_tasks_for_random_objects()

        # Task should not be on priority queue
        self.assertEqual(0, self.scheduler.queue.qsize())

    @mock.patch("scheduler.schedulers.BoefjeScheduler.is_task_running")
    @mock.patch("scheduler.schedulers.BoefjeScheduler.is_task_allowed_to_run")
    @mock.patch("scheduler.schedulers.BoefjeScheduler.get_boefjes_for_ooi")
    @mock.patch("scheduler.context.AppContext.services.octopoes.get_random_objects")
    def test_push_tasks_for_random_objects_not_allowed_to_run(
        self, mock_get_random_objects, mock_get_boefjes_for_ooi, mock_is_task_allowed_to_run, mock_is_task_running
    ):
        # Arrange
        scan_profile = ScanProfileFactory(level=0)
        ooi = OOIFactory(scan_profile=scan_profile)
        boefje = PluginFactory(scan_level=0, consumes=[ooi.object_type])

        # Mocks
        mock_get_random_objects.side_effect = [[ooi], [], [], []]
        mock_get_boefjes_for_ooi.return_value = [boefje]
        mock_is_task_allowed_to_run.return_value = False
        mock_is_task_running.return_value = False

        # Act
        self.scheduler.push_tasks_for_random_objects()

        # Task should not be on priority queue
        self.assertEqual(0, self.scheduler.queue.qsize())

    @mock.patch("scheduler.schedulers.BoefjeScheduler.is_task_running")
    @mock.patch("scheduler.schedulers.BoefjeScheduler.is_task_allowed_to_run")
    @mock.patch("scheduler.schedulers.BoefjeScheduler.has_grace_period_passed")
    @mock.patch("scheduler.schedulers.BoefjeScheduler.get_boefjes_for_ooi")
    @mock.patch("scheduler.context.AppContext.services.octopoes.get_random_objects")
    def test_push_tasks_for_random_objects_still_running(
        self,
        mock_get_random_objects,
        mock_get_boefjes_for_ooi,
        mock_has_grace_period_passed,
        mock_is_task_allowed_to_run,
        mock_is_task_running,
    ):
        # Arrange
        scan_profile = ScanProfileFactory(level=0)
        ooi = OOIFactory(scan_profile=scan_profile)
        boefje = PluginFactory(scan_level=0, consumes=[ooi.object_type])

        # Mocks
        mock_get_random_objects.side_effect = [[ooi], [], [], []]
        mock_get_boefjes_for_ooi.return_value = [boefje]
        mock_is_task_allowed_to_run.return_value = True
        mock_is_task_running.return_value = True
        mock_has_grace_period_passed.return_value = True

        # Act
        self.scheduler.push_tasks_for_random_objects()

        # Task should not be on priority queue
        self.assertEqual(0, self.scheduler.queue.qsize())

    @mock.patch("scheduler.schedulers.BoefjeScheduler.is_task_running")
    @mock.patch("scheduler.schedulers.BoefjeScheduler.is_task_allowed_to_run")
    @mock.patch("scheduler.schedulers.BoefjeScheduler.has_grace_period_passed")
    @mock.patch("scheduler.schedulers.BoefjeScheduler.get_boefjes_for_ooi")
    @mock.patch("scheduler.context.AppContext.services.octopoes.get_random_objects")
    def test_push_tasks_for_random_objects_item_on_queue(
        self,
        mock_get_random_objects,
        mock_get_boefjes_for_ooi,
        mock_has_grace_period_passed,
        mock_is_task_allowed_to_run,
        mock_is_task_running,
    ):
        # Arrange
        scan_profile = ScanProfileFactory(level=0)
        ooi = OOIFactory(scan_profile=scan_profile)
        boefje = PluginFactory(scan_level=0, consumes=[ooi.object_type])

        # Mocks
        mock_get_random_objects.side_effect = [[ooi], [ooi], [], []]
        mock_get_boefjes_for_ooi.return_value = [boefje]
        mock_is_task_allowed_to_run.return_value = True
        mock_is_task_running.return_value = False
        mock_has_grace_period_passed.return_value = True

        # Act
        self.scheduler.push_tasks_for_random_objects()

        # Task should be on priority queue
        task_pq = models.BoefjeTask(**self.scheduler.queue.peek(0).data)
        self.assertEqual(1, self.scheduler.queue.qsize())
        self.assertEqual(ooi.primary_key, task_pq.input_ooi)
        self.assertEqual(boefje.id, task_pq.boefje.id)

        # Task should be in datastore, and queued
        task_db = self.mock_ctx.task_store.get_task_by_id(task_pq.id)
        self.assertEqual(task_db.id.hex, task_pq.id)
        self.assertEqual(task_db.status, models.TaskStatus.QUEUED)

<<<<<<< HEAD
    @mock.patch("scheduler.schedulers.BoefjeScheduler.is_task_running")
    @mock.patch("scheduler.schedulers.BoefjeScheduler.is_task_allowed_to_run")
    @mock.patch("scheduler.schedulers.BoefjeScheduler.has_grace_period_passed")
    @mock.patch("scheduler.schedulers.BoefjeScheduler.get_boefjes_for_ooi")
    @mock.patch("scheduler.context.AppContext.services.octopoes.get_random_objects")
    def test_push_tasks_for_random_objects_everything_processed(
        self,
        mock_get_random_objects,
        mock_get_boefjes_for_ooi,
        mock_has_grace_period_passed,
        mock_is_task_allowed_to_run,
        mock_is_task_running,
    ):
        """Test if the scheduler stops when there are no more objects to
        process.

        We simulate this by returning the same ooi from the random object
        endpoint. This will create the same tasks and should not be added to
        the queue. And should fall into the grace period.
        """
        # Arrange
        scan_profile = ScanProfileFactory(level=0)
        ooi = OOIFactory(scan_profile=scan_profile)
        boefje = PluginFactory(scan_level=0, consumes=[ooi.object_type])

        # Mocks
        mock_get_random_objects.return_value = [ooi]
        mock_get_boefjes_for_ooi.return_value = [boefje]
        mock_is_task_running.return_value = False
        mock_has_grace_period_passed.return_value = True

        # Simulate for the first iteration the task is allowed to run
        # and the subsequent iterations are not.
        mock_is_task_allowed_to_run.side_effect = [True, False, False, False]

        # Act
        with self.assertLogs("scheduler.schedulers", level="DEBUG") as cm:
            self.scheduler.push_tasks_for_random_objects()

        # Assert we have 3 tries
        self.assertIn("No tasks generated for 3 tries", cm.output[-1])

        # Task should be on priority queue
        task_pq = models.BoefjeTask(**self.scheduler.queue.peek(0).data)
        self.assertEqual(1, self.scheduler.queue.qsize())
        self.assertEqual(ooi.primary_key, task_pq.input_ooi)
        self.assertEqual(boefje.id, task_pq.boefje.id)

        # Task should be in datastore, and queued
        task_db = self.mock_ctx.task_store.get_task_by_id(task_pq.id)
        self.assertEqual(task_db.id.hex, task_pq.id)
        self.assertEqual(task_db.status, models.TaskStatus.QUEUED)

=======
>>>>>>> 4383b24e
    def test_is_allowed_to_run(self):
        # Arrange
        scan_profile = ScanProfileFactory(level=0)
        ooi = OOIFactory(scan_profile=scan_profile)
        boefje = PluginFactory(scan_level=0, consumes=[ooi.object_type])

        # Act
        allowed_to_run = self.scheduler.is_task_allowed_to_run(ooi=ooi, boefje=boefje)

        # Assert
        self.assertTrue(allowed_to_run)

    def test_is_not_allowed_to_run(self):
        # Arrange
        scan_profile = ScanProfileFactory(level=0)
        ooi = OOIFactory(scan_profile=scan_profile)
        boefje = PluginFactory(scan_level=4, consumes=[ooi.object_type])

        # Act
        with self.assertLogs("scheduler.schedulers", level="DEBUG") as cm:
            allowed_to_run = self.scheduler.is_task_allowed_to_run(ooi=ooi, boefje=boefje)

        # Assert
        self.assertFalse(allowed_to_run)
        self.assertIn("is too intense", cm.output[-1])

    @mock.patch("scheduler.context.AppContext.task_store.get_latest_task_by_hash")
    @mock.patch("scheduler.context.AppContext.services.bytes.get_last_run_boefje")
    def test_is_task_not_running(self, mock_get_last_run_boefje, mock_get_latest_task_by_hash):
        """When both the task cannot be found in the datastore and bytes
        the task is not running.
        """
        # Arrange
        scan_profile = ScanProfileFactory(level=0)
        ooi = OOIFactory(scan_profile=scan_profile)
        boefje = PluginFactory(scan_level=0, consumes=[ooi.object_type])
        task = models.BoefjeTask(
            boefje=boefje,
            input_ooi=ooi.primary_key,
            organization=self.organisation.id,
        )

        # Mock
        mock_get_latest_task_by_hash.return_value = None
        mock_get_last_run_boefje.return_value = None

        # Act
        is_running = self.scheduler.is_task_running(task)

        # Assert
        self.assertFalse(is_running)

    @mock.patch("scheduler.context.AppContext.task_store.get_latest_task_by_hash")
    @mock.patch("scheduler.context.AppContext.services.bytes.get_last_run_boefje")
    def test_is_task_running_datastore_running(self, mock_get_last_run_boefje, mock_get_latest_task_by_hash):
        """When the task is found in the datastore and the status isn't
        failed or completed, then the task is still running.
        """
        # Arrange
        scan_profile = ScanProfileFactory(level=0)
        ooi = OOIFactory(scan_profile=scan_profile)
        boefje = PluginFactory(scan_level=0, consumes=[ooi.object_type])
        task = models.BoefjeTask(
            boefje=boefje,
            input_ooi=ooi.primary_key,
            organization=self.organisation.id,
        )

        p_item = models.PrioritizedItem(
            id=task.id,
            scheduler_id=self.scheduler.scheduler_id,
            priority=1,
            data=task,
            hash=task.hash,
        )

        task_db = models.Task(
            id=p_item.id,
            scheduler_id=self.scheduler.scheduler_id,
            type="boefje",
            p_item=p_item,
            status=models.TaskStatus.QUEUED,
            created_at=datetime.utcnow(),
            modified_at=datetime.utcnow(),
        )

        # Mock
        mock_get_latest_task_by_hash.return_value = task_db
        mock_get_last_run_boefje.return_value = None

        # Act
        is_running = self.scheduler.is_task_running(task)

        # Assert
        self.assertTrue(is_running)

    @mock.patch("scheduler.context.AppContext.task_store.get_latest_task_by_hash")
    @mock.patch("scheduler.context.AppContext.services.bytes.get_last_run_boefje")
    def test_is_task_running_datastore_not_running(self, mock_get_last_run_boefje, mock_get_latest_task_by_hash):
        """When the task is found in the datastore and the status is
        failed or completed, then the task is not running.
        """
        # Arrange
        scan_profile = ScanProfileFactory(level=0)
        ooi = OOIFactory(scan_profile=scan_profile)
        boefje = PluginFactory(scan_level=0, consumes=[ooi.object_type])
        task = models.BoefjeTask(
            boefje=boefje,
            input_ooi=ooi.primary_key,
            organization=self.organisation.id,
        )

        p_item = models.PrioritizedItem(
            id=task.id,
            scheduler_id=self.scheduler.scheduler_id,
            priority=1,
            data=task,
            hash=task.hash,
        )

        task_db_first = models.Task(
            id=p_item.id,
            scheduler_id=self.scheduler.scheduler_id,
            type="boefje",
            p_item=p_item,
            status=models.TaskStatus.COMPLETED,
            created_at=datetime.now(timezone.utc),
            modified_at=datetime.now(timezone.utc),
        )

        task_db_second = models.Task(
            id=p_item.id,
            scheduler_id=self.scheduler.scheduler_id,
            type="boefje",
            p_item=p_item,
            status=models.TaskStatus.FAILED,
            created_at=datetime.now(timezone.utc),
            modified_at=datetime.now(timezone.utc),
        )

        last_run_boefje = BoefjeMetaFactory(
            boefje=boefje,
            input_ooi=ooi.primary_key,
            ended_at=datetime.utcnow(),
        )

        # Mock
        mock_get_latest_task_by_hash.side_effect = [
            task_db_first,
            task_db_second,
        ]
        mock_get_last_run_boefje.return_value = last_run_boefje

        # First run
        is_running = self.scheduler.is_task_running(task)
        self.assertFalse(is_running)

        # Second run
        is_running = self.scheduler.is_task_running(task)
        self.assertFalse(is_running)

    @mock.patch("scheduler.context.AppContext.task_store.get_latest_task_by_hash")
    @mock.patch("scheduler.context.AppContext.services.bytes.get_last_run_boefje")
    def test_is_task_running_bytes_running(self, mock_get_last_run_boefje, mock_get_latest_task_by_hash):
        """When task is found in bytes and the started_at field is not None, and
        the ended_at field is None. The task is still running."""
        # Arrange
        scan_profile = ScanProfileFactory(level=0)
        ooi = OOIFactory(scan_profile=scan_profile)
        boefje = PluginFactory(scan_level=0, consumes=[ooi.object_type])
        task = models.BoefjeTask(
            boefje=boefje,
            input_ooi=ooi.primary_key,
            organization=self.organisation.id,
        )
        last_run_boefje = BoefjeMetaFactory(
            boefje=boefje,
            input_ooi=ooi.primary_key,
            ended_at=None,
        )

        # Mock
        mock_get_latest_task_by_hash.return_value = None
        mock_get_last_run_boefje.return_value = last_run_boefje

        # Act
        is_running = self.scheduler.is_task_running(task)

        # Assert
        self.assertTrue(is_running)

    @mock.patch("scheduler.context.AppContext.task_store.get_latest_task_by_hash")
    @mock.patch("scheduler.context.AppContext.services.bytes.get_last_run_boefje")
    def test_is_task_running_bytes_not_running(self, mock_get_last_run_boefje, mock_get_latest_task_by_hash):
        """When task is found in bytes and the started_at field is not None, and
        the ended_at field is not None. The task is not running."""
        # Arrange
        scan_profile = ScanProfileFactory(level=0)
        ooi = OOIFactory(scan_profile=scan_profile)
        boefje = PluginFactory(scan_level=0, consumes=[ooi.object_type])
        task = models.BoefjeTask(
            boefje=boefje,
            input_ooi=ooi.primary_key,
            organization=self.organisation.id,
        )
        last_run_boefje = BoefjeMetaFactory(
            boefje=boefje,
            input_ooi=ooi.primary_key,
            ended_at=datetime.utcnow(),
        )

        # Mock
        mock_get_latest_task_by_hash.return_value = None
        mock_get_last_run_boefje.return_value = last_run_boefje

        # Act
        is_running = self.scheduler.is_task_running(task)

        # Assert
        self.assertFalse(is_running)

    @mock.patch("scheduler.context.AppContext.task_store.get_latest_task_by_hash")
    @mock.patch("scheduler.context.AppContext.services.bytes.get_last_run_boefje")
    def test_is_task_running_mismatch(
        self,
        mock_get_last_run_boefje,
        mock_get_latest_task_by_hash,
    ):
        """When a task has finished according to the datastore, (e.g. failed
        or completed), but there are no results in bytes, we have a problem.
        """
        # Arrange
        scan_profile = ScanProfileFactory(level=0)
        ooi = OOIFactory(scan_profile=scan_profile)
        boefje = PluginFactory(scan_level=0, consumes=[ooi.object_type])
        task = models.BoefjeTask(
            boefje=boefje,
            input_ooi=ooi.primary_key,
            organization=self.organisation.id,
        )

        p_item = models.PrioritizedItem(
            id=task.id,
            scheduler_id=self.scheduler.scheduler_id,
            priority=1,
            data=task,
            hash=task.hash,
        )

        task_db = models.Task(
            id=p_item.id,
            scheduler_id=self.scheduler.scheduler_id,
            type="boefje",
            p_item=p_item,
            status=models.TaskStatus.COMPLETED,
            created_at=datetime.now(timezone.utc),
            modified_at=datetime.now(timezone.utc),
        )

        # Mock
        mock_get_latest_task_by_hash.return_value = task_db
        mock_get_last_run_boefje.return_value = None

        # Act
        with self.assertRaises(RuntimeError):
            self.scheduler.is_task_running(task)

    @mock.patch("scheduler.context.AppContext.task_store.get_latest_task_by_hash")
    @mock.patch("scheduler.context.AppContext.services.bytes.get_last_run_boefje")
    def test_has_grace_period_passed_datastore_passed(
        self,
        mock_get_last_run_boefje,
        mock_get_latest_task_by_hash,
    ):
        """Grace period passed according to datastore, and the status is completed"""
        # Arrange
        scan_profile = ScanProfileFactory(level=0)
        ooi = OOIFactory(scan_profile=scan_profile)
        boefje = PluginFactory(scan_level=0, consumes=[ooi.object_type])
        task = models.BoefjeTask(
            boefje=boefje,
            input_ooi=ooi.primary_key,
            organization=self.organisation.id,
        )

        p_item = models.PrioritizedItem(
            id=task.id,
            scheduler_id=self.scheduler.scheduler_id,
            priority=1,
            data=task,
            hash=task.hash,
        )

        task_db = models.Task(
            id=p_item.id,
            scheduler_id=self.scheduler.scheduler_id,
            type="boefje",
            p_item=p_item,
            status=models.TaskStatus.COMPLETED,
            created_at=datetime.now(timezone.utc),
            modified_at=datetime.now(timezone.utc) - timedelta(seconds=self.mock_ctx.config.pq_populate_grace_period),
        )

        # Mock
        mock_get_latest_task_by_hash.return_value = task_db
        mock_get_last_run_boefje.return_value = None

        # Act
        has_passed = self.scheduler.has_grace_period_passed(task)

        # Assert
        self.assertTrue(has_passed)

    @mock.patch("scheduler.context.AppContext.task_store.get_latest_task_by_hash")
    @mock.patch("scheduler.context.AppContext.services.bytes.get_last_run_boefje")
    def test_has_grace_period_passed_datastore_not_passed(
        self,
        mock_get_last_run_boefje,
        mock_get_latest_task_by_hash,
    ):
        """Grace period not passed according to datastore."""
        # Arrange
        scan_profile = ScanProfileFactory(level=0)
        ooi = OOIFactory(scan_profile=scan_profile)
        boefje = PluginFactory(scan_level=0, consumes=[ooi.object_type])
        task = models.BoefjeTask(
            boefje=boefje,
            input_ooi=ooi.primary_key,
            organization=self.organisation.id,
        )

        p_item = models.PrioritizedItem(
            id=task.id,
            scheduler_id=self.scheduler.scheduler_id,
            priority=1,
            data=task,
            hash=task.hash,
        )

        task_db = models.Task(
            id=p_item.id,
            scheduler_id=self.scheduler.scheduler_id,
            type="boefje",
            p_item=p_item,
            status=models.TaskStatus.COMPLETED,
            created_at=datetime.now(timezone.utc),
            modified_at=datetime.now(timezone.utc),
        )

        # Mock
        mock_get_latest_task_by_hash.return_value = task_db
        mock_get_last_run_boefje.return_value = None

        # Act
        has_passed = self.scheduler.has_grace_period_passed(task)

        # Assert
        self.assertFalse(has_passed)

    @mock.patch("scheduler.context.AppContext.task_store.get_latest_task_by_hash")
    @mock.patch("scheduler.context.AppContext.services.bytes.get_last_run_boefje")
    def test_has_grace_period_passed_bytes_passed(
        self,
        mock_get_last_run_boefje,
        mock_get_latest_task_by_hash,
    ):
        # Arrange
        scan_profile = ScanProfileFactory(level=0)
        ooi = OOIFactory(scan_profile=scan_profile)
        boefje = PluginFactory(scan_level=0, consumes=[ooi.object_type])
        task = models.BoefjeTask(
            boefje=boefje,
            input_ooi=ooi.primary_key,
            organization=self.organisation.id,
        )

        p_item = models.PrioritizedItem(
            id=task.id,
            scheduler_id=self.scheduler.scheduler_id,
            priority=1,
            data=task,
            hash=task.hash,
        )

        task_db = models.Task(
            id=p_item.id,
            scheduler_id=self.scheduler.scheduler_id,
            type="boefje",
            p_item=p_item,
            status=models.TaskStatus.COMPLETED,
            created_at=datetime.now(timezone.utc),
            modified_at=datetime.now(timezone.utc) - timedelta(seconds=self.mock_ctx.config.pq_populate_grace_period),
        )

        last_run_boefje = BoefjeMetaFactory(
            boefje=boefje,
            input_ooi=ooi.primary_key,
            ended_at=datetime.now(timezone.utc) - timedelta(seconds=self.mock_ctx.config.pq_populate_grace_period),
        )

        # Mock
        mock_get_latest_task_by_hash.return_value = task_db
        mock_get_last_run_boefje.return_value = last_run_boefje

        # Act
        has_passed = self.scheduler.has_grace_period_passed(task)

        # Assert
        self.assertTrue(has_passed)

    @mock.patch("scheduler.context.AppContext.task_store.get_latest_task_by_hash")
    @mock.patch("scheduler.context.AppContext.services.bytes.get_last_run_boefje")
    def test_has_grace_period_passed_bytes_not_passed(
        self,
        mock_get_last_run_boefje,
        mock_get_latest_task_by_hash,
    ):
        # Arrange
        scan_profile = ScanProfileFactory(level=0)
        ooi = OOIFactory(scan_profile=scan_profile)
        boefje = PluginFactory(scan_level=0, consumes=[ooi.object_type])
        task = models.BoefjeTask(
            boefje=boefje,
            input_ooi=ooi.primary_key,
            organization=self.organisation.id,
        )

        p_item = models.PrioritizedItem(
            id=task.id,
            scheduler_id=self.scheduler.scheduler_id,
            priority=1,
            data=task,
            hash=task.hash,
        )

        task_db = models.Task(
            id=p_item.id,
            scheduler_id=self.scheduler.scheduler_id,
            type="boefje",
            p_item=p_item,
            status=models.TaskStatus.COMPLETED,
            created_at=datetime.now(timezone.utc),
            modified_at=datetime.now(timezone.utc) - timedelta(seconds=self.mock_ctx.config.pq_populate_grace_period),
        )

        last_run_boefje = BoefjeMetaFactory(
            boefje=boefje,
            input_ooi=ooi.primary_key,
            ended_at=datetime.now(timezone.utc),
        )

        # Mock
        mock_get_latest_task_by_hash.return_value = task_db
        mock_get_last_run_boefje.return_value = last_run_boefje

        # Act
        has_passed = self.scheduler.has_grace_period_passed(task)

        # Assert
        self.assertFalse(has_passed)

    @mock.patch("scheduler.schedulers.BoefjeScheduler.has_grace_period_passed")
    @mock.patch("scheduler.schedulers.BoefjeScheduler.is_task_running")
    @mock.patch("scheduler.schedulers.BoefjeScheduler.is_task_allowed_to_run")
    @mock.patch("scheduler.schedulers.BoefjeScheduler.get_boefjes_for_ooi")
    @mock.patch("scheduler.context.AppContext.services.scan_profile_mutation.get_scan_profile_mutation")
    @mock.patch("scheduler.context.AppContext.services.octopoes.get_random_objects")
    def test_populate_queue_random_objects(
        self,
        mock_get_random_objects,
        mock_get_scan_profile_mutation,
        mock_get_boefjes_for_ooi,
        mock_is_task_allowed_to_run,
        mock_is_task_running,
        mock_has_grace_period_passed,
    ):
        """When no scan profile mutations are present, it should be filled up
        with random oois"""
        # Arrange
        scan_profile = ScanProfileFactory(level=0)
        ooi = OOIFactory(scan_profile=scan_profile)
        boefje = PluginFactory(scan_level=0, consumes=[ooi.object_type])

        # Mocks
        mock_get_random_objects.side_effect = [[ooi], [], [], []]
        mock_get_scan_profile_mutation.return_value = None
        mock_get_boefjes_for_ooi.return_value = [boefje]
        mock_is_task_running.return_value = False
        mock_is_task_allowed_to_run.return_value = True
        mock_has_grace_period_passed.return_value = True

        # Act
        self.scheduler.populate_queue()

        # Task should be on priority queue
        task_pq = models.BoefjeTask(**self.scheduler.queue.peek(0).data)
        self.assertEqual(1, self.scheduler.queue.qsize())
        self.assertEqual(ooi.primary_key, task_pq.input_ooi)
        self.assertEqual(boefje.id, task_pq.boefje.id)

        # Task should be in datastore, and queued
        task_db = self.mock_ctx.task_store.get_task_by_id(task_pq.id)
        self.assertEqual(task_db.id.hex, task_pq.id)
        self.assertEqual(task_db.status, models.TaskStatus.QUEUED)

    @mock.patch("scheduler.schedulers.BoefjeScheduler.push_tasks_for_random_objects")
    @mock.patch("scheduler.schedulers.BoefjeScheduler.has_grace_period_passed")
    @mock.patch("scheduler.schedulers.BoefjeScheduler.is_task_running")
    @mock.patch("scheduler.schedulers.BoefjeScheduler.is_task_allowed_to_run")
    @mock.patch("scheduler.schedulers.BoefjeScheduler.get_boefjes_for_ooi")
    @mock.patch("scheduler.context.AppContext.services.scan_profile_mutation.get_scan_profile_mutation")
    def test_populate_queue_scan_profile_mutations(
        self,
        mock_get_scan_profile_mutation,
        mock_get_boefjes_for_ooi,
        mock_is_task_allowed_to_run,
        mock_is_task_running,
        mock_has_grace_period_passed,
        mock_push_tasks_for_random_objects,
    ):
        """Population of queue should start with scan profile mutations"""
        # Arrange
        scan_profile = ScanProfileFactory(level=0)
        ooi = OOIFactory(scan_profile=scan_profile)
        boefje = PluginFactory(scan_level=0, consumes=[ooi.object_type])

        # Mocks
        mock_get_scan_profile_mutation.side_effect = [
            models.ScanProfileMutation(operation="create", primary_key=ooi.primary_key, value=ooi),
            None,
        ]
        mock_get_boefjes_for_ooi.return_value = [boefje]
        mock_is_task_running.return_value = False
        mock_is_task_allowed_to_run.return_value = True
        mock_has_grace_period_passed.return_value = True
        mock_push_tasks_for_random_objects.return_value = None

        # Act
        self.scheduler.populate_queue()

        # Task should be on priority queue
        task_pq = models.BoefjeTask(**self.scheduler.queue.peek(0).data)
        self.assertEqual(1, self.scheduler.queue.qsize())
        self.assertEqual(ooi.primary_key, task_pq.input_ooi)
        self.assertEqual(boefje.id, task_pq.boefje.id)

        # Task should be in datastore, and queued
        task_db = self.mock_ctx.task_store.get_task_by_id(task_pq.id)
        self.assertEqual(task_db.id.hex, task_pq.id)
        self.assertEqual(task_db.status, models.TaskStatus.QUEUED)

    @mock.patch("scheduler.context.AppContext.services.katalogus.get_boefjes_by_type_and_org_id")
    def test_populate_queue_queue_full(self, mock_get_boefjes_by_type_and_org_id):
        """When the boefje queue is full, it should not return a boefje task"""
        organisation = OrganisationFactory()

        # Make a queue with only one open slot
        queue = queues.BoefjePriorityQueue(
            pq_id=organisation.id,
            maxsize=1,
            item_type=models.BoefjeTask,
            allow_priority_updates=True,
            pq_store=self.pq_store,
        )

        # Add a task to the queue to make it full
        scan_profile = ScanProfileFactory(level=0)
        ooi = OOIFactory(scan_profile=scan_profile)
        task = models.BoefjeTask(
            id=uuid.uuid4().hex,
            boefje=BoefjeFactory(),
            input_ooi=ooi.primary_key,
            organization=organisation.id,
        )
        queue.push(functions.create_p_item(scheduler_id=organisation.id, priority=0, data=task))

        self.scheduler.queue = queue

        # Assert
        self.assertEqual(1, self.scheduler.queue.qsize())

        # Act
        self.scheduler.populate_queue()

        # Assert
        self.assertEqual(1, self.scheduler.queue.qsize())

    def test_post_push(self):
        """When a task is added to the queue, it should be added to the database"""
        # Arrange
        scan_profile = ScanProfileFactory(level=0)
        ooi = OOIFactory(scan_profile=scan_profile)
        task = models.BoefjeTask(
            boefje=BoefjeFactory(),
            input_ooi=ooi.primary_key,
            organization=self.organisation.id,
        )
        p_item = functions.create_p_item(
            scheduler_id=self.organisation.id,
            priority=0,
            data=task,
        )

        # Act
        self.scheduler.push_item_to_queue(p_item)

        # Task should be on priority queue
        task_pq = models.BoefjeTask(**self.scheduler.queue.peek(0).data)
        self.assertEqual(1, self.scheduler.queue.qsize())
        self.assertEqual(ooi.primary_key, task_pq.input_ooi)
        self.assertEqual(task.boefje.id, task_pq.boefje.id)

        # Task should be in datastore, and queued
        task_db = self.mock_ctx.task_store.get_task_by_id(p_item.id)
        self.assertEqual(task_db.id, p_item.id)
        self.assertEqual(task_db.status, models.TaskStatus.QUEUED)

    def test_post_pop(self):
        """When a task is removed from the queue, its status should be updated"""
        # Arrange
        scan_profile = ScanProfileFactory(level=0)
        ooi = OOIFactory(scan_profile=scan_profile)
        task = models.BoefjeTask(
            boefje=BoefjeFactory(),
            input_ooi=ooi.primary_key,
            organization=self.organisation.id,
        )
        p_item = functions.create_p_item(
            scheduler_id=self.organisation.id,
            priority=0,
            data=task,
        )

        # Act
        self.scheduler.push_item_to_queue(p_item)

        # Assert: task should be on priority queue
        task_pq = models.BoefjeTask(**self.scheduler.queue.peek(0).data)
        self.assertEqual(1, self.scheduler.queue.qsize())
        self.assertEqual(ooi.primary_key, task_pq.input_ooi)
        self.assertEqual(task.boefje.id, task_pq.boefje.id)

        # Assert: task should be in datastore, and queued
        task_db = self.mock_ctx.task_store.get_task_by_id(p_item.id)
        self.assertEqual(task_db.id, p_item.id)
        self.assertEqual(task_db.status, models.TaskStatus.QUEUED)

        # Act
        self.scheduler.pop_item_from_queue()

        # Assert: task should be in datastore, and dispatched
        task_db = self.mock_ctx.task_store.get_task_by_id(p_item.id)
        self.assertEqual(task_db.id, p_item.id)
        self.assertEqual(task_db.status, models.TaskStatus.DISPATCHED)<|MERGE_RESOLUTION|>--- conflicted
+++ resolved
@@ -477,62 +477,6 @@
         self.assertEqual(task_db.id.hex, task_pq.id)
         self.assertEqual(task_db.status, models.TaskStatus.QUEUED)
 
-<<<<<<< HEAD
-    @mock.patch("scheduler.schedulers.BoefjeScheduler.is_task_running")
-    @mock.patch("scheduler.schedulers.BoefjeScheduler.is_task_allowed_to_run")
-    @mock.patch("scheduler.schedulers.BoefjeScheduler.has_grace_period_passed")
-    @mock.patch("scheduler.schedulers.BoefjeScheduler.get_boefjes_for_ooi")
-    @mock.patch("scheduler.context.AppContext.services.octopoes.get_random_objects")
-    def test_push_tasks_for_random_objects_everything_processed(
-        self,
-        mock_get_random_objects,
-        mock_get_boefjes_for_ooi,
-        mock_has_grace_period_passed,
-        mock_is_task_allowed_to_run,
-        mock_is_task_running,
-    ):
-        """Test if the scheduler stops when there are no more objects to
-        process.
-
-        We simulate this by returning the same ooi from the random object
-        endpoint. This will create the same tasks and should not be added to
-        the queue. And should fall into the grace period.
-        """
-        # Arrange
-        scan_profile = ScanProfileFactory(level=0)
-        ooi = OOIFactory(scan_profile=scan_profile)
-        boefje = PluginFactory(scan_level=0, consumes=[ooi.object_type])
-
-        # Mocks
-        mock_get_random_objects.return_value = [ooi]
-        mock_get_boefjes_for_ooi.return_value = [boefje]
-        mock_is_task_running.return_value = False
-        mock_has_grace_period_passed.return_value = True
-
-        # Simulate for the first iteration the task is allowed to run
-        # and the subsequent iterations are not.
-        mock_is_task_allowed_to_run.side_effect = [True, False, False, False]
-
-        # Act
-        with self.assertLogs("scheduler.schedulers", level="DEBUG") as cm:
-            self.scheduler.push_tasks_for_random_objects()
-
-        # Assert we have 3 tries
-        self.assertIn("No tasks generated for 3 tries", cm.output[-1])
-
-        # Task should be on priority queue
-        task_pq = models.BoefjeTask(**self.scheduler.queue.peek(0).data)
-        self.assertEqual(1, self.scheduler.queue.qsize())
-        self.assertEqual(ooi.primary_key, task_pq.input_ooi)
-        self.assertEqual(boefje.id, task_pq.boefje.id)
-
-        # Task should be in datastore, and queued
-        task_db = self.mock_ctx.task_store.get_task_by_id(task_pq.id)
-        self.assertEqual(task_db.id.hex, task_pq.id)
-        self.assertEqual(task_db.status, models.TaskStatus.QUEUED)
-
-=======
->>>>>>> 4383b24e
     def test_is_allowed_to_run(self):
         # Arrange
         scan_profile = ScanProfileFactory(level=0)
