--- conflicted
+++ resolved
@@ -3,22 +3,13 @@
 from types import SimpleNamespace
 from unittest import mock
 
-<<<<<<< HEAD
 import httpx
-=======
+from structlog.testing import capture_logs
+
 from scheduler import config, connectors, models, schedulers, storage
->>>>>>> 9734747d
-from structlog.testing import capture_logs
-
-from scheduler import config, connectors, models, schedulers, storage
-from tests.factories import (
-    BoefjeFactory,
-    BoefjeMetaFactory,
-    OOIFactory,
-    OrganisationFactory,
-    PluginFactory,
-    ScanProfileFactory,
-)
+from tests.factories import (BoefjeFactory, BoefjeMetaFactory, OOIFactory,
+                             OrganisationFactory, PluginFactory,
+                             ScanProfileFactory)
 from tests.utils import functions
 
 
@@ -1513,16 +1504,9 @@
         schema_db = self.mock_ctx.datastores.schema_store.create_schema(schema)
 
         # Mocks
-<<<<<<< HEAD
         self.mock_get_schemas.return_value = ([schema_db], 1)
         self.mock_get_object.return_value = ooi
         self.mock_get_plugin.return_value = plugin
-=======
-        self.mock_get_random_objects.side_effect = [
-            connectors.errors.ExternalServiceError("External service is not available."),
-            connectors.errors.ExternalServiceError("External service is not available."),
-        ]
->>>>>>> 9734747d
 
         # Act
         self.scheduler.push_tasks_for_rescheduling()
