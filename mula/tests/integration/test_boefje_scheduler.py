import unittest
import uuid
from datetime import datetime, timedelta, timezone
from types import SimpleNamespace
from unittest import mock

from scheduler import clients, config, models, schedulers, storage
from scheduler.models.ooi import RunOn
from scheduler.storage import stores
from structlog.testing import capture_logs

from tests.factories import (
    BoefjeFactory,
    BoefjeMetaFactory,
    OOIFactory,
    OrganisationFactory,
    PluginFactory,
    ScanProfileFactory,
)
from tests.utils import functions


class BoefjeSchedulerBaseTestCase(unittest.TestCase):
    def setUp(self):
        # Application Context
        self.mock_ctx = mock.patch("scheduler.context.AppContext").start()
        self.mock_ctx.config = config.settings.Settings()

        # Mock connectors: octopoes
        self.mock_octopoes = mock.create_autospec(spec=clients.Octopoes, spec_set=True)
        self.mock_ctx.services.octopoes = self.mock_octopoes

        # Mock connectors: Scan profile mutation
        self.mock_scan_profile_mutation = mock.create_autospec(spec=clients.ScanProfileMutation, spec_set=True)
        self.mock_ctx.services.scan_profile_mutation = self.mock_scan_profile_mutation

        # Mock connectors: Katalogus
        self.mock_katalogus = mock.create_autospec(spec=clients.Katalogus, spec_set=True)
        self.mock_ctx.services.katalogus = self.mock_katalogus

        # Mock connectors: Bytes
        self.mock_bytes = mock.create_autospec(spec=clients.Bytes, spec_set=True)
        self.mock_ctx.services.bytes = self.mock_bytes

        # Database
        self.dbconn = storage.DBConn(str(self.mock_ctx.config.db_uri))
        self.dbconn.connect()
        models.Base.metadata.drop_all(self.dbconn.engine)
        models.Base.metadata.create_all(self.dbconn.engine)

        self.mock_ctx.datastores = SimpleNamespace(
            **{
                stores.ScheduleStore.name: stores.ScheduleStore(self.dbconn),
                stores.TaskStore.name: stores.TaskStore(self.dbconn),
                stores.PriorityQueueStore.name: stores.PriorityQueueStore(self.dbconn),
            }
        )

        # Scheduler
        self.scheduler = schedulers.BoefjeScheduler(self.mock_ctx)

        # Organisation
        self.organisation = OrganisationFactory()

    def tearDown(self):
        self.scheduler.stop()
        models.Base.metadata.drop_all(self.dbconn.engine)
        self.dbconn.engine.dispose()


class BoefjeSchedulerTestCase(BoefjeSchedulerBaseTestCase):
    def setUp(self):
        super().setUp()

        self.mock_get_latest_task_by_hash = mock.patch(
            "scheduler.context.AppContext.datastores.task_store.get_latest_task_by_hash"
        ).start()

        self.mock_get_last_run_boefje = mock.patch(
            "scheduler.context.AppContext.services.bytes.get_last_run_boefje"
        ).start()

        self.mock_get_plugin = mock.patch(
            "scheduler.context.AppContext.services.katalogus.get_plugin_by_id_and_org_id"
        ).start()

        self.mock_get_organisations_by_ooi = mock.patch(
            "scheduler.context.AppContext.services.octopoes.get_organisations_by_ooi"
        ).start()

        self.mock_get_object = mock.patch("scheduler.context.AppContext.services.octopoes.get_object").start()

        self.mock_get_configs = mock.patch("scheduler.context.AppContext.services.katalogus.get_configs").start()

    def tearDown(self):
        mock.patch.stopall()

    def test_run(self):
        """When the scheduler is started, the run method should be called.
        And the scheduler should start the threads.
        """
        # Act
        self.scheduler.run()

        # Assert: threads started
        thread_ids = ["BoefjeScheduler-mutations", "BoefjeScheduler-new_boefjes", "BoefjeScheduler-rescheduling"]
        for thread in self.scheduler.threads:
            self.assertIn(thread.name, thread_ids)
            self.assertTrue(thread.is_alive())

        self.scheduler.stop()

    def test_is_allowed_to_run(self):
        # Arrange
        scan_profile = ScanProfileFactory(level=0)
        ooi = OOIFactory(scan_profile=scan_profile)
        plugin = PluginFactory(scan_level=0, consumes=[ooi.object_type])

        # Act
        allowed_to_run = self.scheduler.has_boefje_permission_to_run(plugin, ooi)

        # Assert
        self.assertTrue(allowed_to_run)

    def test_is_allowed_to_run_no_ooi(self):
        # Arrange
        scan_profile = ScanProfileFactory(level=0)
        ooi = OOIFactory(scan_profile=scan_profile)
        plugin = PluginFactory(scan_level=0, consumes=[ooi.object_type])

        # Act
        allowed_to_run = self.scheduler.has_boefje_permission_to_run(plugin, ooi)

        # Assert
        self.assertTrue(allowed_to_run)

    def test_is_not_allowed_to_run(self):
        # Arrange
        scan_profile = ScanProfileFactory(level=0)
        ooi = OOIFactory(scan_profile=scan_profile)
        plugin = PluginFactory(scan_level=4, consumes=[ooi.object_type])

        # Act
        with capture_logs() as cm:
            allowed_to_run = self.scheduler.has_boefje_permission_to_run(plugin, ooi)

        # Assert
        self.assertFalse(allowed_to_run)
        self.assertIn("is too intense", cm[-1].get("event"))

    def test_is_task_not_running(self):
        """When both the task cannot be found in the datastore and bytes
        the task is not running.
        """
        # Arrange
        scan_profile = ScanProfileFactory(level=0)
        ooi = OOIFactory(scan_profile=scan_profile)
        boefje = BoefjeFactory()
<<<<<<< HEAD
        plugin = PluginFactory(scan_level=0, consumes=[ooi.object_type])
=======
>>>>>>> abb00eba
        boefje_task = models.BoefjeTask(boefje=boefje, input_ooi=ooi.primary_key, organization=self.organisation.id)

        # Mock
        self.mock_get_latest_task_by_hash.return_value = None
        self.mock_get_last_run_boefje.return_value = None

        # Act
        is_running = self.scheduler.has_boefje_task_started_running(boefje_task, None, None)

        # Assert
        self.assertFalse(is_running)

    def test_has_boefje_task_started_running_datastore_running(self):
        """When the task is found in the datastore and the status isn't
        failed or completed, then the task is still running.
        """
        # Arrange
        scan_profile = ScanProfileFactory(level=0)
        ooi = OOIFactory(scan_profile=scan_profile)
        boefje = BoefjeFactory()
<<<<<<< HEAD
        plugin = PluginFactory(scan_level=0, consumes=[ooi.object_type])
=======
>>>>>>> abb00eba
        boefje_task = models.BoefjeTask(boefje=boefje, input_ooi=ooi.primary_key, organization=self.organisation.id)

        task = functions.create_task(
            scheduler_id=self.scheduler.scheduler_id, data=boefje_task, organisation=self.organisation.id
        )

        # Mock
        self.mock_get_latest_task_by_hash.return_value = task
        self.mock_get_last_run_boefje.return_value = None

        # Act
        is_running = self.scheduler.has_boefje_task_started_running(boefje_task, task, None)

        # Assert
        self.assertTrue(is_running)

    def test_has_boefje_task_started_running_datastore_not_running(self):
        """When the task is found in the datastore and the status is
        failed or completed, then the task is not running.
        """
        # Arrange
        scan_profile = ScanProfileFactory(level=0)
        ooi = OOIFactory(scan_profile=scan_profile)
        boefje = BoefjeFactory()
<<<<<<< HEAD
        plugin = PluginFactory(scan_level=0, consumes=[ooi.object_type])
=======
>>>>>>> abb00eba
        boefje_task = models.BoefjeTask(boefje=boefje, input_ooi=ooi.primary_key, organization=self.organisation.id)

        task_db_first = models.Task(
            scheduler_id=self.scheduler.scheduler_id,
            organisation=self.organisation.id,
            priority=1,
            status=models.TaskStatus.COMPLETED,
            type=models.BoefjeTask.type,
            hash=boefje_task.hash,
            data=boefje_task.model_dump(),
            created_at=datetime.now(timezone.utc),
            modified_at=datetime.now(timezone.utc),
        )

        task_db_second = models.Task(
            scheduler_id=self.scheduler.scheduler_id,
            organisation=self.organisation.id,
            priority=1,
            type=models.BoefjeTask.type,
            hash=boefje_task.hash,
            data=boefje_task.model_dump(),
            status=models.TaskStatus.FAILED,
            created_at=datetime.now(timezone.utc),
            modified_at=datetime.now(timezone.utc),
        )

        last_run_boefje = BoefjeMetaFactory(boefje=boefje, input_ooi=ooi.primary_key, ended_at=datetime.utcnow())

        # Mock
        self.mock_get_latest_task_by_hash.side_effect = [task_db_first, task_db_second]
        self.mock_get_last_run_boefje.return_value = last_run_boefje

        # First run
        is_running = self.scheduler.has_boefje_task_started_running(boefje_task, task_db_first, last_run_boefje)
        self.assertFalse(is_running)

        # Second run
        is_running = self.scheduler.has_boefje_task_started_running(boefje_task, task_db_second, last_run_boefje)
        self.assertFalse(is_running)

    def test_has_boefje_task_started_running_datastore_exception(self):
        # Arrange
        scan_profile = ScanProfileFactory(level=0)
        ooi = OOIFactory(scan_profile=scan_profile)
        boefje = BoefjeFactory()
<<<<<<< HEAD
        plugin = PluginFactory(scan_level=0, consumes=[ooi.object_type])
=======
>>>>>>> abb00eba
        task = models.BoefjeTask(boefje=boefje, input_ooi=ooi.primary_key, organization=self.organisation.id)

        # Mock
        self.mock_get_latest_task_by_hash.side_effect = Exception("Something went wrong")
        self.mock_get_last_run_boefje.return_value = None

        # Act
        with self.assertRaises(Exception):
            self.scheduler.has_boefje_task_started_running(task)

    def test_has_boefje_task_started_running_bytes_running(self):
        """When task is found in bytes and the started_at field is not None, and
        the ended_at field is None. The task is still running."""
        # Arrange
        scan_profile = ScanProfileFactory(level=0)
        ooi = OOIFactory(scan_profile=scan_profile)
        boefje = BoefjeFactory()
<<<<<<< HEAD
        plugin = PluginFactory(scan_level=0, consumes=[ooi.object_type])
=======
>>>>>>> abb00eba
        task = models.BoefjeTask(boefje=boefje, input_ooi=ooi.primary_key, organization=self.organisation.id)
        last_run_boefje = BoefjeMetaFactory(boefje=boefje, input_ooi=ooi.primary_key, ended_at=None)

        # Mock
        self.mock_get_latest_task_by_hash.return_value = None
        self.mock_get_last_run_boefje.return_value = last_run_boefje

        # Act
        is_running = self.scheduler.has_boefje_task_started_running(task, None, last_run_boefje)

        # Assert
        self.assertTrue(is_running)

    def test_has_boefje_task_started_running_bytes_not_running(self):
        """When task is found in bytes and the started_at field is not None, and
        the ended_at field is not None. The task is not running."""
        # Arrange
        scan_profile = ScanProfileFactory(level=0)
        ooi = OOIFactory(scan_profile=scan_profile)
        boefje = BoefjeFactory()
<<<<<<< HEAD
        plugin = PluginFactory(scan_level=0, consumes=[ooi.object_type])
=======
>>>>>>> abb00eba
        task = models.BoefjeTask(boefje=boefje, input_ooi=ooi.primary_key, organization=self.organisation.id)
        last_run_boefje = BoefjeMetaFactory(boefje=boefje, input_ooi=ooi.primary_key, ended_at=datetime.utcnow())

        # Mock
        self.mock_get_latest_task_by_hash.return_value = None
        self.mock_get_last_run_boefje.return_value = last_run_boefje

        # Act
        is_running = self.scheduler.has_boefje_task_started_running(task, None, last_run_boefje)

        # Assert
        self.assertFalse(is_running)

    def test_has_boefje_task_started_running_stalled_before_grace_period(self):
        # Arrange
        scan_profile = ScanProfileFactory(level=0)
        ooi = OOIFactory(scan_profile=scan_profile)
        boefje_task = models.BoefjeTask(
            boefje=BoefjeFactory(), input_ooi=ooi.primary_key, organization=self.organisation.id
        )

        task_db = models.Task(
            scheduler_id=self.scheduler.scheduler_id,
            organisation=self.organisation.id,
            priority=1,
            status=models.TaskStatus.DISPATCHED,
            type=models.BoefjeTask.type,
            hash=boefje_task.hash,
            data=boefje_task.model_dump(),
            created_at=datetime.now(timezone.utc),
            modified_at=datetime.now(timezone.utc),
        )

        # Mock
        self.mock_get_latest_task_by_hash.return_value = task_db
        self.mock_get_last_run_boefje.return_value = None
        self.mock_get_plugin.return_value = None

        # Act
        self.assertFalse(self.scheduler.has_boefje_task_stalled(task_db))

    def test_has_boefje_task_started_running_stalled_after_grace_period(self):
        # Arrange
        scan_profile = ScanProfileFactory(level=0)
        ooi = OOIFactory(scan_profile=scan_profile)
        boefje_task = models.BoefjeTask(
            boefje=BoefjeFactory(), input_ooi=ooi.primary_key, organization=self.organisation.id
        )

        task_db = models.Task(
            scheduler_id=self.scheduler.scheduler_id,
            organisation=self.organisation.id,
            priority=1,
            status=models.TaskStatus.DISPATCHED,
            type=models.BoefjeTask.type,
            hash=boefje_task.hash,
            data=boefje_task.model_dump(),
            created_at=datetime.now(timezone.utc),
            modified_at=datetime.now(timezone.utc) - timedelta(seconds=self.mock_ctx.config.pq_grace_period),
        )

        # Mock
        self.mock_get_latest_task_by_hash.return_value = task_db
        self.mock_get_last_run_boefje.return_value = None
        self.mock_get_plugin.return_value = None

        # Act
        self.assertTrue(self.scheduler.has_boefje_task_stalled(task_db))

    def test_has_boefje_task_started_running_mismatch_before_grace_period(self):
        """When a task has finished according to the datastore, (e.g. failed
        or completed), but there are no results in bytes, we have a problem.
        """
        # Arrange
        scan_profile = ScanProfileFactory(level=0)
        ooi = OOIFactory(scan_profile=scan_profile)
        boefje_task = models.BoefjeTask(
            boefje=BoefjeFactory(), input_ooi=ooi.primary_key, organization=self.organisation.id
        )

        task_db = models.Task(
            scheduler_id=self.scheduler.scheduler_id,
            organisation=self.organisation.id,
            priority=1,
            status=models.TaskStatus.COMPLETED,
            type=models.BoefjeTask.type,
            hash=boefje_task.hash,
            data=boefje_task.model_dump(),
            created_at=datetime.now(timezone.utc),
            modified_at=datetime.now(timezone.utc),
        )

        # Mock
        self.mock_get_latest_task_by_hash.return_value = task_db
        self.mock_get_last_run_boefje.return_value = None
        self.mock_get_plugin.return_value = None

        # Act
        with self.assertRaises(RuntimeError):
            self.scheduler.has_boefje_task_started_running(boefje_task, task_db, None)

    def test_has_boefje_task_started_running_mismatch_after_grace_period(self):
        """When a task has finished according to the datastore, (e.g. failed
        or completed), but there are no results in bytes, we have a problem.
        However when the grace period has been reached we should not raise
        an error.
        """
        # Arrange
        scan_profile = ScanProfileFactory(level=0)
        ooi = OOIFactory(scan_profile=scan_profile)
        boefje_task = models.BoefjeTask(
            boefje=BoefjeFactory(), input_ooi=ooi.primary_key, organization=self.organisation.id
        )

        task_db = models.Task(
            scheduler_id=self.scheduler.scheduler_id,
            organisation=self.organisation.id,
            priority=1,
            status=models.TaskStatus.COMPLETED,
            type=models.BoefjeTask.type,
            hash=boefje_task.hash,
            data=boefje_task.model_dump(),
            created_at=datetime.now(timezone.utc),
            modified_at=datetime.now(timezone.utc) - timedelta(seconds=self.mock_ctx.config.pq_grace_period),
        )

        # Mock
        self.mock_get_latest_task_by_hash.return_value = task_db
        self.mock_get_last_run_boefje.return_value = None
        self.mock_get_plugin.return_value = None

        # Act
        self.assertFalse(self.scheduler.has_boefje_task_started_running(boefje_task, task_db, None))

    def test_has_boefje_task_grace_period_passed_datastore_passed(self):
        """Grace period passed according to datastore, and the status is completed"""
        # Arrange
        scan_profile = ScanProfileFactory(level=0)
        ooi = OOIFactory(scan_profile=scan_profile)
        boefje_task = models.BoefjeTask(
            boefje=BoefjeFactory(), input_ooi=ooi.primary_key, organization=self.organisation.id
        )

        task_db = models.Task(
            scheduler_id=self.scheduler.scheduler_id,
            organisation=self.organisation.id,
            priority=1,
            status=models.TaskStatus.COMPLETED,
            type=models.BoefjeTask.type,
            hash=boefje_task.hash,
            data=boefje_task.model_dump(),
            created_at=datetime.now(timezone.utc),
            modified_at=datetime.now(timezone.utc) - timedelta(seconds=self.mock_ctx.config.pq_grace_period),
        )

        # Mock
        self.mock_get_latest_task_by_hash.return_value = task_db
        self.mock_get_last_run_boefje.return_value = None
        self.mock_get_plugin.return_value = None

        # Act
        has_passed = self.scheduler.has_boefje_task_grace_period_passed(boefje_task, task_db, None)

        # Assert
        self.assertTrue(has_passed)

    def test_has_boefje_task_grace_period_passed_datastore_not_passed(self):
        """Grace period not passed according to datastore."""
        # Arrange
        scan_profile = ScanProfileFactory(level=0)
        ooi = OOIFactory(scan_profile=scan_profile)
        boefje_task = models.BoefjeTask(
            boefje=BoefjeFactory(), input_ooi=ooi.primary_key, organization=self.organisation.id
        )

        task_db = models.Task(
            scheduler_id=self.scheduler.scheduler_id,
            organisation=self.organisation.id,
            priority=1,
            status=models.TaskStatus.COMPLETED,
            type=models.BoefjeTask.type,
            hash=boefje_task.hash,
            data=boefje_task.model_dump(),
            created_at=datetime.now(timezone.utc),
            modified_at=datetime.now(timezone.utc),
        )

        # Mock
        self.mock_get_latest_task_by_hash.return_value = task_db
        self.mock_get_last_run_boefje.return_value = None
        self.mock_get_plugin.return_value = None

        # Act
        has_passed = self.scheduler.has_boefje_task_grace_period_passed(boefje_task, task_db, None)

        # Assert
        self.assertFalse(has_passed)

    def test_has_boefje_task_grace_period_passed_bytes_passed(self):
        # Arrange
        scan_profile = ScanProfileFactory(level=0)
        ooi = OOIFactory(scan_profile=scan_profile)
        boefje = BoefjeFactory()
<<<<<<< HEAD
        plugin = PluginFactory(scan_level=0, consumes=[ooi.object_type])
=======
>>>>>>> abb00eba
        boefje_task = models.BoefjeTask(boefje=boefje, input_ooi=ooi.primary_key, organization=self.organisation.id)

        task_db = models.Task(
            scheduler_id=self.scheduler.scheduler_id,
            organisation=self.organisation.id,
            priority=1,
            status=models.TaskStatus.COMPLETED,
            type=models.BoefjeTask.type,
            hash=boefje_task.hash,
            data=boefje_task.model_dump(),
            created_at=datetime.now(timezone.utc),
            modified_at=datetime.now(timezone.utc) - timedelta(seconds=self.mock_ctx.config.pq_grace_period),
        )

        last_run_boefje = BoefjeMetaFactory(
            boefje=boefje,
            input_ooi=ooi.primary_key,
            ended_at=datetime.now(timezone.utc) - timedelta(seconds=self.mock_ctx.config.pq_grace_period),
        )

        # Mock
        self.mock_get_latest_task_by_hash.return_value = task_db
        self.mock_get_last_run_boefje.return_value = last_run_boefje
        self.mock_get_plugin.return_value = None

        # Act
        has_passed = self.scheduler.has_boefje_task_grace_period_passed(boefje_task, task_db, last_run_boefje)

        # Assert
        self.assertTrue(has_passed)

    def test_has_boefje_task_grace_period_passed_bytes_not_passed(self):
        # Arrange
        scan_profile = ScanProfileFactory(level=0)
        ooi = OOIFactory(scan_profile=scan_profile)
        boefje = BoefjeFactory()
<<<<<<< HEAD
        plugin = PluginFactory(scan_level=0, consumes=[ooi.object_type])
=======
>>>>>>> abb00eba
        boefje_task = models.BoefjeTask(boefje=boefje, input_ooi=ooi.primary_key, organization=self.organisation.id)

        task_db = models.Task(
            scheduler_id=self.scheduler.scheduler_id,
            organisation=self.organisation.id,
            priority=1,
            status=models.TaskStatus.COMPLETED,
            type=models.BoefjeTask.type,
            hash=boefje_task.hash,
            data=boefje_task.model_dump(),
            created_at=datetime.now(timezone.utc),
            modified_at=datetime.now(timezone.utc) - timedelta(seconds=self.mock_ctx.config.pq_grace_period),
        )

        last_run_boefje = BoefjeMetaFactory(
            boefje=boefje, input_ooi=ooi.primary_key, ended_at=datetime.now(timezone.utc)
        )

        # Mock
        self.mock_get_latest_task_by_hash.return_value = task_db
        self.mock_get_last_run_boefje.return_value = last_run_boefje
        self.mock_get_plugin.return_value = None

        # Act
        has_passed = self.scheduler.has_boefje_task_grace_period_passed(boefje_task, task_db, last_run_boefje)

        # Assert
        self.assertFalse(has_passed)

    def test_push_boefje_task(self):
        # Arrange
        scan_profile = ScanProfileFactory(level=0)
        ooi = OOIFactory(scan_profile=scan_profile)
        boefje = BoefjeFactory()
        plugin = PluginFactory(scan_level=0, consumes=[ooi.object_type])

        boefje_task = models.BoefjeTask(
            boefje=models.Boefje.model_validate(boefje.dict()),
            input_ooi=ooi.primary_key,
            organization=self.organisation.id,
        )

        # Mocks
        self.mock_get_latest_task_by_hash.return_value = None
        self.mock_get_last_run_boefje.return_value = None
        self.mock_get_plugin.return_value = plugin

        # Act
        self.scheduler.push_boefje_task(boefje_task, self.organisation.id)

        # Assert
        self.assertEqual(1, self.scheduler.queue.qsize())

    def test_push_boefje_task_no_ooi(self):
        # Arrange
        boefje = BoefjeFactory()
        plugin = PluginFactory(scan_level=0)

        boefje_task = models.BoefjeTask(
            boefje=models.Boefje.model_validate(boefje.dict()), input_ooi=None, organization=self.organisation.id
        )

        # Mocks
        self.mock_get_latest_task_by_hash.return_value = None
        self.mock_get_last_run_boefje.return_value = None
        self.mock_get_plugin.return_value = plugin

        # Act
        self.scheduler.push_boefje_task(boefje_task, self.organisation.id)

        # Assert
        self.assertEqual(1, self.scheduler.queue.qsize())

    @mock.patch("scheduler.schedulers.BoefjeScheduler.has_boefje_task_started_running")
    @mock.patch("scheduler.schedulers.BoefjeScheduler.has_boefje_permission_to_run")
    @mock.patch("scheduler.schedulers.BoefjeScheduler.has_boefje_task_grace_period_passed")
    @mock.patch("scheduler.schedulers.BoefjeScheduler.is_item_on_queue_by_hash")
    @mock.patch("scheduler.context.AppContext.datastores.task_store.get_latest_task_by_hash")
    def test_push_boefje_task_queue_full(
        self,
        mock_get_latest_task_by_hash,
        mock_is_item_on_queue_by_hash,
        mock_has_boefje_task_grace_period_passed,
        mock_has_boefje_permission_to_run,
        mock_has_boefje_task_started_running,
    ):
        """When the task queue is full, the task should not be pushed"""
        # Arrange
        scan_profile = ScanProfileFactory(level=0)
        ooi = OOIFactory(scan_profile=scan_profile)
        plugin = PluginFactory(scan_level=0, consumes=[ooi.object_type])

        boefje_task = models.BoefjeTask(
            boefje=models.Boefje.model_validate(plugin.dict()),
            input_ooi=ooi.primary_key,
            organization=self.organisation.id,
        )

        self.scheduler.queue.maxsize = 1
        self.scheduler.max_tries = 1

        # Mocks
        mock_has_boefje_permission_to_run.return_value = True
        mock_has_boefje_task_started_running.return_value = False
        mock_has_boefje_task_grace_period_passed.return_value = True
        mock_is_item_on_queue_by_hash.return_value = False
        mock_get_latest_task_by_hash.return_value = None
        self.mock_get_plugin.return_value = plugin

        # Act
        self.scheduler.push_boefje_task(boefje_task, self.organisation.id)

        # Assert
        self.assertEqual(1, self.scheduler.queue.qsize())

        with capture_logs() as cm:
            self.scheduler.push_boefje_task(boefje_task, self.organisation.id)

        self.assertIn("Queue is full", cm[-1].get("event"))
        self.assertEqual(1, self.scheduler.queue.qsize())

    @mock.patch("scheduler.schedulers.BoefjeScheduler.has_boefje_task_stalled")
    @mock.patch("scheduler.schedulers.BoefjeScheduler.has_boefje_task_started_running")
    @mock.patch("scheduler.schedulers.BoefjeScheduler.has_boefje_permission_to_run")
    @mock.patch("scheduler.schedulers.BoefjeScheduler.has_boefje_task_grace_period_passed")
    @mock.patch("scheduler.schedulers.BoefjeScheduler.is_item_on_queue_by_hash")
    @mock.patch("scheduler.context.AppContext.datastores.task_store.get_tasks_by_hash")
    def test_push_boefje_task_stalled(
        self,
        mock_get_tasks_by_hash,
        mock_is_item_on_queue_by_hash,
        mock_has_boefje_task_grace_period_passed,
        mock_has_boefje_permission_to_run,
        mock_has_boefje_task_started_running,
        mock_has_boefje_task_stalled,
    ):
        """When a task has stalled it should be set to failed."""
        # Arrange
        scan_profile = ScanProfileFactory(level=0)
        ooi = OOIFactory(scan_profile=scan_profile)
        boefje = BoefjeFactory()
        plugin = PluginFactory(scan_level=0, consumes=[ooi.object_type])

        boefje_task = models.BoefjeTask(boefje=boefje, input_ooi=ooi.primary_key, organization=self.organisation.id)

        task = models.Task(
            scheduler_id=self.scheduler.scheduler_id,
            organisation=self.organisation.id,
            priority=1,
            type=models.BoefjeTask.type,
            hash=boefje_task.hash,
            data=boefje_task.model_dump(),
            created_at=datetime.now(timezone.utc),
            modified_at=datetime.now(timezone.utc),
        )

        # Mocks
        self.mock_get_plugin.return_value = plugin

        # Act
        self.scheduler.push_item_to_queue(task)

        # Assert: task should be on priority queue
        task_pq = models.BoefjeTask(**self.scheduler.queue.peek(0).data)
        self.assertEqual(1, self.scheduler.queue.qsize())
        self.assertEqual(ooi.primary_key, task_pq.input_ooi)
        self.assertEqual(boefje_task.boefje.id, task_pq.boefje.id)

        # Assert: task should be in datastore, and queued
        task_db = self.mock_ctx.datastores.task_store.get_task(task.id)
        self.assertEqual(task_db.id, task.id)
        self.assertEqual(task_db.status, models.TaskStatus.QUEUED)

        # Act
        self.scheduler.pop_item_from_queue()

        # Assert: task should be in datastore, and dispatched
        task_db = self.mock_ctx.datastores.task_store.get_task(task.id)
        self.assertEqual(task_db.id, task.id)
        self.assertEqual(task_db.status, models.TaskStatus.DISPATCHED)

        # Mocks
        mock_has_boefje_permission_to_run.return_value = True
        mock_has_boefje_task_grace_period_passed.return_value = True
        mock_has_boefje_task_stalled.return_value = True
        mock_has_boefje_task_started_running.return_value = False
        self.mock_get_latest_task_by_hash.return_value = task_db
        mock_is_item_on_queue_by_hash.return_value = False
        mock_get_tasks_by_hash.return_value = None

        # Act
        self.scheduler.push_boefje_task(boefje_task, self.organisation.id)

        # Assert: task should be in datastore, and failed
        task_db = self.mock_ctx.datastores.task_store.get_task(task.id)
        self.assertEqual(task_db.id, task.id)
        self.assertEqual(task_db.status, models.TaskStatus.FAILED)

        # Assert: new task should be queued
        task_pq = models.BoefjeTask(**self.scheduler.queue.peek(0).data)
        self.assertEqual(1, self.scheduler.queue.qsize())
        self.assertEqual(ooi.primary_key, task_pq.input_ooi)
        self.assertEqual(boefje_task.boefje.id, task_pq.boefje.id)

    def test_push_boefje_task_boefje_in_other_orgs(self):
        # Arrange
        scan_profile = ScanProfileFactory(level=0)
        ooi = OOIFactory(scan_profile=scan_profile)
        plugin = PluginFactory(scan_level=0, consumes=[ooi.object_type])
        boefje = BoefjeFactory()

        boefje_task = models.BoefjeTask(
            boefje=models.Boefje.model_validate(boefje.dict()),
            input_ooi=ooi.primary_key,
            organization=self.organisation.id,
        )

        first_organisation = self.organisation
        second_organisation = OrganisationFactory()
        third_organisation = OrganisationFactory()

        # Mocks
        self.mock_get_latest_task_by_hash.return_value = None
        self.mock_get_last_run_boefje.return_value = None
        self.mock_get_plugin.return_value = plugin
        self.mock_get_object.return_value = ooi
        self.mock_get_configs.return_value = [
            models.BoefjeConfig(
                id=7,
                boefje_id=boefje.id,
                enabled=True,
                organisation_id=first_organisation.id,
                env_hash="1e13774dc8efcf7ab12000bb4d10f8aca141673f",
                settings={},
            ),
            models.BoefjeConfig(
                id=8,
                boefje_id=boefje.id,
                enabled=True,
                organisation_id=second_organisation.id,
                env_hash="1e13774dc8efcf7ab12000bb4d10f8aca141673f",
                settings={},
            ),
            models.BoefjeConfig(
                id=9,
                boefje_id=boefje.id,
                enabled=True,
                organisation_id=third_organisation.id,
                env_hash="1e13774dc8efcf7ab12000bb4d10f8aca141673f",
                settings={},
            ),
        ]

        # Act
        self.scheduler.push_boefje_task(boefje_task, self.organisation.id)

        # Assert: there should be 3 tasks in the queue
        # self.assertEqual(3, self.scheduler.queue.qsize())

        # Assert: the tasks should be on the queue
        items = [self.scheduler.queue.peek(0), self.scheduler.queue.peek(1), self.scheduler.queue.peek(2)]
        orgs = [item.organisation for item in items]

        self.assertIn(first_organisation.id, orgs)
        self.assertIn(second_organisation.id, orgs)
        self.assertIn(third_organisation.id, orgs)

        # Assert: the env_hash of the items should be the same
        current = None
        for item in items:
            if current is None:
                current = item.data.get("env_hash")
            self.assertEqual(current, item.data.get("env_hash"))

    def test_push_boefje_task_boefje_in_other_orgs_one_org(self):
        # Arrange
        scan_profile = ScanProfileFactory(level=0)
        ooi = OOIFactory(scan_profile=scan_profile)
        plugin = PluginFactory(scan_level=0, consumes=[ooi.object_type])
        boefje = BoefjeFactory()

        boefje_task = models.BoefjeTask(
            boefje=models.Boefje.model_validate(boefje.dict()),
            input_ooi=ooi.primary_key,
            organization=self.organisation.id,
        )

        first_organisation = self.organisation
        second_organisation = OrganisationFactory()
        third_organisation = OrganisationFactory()

        # Mocks
        self.mock_get_latest_task_by_hash.return_value = None
        self.mock_get_last_run_boefje.return_value = None
        self.mock_get_plugin.return_value = plugin
        self.mock_get_object.return_value = ooi
        self.mock_get_configs.return_value = [
            models.BoefjeConfig(
                id=7,
                boefje_id=boefje.id,
                enabled=True,
                organisation_id=first_organisation.id,
                env_hash="1e13774dc8efcf7ab12000bb4d10f8aca141673f",
                settings={},
            ),
            models.BoefjeConfig(
                id=8,
                boefje_id=boefje.id,
                enabled=True,
                organisation_id=second_organisation.id,
                env_hash="1e13774dc8efcf7ab12000bb4d10f8aca141673f",
                settings={},
            ),
            models.BoefjeConfig(
                id=9,
                boefje_id=boefje.id,
                enabled=True,
                organisation_id=third_organisation.id,
                env_hash="bf21a9e8fbc5a3846fb05b4fa0859e0917b2202f",
                settings={},
            ),
        ]

        # Act
        self.scheduler.push_boefje_task(boefje_task, self.organisation.id)

        # Assert: there should be 2 tasks in the queue
        self.assertEqual(2, self.scheduler.queue.qsize())

        # Assert: the tasks should be on the queue
        items = [self.scheduler.queue.peek(0), self.scheduler.queue.peek(1)]
        orgs = [item.organisation for item in items]

        self.assertIn(first_organisation.id, orgs)
        self.assertIn(second_organisation.id, orgs)
        self.assertNotIn(third_organisation.id, orgs)

        # Assert: the env_hash of the items should be the same
        current = None
        for item in items:
            if current is None:
                current = item.data.get("env_hash")
            self.assertEqual(current, item.data.get("env_hash"))

    def test_push_boefje_task_boefje_in_other_orgs_no_configs(self):
        # Arrange
        scan_profile = ScanProfileFactory(level=0)
        ooi = OOIFactory(scan_profile=scan_profile)
        plugin = PluginFactory(scan_level=0, consumes=[ooi.object_type])
        boefje = BoefjeFactory()

        boefje_task = models.BoefjeTask(
            boefje=models.Boefje.model_validate(boefje.dict()),
            input_ooi=ooi.primary_key,
            organization=self.organisation.id,
        )

        first_organisation = self.organisation

        # Mocks
        self.mock_get_latest_task_by_hash.return_value = None
        self.mock_get_last_run_boefje.return_value = None
        self.mock_get_plugin.return_value = plugin
        self.mock_get_object.return_value = ooi
        self.mock_get_configs.return_value = []

        # Act
        self.scheduler.push_boefje_task(boefje_task, self.organisation.id)

        # Assert: there should be 1 task in the queue
        self.assertEqual(1, self.scheduler.queue.qsize())

        # Assert: the task should be on the queue
        item = self.scheduler.queue.peek(0)
        self.assertEqual(first_organisation.id, item.organisation)

    def test_push_boefje_task_boefje_in_other_orgs_no_ooi(self):
        # Arrange
        scan_profile = ScanProfileFactory(level=0)
        ooi = OOIFactory(scan_profile=scan_profile)
        plugin = PluginFactory(scan_level=0, consumes=[ooi.object_type])
        boefje = BoefjeFactory()

        boefje_task = models.BoefjeTask(
            boefje=models.Boefje.model_validate(boefje.dict()),
            input_ooi=ooi.primary_key,
            organization=self.organisation.id,
        )

        first_organisation = self.organisation
        second_organisation = OrganisationFactory()
        third_organisation = OrganisationFactory()

        # Mocks
        self.mock_get_latest_task_by_hash.return_value = None
        self.mock_get_last_run_boefje.return_value = None
        self.mock_get_plugin.return_value = plugin
        self.mock_get_object.return_value = None
        self.mock_get_configs.return_value = [
            models.BoefjeConfig(
                id=7,
                boefje_id=boefje.id,
                enabled=True,
                organisation_id=first_organisation.id,
                env_hash="1e13774dc8efcf7ab12000bb4d10f8aca141673f",
                settings={},
            ),
            models.BoefjeConfig(
                id=8,
                boefje_id=boefje.id,
                enabled=True,
                organisation_id=second_organisation.id,
                env_hash="1e13774dc8efcf7ab12000bb4d10f8aca141673f",
                settings={},
            ),
            models.BoefjeConfig(
                id=9,
                boefje_id=boefje.id,
                enabled=True,
                organisation_id=third_organisation.id,
                env_hash="bf21a9e8fbc5a3846fb05b4fa0859e0917b2202f",
                settings={},
            ),
        ]

        # Act
        self.scheduler.push_boefje_task(boefje_task, self.organisation.id)

        # Assert: there should be 1 task in the queue
        self.assertEqual(1, self.scheduler.queue.qsize())

        # Assert: the task should be on the queue
        item = self.scheduler.queue.peek(0)
        self.assertEqual(first_organisation.id, item.organisation)

    def test_push_boefje_task_boefje_in_other_orgs_no_boefje(self):
        # Arrange
        scan_profile = ScanProfileFactory(level=0)
        ooi = OOIFactory(scan_profile=scan_profile)
        plugin = PluginFactory(scan_level=0, consumes=[ooi.object_type])
        boefje = BoefjeFactory()

        boefje_task = models.BoefjeTask(
            boefje=models.Boefje.model_validate(boefje.dict()),
            input_ooi=ooi.primary_key,
            organization=self.organisation.id,
        )

        first_organisation = self.organisation
        second_organisation = OrganisationFactory()
        third_organisation = OrganisationFactory()

        # Mocks
        self.mock_get_latest_task_by_hash.return_value = None
        self.mock_get_last_run_boefje.return_value = None
        self.mock_get_plugin.side_effect = [None, None, plugin]
        self.mock_get_object.return_value = ooi
        self.mock_get_configs.return_value = [
            models.BoefjeConfig(
                id=7,
                boefje_id=boefje.id,
                enabled=True,
                organisation_id=first_organisation.id,
                env_hash="1e13774dc8efcf7ab12000bb4d10f8aca141673f",
                settings={},
            ),
            models.BoefjeConfig(
                id=8,
                boefje_id=boefje.id,
                enabled=True,
                organisation_id=second_organisation.id,
                env_hash="1e13774dc8efcf7ab12000bb4d10f8aca141673f",
                settings={},
            ),
            models.BoefjeConfig(
                id=9,
                boefje_id=boefje.id,
                enabled=True,
                organisation_id=third_organisation.id,
                env_hash="bf21a9e8fbc5a3846fb05b4fa0859e0917b2202f",
                settings={},
            ),
        ]

        # Act
        self.scheduler.push_boefje_task(boefje_task, self.organisation.id)

        # Assert: there should be 1 task in the queue
        self.assertEqual(1, self.scheduler.queue.qsize())

        # Assert: the task should be on the queue
        item = self.scheduler.queue.peek(0)
        self.assertEqual(first_organisation.id, item.organisation)

    def test_post_push(self):
        """When a task is added to the queue, it should be added to the database"""
        # Arrange
        scan_profile = ScanProfileFactory(level=0)
        ooi = OOIFactory(scan_profile=scan_profile)
        plugin = PluginFactory(scan_level=0, consumes=[ooi.object_type])
        boefje_task = models.BoefjeTask(
            boefje=BoefjeFactory(), input_ooi=ooi.primary_key, organization=self.organisation.id
        )

        task = models.Task(
            scheduler_id=self.scheduler.scheduler_id,
            organisation=self.organisation.id,
            priority=1,
            type=models.BoefjeTask.type,
            hash=boefje_task.hash,
            data=boefje_task.model_dump(),
            created_at=datetime.now(timezone.utc),
            modified_at=datetime.now(timezone.utc),
        )

        self.mock_get_plugin.return_value = plugin

        # Act
        self.scheduler.push_item_to_queue(task)

        # Task should be on priority queue
        task_pq = models.BoefjeTask(**self.scheduler.queue.peek(0).data)
        self.assertEqual(1, self.scheduler.queue.qsize())
        self.assertEqual(ooi.primary_key, task_pq.input_ooi)
        self.assertEqual(boefje_task.boefje.id, task_pq.boefje.id)

        # Task should be in datastore, and queued
        task_db = self.mock_ctx.datastores.task_store.get_task(task.id)
        self.assertEqual(task_db.id, task.id)
        self.assertEqual(task_db.status, models.TaskStatus.QUEUED)

        # Schedule should be in datastore
        schedule_db = self.mock_ctx.datastores.schedule_store.get_schedule(task_db.schedule_id)
        self.assertIsNotNone(schedule_db)
        self.assertEqual(schedule_db.id, task_db.schedule_id)

        # Schedule deadline should be set
        self.assertIsNotNone(schedule_db.deadline_at)

        # Schedule cron should NOT be set
        self.assertIsNone(schedule_db.schedule)

    def test_post_push_boefje_cron(self):
        """When a boefje specifies a cron schedule, the schedule should be set"""
        # Arrange
        cron = "0 0 * * *"
        scan_profile = ScanProfileFactory(level=0)
        ooi = OOIFactory(scan_profile=scan_profile)
        plugin = PluginFactory(scan_level=0, consumes=[ooi.object_type], cron=cron)
        boefje_task = models.BoefjeTask(
            boefje=BoefjeFactory(), input_ooi=ooi.primary_key, organization=self.organisation.id
        )

        task = models.Task(
            scheduler_id=self.scheduler.scheduler_id,
            organisation=self.organisation.id,
            priority=1,
            type=models.BoefjeTask.type,
            hash=boefje_task.hash,
            data=boefje_task.model_dump(),
            created_at=datetime.now(timezone.utc),
            modified_at=datetime.now(timezone.utc),
        )

        self.mock_get_plugin.return_value = plugin

        # Act
        self.scheduler.push_item_to_queue(task)

        # Task should be on priority queue
        task_pq = models.BoefjeTask(**self.scheduler.queue.peek(0).data)
        self.assertEqual(1, self.scheduler.queue.qsize())
        self.assertEqual(ooi.primary_key, task_pq.input_ooi)
        self.assertEqual(boefje_task.boefje.id, task_pq.boefje.id)

        # Task should be in datastore, and queued
        task_db = self.mock_ctx.datastores.task_store.get_task(task.id)
        self.assertEqual(task_db.id, task.id)
        self.assertEqual(task_db.status, models.TaskStatus.QUEUED)

        # Schedule should be in datastore
        schedule_db = self.mock_ctx.datastores.schedule_store.get_schedule(task_db.schedule_id)
        self.assertIsNotNone(schedule_db)
        self.assertEqual(schedule_db.id, task_db.schedule_id)

        # Schedule deadline should be set
        self.assertIsNotNone(schedule_db.deadline_at)

        # Schedule cron should be set
        self.assertIsNotNone(schedule_db.schedule)
        self.assertEqual(schedule_db.schedule, cron)

        # Check if the deadline_at is set correctly, to the next
        # day at midnight
        self.assertEqual(
            schedule_db.deadline_at,
            datetime.now(timezone.utc).replace(hour=0, minute=0, second=0, microsecond=0) + timedelta(days=1),
        )

    def test_post_push_boefje_interval(self):
        # Arrange
        scan_profile = ScanProfileFactory(level=0)
        ooi = OOIFactory(scan_profile=scan_profile)
        plugin = PluginFactory(scan_level=0, consumes=[ooi.object_type], interval=1500)
        boefje_task = models.BoefjeTask(
            boefje=BoefjeFactory(), input_ooi=ooi.primary_key, organization=self.organisation.id
        )

        task = models.Task(
            scheduler_id=self.scheduler.scheduler_id,
            organisation=self.organisation.id,
            priority=1,
            type=models.BoefjeTask.type,
            hash=boefje_task.hash,
            data=boefje_task.model_dump(),
            created_at=datetime.now(timezone.utc),
            modified_at=datetime.now(timezone.utc),
        )

        self.mock_get_plugin.return_value = plugin

        # Act
        self.scheduler.push_item_to_queue(task)

        # Task should be on priority queue
        task_pq = models.BoefjeTask(**self.scheduler.queue.peek(0).data)
        self.assertEqual(1, self.scheduler.queue.qsize())
        self.assertEqual(ooi.primary_key, task_pq.input_ooi)
        self.assertEqual(boefje_task.boefje.id, task_pq.boefje.id)

        # Task should be in datastore, and queued
        task_db = self.mock_ctx.datastores.task_store.get_task(task.id)
        self.assertEqual(task_db.id, task.id)
        self.assertEqual(task_db.status, models.TaskStatus.QUEUED)

        # Schedule should be in datastore
        schedule_db = self.mock_ctx.datastores.schedule_store.get_schedule(task_db.schedule_id)
        self.assertIsNotNone(schedule_db)
        self.assertEqual(schedule_db.id, task_db.schedule_id)

        # Schedule deadline should be set
        self.assertIsNotNone(schedule_db.deadline_at)

        # Schedule cron should NOT be set
        self.assertIsNone(schedule_db.schedule)

        # Check if the deadline_at is set correctly with the interval
        # set to 1500 minutes (25 hours) to at least the next day
        self.assertGreater(schedule_db.deadline_at, datetime.now(timezone.utc) + timedelta(days=1))

    def test_pop_batched(self):
        # Arrange: create boefje tasks with the same env_hash
        scan_profile = ScanProfileFactory(level=0)
        ooi = OOIFactory(scan_profile=scan_profile)
        env_hash = uuid.uuid4().hex

        tasks = [
            models.BoefjeTask(
                boefje=BoefjeFactory(), input_ooi=ooi.primary_key, organization=self.organisation.id, env_hash=env_hash
            ),
            models.BoefjeTask(
                boefje=BoefjeFactory(), input_ooi=ooi.primary_key, organization=self.organisation.id, env_hash=env_hash
            ),
            models.BoefjeTask(
                boefje=BoefjeFactory(),
                input_ooi=ooi.primary_key,
                organization=self.organisation.id,
                env_hash="other_hash",
            ),
        ]

        # Mocks
        plugin = PluginFactory(scan_level=0, consumes=[ooi.object_type], interval=1500)
        self.mock_get_plugin.return_value = plugin

        # Act: push the tasks to the queue
        for task in tasks:
            task_db = models.Task(
                scheduler_id=self.scheduler.scheduler_id,
                organisation=self.organisation.id,
                priority=1,
                type=models.BoefjeTask.type,
                hash=task.hash,
                data=task.model_dump(),
                created_at=datetime.now(timezone.utc),
                modified_at=datetime.now(timezone.utc),
            )

            self.scheduler.push_item_to_queue(task_db)

        # Assert: tasks should be on priority queue
        self.assertEqual(3, self.scheduler.queue.qsize())

        # Act: pop the tasks from the queue
        tasks = self.scheduler.pop_item_from_queue()
        self.assertEqual(2, len(tasks))
        self.assertEqual(1, self.scheduler.queue.qsize())

    def test_post_pop(self):
        """When a task is removed from the queue, its status should be updated"""
        # Arrange
        scan_profile = ScanProfileFactory(level=0)
        ooi = OOIFactory(scan_profile=scan_profile)
        plugin = PluginFactory(scan_level=0, consumes=[ooi.object_type])
        boefje_task = models.BoefjeTask(
            boefje=BoefjeFactory(), input_ooi=ooi.primary_key, organization=self.organisation.id
        )

        task = models.Task(
            scheduler_id=self.scheduler.scheduler_id,
            organisation=self.organisation.id,
            priority=1,
            type=models.BoefjeTask.type,
            hash=boefje_task.hash,
            data=boefje_task.model_dump(),
            created_at=datetime.now(timezone.utc),
            modified_at=datetime.now(timezone.utc),
        )

        # Mocks
        self.mock_get_plugin.return_value = plugin

        # Act
        self.scheduler.push_item_to_queue(task)

        # Assert: task should be on priority queue
        task_pq = models.BoefjeTask(**self.scheduler.queue.peek(0).data)
        self.assertEqual(1, self.scheduler.queue.qsize())
        self.assertEqual(ooi.primary_key, task_pq.input_ooi)
        self.assertEqual(boefje_task.boefje.id, task_pq.boefje.id)

        # Assert: task should be in datastore, and queued
        task_db = self.mock_ctx.datastores.task_store.get_task(task.id)
        self.assertEqual(task_db.id, task.id)
        self.assertEqual(task_db.status, models.TaskStatus.QUEUED)

        # Act
        items = self.scheduler.pop_item_from_queue()

        # Assert: task should be in datastore, and queued
        task_db = self.mock_ctx.datastores.task_store.get_task(task.id)
        self.assertEqual(task_db.id, task.id)
        self.assertEqual(task_db.status, models.TaskStatus.DISPATCHED)

    def test_has_boefje_permission_to_run(self):
        # Arrange
        scan_profile = ScanProfileFactory(level=0)
        ooi = OOIFactory(scan_profile=scan_profile)
        plugin = PluginFactory(scan_level=0, consumes=[ooi.object_type])

        # Act
        is_allowed = self.scheduler.has_boefje_permission_to_run(plugin, ooi)

        # Assert
        self.assertTrue(is_allowed)

    def test_has_boefje_permission_to_run_boefje_disabled(self):
        # Arrange
        scan_profile = ScanProfileFactory(level=0)
        ooi = OOIFactory(scan_profile=scan_profile)
        plugin = PluginFactory(scan_level=0, consumes=[ooi.object_type], enabled=False)

        # Act
        is_allowed = self.scheduler.has_boefje_permission_to_run(plugin, ooi)

        # Assert
        self.assertFalse(is_allowed)

    def test_has_boefje_permission_to_run_scan_profile_is_none(self):
        # Arrange
        scan_profile = ScanProfileFactory(level=0)
        ooi = OOIFactory(scan_profile=scan_profile)
        plugin = PluginFactory(scan_level=0, consumes=[ooi.object_type])
        ooi.scan_profile = None

        # Act
        is_allowed = self.scheduler.has_boefje_permission_to_run(plugin, ooi)

        # Assert
        self.assertFalse(is_allowed)

    def test_has_boefje_permission_to_run_ooi_scan_level_is_none(self):
        # Arrange
        scan_profile = ScanProfileFactory(level=0)
        ooi = OOIFactory(scan_profile=scan_profile)
        plugin = PluginFactory(scan_level=0, consumes=[ooi.object_type])
        ooi.scan_profile.level = None

        # Act
        is_allowed = self.scheduler.has_boefje_permission_to_run(plugin, ooi)

        # Assert
        self.assertFalse(is_allowed)

    def test_has_boefje_permission_to_run_boefje_scan_level_is_none(self):
        # Arrange
        scan_profile = ScanProfileFactory(level=0)
        ooi = OOIFactory(scan_profile=scan_profile)
        plugin = PluginFactory(scan_level=None, consumes=[ooi.object_type])

        # Act
        is_allowed = self.scheduler.has_boefje_permission_to_run(plugin, ooi)

        # Assert
        self.assertFalse(is_allowed)


class ScanProfileMutationTestCase(BoefjeSchedulerBaseTestCase):
    def setUp(self):
        super().setUp()

        self.mock_has_boefje_task_started_running = mock.patch(
            "scheduler.schedulers.BoefjeScheduler.has_boefje_task_started_running", return_value=False
        ).start()

        self.mock_has_boefje_permission_to_run = mock.patch(
            "scheduler.schedulers.BoefjeScheduler.has_boefje_permission_to_run", return_value=True
        ).start()

        self.mock_has_boefje_task_grace_period_passed = mock.patch(
            "scheduler.schedulers.BoefjeScheduler.has_boefje_task_grace_period_passed", return_value=True
        ).start()

        self.mock_get_plugin = mock.patch(
            "scheduler.context.AppContext.services.katalogus.get_plugin_by_id_and_org_id"
        ).start()

        self.mock_get_boefjes_for_ooi = mock.patch("scheduler.schedulers.BoefjeScheduler.get_boefjes_for_ooi").start()

        self.mock_get_configs = mock.patch(
            "scheduler.context.AppContext.services.katalogus.get_configs", return_value=[]
        ).start()

    def tearDown(self):
        mock.patch.stopall()

    def test_process_mutations__(self):
        """Scan level change"""
        # Arrange
        ooi = OOIFactory(scan_profile=ScanProfileFactory(level=0))
        boefje = PluginFactory(scan_level=0, consumes=[ooi.object_type])
        mutation = models.ScanProfileMutation(
            operation="create", primary_key=ooi.primary_key, value=ooi, client_id=self.organisation.id
        ).model_dump_json()

        # Mocks
        self.mock_get_boefjes_for_ooi.return_value = [boefje]

        # Act
        self.scheduler.process_mutations(mutation)

        # Task should be on priority queue
        item = self.scheduler.queue.peek(0)
        task_pq = models.BoefjeTask(**item.data)
        self.assertEqual(1, self.scheduler.queue.qsize())
        self.assertEqual(ooi.primary_key, task_pq.input_ooi)
        self.assertEqual(boefje.id, task_pq.boefje.id)

        # Task should be in datastore, and queued
        task_db = self.mock_ctx.datastores.task_store.get_task(item.id)
        self.assertEqual(task_db.id, item.id)
        self.assertEqual(task_db.status, models.TaskStatus.QUEUED)

    def test_process_mutations_value_empty(self):
        """When the value of a mutation is empty it should not push any tasks"""
        # Arrange
        mutation = models.ScanProfileMutation(
            operation="create", primary_key="123", value=None, client_id=self.organisation.id
        ).model_dump_json()

        # Act
        self.scheduler.process_mutations(mutation)

        # Task should not be on priority queue
        self.assertEqual(0, self.scheduler.queue.qsize())

    def test_process_mutations_no_boefjes_found(self):
        """When no plugins are found for boefjes, it should return no boefje tasks"""
        # Arrange
        scan_profile = ScanProfileFactory(level=0)
        ooi = OOIFactory(scan_profile=scan_profile)
        mutation = models.ScanProfileMutation(
            operation="create", primary_key=ooi.primary_key, value=ooi, client_id=self.organisation.id
        ).model_dump_json()

        # Mocks
        self.mock_get_boefjes_for_ooi.return_value = []

        # Act
        self.scheduler.process_mutations(mutation)

        # Task should not be on priority queue
        self.assertEqual(0, self.scheduler.queue.qsize())

    def test_process_mutations_not_allowed_to_run(self):
        """When a boefje is not allowed to run, it should not be added to the queue"""
        # Arrange
        scan_profile = ScanProfileFactory(level=0)
        ooi = OOIFactory(scan_profile=scan_profile)
        boefje = PluginFactory(scan_level=0, consumes=[ooi.object_type])
        mutation = models.ScanProfileMutation(
            operation="create", primary_key=ooi.primary_key, value=ooi, client_id=self.organisation.id
        ).model_dump_json()

        # Mocks
        self.mock_get_boefjes_for_ooi.return_value = [boefje]
        self.mock_has_boefje_permission_to_run.return_value = False

        # Act
        self.scheduler.process_mutations(mutation)

        # Task should not be on priority queue
        self.assertEqual(0, self.scheduler.queue.qsize())

    def test_process_mutations_still_running(self):
        """When a boefje is still running, it should not be added to the queue"""
        # Arrange
        scan_profile = ScanProfileFactory(level=0)
        ooi = OOIFactory(scan_profile=scan_profile)
        boefje = PluginFactory(scan_level=0, consumes=[ooi.object_type])
        mutation = models.ScanProfileMutation(
            operation="create", primary_key=ooi.primary_key, value=ooi, client_id=self.organisation.id
        ).model_dump_json()

        # Mocks
        self.mock_get_boefjes_for_ooi.return_value = [boefje]
        self.mock_has_boefje_task_started_running.return_value = True

        # Act
        self.scheduler.process_mutations(mutation)

        # Task should not be on priority queue
        self.assertEqual(0, self.scheduler.queue.qsize())

    def test_process_mutations_item_on_queue(self):
        """When a boefje is already on the queue, it should not be added to the queue"""
        # Arrange
        scan_profile = ScanProfileFactory(level=0)
        ooi = OOIFactory(scan_profile=scan_profile)
        boefje = PluginFactory(scan_level=0, consumes=[ooi.object_type])

        mutation1 = models.ScanProfileMutation(
            operation="create", primary_key=ooi.primary_key, value=ooi, client_id=self.organisation.id
        ).model_dump_json()
        mutation2 = models.ScanProfileMutation(
            operation="create", primary_key=ooi.primary_key, value=ooi, client_id=self.organisation.id
        ).model_dump_json()

        # Mocks
        self.mock_get_boefjes_for_ooi.return_value = [boefje]

        # Act
        self.scheduler.process_mutations(mutation1)
        self.scheduler.process_mutations(mutation2)

        # Task should be on priority queue (only one)
        task_pq = self.scheduler.queue.peek(0)
        boefje_task_pq = models.BoefjeTask(**task_pq.data)
        self.assertEqual(1, self.scheduler.queue.qsize())
        self.assertEqual(ooi.primary_key, boefje_task_pq.input_ooi)
        self.assertEqual(boefje.id, boefje_task_pq.boefje.id)

        # Task should be in datastore, and queued
        task_db = self.mock_ctx.datastores.task_store.get_task(task_pq.id)
        self.assertEqual(task_db.status, models.TaskStatus.QUEUED)

    def test_process_mutations_delete(self):
        """When an OOI is deleted it should not create tasks"""
        # Arrange
        scan_profile = ScanProfileFactory(level=0)
        ooi = OOIFactory(scan_profile=scan_profile)
        boefje = PluginFactory(scan_level=0, consumes=[ooi.object_type])

        mutation1 = models.ScanProfileMutation(
            operation=models.MutationOperationType.DELETE,
            primary_key=ooi.primary_key,
            value=ooi,
            client_id=self.organisation.id,
        ).model_dump_json()

        # Mocks
        self.mock_get_boefjes_for_ooi.return_value = [boefje]

        # Act
        self.scheduler.process_mutations(mutation1)

        # Assert
        self.assertEqual(0, self.scheduler.queue.qsize())

    def test_process_mutations_delete_on_queue(self):
        """When an OOI is deleted, and tasks associated with that ooi
        should be removed from the queue
        """
        # Arrange
        scan_profile = ScanProfileFactory(level=0)
        ooi = OOIFactory(scan_profile=scan_profile)
        boefje = PluginFactory(scan_level=0, consumes=[ooi.object_type])

        mutation1 = models.ScanProfileMutation(
            operation=models.MutationOperationType.CREATE,
            primary_key=ooi.primary_key,
            value=ooi,
            client_id=self.organisation.id,
        ).model_dump_json()

        # Mocks
        self.mock_get_boefjes_for_ooi.return_value = [boefje]

        # Act
        self.scheduler.process_mutations(mutation1)

        # Assert: task should be on priority queue
        item = self.scheduler.queue.peek(0)
        task_pq = models.BoefjeTask(**item.data)
        self.assertEqual(1, self.scheduler.queue.qsize())
        self.assertEqual(ooi.primary_key, task_pq.input_ooi)
        self.assertEqual(boefje.id, task_pq.boefje.id)

        # Arrange
        mutation2 = models.ScanProfileMutation(
            operation=models.MutationOperationType.DELETE,
            primary_key=ooi.primary_key,
            value=ooi,
            client_id=self.organisation.id,
        ).model_dump_json()

        # Act
        self.scheduler.process_mutations(mutation2)

        # Assert
        self.assertIsNone(self.scheduler.queue.peek(0))
        self.assertEqual(0, self.scheduler.queue.qsize())
        self.assertEqual(ooi.primary_key, task_pq.input_ooi)
        self.assertEqual(boefje.id, task_pq.boefje.id)

        task_db = self.mock_ctx.datastores.task_store.get_task(item.id)
        self.assertEqual(task_db.status, models.TaskStatus.CANCELLED)

    def test_process_mutations_op_create_run_on_create(self):
        """When a boefje has the run_on contains the setting create,
        and we receive a create mutation, it should:

        - NOT create a `Schedule`
        - SHOULD run a `Task`
        """
        # Arrange
        scan_profile = ScanProfileFactory(level=0)
        ooi = OOIFactory(scan_profile=scan_profile)
        boefje = PluginFactory(scan_level=0, consumes=[ooi.object_type], run_on=[RunOn.CREATE])
        mutation = models.ScanProfileMutation(
            operation=models.MutationOperationType.CREATE,
            primary_key=ooi.primary_key,
            value=ooi,
            client_id=self.organisation.id,
        ).model_dump_json()

        # Mocks
        self.mock_get_boefjes_for_ooi.return_value = [boefje]

        # Act
        self.scheduler.process_mutations(mutation)

        # Assert: task should be on priority queue
        item = self.scheduler.queue.peek(0)
        task_pq = models.BoefjeTask(**item.data)
        self.assertEqual(1, self.scheduler.queue.qsize())
        self.assertEqual(ooi.primary_key, task_pq.input_ooi)
        self.assertEqual(boefje.id, task_pq.boefje.id)

        # Assert: task should be in datastore, and queued
        task_db = self.mock_ctx.datastores.task_store.get_task(item.id)
        self.assertEqual(task_db.status, models.TaskStatus.QUEUED)

        # Assert: schedule should NOT be created
        self.assertIsNone(task_db.schedule_id)
        schedule_db = self.mock_ctx.datastores.schedule_store.get_schedule_by_hash(task_db.hash)
        self.assertIsNone(schedule_db)

    def test_process_mutations_op_create_run_on_create_update(self):
        """When a boefje has the run_on contains the setting create,update,
        and we receive a create mutation, it should:

        - NOT create a `Schedule`
        - SHOULD run a `Task`
        """
        # Arrange
        scan_profile = ScanProfileFactory(level=0)
        ooi = OOIFactory(scan_profile=scan_profile)
        boefje = PluginFactory(scan_level=0, consumes=[ooi.object_type], run_on=[RunOn.CREATE, RunOn.UPDATE])
        mutation = models.ScanProfileMutation(
            operation=models.MutationOperationType.CREATE,
            primary_key=ooi.primary_key,
            value=ooi,
            client_id=self.organisation.id,
        ).model_dump_json()

        # Mocks
        self.mock_get_boefjes_for_ooi.return_value = [boefje]

        # Act
        self.scheduler.process_mutations(mutation)

        # Assert: task should be on priority queue
        item = self.scheduler.queue.peek(0)
        task_pq = models.BoefjeTask(**item.data)
        self.assertEqual(1, self.scheduler.queue.qsize())
        self.assertEqual(ooi.primary_key, task_pq.input_ooi)
        self.assertEqual(boefje.id, task_pq.boefje.id)

        # Assert: task should be in datastore, and queued
        task_db = self.mock_ctx.datastores.task_store.get_task(item.id)
        self.assertEqual(task_db.status, models.TaskStatus.QUEUED)

        # Assert: schedule should NOT be created
        self.assertIsNone(task_db.schedule_id)
        schedule_db = self.mock_ctx.datastores.schedule_store.get_schedule_by_hash(task_db.hash)
        self.assertIsNone(schedule_db)

    def test_process_mutations_op_create_run_on_update(self):
        """When a boefje has the run_on contains the setting update,
        and we receive a create mutation, it should:

        - NOT create a `Schedule`
        - NOT run a `Task`
        """
        # Arrange
        scan_profile = ScanProfileFactory(level=0)
        ooi = OOIFactory(scan_profile=scan_profile)
        boefje = PluginFactory(scan_level=0, consumes=[ooi.object_type], run_on=[RunOn.UPDATE])
        mutation = models.ScanProfileMutation(
            operation=models.MutationOperationType.CREATE,
            primary_key=ooi.primary_key,
            value=ooi,
            client_id=self.organisation.id,
        ).model_dump_json()

        # Mocks
        self.mock_get_boefjes_for_ooi.return_value = [boefje]

        # Act
        self.scheduler.process_mutations(mutation)

        # Assert: task should NOT be on priority queue
        self.assertEqual(0, self.scheduler.queue.qsize())

    def test_process_mutations_op_create_run_on_none(self):
        """When a boefje has the run_on is empty, and we receive a create
        mutation, it should:

        - SHOULD create a `Schedule`
        - SHOULD run a `Task`
        """
        # Arrange
        scan_profile = ScanProfileFactory(level=0)
        ooi = OOIFactory(scan_profile=scan_profile)
        boefje = PluginFactory(scan_level=0, consumes=[ooi.object_type], run_on=None)
        mutation = models.ScanProfileMutation(
            operation=models.MutationOperationType.CREATE,
            primary_key=ooi.primary_key,
            value=ooi,
            client_id=self.organisation.id,
        ).model_dump_json()

        # Mocks
        self.mock_get_plugin.return_value = boefje
        self.mock_get_boefjes_for_ooi.return_value = [boefje]

        # Act
        self.scheduler.process_mutations(mutation)

        # Assert: task should be on priority queue
        item = self.scheduler.queue.peek(0)
        task_pq = models.BoefjeTask(**item.data)
        self.assertEqual(1, self.scheduler.queue.qsize())
        self.assertEqual(ooi.primary_key, task_pq.input_ooi)
        self.assertEqual(boefje.id, task_pq.boefje.id)

        # Assert: task should be in datastore, and queued
        task_db = self.mock_ctx.datastores.task_store.get_task(item.id)
        self.assertEqual(task_db.status, models.TaskStatus.QUEUED)

        # Assert: schedule should be created
        self.assertIsNotNone(task_db.schedule_id)
        schedule_db = self.mock_ctx.datastores.schedule_store.get_schedule(task_db.schedule_id)
        self.assertIsNotNone(schedule_db)

        # calculate deadline needs to return correct plugin

    def test_process_mutations_op_update_run_on_create(self):
        """When a boefje has the run_on contains the setting create,
        and we receive an update mutation, it should:

        - NOT create a `Schedule`
        - NOT run a `Task`
        """
        # Arrange
        scan_profile = ScanProfileFactory(level=0)
        ooi = OOIFactory(scan_profile=scan_profile)
        boefje = PluginFactory(scan_level=0, consumes=[ooi.object_type], run_on=[RunOn.CREATE])
        mutation = models.ScanProfileMutation(
            operation=models.MutationOperationType.UPDATE,
            primary_key=ooi.primary_key,
            value=ooi,
            client_id=self.organisation.id,
        ).model_dump_json()

        # Mocks
        self.mock_get_plugin.return_value = boefje
        self.mock_get_boefjes_for_ooi.return_value = [boefje]

        # Act
        self.scheduler.process_mutations(mutation)

        # Assert: task should NOT be on priority queue
        self.assertEqual(0, self.scheduler.queue.qsize())

    def test_process_mutations_op_update_run_on_create_update(self):
        """When a boefje has the run_on contains the setting create,update,
        and we receive an update mutation, it should:

        - NOT create a `Schedule`
        - SHOULD run a `Task`
        """
        # Arrange
        scan_profile = ScanProfileFactory(level=0)
        ooi = OOIFactory(scan_profile=scan_profile)
        boefje = PluginFactory(scan_level=0, consumes=[ooi.object_type], run_on=[RunOn.CREATE, RunOn.UPDATE])
        mutation = models.ScanProfileMutation(
            operation=models.MutationOperationType.UPDATE,
            primary_key=ooi.primary_key,
            value=ooi,
            client_id=self.organisation.id,
        ).model_dump_json()

        # Mocks
        self.mock_get_plugin.return_value = boefje
        self.mock_get_boefjes_for_ooi.return_value = [boefje]

        # Act
        self.scheduler.process_mutations(mutation)

        # Assert: task should be on priority queue
        item = self.scheduler.queue.peek(0)
        task_pq = models.BoefjeTask(**item.data)
        self.assertEqual(1, self.scheduler.queue.qsize())
        self.assertEqual(ooi.primary_key, task_pq.input_ooi)
        self.assertEqual(boefje.id, task_pq.boefje.id)

        # Assert: task should be in datastore, and queued
        task_db = self.mock_ctx.datastores.task_store.get_task(item.id)
        self.assertEqual(task_db.status, models.TaskStatus.QUEUED)

        # Assert: schedule should NOT be created
        self.assertIsNone(task_db.schedule_id)
        schedule_db = self.mock_ctx.datastores.schedule_store.get_schedule_by_hash(task_db.hash)
        self.assertIsNone(schedule_db)

    def test_process_mutations_op_update_run_on_update(self):
        """When a boefje has the run_on contains the setting update,
        and we receive an update mutation, it should:

        - NOT create a `Schedule`
        - SHOULD run a `Task`
        """
        # Arrange
        scan_profile = ScanProfileFactory(level=0)
        ooi = OOIFactory(scan_profile=scan_profile)
        boefje = PluginFactory(scan_level=0, consumes=[ooi.object_type], run_on=[RunOn.UPDATE])
        mutation = models.ScanProfileMutation(
            operation=models.MutationOperationType.UPDATE,
            primary_key=ooi.primary_key,
            value=ooi,
            client_id=self.organisation.id,
        ).model_dump_json()

        # Mocks
        self.mock_get_plugin.return_value = boefje
        self.mock_get_boefjes_for_ooi.return_value = [boefje]

        # Act
        self.scheduler.process_mutations(mutation)

        # Assert: task should be on priority queue
        item = self.scheduler.queue.peek(0)
        task_pq = models.BoefjeTask(**item.data)
        self.assertEqual(1, self.scheduler.queue.qsize())
        self.assertEqual(ooi.primary_key, task_pq.input_ooi)
        self.assertEqual(boefje.id, task_pq.boefje.id)

        # Assert: task should be in datastore, and queued
        task_db = self.mock_ctx.datastores.task_store.get_task(item.id)
        self.assertEqual(task_db.status, models.TaskStatus.QUEUED)

        # Assert: schedule should NOT be created
        self.assertIsNone(task_db.schedule_id)
        schedule_db = self.mock_ctx.datastores.schedule_store.get_schedule_by_hash(task_db.hash)
        self.assertIsNone(schedule_db)

    def test_process_mutations_op_update_run_on_none(self):
        """When a boefje has the run_on is empty, and we receive an update
        mutation, it should:

        - SHOULD create a `Schedule`
        - SHOULD run a `Task`
        """
        # Arrange
        scan_profile = ScanProfileFactory(level=0)
        ooi = OOIFactory(scan_profile=scan_profile)
        boefje = PluginFactory(scan_level=0, consumes=[ooi.object_type], run_on=None)
        mutation = models.ScanProfileMutation(
            operation=models.MutationOperationType.UPDATE,
            primary_key=ooi.primary_key,
            value=ooi,
            client_id=self.organisation.id,
        ).model_dump_json()

        # Mocks
        self.mock_get_plugin.return_value = boefje
        self.mock_get_boefjes_for_ooi.return_value = [boefje]

        # Act
        self.scheduler.process_mutations(mutation)

        # Assert: task should be on priority queue
        item = self.scheduler.queue.peek(0)
        task_pq = models.BoefjeTask(**item.data)
        self.assertEqual(1, self.scheduler.queue.qsize())
        self.assertEqual(ooi.primary_key, task_pq.input_ooi)
        self.assertEqual(boefje.id, task_pq.boefje.id)

        # Assert: task should be in datastore, and queued
        task_db = self.mock_ctx.datastores.task_store.get_task(item.id)
        self.assertEqual(task_db.status, models.TaskStatus.QUEUED)

        # Assert: schedule should be created
        self.assertIsNotNone(task_db.schedule_id)
        schedule_db = self.mock_ctx.datastores.schedule_store.get_schedule(task_db.schedule_id)
        self.assertIsNotNone(schedule_db)


class NewBoefjesTestCase(BoefjeSchedulerBaseTestCase):
    def setUp(self):
        super().setUp()

        self.mock_has_boefje_task_started_running = mock.patch(
            "scheduler.schedulers.BoefjeScheduler.has_boefje_task_started_running", return_value=False
        ).start()

        self.mock_has_boefje_permission_to_run = mock.patch(
            "scheduler.schedulers.BoefjeScheduler.has_boefje_permission_to_run", return_value=True
        ).start()

        self.mock_has_boefje_task_grace_period_passed = mock.patch(
            "scheduler.schedulers.BoefjeScheduler.has_boefje_task_grace_period_passed", return_value=True
        ).start()

        self.mock_get_new_boefjes_by_org_id = mock.patch(
            "scheduler.context.AppContext.services.katalogus.get_new_boefjes_by_org_id"
        ).start()

        self.mock_get_objects_by_object_types = mock.patch(
            "scheduler.context.AppContext.services.octopoes.get_objects_by_object_types"
        ).start()

        self.mock_get_organisations = mock.patch(
            "scheduler.context.AppContext.services.katalogus.get_organisations"
        ).start()

        self.mock_get_configs = mock.patch(
            "scheduler.context.AppContext.services.katalogus.get_configs", return_value=[]
        ).start()

    def tearDown(self):
        mock.patch.stopall()

    def test_process_new_boefjes(self):
        # Arrange
        scan_profile = ScanProfileFactory(level=0)
        ooi = OOIFactory(scan_profile=scan_profile)
        boefje = PluginFactory(scan_level=0, consumes=[ooi.object_type])

        # Mocks
        self.mock_get_organisations.return_value = [self.organisation]
        self.mock_get_objects_by_object_types.return_value = [ooi]
        self.mock_get_new_boefjes_by_org_id.return_value = [boefje]

        # Act
        self.scheduler.process_new_boefjes()

        # Task should be on priority queue
        task_pq = self.scheduler.queue.peek(0)
        boefje_task_pq = models.BoefjeTask(**task_pq.data)
        self.assertEqual(1, self.scheduler.queue.qsize())
        self.assertEqual(ooi.primary_key, boefje_task_pq.input_ooi)
        self.assertEqual(boefje.id, boefje_task_pq.boefje.id)

        # Task should be in datastore, and queued
        task_db = self.mock_ctx.datastores.task_store.get_task(task_pq.id)
        self.assertEqual(task_db.id, task_pq.id)
        self.assertEqual(task_db.status, models.TaskStatus.QUEUED)

    def test_process_new_boefjes_request_exception(self):
        # Arrange
        scan_profile = ScanProfileFactory(level=0)
        ooi = OOIFactory(scan_profile=scan_profile)
        boefje = PluginFactory(scan_level=0, consumes=[ooi.object_type])

        # Mocks
        self.mock_get_objects_by_object_types.side_effect = [
            clients.errors.ExternalServiceError("External service is not available."),
            clients.errors.ExternalServiceError("External service is not available."),
        ]
        self.mock_get_new_boefjes_by_org_id.return_value = [boefje]

        # Act
        self.scheduler.process_new_boefjes()
        self.scheduler.process_new_boefjes()

        # Task should not be on priority queue
        self.assertEqual(0, self.scheduler.queue.qsize())

    def test_process_new_boefjes_no_new_boefjes(self):
        # Arrange
        scan_profile = ScanProfileFactory(level=0)
        ooi = OOIFactory(scan_profile=scan_profile)

        # Mocks
        self.mock_get_objects_by_object_types.return_value = [ooi]
        self.mock_get_new_boefjes_by_org_id.return_value = []

        # Act
        self.scheduler.process_new_boefjes()

        # Task should not be on priority queue
        self.assertEqual(0, self.scheduler.queue.qsize())

    def test_process_new_boefjes_empty_consumes(self):
        # Arrange
        scan_profile = ScanProfileFactory(level=0)
        ooi = OOIFactory(scan_profile=scan_profile)
        boefje = PluginFactory(scan_level=0, consumes=[])

        # Mocks
        self.mock_get_objects_by_object_types.return_value = [ooi]
        self.mock_get_new_boefjes_by_org_id.return_value = [boefje]

        # Act
        self.scheduler.process_new_boefjes()

        # Task should not be on priority queue
        self.assertEqual(0, self.scheduler.queue.qsize())

    def test_process_new_boefjes_empty_consumes_no_ooi(self):
        # Arrange
        boefje = PluginFactory(scan_level=0, consumes=[])

        # Mocks
        self.mock_get_objects_by_object_types.return_value = []
        self.mock_get_new_boefjes_by_org_id.return_value = [boefje]

        # Act
        self.scheduler.process_new_boefjes()

        # Task should not be on priority queue
        self.assertEqual(0, self.scheduler.queue.qsize())

    def test_process_new_boefjes_no_oois_found(self):
        # Arrange
        scan_profile = ScanProfileFactory(level=0)
        ooi = OOIFactory(scan_profile=scan_profile)
        boefje = PluginFactory(scan_level=0, consumes=[ooi.object_type])

        # Mocks
        self.mock_get_objects_by_object_types.return_value = []
        self.mock_get_new_boefjes_by_org_id.return_value = [boefje]

        # Act
        self.scheduler.process_new_boefjes()

        # Task should not be on priority queue
        self.assertEqual(0, self.scheduler.queue.qsize())

    def test_process_new_boefjes_get_objects_request_exception(self):
        # Arrange
        scan_profile = ScanProfileFactory(level=0)
        ooi = OOIFactory(scan_profile=scan_profile)
        boefje = PluginFactory(scan_level=0, consumes=[ooi.object_type])

        # Mocks
        self.mock_get_objects_by_object_types.side_effect = [
            clients.errors.ExternalServiceError("External service is not available."),
            clients.errors.ExternalServiceError("External service is not available."),
        ]
        self.mock_get_new_boefjes_by_org_id.return_value = [boefje]

        # Act
        self.scheduler.process_new_boefjes()
        self.scheduler.process_new_boefjes()

        # Task should not be on priority queue
        self.assertEqual(0, self.scheduler.queue.qsize())

    def test_process_new_boefjes_not_allowed_to_run(self):
        # Arrange
        scan_profile = ScanProfileFactory(level=0)
        ooi = OOIFactory(scan_profile=scan_profile)
        boefje = PluginFactory(scan_level=0, consumes=[ooi.object_type])

        # Mocks
        self.mock_get_objects_by_object_types.return_value = [ooi]
        self.mock_get_new_boefjes_by_org_id.return_value = [boefje]
        self.mock_has_boefje_permission_to_run.return_value = False

        # Act
        self.scheduler.process_new_boefjes()

        # Task should not be on priority queue
        self.assertEqual(0, self.scheduler.queue.qsize())

    def test_process_new_boefjes_still_running(self):
        # Arrange
        scan_profile = ScanProfileFactory(level=0)
        ooi = OOIFactory(scan_profile=scan_profile)
        boefje = PluginFactory(scan_level=0, consumes=[ooi.object_type])

        # Mocks
        self.mock_get_objects_by_object_types.return_value = [ooi]
        self.mock_get_new_boefjes_by_org_id.return_value = [boefje]
        self.mock_has_boefje_task_started_running.return_value = True

        # Act
        self.scheduler.process_new_boefjes()

        # Task should not be on priority queue
        self.assertEqual(0, self.scheduler.queue.qsize())

    def test_process_new_boefjes_item_on_queue(self):
        # Arrange
        scan_profile = ScanProfileFactory(level=0)
        ooi = OOIFactory(scan_profile=scan_profile)
        boefje = PluginFactory(scan_level=0, consumes=[ooi.object_type])

        # Mocks
        self.mock_get_organisations.return_value = [self.organisation]
        self.mock_get_objects_by_object_types.return_value = [ooi]
        self.mock_get_new_boefjes_by_org_id.return_value = [boefje]

        # Act
        self.scheduler.process_new_boefjes()

        # Task should be on priority queue
        task_pq = self.scheduler.queue.peek(0)
        boefje_task_pq = models.BoefjeTask(**task_pq.data)
        self.assertEqual(1, self.scheduler.queue.qsize())
        self.assertEqual(ooi.primary_key, boefje_task_pq.input_ooi)
        self.assertEqual(boefje.id, boefje_task_pq.boefje.id)

        # Task should be in datastore, and queued
        task_db = self.mock_ctx.datastores.task_store.get_task(task_pq.id)
        self.assertEqual(task_db.id, task_pq.id)
        self.assertEqual(task_db.status, models.TaskStatus.QUEUED)

        # Act
        self.scheduler.process_new_boefjes()

        # Should only be one task on queue
        task_pq = models.BoefjeTask(**self.scheduler.queue.peek(0).data)
        self.assertEqual(1, self.scheduler.queue.qsize())


class RescheduleTestCase(BoefjeSchedulerBaseTestCase):
    def setUp(self):
        super().setUp()

        self.mock_has_boefje_task_started_running = mock.patch(
            "scheduler.schedulers.BoefjeScheduler.has_boefje_task_started_running", return_value=False
        ).start()

        self.mock_has_boefje_task_grace_period_passed = mock.patch(
            "scheduler.schedulers.BoefjeScheduler.has_boefje_task_grace_period_passed", return_value=True
        ).start()

        self.mock_get_schedules = mock.patch(
            "scheduler.context.AppContext.datastores.schedule_store.get_schedules"
        ).start()

        self.mock_get_object = mock.patch("scheduler.context.AppContext.services.octopoes.get_object").start()

        self.mock_get_plugin = mock.patch(
            "scheduler.context.AppContext.services.katalogus.get_plugin_by_id_and_org_id"
        ).start()

        self.mock_get_configs = mock.patch(
            "scheduler.context.AppContext.services.katalogus.get_configs", return_value=[]
        ).start()

    def tearDown(self):
        mock.patch.stopall()

    def test_process_rescheduling_scheduler_id(self):
        pass

    def test_process_rescheduling(self):
        """When the deadline of schedules have passed, the resulting task should be added to the queue"""
        # Arrange
        scan_profile = ScanProfileFactory(level=0)
        ooi = OOIFactory(scan_profile=scan_profile)
        plugin = PluginFactory(scan_level=0, consumes=[ooi.object_type])

        boefje_task = models.BoefjeTask(
            boefje=models.Boefje.model_validate(plugin.model_dump()),
            input_ooi=ooi.primary_key,
            organization=self.organisation.id,
        )

        schedule = models.Schedule(
            scheduler_id=self.scheduler.scheduler_id,
            organisation=self.organisation.id,
            hash=boefje_task.hash,
            data=boefje_task.model_dump(),
        )

        schedule_db = self.mock_ctx.datastores.schedule_store.create_schedule(schedule)

        # Mocks
        self.mock_get_schedules.return_value = ([schedule_db], 1)
        self.mock_get_object.return_value = ooi
        self.mock_get_plugin.return_value = plugin

        # Act
        self.scheduler.process_rescheduling()

        # Assert: new item should be on queue
        self.assertEqual(1, self.scheduler.queue.qsize())

        # Assert: new item is created with a similar task
        peek = self.scheduler.queue.peek(0)
        self.assertEqual(schedule.hash, peek.hash)

        # Assert: task should be created, and should be the one that is queued
        task_db = self.mock_ctx.datastores.task_store.get_task(peek.id)
        self.assertIsNotNone(task_db)
        self.assertEqual(peek.id, task_db.id)

    def test_process_rescheduling_no_ooi(self):
        """When the deadline has passed, and when the resulting tasks doesn't
        have an OOI, it should create a task.
        """
        # Arrange
        scan_profile = ScanProfileFactory(level=0)
        ooi = OOIFactory(scan_profile=scan_profile)
        plugin = PluginFactory(scan_level=0, consumes=[ooi.object_type])

        boefje_task = models.BoefjeTask(
            boefje=models.Boefje.model_validate(plugin.model_dump()),
            input_ooi=ooi.primary_key,
            organization=self.organisation.id,
        )

        schedule = models.Schedule(
            scheduler_id=self.scheduler.scheduler_id,
            organisation=self.organisation.id,
            hash=boefje_task.hash,
            data=boefje_task.model_dump(),
        )

        schedule_db = self.mock_ctx.datastores.schedule_store.create_schedule(schedule)

        # Mocks
        self.mock_get_schedules.return_value = ([schedule_db], 1)
        self.mock_get_object.return_value = ooi
        self.mock_get_plugin.return_value = plugin

        # Act
        self.scheduler.process_rescheduling()

        # Assert: new item should be on queue
        self.assertEqual(1, self.scheduler.queue.qsize())

        # Assert: new item is created with a similar task
        peek = self.scheduler.queue.peek(0)
        self.assertEqual(schedule_db.hash, peek.hash)

        # Assert: task should be created, and should be the one that is queued
        task_db = self.mock_ctx.datastores.task_store.get_task(peek.id)
        self.assertIsNotNone(task_db)
        self.assertEqual(peek.id, task_db.id)

    def test_process_rescheduling_ooi_not_found(self):
        """When ooi isn't found anymore for the schedule, we disable the schedule"""
        # Arrange
        scan_profile = ScanProfileFactory(level=0)
        ooi = OOIFactory(scan_profile=scan_profile)
        plugin = PluginFactory(scan_level=0, consumes=[ooi.object_type])

        boefje_task = models.BoefjeTask(
            boefje=models.Boefje.model_validate(plugin.model_dump()),
            input_ooi=ooi.primary_key,
            organization=self.organisation.id,
        )

        schedule = models.Schedule(
            scheduler_id=self.scheduler.scheduler_id,
            organisation=self.organisation.id,
            hash=boefje_task.hash,
            data=boefje_task.model_dump(),
        )

        schedule_db = self.mock_ctx.datastores.schedule_store.create_schedule(schedule)

        # Mocks
        self.mock_get_schedules.return_value = ([schedule_db], 1)
        self.mock_get_object.return_value = None
        self.mock_get_plugin.return_value = plugin

        # Act
        self.scheduler.process_rescheduling()

        # Assert: item should not be on queue
        self.assertEqual(0, self.scheduler.queue.qsize())

        # Assert: schedule should be disabled
        schedule_db_disabled = self.mock_ctx.datastores.schedule_store.get_schedule(schedule.id)
        self.assertFalse(schedule_db_disabled.enabled)

    def test_process_rescheduling_boefje_not_found(self):
        """When boefje isn't found anymore for the schedule, we disable the schedule"""
        # Arrange
        scan_profile = ScanProfileFactory(level=0)
        ooi = OOIFactory(scan_profile=scan_profile)
        plugin = PluginFactory(scan_level=0, consumes=[ooi.object_type])

        boefje_task = models.BoefjeTask(
            boefje=models.Boefje.model_validate(plugin.model_dump()),
            input_ooi=ooi.primary_key,
            organization=self.organisation.id,
        )

        schedule = models.Schedule(
            scheduler_id=self.scheduler.scheduler_id,
            organisation=self.organisation.id,
            hash=boefje_task.hash,
            data=boefje_task.model_dump(),
        )

        schedule_db = self.mock_ctx.datastores.schedule_store.create_schedule(schedule)

        # Mocks
        self.mock_get_schedules.return_value = ([schedule_db], 1)
        self.mock_get_object.return_value = ooi
        self.mock_get_plugin.return_value = None

        # Act
        self.scheduler.process_rescheduling()

        # Assert: item should not be on queue
        self.assertEqual(0, self.scheduler.queue.qsize())

        # Assert: schedule should be disabled
        schedule_db_disabled = self.mock_ctx.datastores.schedule_store.get_schedule(schedule.id)
        self.assertFalse(schedule_db_disabled.enabled)

    def test_process_rescheduling_boefje_disabled(self):
        """When boefje disabled for the schedule, we disable the schedule"""
        # Arrange
        scan_profile = ScanProfileFactory(level=0)
        ooi = OOIFactory(scan_profile=scan_profile)
        plugin = PluginFactory(scan_level=0, consumes=[ooi.object_type], enabled=False)

        boefje_task = models.BoefjeTask(
            boefje=models.Boefje.model_validate(plugin.model_dump()),
            input_ooi=ooi.primary_key,
            organization=self.organisation.id,
        )

        schedule = models.Schedule(
            scheduler_id=self.scheduler.scheduler_id,
            organisation=self.organisation.id,
            hash=boefje_task.hash,
            data=boefje_task.model_dump(),
        )

        schedule_db = self.mock_ctx.datastores.schedule_store.create_schedule(schedule)

        # Mocks
        self.mock_get_schedules.return_value = ([schedule_db], 1)
        self.mock_get_object.return_value = ooi
        self.mock_get_plugin.return_value = plugin

        # Act
        self.scheduler.process_rescheduling()

        # Assert: item should not be on queue
        self.assertEqual(0, self.scheduler.queue.qsize())

        # Assert: schedule should be disabled
        schedule_db_disabled = self.mock_ctx.datastores.schedule_store.get_schedule(schedule.id)
        self.assertFalse(schedule_db_disabled.enabled)

    def test_process_rescheduling_boefje_doesnt_consume_ooi(self):
        """When boefje doesn't consume the ooi, we disable the schedule"""
        # Arrange
        scan_profile = ScanProfileFactory(level=0)
        ooi = OOIFactory(scan_profile=scan_profile)
        plugin = PluginFactory(scan_level=0, consumes=[])

        boefje_task = models.BoefjeTask(
            boefje=models.Boefje.model_validate(plugin.model_dump()),
            input_ooi=ooi.primary_key,
            organization=self.organisation.id,
        )

        schedule = models.Schedule(
            scheduler_id=self.scheduler.scheduler_id,
            organisation=self.organisation.id,
            hash=boefje_task.hash,
            data=boefje_task.model_dump(),
        )

        schedule_db = self.mock_ctx.datastores.schedule_store.create_schedule(schedule)

        # Mocks
        self.mock_get_schedules.return_value = ([schedule_db], 1)
        self.mock_get_object.return_value = ooi
        self.mock_get_plugin.return_value = plugin

        # Act
        self.scheduler.process_rescheduling()

        # Assert: item should not be on queue
        self.assertEqual(0, self.scheduler.queue.qsize())

        # Assert: schedule should be disabled
        schedule_db_disabled = self.mock_ctx.datastores.schedule_store.get_schedule(schedule.id)
        self.assertFalse(schedule_db_disabled.enabled)

    def test_process_rescheduling_boefje_cannot_scan_ooi(self):
        """When boefje cannot scan the ooi, we disable the schedule"""
        # Arrange
        scan_profile = ScanProfileFactory(level=0)
        ooi = OOIFactory(scan_profile=scan_profile)
        plugin = PluginFactory(scan_level=1, consumes=[ooi.object_type])

        boefje_task = models.BoefjeTask(
            boefje=models.Boefje.model_validate(plugin.model_dump()),
            input_ooi=ooi.primary_key,
            organization=self.organisation.id,
        )

        schedule = models.Schedule(
            scheduler_id=self.scheduler.scheduler_id,
            organisation=self.organisation.id,
            hash=boefje_task.hash,
            data=boefje_task.model_dump(),
        )

        schedule_db = self.mock_ctx.datastores.schedule_store.create_schedule(schedule)

        # Mocks
        self.mock_get_schedules.return_value = ([schedule_db], 1)
        self.mock_get_object.return_value = ooi
        self.mock_get_plugin.return_value = plugin

        # Act
        self.scheduler.process_rescheduling()

        # Assert: item should not be on queue
        self.assertEqual(0, self.scheduler.queue.qsize())

        # Assert: schedule should be disabled
        schedule_db_disabled = self.mock_ctx.datastores.schedule_store.get_schedule(schedule.id)
        self.assertFalse(schedule_db_disabled.enabled)<|MERGE_RESOLUTION|>--- conflicted
+++ resolved
@@ -156,10 +156,6 @@
         scan_profile = ScanProfileFactory(level=0)
         ooi = OOIFactory(scan_profile=scan_profile)
         boefje = BoefjeFactory()
-<<<<<<< HEAD
-        plugin = PluginFactory(scan_level=0, consumes=[ooi.object_type])
-=======
->>>>>>> abb00eba
         boefje_task = models.BoefjeTask(boefje=boefje, input_ooi=ooi.primary_key, organization=self.organisation.id)
 
         # Mock
@@ -180,10 +176,6 @@
         scan_profile = ScanProfileFactory(level=0)
         ooi = OOIFactory(scan_profile=scan_profile)
         boefje = BoefjeFactory()
-<<<<<<< HEAD
-        plugin = PluginFactory(scan_level=0, consumes=[ooi.object_type])
-=======
->>>>>>> abb00eba
         boefje_task = models.BoefjeTask(boefje=boefje, input_ooi=ooi.primary_key, organization=self.organisation.id)
 
         task = functions.create_task(
@@ -208,10 +200,6 @@
         scan_profile = ScanProfileFactory(level=0)
         ooi = OOIFactory(scan_profile=scan_profile)
         boefje = BoefjeFactory()
-<<<<<<< HEAD
-        plugin = PluginFactory(scan_level=0, consumes=[ooi.object_type])
-=======
->>>>>>> abb00eba
         boefje_task = models.BoefjeTask(boefje=boefje, input_ooi=ooi.primary_key, organization=self.organisation.id)
 
         task_db_first = models.Task(
@@ -257,10 +245,6 @@
         scan_profile = ScanProfileFactory(level=0)
         ooi = OOIFactory(scan_profile=scan_profile)
         boefje = BoefjeFactory()
-<<<<<<< HEAD
-        plugin = PluginFactory(scan_level=0, consumes=[ooi.object_type])
-=======
->>>>>>> abb00eba
         task = models.BoefjeTask(boefje=boefje, input_ooi=ooi.primary_key, organization=self.organisation.id)
 
         # Mock
@@ -278,10 +262,6 @@
         scan_profile = ScanProfileFactory(level=0)
         ooi = OOIFactory(scan_profile=scan_profile)
         boefje = BoefjeFactory()
-<<<<<<< HEAD
-        plugin = PluginFactory(scan_level=0, consumes=[ooi.object_type])
-=======
->>>>>>> abb00eba
         task = models.BoefjeTask(boefje=boefje, input_ooi=ooi.primary_key, organization=self.organisation.id)
         last_run_boefje = BoefjeMetaFactory(boefje=boefje, input_ooi=ooi.primary_key, ended_at=None)
 
@@ -302,10 +282,6 @@
         scan_profile = ScanProfileFactory(level=0)
         ooi = OOIFactory(scan_profile=scan_profile)
         boefje = BoefjeFactory()
-<<<<<<< HEAD
-        plugin = PluginFactory(scan_level=0, consumes=[ooi.object_type])
-=======
->>>>>>> abb00eba
         task = models.BoefjeTask(boefje=boefje, input_ooi=ooi.primary_key, organization=self.organisation.id)
         last_run_boefje = BoefjeMetaFactory(boefje=boefje, input_ooi=ooi.primary_key, ended_at=datetime.utcnow())
 
@@ -509,10 +485,6 @@
         scan_profile = ScanProfileFactory(level=0)
         ooi = OOIFactory(scan_profile=scan_profile)
         boefje = BoefjeFactory()
-<<<<<<< HEAD
-        plugin = PluginFactory(scan_level=0, consumes=[ooi.object_type])
-=======
->>>>>>> abb00eba
         boefje_task = models.BoefjeTask(boefje=boefje, input_ooi=ooi.primary_key, organization=self.organisation.id)
 
         task_db = models.Task(
@@ -549,10 +521,6 @@
         scan_profile = ScanProfileFactory(level=0)
         ooi = OOIFactory(scan_profile=scan_profile)
         boefje = BoefjeFactory()
-<<<<<<< HEAD
-        plugin = PluginFactory(scan_level=0, consumes=[ooi.object_type])
-=======
->>>>>>> abb00eba
         boefje_task = models.BoefjeTask(boefje=boefje, input_ooi=ooi.primary_key, organization=self.organisation.id)
 
         task_db = models.Task(
@@ -810,7 +778,7 @@
         self.scheduler.push_boefje_task(boefje_task, self.organisation.id)
 
         # Assert: there should be 3 tasks in the queue
-        # self.assertEqual(3, self.scheduler.queue.qsize())
+        self.assertEqual(3, self.scheduler.queue.qsize())
 
         # Assert: the tasks should be on the queue
         items = [self.scheduler.queue.peek(0), self.scheduler.queue.peek(1), self.scheduler.queue.peek(2)]
@@ -1290,7 +1258,7 @@
         self.assertEqual(task_db.status, models.TaskStatus.QUEUED)
 
         # Act
-        items = self.scheduler.pop_item_from_queue()
+        self.scheduler.pop_item_from_queue()
 
         # Assert: task should be in datastore, and queued
         task_db = self.mock_ctx.datastores.task_store.get_task(task.id)
