--- conflicted
+++ resolved
@@ -3,9 +3,9 @@
 from types import SimpleNamespace
 from unittest import mock
 
+from structlog.testing import capture_logs
+
 from scheduler import config, connectors, models, schedulers, storage
-from structlog.testing import capture_logs
-
 from tests.factories import (
     BoefjeFactory,
     BoefjeMetaFactory,
@@ -61,7 +61,9 @@
             **{
                 storage.ScheduleStore.name: storage.ScheduleStore(self.dbconn),
                 storage.TaskStore.name: storage.TaskStore(self.dbconn),
-                storage.PriorityQueueStore.name: storage.PriorityQueueStore(self.dbconn),
+                storage.PriorityQueueStore.name: storage.PriorityQueueStore(
+                    self.dbconn
+                ),
             }
         )
 
@@ -95,7 +97,9 @@
             "scheduler.context.AppContext.services.katalogus.get_plugin_by_id_and_org_id",
         ).start()
 
-        self.mock_get_object = mock.patch("scheduler.context.AppContext.services.octopoes.get_object").start()
+        self.mock_get_object = mock.patch(
+            "scheduler.context.AppContext.services.octopoes.get_object"
+        ).start()
 
     def tearDown(self):
         mock.patch.stopall()
@@ -269,7 +273,9 @@
         )
 
         # Mock
-        self.mock_get_latest_task_by_hash.side_effect = Exception("Something went wrong")
+        self.mock_get_latest_task_by_hash.side_effect = Exception(
+            "Something went wrong"
+        )
         self.mock_get_last_run_boefje.return_value = None
 
         # Act
@@ -397,7 +403,8 @@
             hash=boefje_task.hash,
             data=boefje_task.model_dump(),
             created_at=datetime.now(timezone.utc),
-            modified_at=datetime.now(timezone.utc) - timedelta(seconds=self.mock_ctx.config.pq_grace_period),
+            modified_at=datetime.now(timezone.utc)
+            - timedelta(seconds=self.mock_ctx.config.pq_grace_period),
         )
 
         # Mock
@@ -462,7 +469,8 @@
             hash=boefje_task.hash,
             data=boefje_task.model_dump(),
             created_at=datetime.now(timezone.utc),
-            modified_at=datetime.now(timezone.utc) - timedelta(seconds=self.mock_ctx.config.pq_grace_period),
+            modified_at=datetime.now(timezone.utc)
+            - timedelta(seconds=self.mock_ctx.config.pq_grace_period),
         )
 
         # Mock
@@ -491,7 +499,8 @@
             hash=boefje_task.hash,
             data=boefje_task.model_dump(),
             created_at=datetime.now(timezone.utc),
-            modified_at=datetime.now(timezone.utc) - timedelta(seconds=self.mock_ctx.config.pq_grace_period),
+            modified_at=datetime.now(timezone.utc)
+            - timedelta(seconds=self.mock_ctx.config.pq_grace_period),
         )
 
         # Mock
@@ -555,13 +564,15 @@
             hash=boefje_task.hash,
             data=boefje_task.model_dump(),
             created_at=datetime.now(timezone.utc),
-            modified_at=datetime.now(timezone.utc) - timedelta(seconds=self.mock_ctx.config.pq_grace_period),
+            modified_at=datetime.now(timezone.utc)
+            - timedelta(seconds=self.mock_ctx.config.pq_grace_period),
         )
 
         last_run_boefje = BoefjeMetaFactory(
             boefje=boefje,
             input_ooi=ooi.primary_key,
-            ended_at=datetime.now(timezone.utc) - timedelta(seconds=self.mock_ctx.config.pq_grace_period),
+            ended_at=datetime.now(timezone.utc)
+            - timedelta(seconds=self.mock_ctx.config.pq_grace_period),
         )
 
         # Mock
@@ -593,7 +604,8 @@
             hash=boefje_task.hash,
             data=boefje_task.model_dump(),
             created_at=datetime.now(timezone.utc),
-            modified_at=datetime.now(timezone.utc) - timedelta(seconds=self.mock_ctx.config.pq_grace_period),
+            modified_at=datetime.now(timezone.utc)
+            - timedelta(seconds=self.mock_ctx.config.pq_grace_period),
         )
 
         last_run_boefje = BoefjeMetaFactory(
@@ -656,7 +668,9 @@
 
     @mock.patch("scheduler.schedulers.BoefjeScheduler.has_boefje_task_started_running")
     @mock.patch("scheduler.schedulers.BoefjeScheduler.has_boefje_permission_to_run")
-    @mock.patch("scheduler.schedulers.BoefjeScheduler.has_boefje_task_grace_period_passed")
+    @mock.patch(
+        "scheduler.schedulers.BoefjeScheduler.has_boefje_task_grace_period_passed"
+    )
     @mock.patch("scheduler.schedulers.BoefjeScheduler.is_item_on_queue_by_hash")
     @mock.patch("scheduler.context.AppContext.datastores.task_store.get_tasks_by_hash")
     def test_push_task_queue_full(
@@ -698,13 +712,17 @@
         with capture_logs() as cm:
             self.scheduler.push_boefje_task(boefje_task)
 
-        self.assertIn("Could not add task to queue, queue was full", cm[-1].get("event"))
+        self.assertIn(
+            "Could not add task to queue, queue was full", cm[-1].get("event")
+        )
         self.assertEqual(1, self.scheduler.queue.qsize())
 
     @mock.patch("scheduler.schedulers.BoefjeScheduler.has_boefje_task_stalled")
     @mock.patch("scheduler.schedulers.BoefjeScheduler.has_boefje_task_started_running")
     @mock.patch("scheduler.schedulers.BoefjeScheduler.has_boefje_permission_to_run")
-    @mock.patch("scheduler.schedulers.BoefjeScheduler.has_boefje_task_grace_period_passed")
+    @mock.patch(
+        "scheduler.schedulers.BoefjeScheduler.has_boefje_task_grace_period_passed"
+    )
     @mock.patch("scheduler.schedulers.BoefjeScheduler.is_item_on_queue_by_hash")
     @mock.patch("scheduler.context.AppContext.datastores.task_store.get_tasks_by_hash")
     def test_push_task_stalled(
@@ -754,26 +772,16 @@
         self.assertEqual(boefje_task.boefje.id, task_pq.boefje.id)
 
         # Assert: task should be in datastore, and queued
-<<<<<<< HEAD
         task_db = self.mock_ctx.datastores.task_store.get_task(item.id)
         self.assertEqual(task_db.id, item.id)
-=======
-        task_db = self.mock_ctx.datastores.task_store.get_task(p_item.id)
-        self.assertEqual(task_db.id, p_item.id)
->>>>>>> cea7f530
         self.assertEqual(task_db.status, models.TaskStatus.QUEUED)
 
         # Act
         self.scheduler.pop_item_from_queue()
 
         # Assert: task should be in datastore, and dispatched
-<<<<<<< HEAD
         task_db = self.mock_ctx.datastores.task_store.get_task(item.id)
         self.assertEqual(task_db.id, item.id)
-=======
-        task_db = self.mock_ctx.datastores.task_store.get_task(p_item.id)
-        self.assertEqual(task_db.id, p_item.id)
->>>>>>> cea7f530
         self.assertEqual(task_db.status, models.TaskStatus.DISPATCHED)
 
         # Mocks
@@ -789,27 +797,15 @@
         self.scheduler.push_boefje_task(boefje_task)
 
         # Assert: task should be in datastore, and failed
-<<<<<<< HEAD
         task_db = self.mock_ctx.datastores.task_store.get_task(item.id)
         self.assertEqual(task_db.id, item.id)
-=======
-        task_db = self.mock_ctx.datastores.task_store.get_task(p_item.id)
-        self.assertEqual(task_db.id, p_item.id)
->>>>>>> cea7f530
         self.assertEqual(task_db.status, models.TaskStatus.FAILED)
 
         # Assert: new task should be queued
         task_pq = models.BoefjeTask(**self.scheduler.queue.peek(0).data)
         self.assertEqual(1, self.scheduler.queue.qsize())
-<<<<<<< HEAD
         self.assertEqual(ooi.primary_key, task_pq.input_ooi)
         self.assertEqual(boefje_task.boefje.id, task_pq.boefje.id)
-=======
-
-        # Assert: task should be in datastore, and queued
-        task_db = self.mock_ctx.datastores.task_store.get_task(task_pq.id)
-        self.assertEqual(task_db.status, models.TaskStatus.QUEUED)
->>>>>>> cea7f530
 
     def test_post_push(self):
         """When a task is added to the queue, it should be added to the database"""
@@ -848,13 +844,8 @@
         self.assertEqual(boefje_task.boefje.id, task_pq.boefje.id)
 
         # Task should be in datastore, and queued
-<<<<<<< HEAD
         task_db = self.mock_ctx.datastores.task_store.get_task(item.id)
         self.assertEqual(task_db.id, item.id)
-=======
-        task_db = self.mock_ctx.datastores.task_store.get_task(p_item.id)
-        self.assertEqual(task_db.id, p_item.id)
->>>>>>> cea7f530
         self.assertEqual(task_db.status, models.TaskStatus.QUEUED)
 
     def test_post_pop(self):
@@ -894,27 +885,16 @@
         self.assertEqual(boefje_task.boefje.id, task_pq.boefje.id)
 
         # Assert: task should be in datastore, and queued
-<<<<<<< HEAD
         task_db = self.mock_ctx.datastores.task_store.get_task(item.id)
         self.assertEqual(task_db.id, item.id)
-=======
-        task_db = self.mock_ctx.datastores.task_store.get_task(p_item.id)
-        self.assertEqual(task_db.id, p_item.id)
->>>>>>> cea7f530
         self.assertEqual(task_db.status, models.TaskStatus.QUEUED)
 
         # Act
         self.scheduler.pop_item_from_queue()
 
-<<<<<<< HEAD
         # Assert: task should be in datastore, and queued
         task_db = self.mock_ctx.datastores.task_store.get_task(item.id)
         self.assertEqual(task_db.id, item.id)
-=======
-        # Assert: task should be in datastore, and dispatched
-        task_db = self.mock_ctx.datastores.task_store.get_task(p_item.id)
-        self.assertEqual(task_db.id, p_item.id)
->>>>>>> cea7f530
         self.assertEqual(task_db.status, models.TaskStatus.DISPATCHED)
 
     def test_disable_scheduler(self):
@@ -947,13 +927,8 @@
         self.assertEqual(pq_item.id, item.id)
 
         # Assert: task should be in datastore, and queued
-<<<<<<< HEAD
         task_db = self.mock_ctx.datastores.task_store.get_task(item.id)
         self.assertEqual(task_db.id, item.id)
-=======
-        task_db = self.mock_ctx.datastores.task_store.get_task(p_item.id)
-        self.assertEqual(task_db.id, p_item.id)
->>>>>>> cea7f530
         self.assertEqual(task_db.status, models.TaskStatus.QUEUED)
 
         # Assert: listeners should be running
@@ -975,7 +950,9 @@
         self.assertEqual(0, self.scheduler.queue.qsize())
 
         # All tasks on queue should be set to CANCELLED
-        tasks, _ = self.mock_ctx.datastores.task_store.get_tasks(self.scheduler.scheduler_id)
+        tasks, _ = self.mock_ctx.datastores.task_store.get_tasks(
+            self.scheduler.scheduler_id
+        )
         for task in tasks:
             self.assertEqual(task.status, models.TaskStatus.CANCELLED)
 
@@ -1130,19 +1107,16 @@
         self.assertEqual(boefje.id, task_pq.boefje.id)
 
         # Task should be in datastore, and queued
-<<<<<<< HEAD
         task_db = self.mock_ctx.datastores.task_store.get_task(item.id)
         self.assertEqual(task_db.id, item.id)
-=======
-        task_db = self.mock_ctx.datastores.task_store.get_task(task_pq.id)
-        self.assertEqual(task_db.id, task_pq.id)
->>>>>>> cea7f530
         self.assertEqual(task_db.status, models.TaskStatus.QUEUED)
 
     def test_push_tasks_for_scan_profile_mutations_value_empty(self):
         """When the value of a mutation is empty it should not push any tasks"""
         # Arrange
-        mutation = models.ScanProfileMutation(operation="create", primary_key="123", value=None).model_dump_json()
+        mutation = models.ScanProfileMutation(
+            operation="create", primary_key="123", value=None
+        ).model_dump_json()
 
         # Act
         self.scheduler.push_tasks_for_scan_profile_mutations(mutation)
@@ -1237,10 +1211,6 @@
 
         # Task should be in datastore, and queued
         task_db = self.mock_ctx.datastores.task_store.get_task(task_pq.id)
-<<<<<<< HEAD
-=======
-        self.assertEqual(task_db.id, task_pq.id)
->>>>>>> cea7f530
         self.assertEqual(task_db.status, models.TaskStatus.QUEUED)
 
     def test_push_tasks_for_scan_profile_mutations_delete(self):
@@ -1309,11 +1279,7 @@
         self.assertEqual(ooi.primary_key, task_pq.input_ooi)
         self.assertEqual(boefje.id, task_pq.boefje.id)
 
-<<<<<<< HEAD
         task_db = self.mock_ctx.datastores.task_store.get_task(item.id)
-=======
-        task_db = self.mock_ctx.datastores.task_store.get_task(task_pq.id)
->>>>>>> cea7f530
         self.assertEqual(task_db.status, models.TaskStatus.CANCELLED)
 
 
@@ -1380,8 +1346,12 @@
 
         # Mocks
         self.mock_get_objects_by_object_types.side_effect = [
-            connectors.errors.ExternalServiceError("External service is not available."),
-            connectors.errors.ExternalServiceError("External service is not available."),
+            connectors.errors.ExternalServiceError(
+                "External service is not available."
+            ),
+            connectors.errors.ExternalServiceError(
+                "External service is not available."
+            ),
         ]
         self.mock_get_new_boefjes_by_org_id.return_value = [boefje]
 
@@ -1461,8 +1431,12 @@
 
         # Mocks
         self.mock_get_objects_by_object_types.side_effect = [
-            connectors.errors.ExternalServiceError("External service is not available."),
-            connectors.errors.ExternalServiceError("External service is not available."),
+            connectors.errors.ExternalServiceError(
+                "External service is not available."
+            ),
+            connectors.errors.ExternalServiceError(
+                "External service is not available."
+            ),
         ]
         self.mock_get_new_boefjes_by_org_id.return_value = [boefje]
 
@@ -1612,16 +1586,9 @@
         # Assert: new item should be on queue
         self.assertEqual(1, self.scheduler.queue.qsize())
 
-<<<<<<< HEAD
         # Assert: new item is created with a similar task
         peek = self.scheduler.queue.peek(0)
         self.assertEqual(schedule.hash, peek.hash)
-=======
-        # Task should be in datastore, and queued
-        task_db = self.mock_ctx.datastores.task_store.get_task(task_pq.id)
-        self.assertEqual(task_db.id, task_pq.id)
-        self.assertEqual(task_db.status, models.TaskStatus.QUEUED)
->>>>>>> cea7f530
 
         # Assert: task should be created, and should be the one that is queued
         task_db = self.mock_ctx.datastores.task_store.get_task(peek.id)
@@ -1704,7 +1671,9 @@
         self.assertEqual(0, self.scheduler.queue.qsize())
 
         # Assert: schedule should be disabled
-        schedule_db_disabled = self.mock_ctx.datastores.schedule_store.get_schedule(schedule.id)
+        schedule_db_disabled = self.mock_ctx.datastores.schedule_store.get_schedule(
+            schedule.id
+        )
         self.assertFalse(schedule_db_disabled.enabled)
 
     def test_push_tasks_for_rescheduling_boefje_not_found(self):
@@ -1739,16 +1708,11 @@
         # Assert: item should not be on queue
         self.assertEqual(0, self.scheduler.queue.qsize())
 
-<<<<<<< HEAD
         # Assert: schedule should be disabled
-        schedule_db_disabled = self.mock_ctx.datastores.schedule_store.get_schedule(schedule.id)
+        schedule_db_disabled = self.mock_ctx.datastores.schedule_store.get_schedule(
+            schedule.id
+        )
         self.assertFalse(schedule_db_disabled.enabled)
-=======
-        # Task should be in datastore, and queued
-        task_db = self.mock_ctx.datastores.task_store.get_task(task_pq.id)
-        self.assertEqual(task_db.id, task_pq.id)
-        self.assertEqual(task_db.status, models.TaskStatus.QUEUED)
->>>>>>> cea7f530
 
     def test_push_tasks_for_rescheduling_boefje_disabled(self):
         """When boefje disabled for the schedule, we disable the schedule"""
@@ -1783,7 +1747,9 @@
         self.assertEqual(0, self.scheduler.queue.qsize())
 
         # Assert: schedule should be disabled
-        schedule_db_disabled = self.mock_ctx.datastores.schedule_store.get_schedule(schedule.id)
+        schedule_db_disabled = self.mock_ctx.datastores.schedule_store.get_schedule(
+            schedule.id
+        )
         self.assertFalse(schedule_db_disabled.enabled)
 
     def test_push_tasks_for_rescheduling_boefje_doesnt_consume_ooi(self):
@@ -1819,7 +1785,9 @@
         self.assertEqual(0, self.scheduler.queue.qsize())
 
         # Assert: schedule should be disabled
-        schedule_db_disabled = self.mock_ctx.datastores.schedule_store.get_schedule(schedule.id)
+        schedule_db_disabled = self.mock_ctx.datastores.schedule_store.get_schedule(
+            schedule.id
+        )
         self.assertFalse(schedule_db_disabled.enabled)
 
     def test_push_tasks_for_rescheduling_boefje_cannot_scan_ooi(self):
@@ -1854,13 +1822,8 @@
         # Assert: item should not be on queue
         self.assertEqual(0, self.scheduler.queue.qsize())
 
-<<<<<<< HEAD
         # Assert: schedule should be disabled
-        schedule_db_disabled = self.mock_ctx.datastores.schedule_store.get_schedule(schedule.id)
-        self.assertFalse(schedule_db_disabled.enabled)
-=======
-        # Task should be in datastore, and queued
-        task_db = self.mock_ctx.datastores.task_store.get_task(task_pq.id)
-        self.assertEqual(task_db.id, task_pq.id)
-        self.assertEqual(task_db.status, models.TaskStatus.QUEUED)
->>>>>>> cea7f530
+        schedule_db_disabled = self.mock_ctx.datastores.schedule_store.get_schedule(
+            schedule.id
+        )
+        self.assertFalse(schedule_db_disabled.enabled)