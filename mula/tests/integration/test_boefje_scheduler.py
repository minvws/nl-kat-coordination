--- conflicted
+++ resolved
@@ -3,20 +3,8 @@
 from datetime import datetime, timedelta, timezone
 from unittest import mock
 
-<<<<<<< HEAD
-from scheduler import (
-    config,
-    connectors,
-    models,
-    queues,
-    rankers,
-    repositories,
-    schedulers,
-)
-=======
 from scheduler import config, connectors, models, queues, rankers, repositories, schedulers
 
->>>>>>> e311eed8
 from tests.factories import (
     BoefjeFactory,
     BoefjeMetaFactory,
