import datetime
import unittest
from types import SimpleNamespace
from unittest import mock

<<<<<<< HEAD
import httpx
=======
from scheduler import config, connectors, models, schedulers, storage
>>>>>>> 9734747d
from structlog.testing import capture_logs

from scheduler import config, models, schedulers, storage
from tests.factories import (
    BoefjeFactory,
    BoefjeMetaFactory,
    NormalizerFactory,
    OOIFactory,
    OrganisationFactory,
    PluginFactory,
    RawDataFactory,
    ScanProfileFactory,
)
from tests.utils import functions


class NormalizerSchedulerBaseTestCase(unittest.TestCase):
    def setUp(self):
        # Application Context
        self.mock_ctx = mock.patch("scheduler.context.AppContext").start()
        self.mock_ctx.config = config.settings.Settings()

        # Database
        self.dbconn = storage.DBConn(str(self.mock_ctx.config.db_uri))
        models.Base.metadata.drop_all(self.dbconn.engine)
        models.Base.metadata.create_all(self.dbconn.engine)

        self.mock_ctx.datastores = SimpleNamespace(
            **{
                storage.TaskStore.name: storage.TaskStore(self.dbconn),
                storage.PriorityQueueStore.name: storage.PriorityQueueStore(self.dbconn),
                storage.SchemaStore.name: storage.SchemaStore(self.dbconn),
            }
        )

        # Scheduler
        self.organisation = OrganisationFactory()
        self.scheduler = schedulers.NormalizerScheduler(
            ctx=self.mock_ctx,
            scheduler_id=self.organisation.id,
            organisation=self.organisation,
        )

    def tearDown(self):
        self.scheduler.stop()
        models.Base.metadata.drop_all(self.dbconn.engine)
        self.dbconn.engine.dispose()


class NormalizerSchedulerTestCase(NormalizerSchedulerBaseTestCase):
    def setUp(self):
        super().setUp()

        self.mock_latest_task_by_hash = mock.patch(
            "scheduler.context.AppContext.datastores.task_store.get_latest_task_by_hash"
        ).start()

    def test_disable_scheduler(self):
        # Act
        self.scheduler.disable()

        # Listeners should be stopped
        self.assertEqual(0, len(self.scheduler.listeners))

        # Threads should be stopped
        self.assertEqual(0, len(self.scheduler.threads))

        # Queue should be empty
        self.assertEqual(0, self.scheduler.queue.qsize())

        # All tasks on queue should be set to CANCELLED
        tasks, _ = self.mock_ctx.datastores.task_store.get_tasks(self.scheduler.scheduler_id)
        for task in tasks:
            self.assertEqual(task.status, models.TaskStatus.CANCELLED)

        # Scheduler should be disabled
        self.assertFalse(self.scheduler.is_enabled())

    def test_enable_scheduler(self):
        # Disable scheduler first
        self.scheduler.disable()

        # Listeners should be stopped
        self.assertEqual(0, len(self.scheduler.listeners))

        # Threads should be stopped
        self.assertEqual(0, len(self.scheduler.threads))

        # Queue should be empty
        self.assertEqual(0, self.scheduler.queue.qsize())

        # All tasks on queue should be set to CANCELLED
        tasks, _ = self.mock_ctx.datastores.task_store.get_tasks(self.scheduler.scheduler_id)
        for task in tasks:
            self.assertEqual(task.status, models.TaskStatus.CANCELLED)

        # Re-enable scheduler
        self.scheduler.enable()

        # Threads should be started
        self.assertGreater(len(self.scheduler.threads), 0)

        # Scheduler should be enabled
        self.assertTrue(self.scheduler.is_enabled())

        # Stop the scheduler
        self.scheduler.stop()

    def test_is_allowed_to_run(self):
        # Arrange
        normalizer = PluginFactory()

        # Act
        result = self.scheduler.is_task_allowed_to_run(normalizer)

        # Assert
        self.assertTrue(result)

    def test_is_not_allowed_to_run(self):
        # Arrange
        normalizer = PluginFactory()
        normalizer.enabled = False

        # Act
        result = self.scheduler.is_task_allowed_to_run(normalizer)

        # Assert
        self.assertFalse(result)

    @mock.patch("scheduler.context.AppContext.services.katalogus.get_normalizers_by_org_id_and_type")
    def test_get_normalizers_for_mime_type(self, mock_get_normalizers_by_org_id_and_type):
        # Arrange
        normalizer = NormalizerFactory()

        # Mocks
        mock_get_normalizers_by_org_id_and_type.return_value = [normalizer]

        # Act
        result = self.scheduler.get_normalizers_for_mime_type("text/plain")

        # Assert
        self.assertEqual(len(result), 1)
        self.assertEqual(result[0], normalizer)

    @mock.patch("scheduler.context.AppContext.services.katalogus.get_normalizers_by_org_id_and_type")
    def test_get_normalizers_for_mime_type_request_exception(self, mock_get_normalizers_by_org_id_and_type):
        # Mocks
        mock_get_normalizers_by_org_id_and_type.side_effect = [
            connectors.errors.ExternalServiceError("External service is not available."),
            connectors.errors.ExternalServiceError("External service is not available."),
        ]

        # Act
        result = self.scheduler.get_normalizers_for_mime_type("text/plain")

        # Assert
        self.assertEqual(len(result), 0)

    @mock.patch("scheduler.context.AppContext.services.katalogus.get_normalizers_by_org_id_and_type")
    def test_get_normalizers_for_mime_type_response_is_none(self, mock_get_normalizers_by_org_id_and_type):
        # Mocks
        mock_get_normalizers_by_org_id_and_type.return_value = None

        # Act
        result = self.scheduler.get_normalizers_for_mime_type("text/plain")

        # Assert
        self.assertEqual(len(result), 0)


class RawFileReceivedTestCase(NormalizerSchedulerBaseTestCase):
    def setUp(self):
        super().setUp()

        self.mock_is_task_running = mock.patch(
            "scheduler.schedulers.NormalizerScheduler.is_task_running",
            return_value=False,
        ).start()

        self.mock_is_task_allowed_to_run = mock.patch(
            "scheduler.schedulers.NormalizerScheduler.is_task_allowed_to_run",
            return_value=True,
        ).start()

        self.mock_get_normalizers_for_mime_type = mock.patch(
            "scheduler.schedulers.NormalizerScheduler.get_normalizers_for_mime_type"
        ).start()

    def test_push_tasks_for_received_raw_file(self):
        # Arrange
        scan_profile = ScanProfileFactory(level=0)
        ooi = OOIFactory(scan_profile=scan_profile)
        boefje = BoefjeFactory()
        boefje_task = models.BoefjeTask(
            boefje=boefje,
            input_ooi=ooi.primary_key,
            organization=self.organisation.id,
        )
        task = functions.create_task(
            scheduler_id=self.scheduler.scheduler_id,
            data=boefje_task,
        )

        item = functions.create_item(
            scheduler_id=self.scheduler.scheduler_id,
            priority=1,
            task=task,
        )

        # Arrange: create the BoefjeTask
        task = functions.create_task(item)
        self.mock_ctx.datastores.task_store.create_task(task)

        boefje_meta = BoefjeMetaFactory(
            boefje=boefje,
            input_ooi=ooi.primary_key,
        )

        # Arrange: create the RawDataReceivedEvent
        raw_data_event = models.RawDataReceivedEvent(
            raw_data=RawDataFactory(
                boefje_meta=boefje_meta,
                mime_types=[{"value": "text/plain"}],
            ),
            organization=self.organisation.name,
            created_at=datetime.datetime.now(),
        ).model_dump_json()

        # Mocks
        self.mock_get_normalizers_for_mime_type.return_value = [
            NormalizerFactory(),
        ]

        # Act
        self.scheduler.push_tasks_for_received_raw_data(raw_data_event)

        # Task should be on priority queue
        task_pq = models.NormalizerTask(**self.scheduler.queue.peek(0).data)
        self.assertEqual(1, self.scheduler.queue.qsize())

        # Task should be in datastore
        task_db = self.mock_ctx.datastores.task_store.get_task_by_id(task_pq.id)
        self.assertEqual(task_db.id, task_pq.id)
        self.assertEqual(task_db.status, models.TaskStatus.QUEUED)

    def test_push_tasks_for_received_raw_file_no_normalizers_found(self):
        # Arrange
        scan_profile = ScanProfileFactory(level=0)
        ooi = OOIFactory(scan_profile=scan_profile)
        boefje = BoefjeFactory()
        boefje_task = models.BoefjeTask(
            boefje=boefje,
            input_ooi=ooi.primary_key,
            organization=self.organisation.id,
        )

        p_item = functions.create_item(scheduler_id=self.scheduler.scheduler_id, priority=1, data=boefje_task)
        task = functions.create_task(p_item)
        self.mock_ctx.datastores.task_store.create_task(task)

        boefje_meta = BoefjeMetaFactory(
            id=p_item.id,
            boefje=boefje,
            input_ooi=ooi.primary_key,
        )

        raw_data_event = models.RawDataReceivedEvent(
            raw_data=RawDataFactory(
                boefje_meta=boefje_meta,
                mime_types=[{"value": "text/plain"}],
            ),
            organization=self.organisation.name,
            created_at=datetime.datetime.now(),
        ).model_dump_json()

        # Mocks
        self.mock_get_normalizers_for_mime_type.return_value = []

        # Act
        self.scheduler.push_tasks_for_received_raw_data(raw_data_event)

        # Task should not be on priority queue
        self.assertEqual(0, self.scheduler.queue.qsize())

    def test_push_tasks_for_received_raw_file_not_allowed_to_run(self):
        # Arrange
        scan_profile = ScanProfileFactory(level=0)
        ooi = OOIFactory(scan_profile=scan_profile)
        boefje = BoefjeFactory()
        boefje_task = models.BoefjeTask(
            boefje=boefje,
            input_ooi=ooi.primary_key,
            organization=self.organisation.id,
        )

        p_item = functions.create_item(scheduler_id=self.scheduler.scheduler_id, priority=1, data=boefje_task)
        task = functions.create_task(p_item)
        self.mock_ctx.datastores.task_store.create_task(task)

        boefje_meta = BoefjeMetaFactory(
            id=p_item.id,
            boefje=boefje,
            input_ooi=ooi.primary_key,
        )

        # Mocks
        raw_data_event = models.RawDataReceivedEvent(
            raw_data=RawDataFactory(
                boefje_meta=boefje_meta,
                mime_types=[{"value": "text/plain"}],
            ),
            organization=self.organisation.name,
            created_at=datetime.datetime.now(),
        ).model_dump_json()

        self.mock_get_normalizers_for_mime_type.return_value = [
            NormalizerFactory(),
        ]
        self.mock_is_task_allowed_to_run.return_value = False

        # Act
        self.scheduler.push_tasks_for_received_raw_data(raw_data_event)

        # Task should not be on priority queue
        self.assertEqual(0, self.scheduler.queue.qsize())

    def test_push_tasks_for_received_raw_file_still_running(self):
        # Arrange
        scan_profile = ScanProfileFactory(level=0)
        ooi = OOIFactory(scan_profile=scan_profile)
        boefje = BoefjeFactory()
        boefje_task = models.BoefjeTask(
            boefje=boefje,
            input_ooi=ooi.primary_key,
            organization=self.organisation.id,
        )

        p_item = functions.create_item(scheduler_id=self.scheduler.scheduler_id, priority=1, data=boefje_task)
        task = functions.create_task(p_item)
        self.mock_ctx.datastores.task_store.create_task(task)

        boefje_meta = BoefjeMetaFactory(
            id=p_item.id,
            boefje=boefje,
            input_ooi=ooi.primary_key,
        )

        # Mocks
        raw_data_event = models.RawDataReceivedEvent(
            raw_data=RawDataFactory(
                boefje_meta=boefje_meta,
                mime_types=[{"value": "text/plain"}],
            ),
            organization=self.organisation.name,
            created_at=datetime.datetime.now(),
        ).model_dump_json()

        self.mock_get_normalizers_for_mime_type.return_value = [
            NormalizerFactory(),
        ]
        self.mock_is_task_allowed_to_run.return_value = True
        self.mock_is_task_running.return_value = True

        # Act
        self.scheduler.push_tasks_for_received_raw_data(raw_data_event)

        # Task should not be on priority queue
        self.assertEqual(0, self.scheduler.queue.qsize())

    def test_push_tasks_for_received_raw_file_still_running_exception(self):
        # Arrange
        scan_profile = ScanProfileFactory(level=0)
        ooi = OOIFactory(scan_profile=scan_profile)
        boefje = BoefjeFactory()
        boefje_task = models.BoefjeTask(
            boefje=boefje,
            input_ooi=ooi.primary_key,
            organization=self.organisation.id,
        )

        p_item = functions.create_item(scheduler_id=self.scheduler.scheduler_id, priority=1, data=boefje_task)
        task = functions.create_task(p_item)
        self.mock_ctx.datastores.task_store.create_task(task)

        boefje_meta = BoefjeMetaFactory(
            id=p_item.id,
            boefje=boefje,
            input_ooi=ooi.primary_key,
        )

        # Mocks
        raw_data_event = models.RawDataReceivedEvent(
            raw_data=RawDataFactory(
                boefje_meta=boefje_meta,
                mime_types=[{"value": "text/plain"}],
            ),
            organization=self.organisation.name,
            created_at=datetime.datetime.now(),
        ).model_dump_json()

        self.mock_get_normalizers_for_mime_type.return_value = [
            NormalizerFactory(),
        ]
        self.mock_is_task_allowed_to_run.return_value = True
        self.mock_is_task_running.side_effect = Exception("Something went wrong")

        # Act
        self.scheduler.push_tasks_for_received_raw_data(raw_data_event)

        # Task should not be on priority queue
        self.assertEqual(0, self.scheduler.queue.qsize())

    def test_push_tasks_for_received_raw_file_item_on_queue(self):
        # Arrange
        scan_profile = ScanProfileFactory(level=0)
        ooi = OOIFactory(scan_profile=scan_profile)
        boefje = BoefjeFactory()
        boefje_task = models.BoefjeTask(
            boefje=boefje,
            input_ooi=ooi.primary_key,
            organization=self.organisation.id,
        )

        p_item = functions.create_item(scheduler_id=self.scheduler.scheduler_id, priority=1, data=boefje_task)
        task = functions.create_task(p_item)
        self.mock_ctx.datastores.task_store.create_task(task)

        boefje_meta = BoefjeMetaFactory(
            id=p_item.id,
            boefje=boefje,
            input_ooi=ooi.primary_key,
        )

        # Mocks
        raw_data_event1 = models.RawDataReceivedEvent(
            raw_data=RawDataFactory(
                boefje_meta=boefje_meta,
                mime_types=[{"value": "text/plain"}],
            ),
            organization=self.organisation.name,
            created_at=datetime.datetime.now(),
        ).model_dump_json()

        raw_data_event2 = models.RawDataReceivedEvent(
            raw_data=RawDataFactory(
                boefje_meta=boefje_meta,
                mime_types=[{"value": "text/plain"}],
            ),
            organization=self.organisation.name,
            created_at=datetime.datetime.now(),
        ).model_dump_json()

        self.mock_get_normalizers_for_mime_type.return_value = [
            NormalizerFactory(),
        ]

        # Act
        self.scheduler.push_tasks_for_received_raw_data(raw_data_event1)
        self.scheduler.push_tasks_for_received_raw_data(raw_data_event2)

        # Task should be on priority queue (only one)
        task_pq = models.NormalizerTask(**self.scheduler.queue.peek(0).data)
        self.assertEqual(1, self.scheduler.queue.qsize())

        # Task should be in datastore
        task_db = self.mock_ctx.datastores.task_store.get_task_by_id(task_pq.id)
        self.assertEqual(task_db.id, task_pq.id)
        self.assertEqual(task_db.status, models.TaskStatus.QUEUED)

    def test_push_tasks_for_received_raw_file_error_mimetype(self):
        # Arrange
        scan_profile = ScanProfileFactory(level=0)
        ooi = OOIFactory(scan_profile=scan_profile)
        boefje = BoefjeFactory()
        boefje_task = models.BoefjeTask(
            boefje=boefje,
            input_ooi=ooi.primary_key,
            organization=self.organisation.id,
        )

        p_item = functions.create_item(scheduler_id=self.scheduler.scheduler_id, priority=1, data=boefje_task)
        task = functions.create_task(p_item)
        self.mock_ctx.datastores.task_store.create_task(task)

        boefje_meta = BoefjeMetaFactory(
            id=p_item.id,
            boefje=boefje,
            input_ooi=ooi.primary_key,
        )

        raw_data_event = models.RawDataReceivedEvent(
            raw_data=RawDataFactory(
                boefje_meta=boefje_meta,
                mime_types=[{"value": "error/unknown"}],
            ),
            organization=self.organisation.name,
            created_at=datetime.datetime.now(),
        ).model_dump_json()

        # Act
        self.scheduler.push_tasks_for_received_raw_data(raw_data_event)

        # Task should not be on priority queue
        self.assertEqual(0, self.scheduler.queue.qsize())

    def test_push_tasks_for_received_raw_file_queue_full(self):
        events = []
        for _ in range(0, 2):
            # Arrange
            scan_profile = ScanProfileFactory(level=0)
            ooi = OOIFactory(scan_profile=scan_profile)
            boefje = BoefjeFactory()
            boefje_task = models.BoefjeTask(
                boefje=boefje,
                input_ooi=ooi.primary_key,
                organization=self.organisation.id,
            )
            task = functions.create_task(
                scheduler_id=self.scheduler.scheduler_id,
                data=boefje_task,
            )

            item = functions.create_item(
                scheduler_id=self.scheduler.scheduler_id,
                priority=1,
                task=task,
            )
            task = functions.create_task(item)
            self.mock_ctx.datastores.task_store.create_task(task)

            boefje_meta = BoefjeMetaFactory(
                id=item.id,
                boefje=boefje,
                input_ooi=ooi.primary_key,
            )

            raw_data_event = models.RawDataReceivedEvent(
                raw_data=RawDataFactory(
                    boefje_meta=boefje_meta,
                    mime_types=[{"value": "text/plain"}],
                ),
                organization=self.organisation.name,
                created_at=datetime.datetime.now(),
            ).model_dump_json()

            events.append(raw_data_event)

        self.scheduler.queue.maxsize = 1
        self.scheduler.max_tries = 1

        # Mocks
        self.mock_get_normalizers_for_mime_type.return_value = [
            NormalizerFactory(),
        ]

        # Act
        self.scheduler.push_tasks_for_received_raw_data(events[0])

        # Assert
        self.assertEqual(1, self.scheduler.queue.qsize())

        with capture_logs() as cm:
            self.scheduler.push_tasks_for_received_raw_data(events[1])

        self.assertIn("Could not add task to queue, queue was full", cm[-1].get("event"))
        self.assertEqual(1, self.scheduler.queue.qsize())<|MERGE_RESOLUTION|>--- conflicted
+++ resolved
@@ -3,24 +3,14 @@
 from types import SimpleNamespace
 from unittest import mock
 
-<<<<<<< HEAD
 import httpx
-=======
-from scheduler import config, connectors, models, schedulers, storage
->>>>>>> 9734747d
 from structlog.testing import capture_logs
 
 from scheduler import config, models, schedulers, storage
-from tests.factories import (
-    BoefjeFactory,
-    BoefjeMetaFactory,
-    NormalizerFactory,
-    OOIFactory,
-    OrganisationFactory,
-    PluginFactory,
-    RawDataFactory,
-    ScanProfileFactory,
-)
+from tests.factories import (BoefjeFactory, BoefjeMetaFactory,
+                             NormalizerFactory, OOIFactory,
+                             OrganisationFactory, PluginFactory,
+                             RawDataFactory, ScanProfileFactory)
 from tests.utils import functions
 
 
