--- conflicted
+++ resolved
@@ -58,22 +58,12 @@
     @mock.patch("scheduler.schedulers.NormalizerScheduler.is_task_allowed_to_run")
     @mock.patch("scheduler.schedulers.NormalizerScheduler.get_normalizers_for_mime_type")
     @mock.patch("scheduler.context.AppContext.services.raw_data.get_latest_raw_data")
-<<<<<<< HEAD
-    @mock.patch("scheduler.context.AppContext.services.katalogus.get_normalizers_by_org_id_and_type")
-    @mock.patch("scheduler.schedulers.NormalizerScheduler.create_tasks_for_raw_data")
-    def test_populate_normalizer_queue_get_latest_raw_data(
-        self,
-        mock_create_tasks_for_raw_data,
-        mock_get_normalizers,
-        mock_get_latest_raw_data,
-=======
     def test_push_tasks_for_received_raw_file(
         self,
         mock_get_latest_raw_data,
         mock_get_normalizers_for_mime_type,
         mock_is_task_allowed_to_run,
         mock_is_task_running,
->>>>>>> 81abf03b
     ):
         # Arrange
         scan_profile = ScanProfileFactory(level=0)
