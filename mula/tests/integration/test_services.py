import threading
import time
import unittest
from unittest import mock

from scheduler import config, models, storage
from scheduler.connectors import services
from scheduler.utils import remove_trailing_slash

from tests.factories import PluginFactory


class BytesTestCase(unittest.TestCase):
    def setUp(self) -> None:
        self.config = config.settings.Settings()
        self.service_bytes = services.Bytes(
            host=remove_trailing_slash(str(self.config.host_bytes)),
            user=self.config.host_bytes_user,
            password=self.config.host_bytes_password,
            timeout=self.config.bytes_request_timeout,
            pool_connections=self.config.bytes_pool_connections,
            source="scheduler_test",
        )

    @unittest.skip
    def test_login(self):
        self.service_bytes.login()

        self.assertIsNotNone(self.service_bytes.headers)
        self.assertIsNotNone(self.service_bytes.headers.get("Authorization"))

    @unittest.skip
    def test_expired_token_refresh(self):
        self.service_bytes.get_last_run_boefje(
            boefje_id="boefje-1",
            input_ooi="ooi-1",
            organization_id="org-1",
        )
        initial_token = id(self.service_bytes.headers.get("Authorization"))

        time.sleep(70)

        self.service_bytes.get_last_run_boefje(
            boefje_id="boefje-1",
            input_ooi="ooi-1",
            organization_id="org-1",
        )
        refresh_token = id(self.service_bytes.headers.get("Authorization"))

        self.assertNotEqual(initial_token, refresh_token)


class KatalogusTestCase(unittest.TestCase):
    def setUp(self) -> None:
        self.config = config.settings.Settings()
        self.dbconn = storage.DBConn(str(self.config.db_uri))

        self.service_katalogus = services.Katalogus(
            host=remove_trailing_slash(str(self.config.host_katalogus)),
            source="scheduler_test",
            timeout=self.config.katalogus_request_timeout,
            pool_connections=self.config.katalogus_pool_connections,
            cache_ttl=12345,
        )

    def tearDown(self) -> None:
        self.service_katalogus.plugin_cache.reset()
        self.service_katalogus.boefje_cache.reset()
        self.service_katalogus.normalizer_cache.reset()

    @mock.patch("scheduler.connectors.services.Katalogus.get_organisations")
    def test_flush_plugin_cache(self, mock_get_organisations):
        # Mock
        mock_get_organisations.return_value = [
            models.Organisation(id="org-1", name="org-1"),
            models.Organisation(id="org-2", name="org-2"),
        ]

        # Act
        self.service_katalogus.flush_plugin_cache()

        # Assert
        self.assertCountEqual(
<<<<<<< HEAD
            self.service_katalogus.organisations_plugin_cache.cache.keys(),
=======
            self.service_katalogus.plugin_cache.cache.keys(),
>>>>>>> 7e4ce133
            ("org-1", "org-2"),
        )

    @mock.patch("scheduler.connectors.services.Katalogus.get_organisations")
    def test_flush_plugin_cache_empty(self, mock_get_organisations):
        # Mock
        mock_get_organisations.return_value = []

        # Act
        self.service_katalogus.flush_plugin_cache()

        # Assert
        self.assertDictEqual(self.service_katalogus.plugin_cache.cache, {})

    @mock.patch("scheduler.connectors.services.Katalogus.get_plugins_by_organisation")
    @mock.patch("scheduler.connectors.services.Katalogus.get_organisations")
    def test_flush_boefje_cache(self, mock_get_organisations, mock_get_plugins_by_organisation):
        # Mock
        mock_get_organisations.return_value = [
            models.Organisation(id="org-1", name="org-1"),
            models.Organisation(id="org-2", name="org-2"),
        ]

        mock_get_plugins_by_organisation.return_value = [
            PluginFactory(id="plugin-1", type="boefje", enabled=True, consumes=["Hostname"]),
            PluginFactory(id="plugin-2", type="boefje", enabled=True, consumes=["Hostname"]),
            PluginFactory(id="plugin-3", type="boefje", enabled=False, consumes=["Hostname"]),
            PluginFactory(id="plugin-4", type="normalizer", enabled=True, consumes=["Hostname"]),
        ]

        # Act
        self.service_katalogus.flush_boefje_cache()

        # Assert
<<<<<<< HEAD
        self.assertEqual(len(self.service_katalogus.organisations_boefje_type_cache), 2)
        self.assertIsNotNone(self.service_katalogus.organisations_boefje_type_cache.get("org-1"))
        self.assertIsNotNone(self.service_katalogus.organisations_boefje_type_cache.get("org-1").get("Hostname"))
        self.assertEqual(
            len(self.service_katalogus.organisations_boefje_type_cache.get("org-1").get("Hostname")),
            2,
        )
        self.assertIsNotNone(self.service_katalogus.organisations_boefje_type_cache.get("org-2"))
        self.assertIsNotNone(self.service_katalogus.organisations_boefje_type_cache.get("org-2").get("Hostname"))
        self.assertEqual(
            len(self.service_katalogus.organisations_boefje_type_cache.get("org-2").get("Hostname")),
=======
        self.assertEqual(len(self.service_katalogus.boefje_cache), 2)
        self.assertIsNotNone(self.service_katalogus.boefje_cache.get("org-1"))
        self.assertIsNotNone(self.service_katalogus.boefje_cache.get("org-1").get("Hostname"))
        self.assertEqual(
            len(self.service_katalogus.boefje_cache.get("org-1").get("Hostname")),
            2,
        )
        self.assertIsNotNone(self.service_katalogus.boefje_cache.get("org-2"))
        self.assertIsNotNone(self.service_katalogus.boefje_cache.get("org-2").get("Hostname"))
        self.assertEqual(
            len(self.service_katalogus.boefje_cache.get("org-2").get("Hostname")),
>>>>>>> 7e4ce133
            2,
        )

    @mock.patch("scheduler.connectors.services.Katalogus.get_plugins_by_organisation")
    @mock.patch("scheduler.connectors.services.Katalogus.get_organisations")
    def test_flush_normalizer_cache(self, mock_get_organisations, mock_get_plugins_by_organisation):
        # Mock
        mock_get_organisations.return_value = [
            models.Organisation(id="org-1", name="org-1"),
            models.Organisation(id="org-2", name="org-2"),
        ]

        mock_get_plugins_by_organisation.return_value = [
            PluginFactory(id="plugin-1", type="normalizer", enabled=True, consumes=["Hostname"]),
            PluginFactory(id="plugin-2", type="normalizer", enabled=True, consumes=["Hostname"]),
            PluginFactory(id="plugin-3", type="normalizer", enabled=False, consumes=["Hostname"]),
            PluginFactory(id="plugin-4", type="boefje", enabled=True, consumes=["Hostname"]),
        ]

        # Act
        self.service_katalogus.flush_normalizer_cache()

        # Assert
        self.assertEqual(len(self.service_katalogus.normalizer_cache), 2)
        self.assertIsNotNone(self.service_katalogus.normalizer_cache.get("org-1"))
        self.assertIsNotNone(self.service_katalogus.normalizer_cache.get("org-1").get("Hostname"))
        self.assertEqual(
<<<<<<< HEAD
            len(self.service_katalogus.organisations_normalizer_type_cache.get("org-1").get("Hostname")),
=======
            len(self.service_katalogus.normalizer_cache.get("org-1").get("Hostname")),
>>>>>>> 7e4ce133
            2,
        )
        self.assertIsNotNone(self.service_katalogus.normalizer_cache.get("org-2"))
        self.assertIsNotNone(self.service_katalogus.normalizer_cache.get("org-2").get("Hostname"))
        self.assertEqual(
<<<<<<< HEAD
            len(self.service_katalogus.organisations_normalizer_type_cache.get("org-2").get("Hostname")),
=======
            len(self.service_katalogus.normalizer_cache.get("org-2").get("Hostname")),
>>>>>>> 7e4ce133
            2,
        )

    @mock.patch("scheduler.connectors.services.Katalogus.get_plugins_by_organisation")
    def test_get_new_boefjes_by_org_id(self, mock_get_plugins_by_organisation):
        # Mock
        mock_get_plugins_by_organisation.side_effect = [
            # First call
            [
                PluginFactory(
                    id="plugin-1",
                    type="boefje",
                    enabled=True,
                    consumes=["Hostname"],
                ),
                PluginFactory(
                    id="plugin-2",
                    type="boefje",
                    enabled=True,
                    consumes=["Hostname"],
                ),
                PluginFactory(
                    id="plugin-3",
                    type="boefje",
                    enabled=False,
                    consumes=["Hostname"],
                ),
                PluginFactory(
                    id="plugin-4",
                    type="normalizer",
                    enabled=True,
                    consumes=["Hostname"],
                ),
            ],
            # Second call
            [
                PluginFactory(
                    id="plugin-1",
                    type="boefje",
                    enabled=True,
                    consumes=["Hostname"],
                ),
                PluginFactory(
                    id="plugin-3",
                    type="boefje",
                    enabled=False,
                    consumes=["Hostname"],
                ),
                PluginFactory(
                    id="plugin-4",
                    type="normalizer",
                    enabled=True,
                    consumes=["Hostname"],
                ),
                PluginFactory(
                    id="plugin-5",
                    type="boefje",
                    enabled=True,
                    consumes=["Hostname"],
                ),
            ],
        ]

        # Act: First call we would expect 2 new boefjes
        new_boefjes = self.service_katalogus.get_new_boefjes_by_org_id("org-1")

        # Assert

        # Should have 1 organisation in cache
<<<<<<< HEAD
        self.assertEqual(len(self.service_katalogus.organisations_new_boefjes_cache), 1)
        self.assertIsNotNone(self.service_katalogus.organisations_new_boefjes_cache.get("org-1"))

        # Should have 2 new boefjes in cache
        self.assertEqual(len(self.service_katalogus.organisations_new_boefjes_cache.get("org-1")), 2)
        self.assertIsNotNone(self.service_katalogus.organisations_new_boefjes_cache.get("org-1").get("plugin-1"))
        self.assertIsNotNone(self.service_katalogus.organisations_new_boefjes_cache.get("org-1").get("plugin-2"))
=======
        self.assertEqual(len(self.service_katalogus.new_boefjes_cache), 1)
        self.assertIsNotNone(self.service_katalogus.new_boefjes_cache.get("org-1"))

        # Should have 2 new boefjes in cache
        self.assertEqual(len(self.service_katalogus.new_boefjes_cache.get("org-1")), 2)
        self.assertIsNotNone(self.service_katalogus.new_boefjes_cache.get("org-1").get("plugin-1"))
        self.assertIsNotNone(self.service_katalogus.new_boefjes_cache.get("org-1").get("plugin-2"))
>>>>>>> 7e4ce133
        self.assertEqual(len(new_boefjes), 2)
        self.assertEqual(new_boefjes[0].id, "plugin-1")
        self.assertEqual(new_boefjes[1].id, "plugin-2")

        # Act: Second call we would expect 1 new boefje, and 1 removed boefje
        new_boefjes = self.service_katalogus.get_new_boefjes_by_org_id("org-1")

        # Assert

        # Should have 1 organisation in cache
<<<<<<< HEAD
        self.assertEqual(len(self.service_katalogus.organisations_new_boefjes_cache), 1)
        self.assertIsNotNone(self.service_katalogus.organisations_new_boefjes_cache.get("org-1"))

        # Should have 2 new boefjes in cache
        self.assertEqual(len(self.service_katalogus.organisations_new_boefjes_cache.get("org-1")), 2)
        self.assertIsNotNone(self.service_katalogus.organisations_new_boefjes_cache.get("org-1").get("plugin-1"))
        self.assertIsNone(self.service_katalogus.organisations_new_boefjes_cache.get("org-1").get("plugin-2"))
        self.assertIsNotNone(self.service_katalogus.organisations_new_boefjes_cache.get("org-1").get("plugin-5"))
=======
        self.assertEqual(len(self.service_katalogus.new_boefjes_cache), 1)
        self.assertIsNotNone(self.service_katalogus.new_boefjes_cache.get("org-1"))

        # Should have 2 new boefjes in cache
        self.assertEqual(len(self.service_katalogus.new_boefjes_cache.get("org-1")), 2)
        self.assertIsNotNone(self.service_katalogus.new_boefjes_cache.get("org-1").get("plugin-1"))
        self.assertIsNone(self.service_katalogus.new_boefjes_cache.get("org-1").get("plugin-2"))
        self.assertIsNotNone(self.service_katalogus.new_boefjes_cache.get("org-1").get("plugin-5"))
>>>>>>> 7e4ce133

        self.assertEqual(len(new_boefjes), 1)
        self.assertEqual(new_boefjes[0].id, "plugin-5")

    @mock.patch("scheduler.connectors.services.Katalogus.get_plugins_by_organisation")
    @mock.patch("scheduler.connectors.services.Katalogus.get_organisations")
    def test_plugin_cache_thread_safety(self, mock_get_organisations, mock_get_plugins_by_organisation):
        # Mock
        mock_get_organisations.return_value = [
            models.Organisation(id="org-1", name="org-1"),
        ]

        mock_get_plugins_by_organisation.return_value = [
            PluginFactory(id="plugin-1", type="normalizer", enabled=True, consumes=["Hostname"]),
            PluginFactory(id="plugin-2", type="normalizer", enabled=True, consumes=["Hostname"]),
            PluginFactory(id="plugin-3", type="normalizer", enabled=False, consumes=["Hostname"]),
            PluginFactory(id="plugin-4", type="boefje", enabled=True, consumes=["Hostname"]),
        ]

        event = threading.Event()

        def write_to_cache(event):
            with self.service_katalogus.plugin_cache_lock:
                event.set()

                # We simulate a long running task and thread 2 would
                # potentially start before this task is done
                time.sleep(5)

                self.service_katalogus.plugin_cache["org-1"] = {
                    "Hostname": {
                        "plugin-5": PluginFactory(
                            id="plugin-5",
                            type="normalizer",
                            enabled=True,
                            consumes=["Hostname"],
                        )
                    }
                }

        thread1 = threading.Thread(
            target=write_to_cache,
            args=(event,),
        )

        thread2 = threading.Thread(
            target=self.service_katalogus.flush_plugin_cache,
        )

        thread1.start()

        # Wait for thread 1 to set the event before starting thread 2
        event.wait()
        thread2.start()

        thread1.join()
        thread2.join()

        self.assertEqual(len(self.service_katalogus.plugin_cache.get("org-1")), 3)

    @mock.patch("scheduler.connectors.services.Katalogus.get_plugins_by_organisation")
    @mock.patch("scheduler.connectors.services.Katalogus.get_organisations")
    def test_boefje_cache_thread_safety(self, mock_get_organisations, mock_get_plugins_by_organisation):
        # Mock
        mock_get_organisations.return_value = [
            models.Organisation(id="org-1", name="org-1"),
        ]

        mock_get_plugins_by_organisation.side_effect = [
            [
                PluginFactory(
                    id="plugin-1",
                    type="boefje",
                    enabled=True,
                    consumes=["Hostname"],
                ),
                PluginFactory(
                    id="plugin-2",
                    type="boefje",
                    enabled=True,
                    consumes=["Hostname"],
                ),
                PluginFactory(
                    id="plugin-3",
                    type="boefje",
                    enabled=False,
                    consumes=["Hostname"],
                ),
                PluginFactory(
                    id="plugin-4",
                    type="normalizer",
                    enabled=True,
                    consumes=["Hostname"],
                ),
            ],
        ]

        event = threading.Event()

        def write_to_cache(event):
            with self.service_katalogus.boefje_cache_lock:
                event.set()

                # We simulate a long running task and thread 2 would
                # potentially start before this task is done
                time.sleep(5)

                self.service_katalogus.boefje_cache["org-1"] = {
                    "Hostname": {
                        "plugin-5": PluginFactory(
                            id="plugin-5",
                            type="boefje",
                            enabled=True,
                            consumes=["Hostname"],
                        )
                    }
                }

        thread1 = threading.Thread(
            target=write_to_cache,
            args=(event,),
        )

        thread2 = threading.Thread(
            target=self.service_katalogus.flush_boefje_cache,
        )

        thread1.start()

        # Wait for thread 1 to set the event before starting thread 2
        event.wait()
        thread2.start()

        thread1.join()
        thread2.join()

        self.assertEqual(len(self.service_katalogus.boefje_cache.get("org-1").get("Hostname")), 2)

    @mock.patch("scheduler.connectors.services.Katalogus.get_plugins_by_organisation")
    @mock.patch("scheduler.connectors.services.Katalogus.get_organisations")
    def test_normalizer_cache_thread_safety(self, mock_get_organisations, mock_get_plugins_by_organisation):
        # Mock
        mock_get_organisations.return_value = [
            models.Organisation(id="org-1", name="org-1"),
        ]

        mock_get_plugins_by_organisation.return_value = [
            PluginFactory(id="plugin-1", type="normalizer", enabled=True, consumes=["Hostname"]),
            PluginFactory(id="plugin-2", type="normalizer", enabled=True, consumes=["Hostname"]),
            PluginFactory(id="plugin-3", type="normalizer", enabled=False, consumes=["Hostname"]),
            PluginFactory(id="plugin-4", type="boefje", enabled=True, consumes=["Hostname"]),
        ]

        event = threading.Event()

        def write_to_cache(event):
            with self.service_katalogus.normalizer_cache_lock:
                event.set()

                # We simulate a long running task and thread 2 would
                # potentially start before this task is done
                time.sleep(5)

                self.service_katalogus.normalizer_cache["org-1"] = {
                    "Hostname": {
                        "plugin-5": PluginFactory(
                            id="plugin-5",
                            type="normalizer",
                            enabled=True,
                            consumes=["Hostname"],
                        )
                    }
                }

        thread1 = threading.Thread(
            target=write_to_cache,
            args=(event,),
        )

        thread2 = threading.Thread(
            target=self.service_katalogus.flush_normalizer_cache,
        )

        thread1.start()

        # Wait for thread 1 to set the event before starting thread 2
        event.wait()
        thread2.start()

        thread1.join()
        thread2.join()

        self.assertEqual(len(self.service_katalogus.normalizer_cache.get("org-1").get("Hostname")), 2)

    @mock.patch("scheduler.connectors.services.Katalogus.get_plugins_by_organisation")
    def test_new_boefjes_cache_thread_safety(self, mock_get_plugins_by_organisation):
        mock_get_plugins_by_organisation.side_effect = [
            [
                PluginFactory(
                    id="plugin-1",
                    type="boefje",
                    enabled=True,
                    consumes=["Hostname"],
                ),
                PluginFactory(
                    id="plugin-2",
                    type="boefje",
                    enabled=True,
                    consumes=["Hostname"],
                ),
                PluginFactory(
                    id="plugin-3",
                    type="boefje",
                    enabled=False,
                    consumes=["Hostname"],
                ),
                PluginFactory(
                    id="plugin-4",
                    type="normalizer",
                    enabled=True,
                    consumes=["Hostname"],
                ),
            ],
        ]

        event = threading.Event()

        def write_to_cache(event):
            with self.service_katalogus.new_boefjes_cache_lock:
                event.set()

                # We simulate a long running task and thread 2 would
                # potentially start before this task is done
                time.sleep(5)

                self.service_katalogus.new_boefjes_cache["org-1"] = {
                    "plugin-5": PluginFactory(
                        id="plugin-5",
                        type="boefje",
                        enabled=True,
                        consumes=["Hostname"],
                    )
                }

        thread1 = threading.Thread(
            target=write_to_cache,
            args=(event,),
        )
        thread2 = threading.Thread(target=self.service_katalogus.get_new_boefjes_by_org_id, args=("org-1",))

        thread1.start()

        # Wait for thread 1 to set the event before starting thread 2
        event.wait()
        thread2.start()

        thread1.join()
        thread2.join()

        self.assertEqual(len(self.service_katalogus.new_boefjes_cache.get("org-1")), 2)<|MERGE_RESOLUTION|>--- conflicted
+++ resolved
@@ -6,7 +6,6 @@
 from scheduler import config, models, storage
 from scheduler.connectors import services
 from scheduler.utils import remove_trailing_slash
-
 from tests.factories import PluginFactory
 
 
@@ -81,11 +80,7 @@
 
         # Assert
         self.assertCountEqual(
-<<<<<<< HEAD
-            self.service_katalogus.organisations_plugin_cache.cache.keys(),
-=======
             self.service_katalogus.plugin_cache.cache.keys(),
->>>>>>> 7e4ce133
             ("org-1", "org-2"),
         )
 
@@ -102,7 +97,9 @@
 
     @mock.patch("scheduler.connectors.services.Katalogus.get_plugins_by_organisation")
     @mock.patch("scheduler.connectors.services.Katalogus.get_organisations")
-    def test_flush_boefje_cache(self, mock_get_organisations, mock_get_plugins_by_organisation):
+    def test_flush_boefje_cache(
+        self, mock_get_organisations, mock_get_plugins_by_organisation
+    ):
         # Mock
         mock_get_organisations.return_value = [
             models.Organisation(id="org-1", name="org-1"),
@@ -110,47 +107,47 @@
         ]
 
         mock_get_plugins_by_organisation.return_value = [
-            PluginFactory(id="plugin-1", type="boefje", enabled=True, consumes=["Hostname"]),
-            PluginFactory(id="plugin-2", type="boefje", enabled=True, consumes=["Hostname"]),
-            PluginFactory(id="plugin-3", type="boefje", enabled=False, consumes=["Hostname"]),
-            PluginFactory(id="plugin-4", type="normalizer", enabled=True, consumes=["Hostname"]),
+            PluginFactory(
+                id="plugin-1", type="boefje", enabled=True, consumes=["Hostname"]
+            ),
+            PluginFactory(
+                id="plugin-2", type="boefje", enabled=True, consumes=["Hostname"]
+            ),
+            PluginFactory(
+                id="plugin-3", type="boefje", enabled=False, consumes=["Hostname"]
+            ),
+            PluginFactory(
+                id="plugin-4", type="normalizer", enabled=True, consumes=["Hostname"]
+            ),
         ]
 
         # Act
         self.service_katalogus.flush_boefje_cache()
 
         # Assert
-<<<<<<< HEAD
-        self.assertEqual(len(self.service_katalogus.organisations_boefje_type_cache), 2)
-        self.assertIsNotNone(self.service_katalogus.organisations_boefje_type_cache.get("org-1"))
-        self.assertIsNotNone(self.service_katalogus.organisations_boefje_type_cache.get("org-1").get("Hostname"))
-        self.assertEqual(
-            len(self.service_katalogus.organisations_boefje_type_cache.get("org-1").get("Hostname")),
-            2,
-        )
-        self.assertIsNotNone(self.service_katalogus.organisations_boefje_type_cache.get("org-2"))
-        self.assertIsNotNone(self.service_katalogus.organisations_boefje_type_cache.get("org-2").get("Hostname"))
-        self.assertEqual(
-            len(self.service_katalogus.organisations_boefje_type_cache.get("org-2").get("Hostname")),
-=======
         self.assertEqual(len(self.service_katalogus.boefje_cache), 2)
         self.assertIsNotNone(self.service_katalogus.boefje_cache.get("org-1"))
-        self.assertIsNotNone(self.service_katalogus.boefje_cache.get("org-1").get("Hostname"))
+        self.assertIsNotNone(
+            self.service_katalogus.boefje_cache.get("org-1").get("Hostname")
+        )
         self.assertEqual(
             len(self.service_katalogus.boefje_cache.get("org-1").get("Hostname")),
             2,
         )
         self.assertIsNotNone(self.service_katalogus.boefje_cache.get("org-2"))
-        self.assertIsNotNone(self.service_katalogus.boefje_cache.get("org-2").get("Hostname"))
+        self.assertIsNotNone(
+            self.service_katalogus.boefje_cache.get("org-2").get("Hostname")
+        )
         self.assertEqual(
             len(self.service_katalogus.boefje_cache.get("org-2").get("Hostname")),
->>>>>>> 7e4ce133
             2,
         )
 
     @mock.patch("scheduler.connectors.services.Katalogus.get_plugins_by_organisation")
     @mock.patch("scheduler.connectors.services.Katalogus.get_organisations")
-    def test_flush_normalizer_cache(self, mock_get_organisations, mock_get_plugins_by_organisation):
+    def test_flush_normalizer_cache(
+        self, mock_get_organisations, mock_get_plugins_by_organisation
+    ):
         # Mock
         mock_get_organisations.return_value = [
             models.Organisation(id="org-1", name="org-1"),
@@ -158,10 +155,18 @@
         ]
 
         mock_get_plugins_by_organisation.return_value = [
-            PluginFactory(id="plugin-1", type="normalizer", enabled=True, consumes=["Hostname"]),
-            PluginFactory(id="plugin-2", type="normalizer", enabled=True, consumes=["Hostname"]),
-            PluginFactory(id="plugin-3", type="normalizer", enabled=False, consumes=["Hostname"]),
-            PluginFactory(id="plugin-4", type="boefje", enabled=True, consumes=["Hostname"]),
+            PluginFactory(
+                id="plugin-1", type="normalizer", enabled=True, consumes=["Hostname"]
+            ),
+            PluginFactory(
+                id="plugin-2", type="normalizer", enabled=True, consumes=["Hostname"]
+            ),
+            PluginFactory(
+                id="plugin-3", type="normalizer", enabled=False, consumes=["Hostname"]
+            ),
+            PluginFactory(
+                id="plugin-4", type="boefje", enabled=True, consumes=["Hostname"]
+            ),
         ]
 
         # Act
@@ -170,23 +175,19 @@
         # Assert
         self.assertEqual(len(self.service_katalogus.normalizer_cache), 2)
         self.assertIsNotNone(self.service_katalogus.normalizer_cache.get("org-1"))
-        self.assertIsNotNone(self.service_katalogus.normalizer_cache.get("org-1").get("Hostname"))
+        self.assertIsNotNone(
+            self.service_katalogus.normalizer_cache.get("org-1").get("Hostname")
+        )
         self.assertEqual(
-<<<<<<< HEAD
-            len(self.service_katalogus.organisations_normalizer_type_cache.get("org-1").get("Hostname")),
-=======
             len(self.service_katalogus.normalizer_cache.get("org-1").get("Hostname")),
->>>>>>> 7e4ce133
             2,
         )
         self.assertIsNotNone(self.service_katalogus.normalizer_cache.get("org-2"))
-        self.assertIsNotNone(self.service_katalogus.normalizer_cache.get("org-2").get("Hostname"))
+        self.assertIsNotNone(
+            self.service_katalogus.normalizer_cache.get("org-2").get("Hostname")
+        )
         self.assertEqual(
-<<<<<<< HEAD
-            len(self.service_katalogus.organisations_normalizer_type_cache.get("org-2").get("Hostname")),
-=======
             len(self.service_katalogus.normalizer_cache.get("org-2").get("Hostname")),
->>>>>>> 7e4ce133
             2,
         )
 
@@ -256,23 +257,17 @@
         # Assert
 
         # Should have 1 organisation in cache
-<<<<<<< HEAD
-        self.assertEqual(len(self.service_katalogus.organisations_new_boefjes_cache), 1)
-        self.assertIsNotNone(self.service_katalogus.organisations_new_boefjes_cache.get("org-1"))
-
-        # Should have 2 new boefjes in cache
-        self.assertEqual(len(self.service_katalogus.organisations_new_boefjes_cache.get("org-1")), 2)
-        self.assertIsNotNone(self.service_katalogus.organisations_new_boefjes_cache.get("org-1").get("plugin-1"))
-        self.assertIsNotNone(self.service_katalogus.organisations_new_boefjes_cache.get("org-1").get("plugin-2"))
-=======
         self.assertEqual(len(self.service_katalogus.new_boefjes_cache), 1)
         self.assertIsNotNone(self.service_katalogus.new_boefjes_cache.get("org-1"))
 
         # Should have 2 new boefjes in cache
         self.assertEqual(len(self.service_katalogus.new_boefjes_cache.get("org-1")), 2)
-        self.assertIsNotNone(self.service_katalogus.new_boefjes_cache.get("org-1").get("plugin-1"))
-        self.assertIsNotNone(self.service_katalogus.new_boefjes_cache.get("org-1").get("plugin-2"))
->>>>>>> 7e4ce133
+        self.assertIsNotNone(
+            self.service_katalogus.new_boefjes_cache.get("org-1").get("plugin-1")
+        )
+        self.assertIsNotNone(
+            self.service_katalogus.new_boefjes_cache.get("org-1").get("plugin-2")
+        )
         self.assertEqual(len(new_boefjes), 2)
         self.assertEqual(new_boefjes[0].id, "plugin-1")
         self.assertEqual(new_boefjes[1].id, "plugin-2")
@@ -283,42 +278,47 @@
         # Assert
 
         # Should have 1 organisation in cache
-<<<<<<< HEAD
-        self.assertEqual(len(self.service_katalogus.organisations_new_boefjes_cache), 1)
-        self.assertIsNotNone(self.service_katalogus.organisations_new_boefjes_cache.get("org-1"))
-
-        # Should have 2 new boefjes in cache
-        self.assertEqual(len(self.service_katalogus.organisations_new_boefjes_cache.get("org-1")), 2)
-        self.assertIsNotNone(self.service_katalogus.organisations_new_boefjes_cache.get("org-1").get("plugin-1"))
-        self.assertIsNone(self.service_katalogus.organisations_new_boefjes_cache.get("org-1").get("plugin-2"))
-        self.assertIsNotNone(self.service_katalogus.organisations_new_boefjes_cache.get("org-1").get("plugin-5"))
-=======
         self.assertEqual(len(self.service_katalogus.new_boefjes_cache), 1)
         self.assertIsNotNone(self.service_katalogus.new_boefjes_cache.get("org-1"))
 
         # Should have 2 new boefjes in cache
         self.assertEqual(len(self.service_katalogus.new_boefjes_cache.get("org-1")), 2)
-        self.assertIsNotNone(self.service_katalogus.new_boefjes_cache.get("org-1").get("plugin-1"))
-        self.assertIsNone(self.service_katalogus.new_boefjes_cache.get("org-1").get("plugin-2"))
-        self.assertIsNotNone(self.service_katalogus.new_boefjes_cache.get("org-1").get("plugin-5"))
->>>>>>> 7e4ce133
+        self.assertIsNotNone(
+            self.service_katalogus.new_boefjes_cache.get("org-1").get("plugin-1")
+        )
+        self.assertIsNone(
+            self.service_katalogus.new_boefjes_cache.get("org-1").get("plugin-2")
+        )
+        self.assertIsNotNone(
+            self.service_katalogus.new_boefjes_cache.get("org-1").get("plugin-5")
+        )
 
         self.assertEqual(len(new_boefjes), 1)
         self.assertEqual(new_boefjes[0].id, "plugin-5")
 
     @mock.patch("scheduler.connectors.services.Katalogus.get_plugins_by_organisation")
     @mock.patch("scheduler.connectors.services.Katalogus.get_organisations")
-    def test_plugin_cache_thread_safety(self, mock_get_organisations, mock_get_plugins_by_organisation):
+    def test_plugin_cache_thread_safety(
+        self, mock_get_organisations, mock_get_plugins_by_organisation
+    ):
         # Mock
         mock_get_organisations.return_value = [
             models.Organisation(id="org-1", name="org-1"),
         ]
 
         mock_get_plugins_by_organisation.return_value = [
-            PluginFactory(id="plugin-1", type="normalizer", enabled=True, consumes=["Hostname"]),
-            PluginFactory(id="plugin-2", type="normalizer", enabled=True, consumes=["Hostname"]),
-            PluginFactory(id="plugin-3", type="normalizer", enabled=False, consumes=["Hostname"]),
-            PluginFactory(id="plugin-4", type="boefje", enabled=True, consumes=["Hostname"]),
+            PluginFactory(
+                id="plugin-1", type="normalizer", enabled=True, consumes=["Hostname"]
+            ),
+            PluginFactory(
+                id="plugin-2", type="normalizer", enabled=True, consumes=["Hostname"]
+            ),
+            PluginFactory(
+                id="plugin-3", type="normalizer", enabled=False, consumes=["Hostname"]
+            ),
+            PluginFactory(
+                id="plugin-4", type="boefje", enabled=True, consumes=["Hostname"]
+            ),
         ]
 
         event = threading.Event()
@@ -364,7 +364,9 @@
 
     @mock.patch("scheduler.connectors.services.Katalogus.get_plugins_by_organisation")
     @mock.patch("scheduler.connectors.services.Katalogus.get_organisations")
-    def test_boefje_cache_thread_safety(self, mock_get_organisations, mock_get_plugins_by_organisation):
+    def test_boefje_cache_thread_safety(
+        self, mock_get_organisations, mock_get_plugins_by_organisation
+    ):
         # Mock
         mock_get_organisations.return_value = [
             models.Organisation(id="org-1", name="org-1"),
@@ -438,21 +440,33 @@
         thread1.join()
         thread2.join()
 
-        self.assertEqual(len(self.service_katalogus.boefje_cache.get("org-1").get("Hostname")), 2)
-
-    @mock.patch("scheduler.connectors.services.Katalogus.get_plugins_by_organisation")
-    @mock.patch("scheduler.connectors.services.Katalogus.get_organisations")
-    def test_normalizer_cache_thread_safety(self, mock_get_organisations, mock_get_plugins_by_organisation):
+        self.assertEqual(
+            len(self.service_katalogus.boefje_cache.get("org-1").get("Hostname")), 2
+        )
+
+    @mock.patch("scheduler.connectors.services.Katalogus.get_plugins_by_organisation")
+    @mock.patch("scheduler.connectors.services.Katalogus.get_organisations")
+    def test_normalizer_cache_thread_safety(
+        self, mock_get_organisations, mock_get_plugins_by_organisation
+    ):
         # Mock
         mock_get_organisations.return_value = [
             models.Organisation(id="org-1", name="org-1"),
         ]
 
         mock_get_plugins_by_organisation.return_value = [
-            PluginFactory(id="plugin-1", type="normalizer", enabled=True, consumes=["Hostname"]),
-            PluginFactory(id="plugin-2", type="normalizer", enabled=True, consumes=["Hostname"]),
-            PluginFactory(id="plugin-3", type="normalizer", enabled=False, consumes=["Hostname"]),
-            PluginFactory(id="plugin-4", type="boefje", enabled=True, consumes=["Hostname"]),
+            PluginFactory(
+                id="plugin-1", type="normalizer", enabled=True, consumes=["Hostname"]
+            ),
+            PluginFactory(
+                id="plugin-2", type="normalizer", enabled=True, consumes=["Hostname"]
+            ),
+            PluginFactory(
+                id="plugin-3", type="normalizer", enabled=False, consumes=["Hostname"]
+            ),
+            PluginFactory(
+                id="plugin-4", type="boefje", enabled=True, consumes=["Hostname"]
+            ),
         ]
 
         event = threading.Event()
@@ -494,7 +508,9 @@
         thread1.join()
         thread2.join()
 
-        self.assertEqual(len(self.service_katalogus.normalizer_cache.get("org-1").get("Hostname")), 2)
+        self.assertEqual(
+            len(self.service_katalogus.normalizer_cache.get("org-1").get("Hostname")), 2
+        )
 
     @mock.patch("scheduler.connectors.services.Katalogus.get_plugins_by_organisation")
     def test_new_boefjes_cache_thread_safety(self, mock_get_plugins_by_organisation):
@@ -550,7 +566,9 @@
             target=write_to_cache,
             args=(event,),
         )
-        thread2 = threading.Thread(target=self.service_katalogus.get_new_boefjes_by_org_id, args=("org-1",))
+        thread2 = threading.Thread(
+            target=self.service_katalogus.get_new_boefjes_by_org_id, args=("org-1",)
+        )
 
         thread1.start()
 
