--- conflicted
+++ resolved
@@ -6,7 +6,6 @@
 from scheduler import config, models, storage
 from scheduler.connectors import services
 from scheduler.utils import remove_trailing_slash
-
 from tests.factories import PluginFactory
 
 
@@ -82,11 +81,7 @@
 
         # Assert
         self.assertCountEqual(
-<<<<<<< HEAD
             self.service_katalogus.plugin_cache.cache.keys(),
-=======
-            self.service_katalogus.organisations_plugin_cache.cache.keys(),
->>>>>>> a5a0a06a
             ("org-1", "org-2"),
         )
 
@@ -103,7 +98,9 @@
 
     @mock.patch("scheduler.connectors.services.Katalogus.get_plugins_by_organisation")
     @mock.patch("scheduler.connectors.services.Katalogus.get_organisations")
-    def test_flush_boefje_cache(self, mock_get_organisations, mock_get_plugins_by_organisation):
+    def test_flush_boefje_cache(
+        self, mock_get_organisations, mock_get_plugins_by_organisation
+    ):
         # Mock
         mock_get_organisations.return_value = [
             models.Organisation(id="org-1", name="org-1"),
@@ -111,47 +108,47 @@
         ]
 
         mock_get_plugins_by_organisation.return_value = [
-            PluginFactory(id="plugin-1", type="boefje", enabled=True, consumes=["Hostname"]),
-            PluginFactory(id="plugin-2", type="boefje", enabled=True, consumes=["Hostname"]),
-            PluginFactory(id="plugin-3", type="boefje", enabled=False, consumes=["Hostname"]),
-            PluginFactory(id="plugin-4", type="normalizer", enabled=True, consumes=["Hostname"]),
+            PluginFactory(
+                id="plugin-1", type="boefje", enabled=True, consumes=["Hostname"]
+            ),
+            PluginFactory(
+                id="plugin-2", type="boefje", enabled=True, consumes=["Hostname"]
+            ),
+            PluginFactory(
+                id="plugin-3", type="boefje", enabled=False, consumes=["Hostname"]
+            ),
+            PluginFactory(
+                id="plugin-4", type="normalizer", enabled=True, consumes=["Hostname"]
+            ),
         ]
 
         # Act
         self.service_katalogus.flush_boefje_cache()
 
         # Assert
-<<<<<<< HEAD
         self.assertEqual(len(self.service_katalogus.boefje_cache), 2)
         self.assertIsNotNone(self.service_katalogus.boefje_cache.get("org-1"))
-        self.assertIsNotNone(self.service_katalogus.boefje_cache.get("org-1").get("Hostname"))
+        self.assertIsNotNone(
+            self.service_katalogus.boefje_cache.get("org-1").get("Hostname")
+        )
         self.assertEqual(
             len(self.service_katalogus.boefje_cache.get("org-1").get("Hostname")),
             2,
         )
         self.assertIsNotNone(self.service_katalogus.boefje_cache.get("org-2"))
-        self.assertIsNotNone(self.service_katalogus.boefje_cache.get("org-2").get("Hostname"))
+        self.assertIsNotNone(
+            self.service_katalogus.boefje_cache.get("org-2").get("Hostname")
+        )
         self.assertEqual(
             len(self.service_katalogus.boefje_cache.get("org-2").get("Hostname")),
-=======
-        self.assertEqual(len(self.service_katalogus.organisations_boefje_type_cache), 2)
-        self.assertIsNotNone(self.service_katalogus.organisations_boefje_type_cache.get("org-1"))
-        self.assertIsNotNone(self.service_katalogus.organisations_boefje_type_cache.get("org-1").get("Hostname"))
-        self.assertEqual(
-            len(self.service_katalogus.organisations_boefje_type_cache.get("org-1").get("Hostname")),
             2,
         )
-        self.assertIsNotNone(self.service_katalogus.organisations_boefje_type_cache.get("org-2"))
-        self.assertIsNotNone(self.service_katalogus.organisations_boefje_type_cache.get("org-2").get("Hostname"))
-        self.assertEqual(
-            len(self.service_katalogus.organisations_boefje_type_cache.get("org-2").get("Hostname")),
->>>>>>> a5a0a06a
-            2,
-        )
-
-    @mock.patch("scheduler.connectors.services.Katalogus.get_plugins_by_organisation")
-    @mock.patch("scheduler.connectors.services.Katalogus.get_organisations")
-    def test_flush_normalizer_cache(self, mock_get_organisations, mock_get_plugins_by_organisation):
+
+    @mock.patch("scheduler.connectors.services.Katalogus.get_plugins_by_organisation")
+    @mock.patch("scheduler.connectors.services.Katalogus.get_organisations")
+    def test_flush_normalizer_cache(
+        self, mock_get_organisations, mock_get_plugins_by_organisation
+    ):
         # Mock
         mock_get_organisations.return_value = [
             models.Organisation(id="org-1", name="org-1"),
@@ -159,10 +156,18 @@
         ]
 
         mock_get_plugins_by_organisation.return_value = [
-            PluginFactory(id="plugin-1", type="normalizer", enabled=True, consumes=["Hostname"]),
-            PluginFactory(id="plugin-2", type="normalizer", enabled=True, consumes=["Hostname"]),
-            PluginFactory(id="plugin-3", type="normalizer", enabled=False, consumes=["Hostname"]),
-            PluginFactory(id="plugin-4", type="boefje", enabled=True, consumes=["Hostname"]),
+            PluginFactory(
+                id="plugin-1", type="normalizer", enabled=True, consumes=["Hostname"]
+            ),
+            PluginFactory(
+                id="plugin-2", type="normalizer", enabled=True, consumes=["Hostname"]
+            ),
+            PluginFactory(
+                id="plugin-3", type="normalizer", enabled=False, consumes=["Hostname"]
+            ),
+            PluginFactory(
+                id="plugin-4", type="boefje", enabled=True, consumes=["Hostname"]
+            ),
         ]
 
         # Act
@@ -171,23 +176,19 @@
         # Assert
         self.assertEqual(len(self.service_katalogus.normalizer_cache), 2)
         self.assertIsNotNone(self.service_katalogus.normalizer_cache.get("org-1"))
-        self.assertIsNotNone(self.service_katalogus.normalizer_cache.get("org-1").get("Hostname"))
+        self.assertIsNotNone(
+            self.service_katalogus.normalizer_cache.get("org-1").get("Hostname")
+        )
         self.assertEqual(
-<<<<<<< HEAD
             len(self.service_katalogus.normalizer_cache.get("org-1").get("Hostname")),
-=======
-            len(self.service_katalogus.organisations_normalizer_type_cache.get("org-1").get("Hostname")),
->>>>>>> a5a0a06a
             2,
         )
         self.assertIsNotNone(self.service_katalogus.normalizer_cache.get("org-2"))
-        self.assertIsNotNone(self.service_katalogus.normalizer_cache.get("org-2").get("Hostname"))
+        self.assertIsNotNone(
+            self.service_katalogus.normalizer_cache.get("org-2").get("Hostname")
+        )
         self.assertEqual(
-<<<<<<< HEAD
             len(self.service_katalogus.normalizer_cache.get("org-2").get("Hostname")),
-=======
-            len(self.service_katalogus.organisations_normalizer_type_cache.get("org-2").get("Hostname")),
->>>>>>> a5a0a06a
             2,
         )
 
@@ -197,7 +198,6 @@
         mock_get_plugins_by_organisation.side_effect = [
             # First call
             [
-<<<<<<< HEAD
                 PluginFactory(
                     id="plugin-1",
                     type="boefje",
@@ -216,11 +216,6 @@
                     enabled=False,
                     consumes=["Hostname"],
                 ),
-=======
-                PluginFactory(id="plugin-1", type="boefje", enabled=True, consumes=["Hostname"]),
-                PluginFactory(id="plugin-2", type="boefje", enabled=True, consumes=["Hostname"]),
-                PluginFactory(id="plugin-3", type="boefje", enabled=False, consumes=["Hostname"]),
->>>>>>> a5a0a06a
                 PluginFactory(
                     id="plugin-4",
                     type="normalizer",
@@ -230,7 +225,6 @@
             ],
             # Second call
             [
-<<<<<<< HEAD
                 PluginFactory(
                     id="plugin-1",
                     type="boefje",
@@ -243,26 +237,18 @@
                     enabled=False,
                     consumes=["Hostname"],
                 ),
-=======
-                PluginFactory(id="plugin-1", type="boefje", enabled=True, consumes=["Hostname"]),
-                PluginFactory(id="plugin-3", type="boefje", enabled=False, consumes=["Hostname"]),
->>>>>>> a5a0a06a
                 PluginFactory(
                     id="plugin-4",
                     type="normalizer",
                     enabled=True,
                     consumes=["Hostname"],
                 ),
-<<<<<<< HEAD
                 PluginFactory(
                     id="plugin-5",
                     type="boefje",
                     enabled=True,
                     consumes=["Hostname"],
                 ),
-=======
-                PluginFactory(id="plugin-5", type="boefje", enabled=True, consumes=["Hostname"]),
->>>>>>> a5a0a06a
             ],
         ]
 
@@ -277,8 +263,12 @@
 
         # Should have 2 new boefjes in cache
         self.assertEqual(len(self.service_katalogus.new_boefjes_cache.get("org-1")), 2)
-        self.assertIsNotNone(self.service_katalogus.new_boefjes_cache.get("org-1").get("plugin-1"))
-        self.assertIsNotNone(self.service_katalogus.new_boefjes_cache.get("org-1").get("plugin-2"))
+        self.assertIsNotNone(
+            self.service_katalogus.new_boefjes_cache.get("org-1").get("plugin-1")
+        )
+        self.assertIsNotNone(
+            self.service_katalogus.new_boefjes_cache.get("org-1").get("plugin-2")
+        )
         self.assertEqual(len(new_boefjes), 2)
         self.assertEqual(new_boefjes[0].id, "plugin-1")
         self.assertEqual(new_boefjes[1].id, "plugin-2")
@@ -294,26 +284,42 @@
 
         # Should have 2 new boefjes in cache
         self.assertEqual(len(self.service_katalogus.new_boefjes_cache.get("org-1")), 2)
-        self.assertIsNotNone(self.service_katalogus.new_boefjes_cache.get("org-1").get("plugin-1"))
-        self.assertIsNone(self.service_katalogus.new_boefjes_cache.get("org-1").get("plugin-2"))
-        self.assertIsNotNone(self.service_katalogus.new_boefjes_cache.get("org-1").get("plugin-5"))
+        self.assertIsNotNone(
+            self.service_katalogus.new_boefjes_cache.get("org-1").get("plugin-1")
+        )
+        self.assertIsNone(
+            self.service_katalogus.new_boefjes_cache.get("org-1").get("plugin-2")
+        )
+        self.assertIsNotNone(
+            self.service_katalogus.new_boefjes_cache.get("org-1").get("plugin-5")
+        )
 
         self.assertEqual(len(new_boefjes), 1)
         self.assertEqual(new_boefjes[0].id, "plugin-5")
 
     @mock.patch("scheduler.connectors.services.Katalogus.get_plugins_by_organisation")
     @mock.patch("scheduler.connectors.services.Katalogus.get_organisations")
-    def test_plugin_cache_thread_safety(self, mock_get_organisations, mock_get_plugins_by_organisation):
+    def test_plugin_cache_thread_safety(
+        self, mock_get_organisations, mock_get_plugins_by_organisation
+    ):
         # Mock
         mock_get_organisations.return_value = [
             models.Organisation(id="org-1", name="org-1"),
         ]
 
         mock_get_plugins_by_organisation.return_value = [
-            PluginFactory(id="plugin-1", type="normalizer", enabled=True, consumes=["Hostname"]),
-            PluginFactory(id="plugin-2", type="normalizer", enabled=True, consumes=["Hostname"]),
-            PluginFactory(id="plugin-3", type="normalizer", enabled=False, consumes=["Hostname"]),
-            PluginFactory(id="plugin-4", type="boefje", enabled=True, consumes=["Hostname"]),
+            PluginFactory(
+                id="plugin-1", type="normalizer", enabled=True, consumes=["Hostname"]
+            ),
+            PluginFactory(
+                id="plugin-2", type="normalizer", enabled=True, consumes=["Hostname"]
+            ),
+            PluginFactory(
+                id="plugin-3", type="normalizer", enabled=False, consumes=["Hostname"]
+            ),
+            PluginFactory(
+                id="plugin-4", type="boefje", enabled=True, consumes=["Hostname"]
+            ),
         ]
 
         event = threading.Event()
@@ -359,7 +365,9 @@
 
     @mock.patch("scheduler.connectors.services.Katalogus.get_plugins_by_organisation")
     @mock.patch("scheduler.connectors.services.Katalogus.get_organisations")
-    def test_boefje_cache_thread_safety(self, mock_get_organisations, mock_get_plugins_by_organisation):
+    def test_boefje_cache_thread_safety(
+        self, mock_get_organisations, mock_get_plugins_by_organisation
+    ):
         # Mock
         mock_get_organisations.return_value = [
             models.Organisation(id="org-1", name="org-1"),
@@ -433,21 +441,33 @@
         thread1.join()
         thread2.join()
 
-        self.assertEqual(len(self.service_katalogus.boefje_cache.get("org-1").get("Hostname")), 2)
-
-    @mock.patch("scheduler.connectors.services.Katalogus.get_plugins_by_organisation")
-    @mock.patch("scheduler.connectors.services.Katalogus.get_organisations")
-    def test_normalizer_cache_thread_safety(self, mock_get_organisations, mock_get_plugins_by_organisation):
+        self.assertEqual(
+            len(self.service_katalogus.boefje_cache.get("org-1").get("Hostname")), 2
+        )
+
+    @mock.patch("scheduler.connectors.services.Katalogus.get_plugins_by_organisation")
+    @mock.patch("scheduler.connectors.services.Katalogus.get_organisations")
+    def test_normalizer_cache_thread_safety(
+        self, mock_get_organisations, mock_get_plugins_by_organisation
+    ):
         # Mock
         mock_get_organisations.return_value = [
             models.Organisation(id="org-1", name="org-1"),
         ]
 
         mock_get_plugins_by_organisation.return_value = [
-            PluginFactory(id="plugin-1", type="normalizer", enabled=True, consumes=["Hostname"]),
-            PluginFactory(id="plugin-2", type="normalizer", enabled=True, consumes=["Hostname"]),
-            PluginFactory(id="plugin-3", type="normalizer", enabled=False, consumes=["Hostname"]),
-            PluginFactory(id="plugin-4", type="boefje", enabled=True, consumes=["Hostname"]),
+            PluginFactory(
+                id="plugin-1", type="normalizer", enabled=True, consumes=["Hostname"]
+            ),
+            PluginFactory(
+                id="plugin-2", type="normalizer", enabled=True, consumes=["Hostname"]
+            ),
+            PluginFactory(
+                id="plugin-3", type="normalizer", enabled=False, consumes=["Hostname"]
+            ),
+            PluginFactory(
+                id="plugin-4", type="boefje", enabled=True, consumes=["Hostname"]
+            ),
         ]
 
         event = threading.Event()
@@ -489,7 +509,9 @@
         thread1.join()
         thread2.join()
 
-        self.assertEqual(len(self.service_katalogus.normalizer_cache.get("org-1").get("Hostname")), 2)
+        self.assertEqual(
+            len(self.service_katalogus.normalizer_cache.get("org-1").get("Hostname")), 2
+        )
 
     @mock.patch("scheduler.connectors.services.Katalogus.get_plugins_by_organisation")
     def test_new_boefjes_cache_thread_safety(self, mock_get_plugins_by_organisation):
@@ -545,7 +567,9 @@
             target=write_to_cache,
             args=(event,),
         )
-        thread2 = threading.Thread(target=self.service_katalogus.get_new_boefjes_by_org_id, args=("org-1",))
+        thread2 = threading.Thread(
+            target=self.service_katalogus.get_new_boefjes_by_org_id, args=("org-1",)
+        )
 
         thread1.start()
 
