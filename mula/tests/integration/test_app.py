--- conflicted
+++ resolved
@@ -14,26 +14,11 @@
     def setUp(self):
         # Application Context
         self.mock_ctx = mock.patch("scheduler.context.AppContext").start()
-<<<<<<< HEAD
         self.mock_ctx.config = config.settings.Settings()
-=======
-        self.mock_ctx.config = cfg
-
-        # Datastore
-        self.mock_ctx.datastore = repositories.sqlalchemy.SQLAlchemy(cfg.db_uri)
-        models.Base.metadata.create_all(self.mock_ctx.datastore.engine)
-
-        self.pq_store = repositories.sqlalchemy.PriorityQueueStore(self.mock_ctx.datastore)
-        self.task_store = repositories.sqlalchemy.TaskStore(self.mock_ctx.datastore)
-
-        # Application context
-        self.mock_ctx.pq_store = self.pq_store
-        self.mock_ctx.task_store = self.task_store
->>>>>>> fb736a3d
         self.mock_ctx.services.katalogus = MockKatalogusService()
 
         # Database
-        self.dbconn = storage.DBConn(self.mock_ctx.config.db_dsn)
+        self.dbconn = storage.DBConn(self.mock_ctx.config.db_uri.url)
         models.Base.metadata.create_all(self.dbconn.engine)
         self.mock_ctx.datastores = SimpleNamespace(
             **{
