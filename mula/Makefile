SHELL := bash
.ONESHELL:
.SHELLFLAGS := -eu -o pipefail -c
.DELETE_ON_ERROR:
MAKEFLAGS += --warn-undefined-variables
MAKEFLAGS += --no-builtin-rules
# Makefile Reference: https://tech.davis-hansson.com/p/make/

.PHONY: all help mypy check black done lint env debian ubuntu clean itest utest test migrations HIDE

# use HIDE to run commands invisibly, unless VERBOSE defined
HIDE:=$(if $(VERBOSE),,@)

# Export cmd line args:
export VERBOSE
export m
export build
export file

# Export Docker buildkit options
export DOCKER_BUILDKIT=1
export COMPOSE_DOCKER_CLI_BUILD=1

ci-docker-compose := docker compose -f base.yml  -f .ci/docker-compose.yml

##
##+------------------------------------------------------------------------+
##| Help                                                                   |
##+------------------------------------------------------------------------+
help: ## Show this help.
	@fgrep -h "##" $(MAKEFILE_LIST) | fgrep -v fgrep | sed -e 's/\\$$//' | sed -e 's/ ##/			/' | sed -e 's/##//'

##
##+------------------------------------------------------------------------+
##| Development                                                            |
##+------------------------------------------------------------------------+

check: ## Check the code style using black, mypy and pylint.
	make black
	make mypy
	make pylint

mypy: ## Check code style using mypy.
	$(ci-docker-compose) run --rm mula \
		python -m mypy --cache-dir /home/scheduler/.mypy_cache /app/scheduler/scheduler

black: ## Check code style with black.
	$(ci-docker-compose) run --rm mula \
		black --check --diff .

pylint: ## Rate the code with pylint.
	$(ci-docker-compose) run --rm mula \
		pylint --rcfile pyproject.toml scheduler

fmt: ## Format the code using black.
	$(ci-docker-compose) run --rm mula \
		black .

done: ## Prepare for a commit.
	make lint
	make check
	make test

cov: ## Generate a test coverage report
	$(ci-docker-compose) run --rm mula \
		python -m pytest \
		--cov-report term-missing:skip-covered \
		--cov=scheduler tests/

##
##+------------------------------------------------------------------------+
##| Migrations                                                             |
##+------------------------------------------------------------------------+

sql: ## Generate raw sql for the migrations.
<<<<<<< HEAD
	docker-compose run scheduler \
		alembic --config /app/scheduler/scheduler/alembic.ini \
=======
	$(ci-docker-compose) exec scheduler \
		alembic --config /app/scheduler/alembic.ini \
>>>>>>> 59115d80
		upgrade $(rev1):$(rev2) --sql

migrations: ## Create migration.
ifeq ($(m),)
	$(HIDE) (echo "ERROR: Specify a message with m={message} and a rev-id with revid={revid} (e.g. 0001 etc.)"; exit 1)
else ifeq ($(revid),)
	$(HIDE) (echo "ERROR: Specify a message with m={message} and a rev-id with revid={revid} (e.g. 0001 etc.)"; exit 1)
else
	$(ci-docker-compose) run scheduler \
		alembic --config /app/scheduler/scheduler/alembic.ini \
		revision --autogenerate \
		-m "$(m)" --rev-id "$(revid)"
endif

migrate: ## Run migrations using alembic.
	$(ci-docker-compose) run scheduler \
		alembic --config /app/scheduler/scheduler/alembic.ini \
		upgrade head

##
##+------------------------------------------------------------------------+
##| Testing                                                                |
##+------------------------------------------------------------------------+

utest: ## Run the unit tests.
ifneq ($(file),)
	$(ci-docker-compose) run --rm mula python -m pytest tests/unit/${file} $(if $(function),-k $(function))
else
	$(ci-docker-compose) run --rm mula python -m pytest tests/unit
endif
	$(ci-docker-compose) down --remove-orphans

itest: ## Run the integration tests.
ifneq ($(file),)
	$(ci-docker-compose) run --rm mula python -m pytest tests/integration/${file} $(if $(function),-k $(function))
else
	$(ci-docker-compose) run --rm mula python -m pytest tests/integration
endif
	$(ci-docker-compose) down --remove-orphans

stest: ## Run the simulation tests.
	$(ci-docker-compose) run --rm mula python -m pytest tests/simulation
	$(ci-docker-compose) down --remove-orphans

test: ## Run all tests.
	make utest
	make itest

##
##+------------------------------------------------------------------------+
##| Building                                                               |
##+------------------------------------------------------------------------+
debian: ## debian
	mkdir -p build
	docker run --rm \
	--env PKG_NAME=kat-mula \
	--env BUILD_DIR=./build \
	--env REPOSITORY=minvws/nl-kat-mula \
	--env RELEASE_VERSION=${RELEASE_VERSION} \
	--env RELEASE_TAG=${RELEASE_TAG} \
	--mount type=bind,src=${CURDIR},dst=/app \
	--workdir /app \
	kat-debian-build-image \
	packaging/scripts/build-debian-package.sh

ubuntu: ## ubuntu
	mkdir -p build
	docker run --rm \
	--env PKG_NAME=kat-mula \
	--env BUILD_DIR=./build \
	--env REPOSITORY=minvws/nl-kat-mula \
	--env RELEASE_VERSION=${RELEASE_VERSION} \
	--env RELEASE_TAG=${RELEASE_TAG} \
	--mount type=bind,src=${CURDIR},dst=/app \
	--workdir /app \
	kat-ubuntu-build-image \
	packaging/scripts/build-debian-package.sh

clean: ## clean
	rm -rf build
	rm -rf debian/kat-*/ debian/.debhelper debian/files *.egg-info/ dist/
	rm -f debian/debhelper-build-stamp
	rm -f debian/*.*.debhelper
	rm -f debian/*.substvars
	rm -f debian/*.debhelper.log
	rm -f debian/changelog<|MERGE_RESOLUTION|>--- conflicted
+++ resolved
@@ -73,13 +73,8 @@
 ##+------------------------------------------------------------------------+
 
 sql: ## Generate raw sql for the migrations.
-<<<<<<< HEAD
 	docker-compose run scheduler \
 		alembic --config /app/scheduler/scheduler/alembic.ini \
-=======
-	$(ci-docker-compose) exec scheduler \
-		alembic --config /app/scheduler/alembic.ini \
->>>>>>> 59115d80
 		upgrade $(rev1):$(rev2) --sql
 
 migrations: ## Create migration.
