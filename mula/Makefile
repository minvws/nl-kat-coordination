SHELL := bash
.ONESHELL:
.SHELLFLAGS := -eu -o pipefail -c
.DELETE_ON_ERROR:
MAKEFLAGS += --warn-undefined-variables
MAKEFLAGS += --no-builtin-rules
# Makefile Reference: https://tech.davis-hansson.com/p/make/

.PHONY: all help mypy check black done lint env debian ubuntu clean itest utest test migrations HIDE

# use HIDE to run commands invisibly, unless VERBOSE defined
HIDE:=$(if $(VERBOSE),,@)

# Export cmd line args:
export VERBOSE
export m
export build
export file

# Export Docker buildkit options
export DOCKER_BUILDKIT=1
export COMPOSE_DOCKER_CLI_BUILD=1

ci-docker-compose := docker-compose -f base.yml  -f .ci/docker-compose.yml

##
##+------------------------------------------------------------------------+
##| Help                                                                   |
##+------------------------------------------------------------------------+
help: ## Show this help.
	@fgrep -h "##" $(MAKEFILE_LIST) | fgrep -v fgrep | sed -e 's/\\$$//' | sed -e 's/ ##/			/' | sed -e 's/##//'

##
##+------------------------------------------------------------------------+
##| Development                                                            |
##+------------------------------------------------------------------------+

check: ## Check the code style using black, mypy and pylint.
	make black
	make mypy
	make pylint

mypy: ## Check code style using mypy.
	$(ci-docker-compose) run --rm scheduler \
		python -m mypy --cache-dir /home/scheduler/.mypy_cache /app/scheduler/scheduler

black: ## Check code style with black.
	$(ci-docker-compose) run --rm scheduler \
		black --check --diff .

pylint: ## Rate the code with pylint.
	$(ci-docker-compose) run --rm scheduler \
		pylint --rcfile pyproject.toml scheduler

fmt: ## Format the code using black.
	$(ci-docker-compose) run --rm scheduler \
		black .

done: ## Prepare for a commit.
	make lint
	make check
	make test

cov: ## Generate a test coverage report
	$(ci-docker-compose) run --rm scheduler \
		python -m pytest \
		--cov-report term-missing:skip-covered \
		--cov=scheduler tests/

##
##+------------------------------------------------------------------------+
##| Migrations                                                             |
##+------------------------------------------------------------------------+

sql: ## Generate raw sql for the migrations.
	docker-compose run --rm scheduler \
		alembic --config /app/scheduler/scheduler/alembic.ini \
		upgrade $(rev1):$(rev2) --sql

migrations: ## Create migration.
ifeq ($(m),)
	$(HIDE) (echo "ERROR: Specify a message with m={message} and a rev-id with revid={revid} (e.g. 0001 etc.)"; exit 1)
else ifeq ($(revid),)
	$(HIDE) (echo "ERROR: Specify a message with m={message} and a rev-id with revid={revid} (e.g. 0001 etc.)"; exit 1)
else
	docker-compose run scheduler \
		alembic --config /app/scheduler/scheduler/alembic.ini \
		revision --autogenerate \
		-m "$(m)" --rev-id "$(revid)"
endif

migrate: ## Run migrations using alembic.
	$(ci-docker-compose) run scheduler \
		alembic --config /app/scheduler/scheduler/alembic.ini \
		upgrade head

##
##+------------------------------------------------------------------------+
##| Testing                                                                |
##+------------------------------------------------------------------------+

utest: ## Run the unit tests.
ifneq ($(file),)
<<<<<<< HEAD
	$(ci-docker-compose) run --rm ci_scheduler_unit python -m pytest tests/unit/${file} $(if $(function),-k $(function))
else
	$(ci-docker-compose) run --rm ci_scheduler_unit python -m pytest tests/unit
=======
	$(ci-docker-compose) run --rm mula python -m pytest -v tests/unit/${file} $(if $(function),-k $(function))
else
	$(ci-docker-compose) run --rm mula python -m pytest -v tests/unit
>>>>>>> 85d14128
endif
	$(ci-docker-compose) down --remove-orphans

itest: ## Run the integration tests.
ifneq ($(file),)
<<<<<<< HEAD
	$(ci-docker-compose) run --rm ci_scheduler_integration python -m pytest tests/integration/${file} $(if $(function),-k $(function))
else
	$(ci-docker-compose) run --rm ci_scheduler_integration python -m pytest tests/integration
=======
	$(ci-docker-compose) run --rm mula python -m pytest -v tests/integration/${file} $(if $(function),-k $(function))
else
	$(ci-docker-compose) run --rm mula python -m pytest -v tests/integration
>>>>>>> 85d14128
endif
	$(ci-docker-compose) down --remove-orphans

test: ## Run all tests.
	make utest
	make itest

##
##+------------------------------------------------------------------------+
##| Building                                                               |
##+------------------------------------------------------------------------+
debian: ## debian
	mkdir -p build
	docker run --rm \
	--env PKG_NAME=kat-mula \
	--env BUILD_DIR=./build \
	--env REPOSITORY=minvws/nl-kat-mula \
	--env RELEASE_VERSION=${RELEASE_VERSION} \
	--env RELEASE_TAG=${RELEASE_TAG} \
	--mount type=bind,src=${CURDIR},dst=/app \
	--workdir /app \
	kat-debian-build-image \
	packaging/scripts/build-debian-package.sh

ubuntu: ## ubuntu
	mkdir -p build
	docker run --rm \
	--env PKG_NAME=kat-mula \
	--env BUILD_DIR=./build \
	--env REPOSITORY=minvws/nl-kat-mula \
	--env RELEASE_VERSION=${RELEASE_VERSION} \
	--env RELEASE_TAG=${RELEASE_TAG} \
	--mount type=bind,src=${CURDIR},dst=/app \
	--workdir /app \
	kat-ubuntu-build-image \
	packaging/scripts/build-debian-package.sh

clean: ## clean
	rm -rf build
	rm -rf debian/kat-*/ debian/.debhelper debian/files *.egg-info/ dist/
	rm -f debian/debhelper-build-stamp
	rm -f debian/*.*.debhelper
	rm -f debian/*.substvars
	rm -f debian/*.debhelper.log
	rm -f debian/changelog<|MERGE_RESOLUTION|>--- conflicted
+++ resolved
@@ -101,29 +101,17 @@
 
 utest: ## Run the unit tests.
 ifneq ($(file),)
-<<<<<<< HEAD
-	$(ci-docker-compose) run --rm ci_scheduler_unit python -m pytest tests/unit/${file} $(if $(function),-k $(function))
+	$(ci-docker-compose) run --rm ci_scheduler_unit python -m pytest -v tests/unit/${file} $(if $(function),-k $(function))
 else
-	$(ci-docker-compose) run --rm ci_scheduler_unit python -m pytest tests/unit
-=======
-	$(ci-docker-compose) run --rm mula python -m pytest -v tests/unit/${file} $(if $(function),-k $(function))
-else
-	$(ci-docker-compose) run --rm mula python -m pytest -v tests/unit
->>>>>>> 85d14128
+	$(ci-docker-compose) run --rm ci_scheduler_unit python -m pytest -v tests/unit
 endif
 	$(ci-docker-compose) down --remove-orphans
 
 itest: ## Run the integration tests.
 ifneq ($(file),)
-<<<<<<< HEAD
-	$(ci-docker-compose) run --rm ci_scheduler_integration python -m pytest tests/integration/${file} $(if $(function),-k $(function))
+	$(ci-docker-compose) run --rm ci_scheduler_integration python -m pytest -v tests/integration/${file} $(if $(function),-k $(function))
 else
-	$(ci-docker-compose) run --rm ci_scheduler_integration python -m pytest tests/integration
-=======
-	$(ci-docker-compose) run --rm mula python -m pytest -v tests/integration/${file} $(if $(function),-k $(function))
-else
-	$(ci-docker-compose) run --rm mula python -m pytest -v tests/integration
->>>>>>> 85d14128
+	$(ci-docker-compose) run --rm ci_scheduler_integration python -m pytest -v tests/integration
 endif
 	$(ci-docker-compose) down --remove-orphans
 
