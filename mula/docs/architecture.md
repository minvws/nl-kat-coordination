--- conflicted
+++ resolved
@@ -40,7 +40,6 @@
 combines data from the `Octopoes`, `Katalogus`, `Bytes` and `RabbitMQ` systems.
 
 ![diagram001](./img/diagram001.svg)
-<<<<<<< HEAD
 
 - Octopoes
 
@@ -51,20 +50,6 @@
 - Bytes
 
 ### C3 Component level
-
-### C3 Component level:
-=======
-
-- Octopoes
-
-- RabbitMQ
-
-- Katalogus
-
-- Bytes
-
-### C3 Component level
->>>>>>> 5003292c
 
 When we take a closer look at the `scheduler` system itself we can identify
 several components. The 'Scheduler App' directs the creation and maintenance
@@ -91,11 +76,7 @@
 
 #### Design
 
-<<<<<<< HEAD
-First, we wil use the `BoefjeScheduler` as an example. A `BoefjeScheduler` is
-=======
 First, we will use the `BoefjeScheduler` as an example. A `BoefjeScheduler` is
->>>>>>> 5003292c
 tasked with creating tasks that are able to be picked up and processed by a
 'Task Runner'. The scheduler creates a `BoefjeTask` to the specification that
 the 'Task Runner' can interpret, namely in this instance of a `BoefjeTask`.
@@ -143,19 +124,25 @@
 - `is_task_stalled()`
 
   - is task status still `DISPATCHED` for longer than the grace-period?
-<<<<<<< HEAD
 
 - `is_item_on_queue_by_hash()`
 
   - check if the same task is already on the priority queue
 
-Important to note is that when a `BoefjeTask` is created and pushed onto the
-queue as a `PrioritizedItem` a new unique `TaskRun` is generated.[^1] This
-ensures that each task has its own dedicated `TaskRun` throughout its entire
-lifecycle. This approach maintains a distinct record for each task, providing
-an accurate and independent history of task statuses. This means that each
-execution of a `BoefjeTask`, regardless of whether it's the same task being
-repeated in the future, is tracked independently with its own unique `TaskRun`.
+> [!IMPORTANT]
+> Important to note is that when a `PrioritizedItem` is created and pushed onto
+> the queue. A `TaskRun` and `Schedule` is created for this item. Below we'll
+> explain the explain the role of these two entities in more detail.
+
+##### `TaskRun`
+
+When a `BoefjeTask` is created and pushed onto the queue as a `PrioritizedItem`
+a new unique `TaskRun` is generated.[^1] This ensures that each task has its
+own dedicated `TaskRun` throughout its entire lifecycle. This approach
+maintains a distinct record for each task, providing an accurate and
+independent history of task statuses. This means that each execution of a
+`BoefjeTask`, regardless of whether it's the same task being repeated in the
+future, is tracked independently with its own unique `TaskRun`.
 
 This approach ensures that the historical record of each task's execution is
 distinct, providing a clear and isolated view of each instance of the task's
@@ -167,8 +154,6 @@
 
 ![diagram005](./img/diagram005.svg)
 
-##### `TaskRun`
-
 Whenever a task is created in the scheduler it flows through the system, to
 keep track of the status of this task throughout the system we update its
 `TaskRun` reference.
@@ -193,10 +178,10 @@
 
 ##### `Schedule`
 
-Since a task within the KAT implementation of the scheduler, generates findings
-at a specific moment in time. We want to account for additional findings or
-changes for the same task at a later moment in time. Meaning we want to be able
-to reschedule particular tasks.
+Since a task within the KAT implementation of the scheduler, can generate
+findings at a specific moment in time. We want to account for additional
+findings or changes for the same task at a later moment in time. Meaning we
+want to be able to reschedule particular tasks.
 
 In order to support this, every task that is executed by the
 `BoefjesScheduler` a `Schedule` is created. This `Schedule` contains
@@ -205,11 +190,25 @@
 
 ![diagram006](./img/diagram006.svg)
 
-A `Schedule` supports a cron-like expression as schedule which makes it
+A `Schedule` supports a cron-like expression as schedule, which makes it
 possible to schedule tasks at certain intervals. When such an expression isn't
-set, the task will be scheduled at a future calculated date.
+set, the task will be scheduled at a future calculated date (deadline ranker
+calculation).
 
 To see how task will be rescheduled, refer to the 'Processes' section.
+
+#### Processes
+
+In order to create a `BoefjeTask` and trigger the dataflow we described above
+we have 4 different processes within a `BoefjeScheduler` that can create boefje
+tasks. Namely:
+
+1. scan profile mutations
+2. enabling of boefjes
+3. rescheduling of prior tasks
+4. manual scan job
+
+![diagram007](./img/diagram007.svg)
 
 #### Processes
 
@@ -370,212 +369,6 @@
 
 ## Class Diagram
 
-=======
-
-- `is_item_on_queue_by_hash()`
-
-  - check if the same task is already on the priority queue
-
-Important to note is that when a `BoefjeTask` is created and pushed onto the
-queue as a `PrioritizedItem` a new unique `TaskRun` is generated.[^1] This
-ensures that each task has its own dedicated `TaskRun` throughout its entire
-lifecycle. This approach maintains a distinct record for each task, providing
-an accurate and independent history of task statuses. This means that each
-execution of a `BoefjeTask`, regardless of whether it's the same task being
-repeated in the future, is tracked independently with its own unique `TaskRun`.
-
-This approach ensures that the historical record of each task's execution is
-distinct, providing a clear and isolated view of each instance of the task's
-lifecycle. This strategy enables maintaining accurate and unambiguous
-monitoring and logging of task executions over time. Additionally it enables us
-an overview and insights of what tasks have been created in the past and what
-tasks are currently running. You might know this overview from Rocky as the
-task list.
-
-![diagram005](./img/diagram005.svg)
-
-Whenever a task is created in the scheduler it flows through the system, to
-keep track of the status of this task throughout the system we update its
-`TaskRun` reference.
-
-- When a `BoefjeTask` has been created by the scheduler it is packaged within
-  its `PrioritizedItem` and it will get the status of `PENDING` (1) meaning a
-  task has been created but it hasn't been queued yet.
-
-- When the `PrioritizedItem` is pushed onto the queue the `TaskRun` will get a
-  status update and will get the status of `QUEUED` (2).
-
-- When the 'Task Runner' picks up the task by popping the `PrioritizedItem`
-  from the queue the `TaskRun` status will be updated to `DISPATCHED` (3).
-
-- The 'Task Runner' is now able to start executing the `BoefjeTask` that was
-  contained in the `PrioritizedItem` and the status of the `TaskRun` will be
-  updated to `RUNNING` (4).
-
-- Whenever the task has been completed the 'Task Runner' will update the
-  `TaskRun` status by either setting the status to `COMPLETED`, `FAILED` or
-  `CANCELLED`. (5)
-
-#### Processes
-
-In order to create a `BoefjeTask` and trigger the dataflow we described above
-we have 4 different processes within a `BoefjeScheduler` that can create boefje
-tasks. Namely:
-
-1. scan profile mutations
-2. enabling of boefjes
-3. rescheduling of prior tasks
-4. manual scan job
-
-![diagram006](./img/diagram006.svg)
-
-##### 1. Scan profile mutations
-
-![diagram007](./img/diagram007.svg)
-
-When a scan level is increased on an OOI
-(`schedulers.boefje.push_tasks_for_scan_profile_mutations`) a message is pushed
-on the RabbitMQ `{organization_id}__scan_profile_mutations` queue. The scheduler
-continuously check if new messages are posted on the queue. The resulting tasks
-from this process will get the second highest priority of 2 on the queue.
-
-The dataflow is as follows:
-
-- When scan level mutation occurred, the `Scheduler` system will get the scan
-  profile mutation from the `RabbitMQ` system.
-
-- For the associated OOI of this scan profile mutation, the `Scheduler` system
-  will get the enabled boefjes for this OOI. (`tasks = ooi * boefjes`)
-
-- For each enabled boefje, a `BoefjeTask` will be created and added to the
-  `PriorityQueue` of the `BoefjeScheduler`. A `BoefjeTask` is an object with
-  the correct specification for the task runner to execute a boefje.
-
-- The `BoefjeScheduler` will then create a `PrioritizedItem` and push it to the
-  queue. The `PrioritizedItem` will contain the created `BoefjeTask`.
-
-- A `TaskRun` reference to the task is created to keep track of the status
-  of the task (`post_push`).
-
-##### 2. Enabling of boefjes
-
-![diagram008](./img/diagram008.svg)
-
-When a plugin of type `boefje` is enabled or disabled in Rocky. The dataflow is
-triggered when the plugin cache of an organisation is flushed.
-
-The dataflow is as follows:
-
-- The plugin cache of the organisation will be flushed at a specified interval.
-
-- Due to the flushing of the cache we get a new list of enabled boefjes for
-  an organisation.
-  (`connectors.services.katalogus._flush_organisations_boefje_type_cache()`)
-
-- New `BoefjeTask` tasks will be created for enabled boefjes and on which type
-  of ooi it can be used.
-
-- The `BoefjeScheduler` will then create a `PrioritizedItem` and push it to the
-  queue. The `PrioritizedItem` will contain the created `BoefjeTask`.
-
-- A `TaskRun` reference to the task is created to keep track of the status
-  of the task (`post_push`).
-
-##### 3. Rescheduling of prior tasks
-
-![diagram009](./img/diagram009.svg)
-
-In order to re-run tasks that have been executed in the past we try to create
-new tasks on ooi's. We continuously get a batch of random ooi's from octopoes
-(`schedulers.boefje.push_tasks_for_random_objects`). The `BoefjeTask` tasks
-from these these ooi's (`tasks = ooi * boefjes`) will get the priority that has
-been calculated by the ranker.
-
-At the moment a task will get the priority of 3, when 7 days have gone by (e.g.
-how longer it _hasn't_ executed again, the higher the priority it will get).
-For everything before those 7 days it will scale the priority appropriately.
-
-The dataflow is as follows:
-
-- From Octopoes we get `n` random ooi's (`get_random_objects`)
-
-- For each OOI, the `Scheduler` will get the enabled boefjes for this OOI.
-  (`tasks = ooi * boefjes`)
-
-- For each enabled boefje, a `BoefjeTask` will be created and added to the
-  `PriorityQueue` of the `BoefjeScheduler`.
-
-- The `BoefjeScheduler` will then create a `PrioritizedItem` and push it to the
-  queue. The `PrioritizedItem` will contain the created `BoefjeTask`.
-
-- A `TaskRun` reference to the task is created to keep track of the status
-  of the task (`post_push`).
-
-##### 4. Manual scan job
-
-![diagram010](./img/diagram010.svg)
-
-Scan jobs created by the user in Rocky (`server.push_queue`), will
-get the highest priority of 1. Note, that this will circumvent all the checks
-that are present in the `BoefjeScheduler`.
-
-The dataflow is as follows:
-
-- Rocky will create a `BoefjeTask` that will be pushed directly to the
-  specified queue.
-
-- The `BoefjeScheduler` will then create a `PrioritizedItem` and push it to the
-  queue. The `PrioritizedItem` will contain the created `BoefjeTask`.
-
-- A `TaskRun` reference to the task is created to keep track of the status
-  of the task (`post_push`).
-
-### `NormalizerScheduler`
-
-#### Design
-
-The `NormalizerScheduler` is tasked with creating tasks that are able to be
-picked up and processed by a 'Task Runner'. The scheduler creates a
-`NormalizerTask` to the specification that the 'Task Runner' can interpret,
-namely the instance of a `NormalizerTask`.
-
-The of queueing and processing a `NormalizerTask` task is the same as for
-the `BoefjeScheduler`. Reference that section for a more in-depth explanation.
-
-Before `NormalizerTask` is wrapped by a `PrioritizedItem`, and pushed to the
-queue we will check the following:
-
-- `is_task_allowed_to_run()`
-
-  - is the normalizer enabled
-
-- `is_task_running()`
-
-  - is task still running according to the datastore (`TaskStore`)?
-
-#### Processes
-
-The following processes within a `NormalizerScheduler` will create a
-`NormalizerTask` tasks:
-
-1. A raw file is created in Bytes
-
-##### 1. Raw file creation in Bytes
-
-When a raw file is created (`schedulers.normalizer.create_tasks_for_raw_data`)
-
-- The `NormalizerScheduler` retrieves raw files that have been created in Bytes
-  from a message queue.
-
-- For every mime type of the raw file, the `NormalizerScheduler` will retrieve
-  the enabled normalizers for this mime type. (`create_tasks_for_raw_data()`)
-
-- For every enabled normalizer, a `NormalizerTask` will be created and added to
-  the `PriorityQueue` of the `NormalizerScheduler`.
-
-## Class Diagram
-
->>>>>>> 5003292c
 The following diagram we can explore the code level of the scheduler
 application, and its class structure.
 
@@ -725,7 +518,6 @@
 
 ```mermaid
 erDiagram
-<<<<<<< HEAD
 schedules {
     uuid id PK
     character_varying scheduler_id
@@ -747,9 +539,6 @@
     jsonb p_item
     character_varying type
 }
-alembic_version {
-    character_varying version_num PK
-}
 items {
     uuid id PK
     character_varying scheduler_id
@@ -762,27 +551,6 @@
 
 
 tasks }o--|| jobs: ""
-=======
-    items {
-        uuid id PK
-        character_varying scheduler_id
-        character_varying hash
-        integer priority
-        jsonb data
-        timestamp_with_time_zone created_at
-        timestamp_with_time_zone modified_at
-    }
-
-    tasks {
-        uuid id PK
-        character_varying scheduler_id
-        taskstatus status
-        timestamp_with_time_zone created_at
-        timestamp_with_time_zone modified_at
-        jsonb p_item
-        character_varying type
-    }
->>>>>>> 5003292c
 ```
 
 ## Project structure
