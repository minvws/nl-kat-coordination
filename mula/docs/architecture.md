# Scheduler Architecture

## Purpose

The _scheduler_ is tasked with populating and maintaining a priority queue of
items that are ranked, and can be popped off through HTTP API calls.
The scheduler is designed to be extensible, such that you're able to create
your own rules for the population, and prioritization of tasks.

The _scheduler_ implements a priority queue for prioritization of tasks to be
performed by the worker(s). In the implementation of the scheduler within KAT
the scheduler is tasked with populating the priority queue with 'boefje' and
'normalizer' tasks. Additionally the scheduler is responsible for maintaining
and updating its internal priority queue.

A priority queue is used, in as such, that it allows us to determine what tasks
should be picked up first, or more regularly. Because of the use of a priority
queue we can differentiate between tasks that are to be executed first, e.g.
tasks created by the user get precedence over tasks that are created by the
internal rescheduling processes within the scheduler.

Calculations in order to determine the priority of a task are performed by the
`ranker`. The `ranker` can leverage information from multiple (external)
sources, called `connectors`.

In this document we will outline how the scheduler operates within KAT, how
internal systems function and how external services use it.

## Architecture / Design

In order to get a better overview of how the scheduler is implemented we will
be using the [C4 model](https://c4model.com/) to give an overview of the
scheduler system with their respective level of abstraction.

<<<<<<< HEAD
### C2 Container level:
=======
### C2 Container level
>>>>>>> 04995f78

First we'll review how the `Scheduler` system interacts and sits in between its
external services. In this overview arrows from external services indicate how
and why those services communicate with the scheduler. The `Scheduler` system
combines data from the `Octopoes`, `Katalogus`, `Bytes` and `RabbitMQ` systems.

![diagram001](./img/diagram001.svg)

- Octopoes

- RabbitMQ

- Katalogus

- Bytes

### C3 Component level

### C3 Component level:

When we take a closer look at the `scheduler` system itself we can identify
several components. The 'Scheduler App' directs the creation and maintenance
<<<<<<< HEAD
of a multitude of schedulers. Typically in a KAT installation, 2 schedulers
will be created per organisation: a boefje scheduler and a normalizer scheduler.

Each scheduler can implement it's own way of populating, and prioritization of
its queue. The associated queues of an individual scheduler is persisted in
a SQL database table.
=======
of a multitude of schedulers. Typically in a KAT installation 2 scheduler will
be created per organisation: a _boefje scheduler_ and a _normalizer scheduler_.

![diagram002](./img/diagram002.svg)

Each scheduler type implements it's own priority queue, and can implement it's own
way of populating, and prioritization of its queue. The associated queues of an
individual scheduler is persisted in a SQL database.

Interaction with the scheduler and access to the internals of the 'Scheduler
App' can be accessed by the `Server` which implements a HTTP REST API interface.
>>>>>>> 04995f78

## Dataflows

<<<<<<< HEAD
    Container_Boundary(database, "PostgreSQL Database") {
        ContainerDb(tbl_jobs, "jobs", "table", "Definition of recurring tasks")
        ContainerDb(tbl_items, "items", "table", "Priority Queue `p_item`")
        ContainerDb(tbl_tasks, "tasks", "table", "History of current and previous tasks`")
        ContainerDb(tbl_events, "events", "table", "Change events relating to tasks")
    }

    Container_Boundary(scheduler_app, "Scheduler App") {
        Container_Boundary(schedulers, "Schedulers") {
            Component(boefje_scheduler_a, "Boefje Scheduler Org A", "Scheduler", "")
            Component(normalizer_scheduler_a, "Normalizer Scheduler Org A", "Scheduler", "")
            Component(boefje_scheduler_b, "Boefje Scheduler Org B", "Scheduler", "")
            Component(normalizer_scheduler_b, "Normalizer Scheduler Org B", "Scheduler", "")
        }

    Container_Boundary(server, "Server") {
        Component(server, "Server", "REST API")
    }
}
```

**Boefje Scheduler**

```mermaid
C4Component
    Container_Boundary(boefje_scheduler, "Boefje Scheduler", "Scheduler") {
        Component("mutations", "Scan Profile Mutations", "Method running in Thread", "...")
        Component("new_boefjes", "New Boefjes", "Method running in Thread", "...")
        Component("reschedule", "Rescheduling", "Method running in Thread", "...")

        UpdateLayoutConfig($c4ShapeInRow="3", $c4BoundaryInRow="1")

        Component("push_task_boefje", "Push Task", "Method")

        SystemQueue(pq_boefje, "PriorityQueue", "Persisted in a postgresql database table")
    }

    Rel(mutations, push_task_boefje, "", "")
    Rel(new_boefjes, push_task_boefje, "", "")
    Rel(reschedule, push_task_boefje, "", "")
    Rel(push_task_boefje, pq_boefje, "", "")
```

**Normalizer Scheduler**

```mermaid
C4Component
    Container_Boundary(boefje_scheduler, "Boefje Scheduler", "Scheduler") {
        Component("raw_file_received", "Raw File Received", "Thread", "...")

        UpdateLayoutConfig($c4ShapeInRow="1", $c4BoundaryInRow="1")

        Component("push_task_normalizer", "Push Task", "Method")

        SystemQueue(pq_normalizer, "PriorityQueue", "Persisted in a postgresql database table")
    }

    Rel(raw_file_received, push_task_normalizer, "", "")
    Rel(push_task_normalizer, pq_normalizer, "", "")
```

A more complete overview of the different components within the scheduler app:
=======
Within a KAT implementation of the scheduler we can identify several dataflows
of how tasks are created and pushed onto the priority queue. In the following
section we review how different dataflows, from the `boefjes` and the
`normalizers` schedulers are implemented within the `Scheduler` system.

### `BoefjeScheduler`

#### Design

First, we wil use the `BoefjeScheduler` as an example. A `BoefjeScheduler` is
tasked with creating tasks that are able to be picked up and processed by a
'Task Runner'. The scheduler creates a `BoefjeTask` to the specification that
the 'Task Runner' can interpret, namely in this instance of a `BoefjeTask`.

![diagram003](./img/diagram003.svg)
>>>>>>> 04995f78

The scheduler wraps this `BoefjeTask` within a `PrioritizedItem` (`p_item`),
this is done such that we can push the task on the queue and add extra
information to this `PrioritizedItem`, like its priority. We uniquely identify
a task that is contained within the `PrioritizedItem` by its hash.

![diagram004](./img/diagram004.svg)

By doing this, it allows the scheduler to wrap whatever object within a
`PrioritizedItem`, and as a result we're able to create and extend more types
of schedulers that are not specifically bound to a type. Additionally this
allows us to persist its items to a database and makes it so that the queue can
be interchanged with a different technology if so desired.

And we want to uniquely identify a task because we want to make sure that the
same tasks are not being pushed on the queue (de-duplication), or that they are
being rescheduled too quickly (grace-period). For example with a `BoefjeTask`
we unique identify a task by hashing the values of: the ooi, the boefje id, and
the organization id. So for a `PrioritizedItem` we know what specific
`BoefjeTask` it contains by this hash.

Before a `BoefjeTask` is wrapped by a `PrioritizedItem`, and pushed on the queue
we will check the following:

- `is_task_allowed_to_run()`

  - is boefje enabled
  - are scan levels between boefje and ooi correct

- `is_task_running()`

  - is task still running according to the datastore (`TaskStore`)?
  - is task still running according to Bytes?

- `has_grace_period_passed()`

  - has the grace period passed according to the datastore (`TaskStore`)?
  - has the grace period passed according to Bytes?

- `is_task_stalled()`

  - is task status still `DISPATCHED` for longer than the grace-period?

- `is_item_on_queue_by_hash()`

  - check if the same task is already on the priority queue

Important to note is that when a `BoefjeTask` is created and pushed onto the
queue as a `PrioritizedItem` a new unique `TaskRun` is generated.[^1] This
ensures that each task has its own dedicated `TaskRun` throughout its entire
lifecycle. This approach maintains a distinct record for each task, providing
an accurate and independent history of task statuses. This means that each
execution of a `BoefjeTask`, regardless of whether it's the same task being
repeated in the future, is tracked independently with its own unique `TaskRun`.

This approach ensures that the historical record of each task's execution is
distinct, providing a clear and isolated view of each instance of the task's
lifecycle. This strategy enables maintaining accurate and unambiguous
monitoring and logging of task executions over time. Additionally it enables us
an overview and insights of what tasks have been created in the past and what
tasks are currently running. You might know this overview from Rocky as the
task list.

![diagram005](./img/diagram005.svg)

Whenever a task is created in the scheduler it flows through the system, to
keep track of the status of this task throughout the system we update its
`TaskRun` reference.

- When a `BoefjeTask` has been created by the scheduler it is packaged within
  its `PrioritizedItem` and it will get the status of `PENDING` (1) meaning a
  task has been created but it hasn't been queued yet.

<<<<<<< HEAD
## Dataflows

Following we review how different dataflows, from the `boefjes` and the
`normalizers` are implemented within the `Scheduler` system. The following
events within a KAT installation will trigger dataflows in the `Scheduler`.
With the current implementation of the scheduler we identify the creation of
two different type of tasks, `boefje` and `normalizer` tasks.
=======
- When the `PrioritizedItem` is pushed onto the queue the `TaskRun` will get a
  status update and will get the status of `QUEUED` (2).

- When the 'Task Runner' picks up the task by popping the `PrioritizedItem`
  from the queue the `TaskRun` status will be updated to `DISPATCHED` (3).
>>>>>>> 04995f78

- The 'Task Runner' is now able to start executing the `BoefjeTask` that was
  contained in the `PrioritizedItem` and the status of the `TaskRun` will be
  updated to `RUNNING` (4).

- Whenever the task has been completed the 'Task Runner' will update the
  `TaskRun` status by either setting the status to `COMPLETED`, `FAILED` or
  `CANCELLED`. (5)

#### Processes

In order to create a `BoefjeTask` and trigger the dataflow we described above
we have 4 different processes within a `BoefjeScheduler` that can create boefje
tasks. Namely:

<<<<<<< HEAD
      subgraph threads_boefje["threads"]
        thread_scan_profile[[scan profile mutations]]
        thread_enabled_boefjes[[enabled boefjes]]
        thread_reschedule[[rescheduler]]
      end
=======
1. scan profile mutations
2. enabling of boefjes
3. rescheduling of prior tasks
4. manual scan job
>>>>>>> 04995f78

![diagram006](./img/diagram006.svg)

##### 1. Scan profile mutations

<<<<<<< HEAD
    thread_scan_profile-->ranker_boefje
    thread_enabled_boefjes-->ranker_boefje
    thread_reschedule-->ranker_boefje
    ranker_boefje-->pq_boefjes
=======
![diagram007](./img/diagram007.svg)
>>>>>>> 04995f78

When a scan level is increased on an OOI
(`schedulers.boefje.push_tasks_for_scan_profile_mutations`) a message is pushed
on the RabbitMQ `{organization_id}__scan_profile_mutations` queue. The scheduler
continuously check if new messages are posted on the queue. The resulting tasks
from this process will get the second highest priority of 2 on the queue.

The dataflow is as follows:

- When scan level mutation occurred, the `Scheduler` system will get the scan
  profile mutation from the `RabbitMQ` system.

- For the associated OOI of this scan profile mutation, the `Scheduler` system
  will get the enabled boefjes for this OOI. (`tasks = ooi * boefjes`)

- For each enabled boefje, a `BoefjeTask` will be created and added to the
  `PriorityQueue` of the `BoefjeScheduler`. A `BoefjeTask` is an object with
  the correct specification for the task runner to execute a boefje.

- The `BoefjeScheduler` will then create a `PrioritizedItem` and push it to the
  queue. The `PrioritizedItem` will contain the created `BoefjeTask`.

- A `TaskRun` reference to the task is created to keep track of the status
  of the task (`post_push`).

##### 2. Enabling of boefjes

<<<<<<< HEAD
style thread_scan_profile stroke-dasharray: 5 5
style thread_enabled_boefjes stroke-dasharray: 5 5
style thread_reschedule stroke-dasharray: 5 5
style thread_raw_file_received stroke-dasharray: 5 5
```

### Boefje scheduler

For a `boefje` scheduler the following events will trigger a dataflow procedure
to be executed and subsequently the creation of a `boefje` task:

1. **scan profile mutation**: the scan profile level of an ooi increased
2. **enabled boefje**: a boefje has been enabled
3. **rescheduling**: a prior task has been rescheduled
4. **scan initiated**: from the webapp rocky a scan has been initiated

**1. Scan profile mutation**

```mermaid
                                                        flowchart LR
  rmq_scan_profile([scan profile mutations])

  subgraph mula
    subgraph boefje scheduler organisation 1

      pq_boefjes(priority queue boefjes)

      subgraph threads_boefje["threads"]
        thread_scan_profile[[scan profile mutations]]
      end

      ranker_boefje-->pq_boefjes
      ranker_boefje{{ranker}}

    end

    thread_scan_profile-->ranker_boefje

    subgraph server
    end

    pq_boefjes-->server

  end

  rmq_scan_profile-->thread_scan_profile

style thread_scan_profile stroke-dasharray: 5 5
```

When a scan level is increased on an OOI
(`schedulers.boefje.push_tasks_for_scan_profile_mutations`) the following will
happen:

- When scan level mutation occurs, the `Scheduler` system will get the
  scan profile mutation from the `RabbitMQ` system.

- For the associated OOI of this scan profile mutation, the `Scheduler`
  system will fetch the enabled boefjes for this OOI. (`tasks = ooi * boefjes`)

- For each enabled boefje, a `BoefjeTask` will be created and added to the
  `PriorityQueue` of the `BoefjeScheduler` as a 'PrioritizedItem`.
A `BoefjeTask` is an object with the correct specification for the task
  runner to execute a boefje.

- Each task will be checked if it is:

  - `is_allowed_to_run()`

  - `is_task_running()`

  - `has_grace_period_passed()`

  - `is_item_on_queue_by_hash()`

- The `BoefjeScheduler` will then create a `PrioritizedItem` and pushes it to
  the queue. The `PrioritizedItem` will contain the created `BoefjeTask` within
  a data field.

- The `BoefjeTask` will be added to the database (`post_push()`). And serves
  as a log of the current and prior tasks that have been queued/executed,
  and can be queried through the API.
=======
![diagram008](./img/diagram008.svg)

When a plugin of type `boefje` is enabled or disabled in Rocky. The dataflow is
triggered when the plugin cache of an organisation is flushed.

The dataflow is as follows:

- The plugin cache of the organisation will be flushed at a specified interval.

- Due to the flushing of the cache we get a new list of enabled boefjes for
  an organisation.
  (`connectors.services.katalogus._flush_organisations_boefje_type_cache()`)

- New `BoefjeTask` tasks will be created for enabled boefjes and on which type
  of ooi it can be used.

- The `BoefjeScheduler` will then create a `PrioritizedItem` and push it to the
  queue. The `PrioritizedItem` will contain the created `BoefjeTask`.

- A `TaskRun` reference to the task is created to keep track of the status
  of the task (`post_push`).

##### 3. Rescheduling of prior tasks

![diagram009](./img/diagram009.svg)

In order to re-run tasks that have been executed in the past we try to create
new tasks on ooi's. We continuously get a batch of random ooi's from octopoes
(`schedulers.boefje.push_tasks_for_random_objects`). The `BoefjeTask` tasks
from these these ooi's (`tasks = ooi * boefjes`) will get the priority that has
been calculated by the ranker.

At the moment a task will get the priority of 3, when 7 days have gone by (e.g.
how longer it _hasn't_ executed again, the higher the priority it will get).
For everything before those 7 days it will scale the priority appropriately.

The dataflow is as follows:

- From Octopoes we get `n` random ooi's (`get_random_objects`)

- For each OOI, the `Scheduler` will get the enabled boefjes for this OOI.
  (`tasks = ooi * boefjes`)
>>>>>>> 04995f78

- For each enabled boefje, a `BoefjeTask` will be created and added to the
  `PriorityQueue` of the `BoefjeScheduler`.

<<<<<<< HEAD
**2. Enabled Boefjes**

When a plugin of type `boefje` is enabled or disabled in the Katalogus. The
scheduler will take notice of it by referencing its internal cache of all
the available plugins of an organisation. This will happen after:

- The cache of the organisation is flushed at a specified interval.

- Due to the flushing of the cache we get a new list of enabled boefjes for
  an organisation will be created.
  (`connectors.services.katalogus._flush_organisations_boefje_type_cache()`)

- New tasks will be created for enabled boefjes.
=======
- The `BoefjeScheduler` will then create a `PrioritizedItem` and push it to the
  queue. The `PrioritizedItem` will contain the created `BoefjeTask`.

- A `TaskRun` reference to the task is created to keep track of the status
  of the task (`post_push`).

##### 4. Manual scan job

![diagram010](./img/diagram010.svg)

Scan jobs created by the user in Rocky (`server.push_queue`), will
get the highest priority of 1. Note, that this will circumvent all the checks
that are present in the `BoefjeScheduler`.
>>>>>>> 04995f78

The dataflow is as follows:

<<<<<<< HEAD
**3. Rescheduling**

For every `Task` that has been created within the scheduler a `Job` is created
for it. A `Job` contains the blueprint of an executed `Task` and is wrapped
within a `PrioritizedItem` so that it can be pushed onto the queue. A `Job` has
a 1:m relation to executed tasks.

These `Job` models allow us to keep track of tasks that need to be
rescheduled and executed at another time in the future. Either by calculation
(calculation of a new deadline), or by specification (adding a cron expression).

The scheduler continuously checks for jobs where their deadline has passed:

- Get all jobs for which the deadline has passed
- Evaluate job (are we able to run the job, for instance a boefje scheduler: is
  the ooi available, is boefje available, are scan levels correct)
- Calculate priority, and push to queue
- Calculate and set deadline (using information about the results of the task)
  for the job on signal job of finished

```mermaid
sequenceDiagram
    participant Scheduler

    participant JobStore
    participant TaskStore
    participant Katalogus
    participant Octopoes
    participant Bytes
    participant PriorityQueueStore

    Scheduler->>JobStore: jobs = get_jobs()  // Get all jobs where the deadline has passed

    loop for job in jobs
        Scheduler->>Katalogus: get_boefjes()
        Scheduler->>Scheduler: is boefje enabled?
        Scheduler->>Scheduler: ooi still existing?
        Scheduler->>Scheduler: boefje can still consume ooi?
        Scheduler->>Scheduler: boefje allowed to scan ooi??
    end

    rect rgb(191, 223, 255)
    note right of Scheduler: push_task()
        Scheduler->>Scheduler: Create BoefjeTask object
        Scheduler->>Scheduler: is_task_allowed_to_run()
=======
- Rocky will create a `BoefjeTask` that will be pushed directly to the
  specified queue.

- The `BoefjeScheduler` will then create a `PrioritizedItem` and push it to the
  queue. The `PrioritizedItem` will contain the created `BoefjeTask`.

- A `TaskRun` reference to the task is created to keep track of the status
  of the task (`post_push`).

### `NormalizerScheduler`

#### Design

The `NormalizerScheduler` is tasked with creating tasks that are able to be
picked up and processed by a 'Task Runner'. The scheduler creates a
`NormalizerTask` to the specification that the 'Task Runner' can interpret,
namely the instance of a `NormalizerTask`.

The of queueing and processing a `NormalizerTask` task is the same as for
the `BoefjeScheduler`. Reference that section for a more in-depth explanation.

Before `NormalizerTask` is wrapped by a `PrioritizedItem`, and pushed to the
queue we will check the following:

- `is_task_allowed_to_run()`

  - is the normalizer enabled

- `is_task_running()`

  - is task still running according to the datastore (`TaskStore`)?

#### Processes

The following processes within a `NormalizerScheduler` will create a
`NormalizerTask` tasks:

1. A raw file is created in Bytes
>>>>>>> 04995f78

##### 1. Raw file creation in Bytes

When a raw file is created (`schedulers.normalizer.create_tasks_for_raw_data`)

- The `NormalizerScheduler` retrieves raw files that have been created in Bytes
  from a message queue.

<<<<<<< HEAD
        Scheduler->>Scheduler: Create PrioritizedItem
        Scheduler->>PriorityQueueStore: push_item_to_queue_with_timeout()
    end

    rect rgb(191, 223, 255)
    note right of Scheduler: post_push()
        Scheduler->>TaskStore: get_task_by_id()
        alt task is None
            Scheduler->>TaskStore: create_task()
        else task is not None
            Scheduler->>TaskStore: update_task()
        end

        Scheduler->>JobStore: get_job_by_hash()
        alt job is None
            Scheduler->>JobStore: create_job()
        else job is not None
            Scheduler->>JobStore: update_job()
        end
    end
```

**4. Scan initiated**

Scan jobs created by the user in Rocky (`server.push_queue`), these tasks will
get the highest priority of 1. Note, that this will circumvent all the checks
that are present in

- Rocky will create a `BoefjeTask` that will be pushed directly to the
  specified queue.

```mermaid
sequenceDiagram
    participant Rocky
    participant Server
    participant Scheduler
    participant PriorityQueueStore

    Rocky->>Server: POST /queues/{queue_id}/push
    Server->>Scheduler: push_item_to_queue()
    Scheduler->>PriorityQueueStore: push()
```

### Normalizer Scheduler

For a `normalizer` task the following events will trigger a dataflow procedure

1. **raw file received**: bytes creates a signal on the message queue that
   it created a raw file.

\*_ 1. Raw file received_

When a raw file is created (`schedulers.normalizer.create_tasks_for_raw_data`)

- The `NormalizerScheduler` retrieves raw files that have been created in
  Bytes from a message queue.

- For every mime type of the raw file, the `NormalizerScheduler` will
  retrieve the enabled normalizers for this mime type.
  (`create_tasks_for_raw_data()`)

- For every enabled normalizer, a `NormalizerTask` will be created and added
  to the `PriorityQueue` of the `NormalizerScheduler`.
=======
- For every mime type of the raw file, the `NormalizerScheduler` will retrieve
  the enabled normalizers for this mime type. (`create_tasks_for_raw_data()`)

- For every enabled normalizer, a `NormalizerTask` will be created and added to
  the `PriorityQueue` of the `NormalizerScheduler`.

## Class Diagram

The following diagram we can explore the code level of the scheduler
application, and its class structure.

The following describes the main components of the scheduler application:

- `App` - The main application class, which is responsible for starting the
  schedulers. It also contains the server, which is responsible for handling
  the rest api requests. The `App` implements multiple `Scheduler` instances.
  The `run()` method starts the schedulers, the listeners, the monitors, and
  the server in threads. The `run()` method is the main thread of the
  application.
>>>>>>> 04995f78

- `Scheduler` - And implementation of a `Scheduler` class is responsible for
  populating the queue with tasks. Contains a `PriorityQueue`. The `run()`
  method starts executes threads and listeners, which fill up the queue with
  tasks.

<<<<<<< HEAD
The following describes the main components of the scheduler application:

- `App` - The main application class, which is responsible for starting the
  schedulers. It also contains the server, which is responsible for handling
  the rest api requests. The `App` implements multiple `Scheduler` instances.
  The `run()` method starts the schedulers, the listeners, the monitors, and
  the server in threads. The `run()` method is the main thread of the
  application.

- `Scheduler` - And implementation of a `Scheduler` class is responsible for
  populating the queue with tasks. Contains has a `PriorityQueue` and a
  `Ranker`. The `run()` method starts executes threads and listeners, which
  fill up the queue with tasks.

- `PriorityQueue` - The queue class, which is responsible for storing the
  tasks.

- `Ranker` - The ranker class, which is responsible for ranking the tasks,
  and can be called from the `Scheduler` class in order to rank the tasks.

- `Server` - The server class, which is responsible for handling the HTTP
  requests.
=======
- `PriorityQueue` - The queue class, which is responsible for storing the
  tasks.

- `Server` - The server class, which is responsible for handling the HTTP
  requests.

```mermaid
classDiagram
    class App {
        +AppContext ctx
        +Dict[str, Scheduler] schedulers
        +Server server

        monitor_organisations()
        collect_metrics()
        start_schedulers()
        start_monitors()
        start_collectors()
        start_server()
        run()
        shutdown()
        stop_threads()
    }

    class Scheduler {
        <<abstract>>
        +AppContext ctx
        +PriorityQueue queue
        +Dict[str, Listener] listeners
        +Dict[str, ThreadRunner] threads

        run()
        run_in_thread()

        push_items_to_queue()
        push_item_to_queue_with_timeout()
        push_item_to_queue()
        post_push()

        pop_item_from_queue()
        post_pop()

        enable()
        disable()
        stop()
        stop_listeners()
        stop_threads()

        is_enabled()
        is_space_on_queue()
        is_item_on_queue_by_hash()

        last_activity()
        dict()
    }

    class Server {
        +AppContext ctx
        +Dict[str, Scheduler] schedulers

        health()
        metrics()
        get_schedulers()
        get_scheduler()
        patch_scheduler()
        list_tasks()
        get_task()
        patch_task()
        get_task_stats()
        get_queues()
        get_queue()
        pop_queue()
        push_queue()
        run()
    }

    class PriorityQueue{
        <<abstract>>
        +PriorityQueueStore pq_store
        pop()
        push()
        peek()
        remove()
        empty()
        qsize()
        full()
        is_item_on_queue()
        is_item_on_queue_by_hash()
        get_p_item_by_identifier()
        create_hash()
        dict()
        _is_valid_item()
    }

    class PriorityQueueStore{
        +Datastore datastore
        pop()
        push()
        peek()
        update()
        remove()
        get()
        empty()
        qsize()
        get_item_by_hash()
        get_items_by_scheduler_id()
    }

    class Listener {
        listen()
    }

    class ThreadRunner {
        run_forever()
        run_once()
        run()
        join()
        stop()
    }

    App --|> "many" Scheduler : Implements
    App --|> "one" Server: Has
    Scheduler --|> "1" PriorityQueue : Has
    Scheduler --|> "many" ThreadRunner : Has
    Scheduler --|> "many" Listener : Has
    PriorityQueue --|> PriorityQueueStore: References
```

## Database Entity Relationship Diagram

```mermaid
erDiagram
    items {
        uuid id PK
        character_varying scheduler_id
        character_varying hash
        integer priority
        jsonb data
        timestamp_with_time_zone created_at
        timestamp_with_time_zone modified_at
    }

    tasks {
        uuid id PK
        character_varying scheduler_id
        taskstatus status
        timestamp_with_time_zone created_at
        timestamp_with_time_zone modified_at
        jsonb p_item
        character_varying type
    }
```

## Project structure

```
$ tree -L 3 --dirsfirst
.
├── docs/                           # additional documentation
├── scheduler/                      # scheduler python module
│   ├── config                      # application settings configuration
│   ├── connectors                  # external service connectors
│   │   ├── listeners               # channel/socket listeners
│   │   ├── services                # rest api connectors
│   │   └── __init__.py
│   ├── context/                    # shared application context
│   ├── models/                     # internal model definitions
│   ├── queues/                     # priority queue
│   ├── rankers/                    # priority/score calculations
│   ├── storage/                    # data abstraction layer
│   ├── schedulers/                 # schedulers
│   ├── server/                     # http rest api server
│   ├── utils/                      # common utility functions
│   ├── __init__.py
│   ├── __main__.py
│   ├── app.py                      # kat scheduler app implementation
│   └── version.py                  # version information
└─── tests/
    ├── factories/
    ├── integration/
    ├── mocks/
    ├── scripts/
    ├── simulation/
    ├── unit/
    ├── utils/
    └── __init__.py
```

[^1]:
    As of writing a `TaskRun` is known within the scheduler as a `Task`. In the
    future the naming of this model will change to accurate describe its role
    and functionality.
>>>>>>> 04995f78
<|MERGE_RESOLUTION|>--- conflicted
+++ resolved
@@ -32,11 +32,7 @@
 be using the [C4 model](https://c4model.com/) to give an overview of the
 scheduler system with their respective level of abstraction.
 
-<<<<<<< HEAD
-### C2 Container level:
-=======
 ### C2 Container level
->>>>>>> 04995f78
 
 First we'll review how the `Scheduler` system interacts and sits in between its
 external services. In this overview arrows from external services indicate how
@@ -59,14 +55,6 @@
 
 When we take a closer look at the `scheduler` system itself we can identify
 several components. The 'Scheduler App' directs the creation and maintenance
-<<<<<<< HEAD
-of a multitude of schedulers. Typically in a KAT installation, 2 schedulers
-will be created per organisation: a boefje scheduler and a normalizer scheduler.
-
-Each scheduler can implement it's own way of populating, and prioritization of
-its queue. The associated queues of an individual scheduler is persisted in
-a SQL database table.
-=======
 of a multitude of schedulers. Typically in a KAT installation 2 scheduler will
 be created per organisation: a _boefje scheduler_ and a _normalizer scheduler_.
 
@@ -78,74 +66,9 @@
 
 Interaction with the scheduler and access to the internals of the 'Scheduler
 App' can be accessed by the `Server` which implements a HTTP REST API interface.
->>>>>>> 04995f78
 
 ## Dataflows
 
-<<<<<<< HEAD
-    Container_Boundary(database, "PostgreSQL Database") {
-        ContainerDb(tbl_jobs, "jobs", "table", "Definition of recurring tasks")
-        ContainerDb(tbl_items, "items", "table", "Priority Queue `p_item`")
-        ContainerDb(tbl_tasks, "tasks", "table", "History of current and previous tasks`")
-        ContainerDb(tbl_events, "events", "table", "Change events relating to tasks")
-    }
-
-    Container_Boundary(scheduler_app, "Scheduler App") {
-        Container_Boundary(schedulers, "Schedulers") {
-            Component(boefje_scheduler_a, "Boefje Scheduler Org A", "Scheduler", "")
-            Component(normalizer_scheduler_a, "Normalizer Scheduler Org A", "Scheduler", "")
-            Component(boefje_scheduler_b, "Boefje Scheduler Org B", "Scheduler", "")
-            Component(normalizer_scheduler_b, "Normalizer Scheduler Org B", "Scheduler", "")
-        }
-
-    Container_Boundary(server, "Server") {
-        Component(server, "Server", "REST API")
-    }
-}
-```
-
-**Boefje Scheduler**
-
-```mermaid
-C4Component
-    Container_Boundary(boefje_scheduler, "Boefje Scheduler", "Scheduler") {
-        Component("mutations", "Scan Profile Mutations", "Method running in Thread", "...")
-        Component("new_boefjes", "New Boefjes", "Method running in Thread", "...")
-        Component("reschedule", "Rescheduling", "Method running in Thread", "...")
-
-        UpdateLayoutConfig($c4ShapeInRow="3", $c4BoundaryInRow="1")
-
-        Component("push_task_boefje", "Push Task", "Method")
-
-        SystemQueue(pq_boefje, "PriorityQueue", "Persisted in a postgresql database table")
-    }
-
-    Rel(mutations, push_task_boefje, "", "")
-    Rel(new_boefjes, push_task_boefje, "", "")
-    Rel(reschedule, push_task_boefje, "", "")
-    Rel(push_task_boefje, pq_boefje, "", "")
-```
-
-**Normalizer Scheduler**
-
-```mermaid
-C4Component
-    Container_Boundary(boefje_scheduler, "Boefje Scheduler", "Scheduler") {
-        Component("raw_file_received", "Raw File Received", "Thread", "...")
-
-        UpdateLayoutConfig($c4ShapeInRow="1", $c4BoundaryInRow="1")
-
-        Component("push_task_normalizer", "Push Task", "Method")
-
-        SystemQueue(pq_normalizer, "PriorityQueue", "Persisted in a postgresql database table")
-    }
-
-    Rel(raw_file_received, push_task_normalizer, "", "")
-    Rel(push_task_normalizer, pq_normalizer, "", "")
-```
-
-A more complete overview of the different components within the scheduler app:
-=======
 Within a KAT implementation of the scheduler we can identify several dataflows
 of how tasks are created and pushed onto the priority queue. In the following
 section we review how different dataflows, from the `boefjes` and the
@@ -161,7 +84,6 @@
 the 'Task Runner' can interpret, namely in this instance of a `BoefjeTask`.
 
 ![diagram003](./img/diagram003.svg)
->>>>>>> 04995f78
 
 The scheduler wraps this `BoefjeTask` within a `PrioritizedItem` (`p_item`),
 this is done such that we can push the task on the queue and add extra
@@ -235,21 +157,11 @@
   its `PrioritizedItem` and it will get the status of `PENDING` (1) meaning a
   task has been created but it hasn't been queued yet.
 
-<<<<<<< HEAD
-## Dataflows
-
-Following we review how different dataflows, from the `boefjes` and the
-`normalizers` are implemented within the `Scheduler` system. The following
-events within a KAT installation will trigger dataflows in the `Scheduler`.
-With the current implementation of the scheduler we identify the creation of
-two different type of tasks, `boefje` and `normalizer` tasks.
-=======
 - When the `PrioritizedItem` is pushed onto the queue the `TaskRun` will get a
   status update and will get the status of `QUEUED` (2).
 
 - When the 'Task Runner' picks up the task by popping the `PrioritizedItem`
   from the queue the `TaskRun` status will be updated to `DISPATCHED` (3).
->>>>>>> 04995f78
 
 - The 'Task Runner' is now able to start executing the `BoefjeTask` that was
   contained in the `PrioritizedItem` and the status of the `TaskRun` will be
@@ -265,31 +177,16 @@
 we have 4 different processes within a `BoefjeScheduler` that can create boefje
 tasks. Namely:
 
-<<<<<<< HEAD
-      subgraph threads_boefje["threads"]
-        thread_scan_profile[[scan profile mutations]]
-        thread_enabled_boefjes[[enabled boefjes]]
-        thread_reschedule[[rescheduler]]
-      end
-=======
 1. scan profile mutations
 2. enabling of boefjes
 3. rescheduling of prior tasks
 4. manual scan job
->>>>>>> 04995f78
 
 ![diagram006](./img/diagram006.svg)
 
 ##### 1. Scan profile mutations
 
-<<<<<<< HEAD
-    thread_scan_profile-->ranker_boefje
-    thread_enabled_boefjes-->ranker_boefje
-    thread_reschedule-->ranker_boefje
-    ranker_boefje-->pq_boefjes
-=======
 ![diagram007](./img/diagram007.svg)
->>>>>>> 04995f78
 
 When a scan level is increased on an OOI
 (`schedulers.boefje.push_tasks_for_scan_profile_mutations`) a message is pushed
@@ -317,90 +214,6 @@
 
 ##### 2. Enabling of boefjes
 
-<<<<<<< HEAD
-style thread_scan_profile stroke-dasharray: 5 5
-style thread_enabled_boefjes stroke-dasharray: 5 5
-style thread_reschedule stroke-dasharray: 5 5
-style thread_raw_file_received stroke-dasharray: 5 5
-```
-
-### Boefje scheduler
-
-For a `boefje` scheduler the following events will trigger a dataflow procedure
-to be executed and subsequently the creation of a `boefje` task:
-
-1. **scan profile mutation**: the scan profile level of an ooi increased
-2. **enabled boefje**: a boefje has been enabled
-3. **rescheduling**: a prior task has been rescheduled
-4. **scan initiated**: from the webapp rocky a scan has been initiated
-
-**1. Scan profile mutation**
-
-```mermaid
-                                                        flowchart LR
-  rmq_scan_profile([scan profile mutations])
-
-  subgraph mula
-    subgraph boefje scheduler organisation 1
-
-      pq_boefjes(priority queue boefjes)
-
-      subgraph threads_boefje["threads"]
-        thread_scan_profile[[scan profile mutations]]
-      end
-
-      ranker_boefje-->pq_boefjes
-      ranker_boefje{{ranker}}
-
-    end
-
-    thread_scan_profile-->ranker_boefje
-
-    subgraph server
-    end
-
-    pq_boefjes-->server
-
-  end
-
-  rmq_scan_profile-->thread_scan_profile
-
-style thread_scan_profile stroke-dasharray: 5 5
-```
-
-When a scan level is increased on an OOI
-(`schedulers.boefje.push_tasks_for_scan_profile_mutations`) the following will
-happen:
-
-- When scan level mutation occurs, the `Scheduler` system will get the
-  scan profile mutation from the `RabbitMQ` system.
-
-- For the associated OOI of this scan profile mutation, the `Scheduler`
-  system will fetch the enabled boefjes for this OOI. (`tasks = ooi * boefjes`)
-
-- For each enabled boefje, a `BoefjeTask` will be created and added to the
-  `PriorityQueue` of the `BoefjeScheduler` as a 'PrioritizedItem`.
-A `BoefjeTask` is an object with the correct specification for the task
-  runner to execute a boefje.
-
-- Each task will be checked if it is:
-
-  - `is_allowed_to_run()`
-
-  - `is_task_running()`
-
-  - `has_grace_period_passed()`
-
-  - `is_item_on_queue_by_hash()`
-
-- The `BoefjeScheduler` will then create a `PrioritizedItem` and pushes it to
-  the queue. The `PrioritizedItem` will contain the created `BoefjeTask` within
-  a data field.
-
-- The `BoefjeTask` will be added to the database (`post_push()`). And serves
-  as a log of the current and prior tasks that have been queued/executed,
-  and can be queried through the API.
-=======
 ![diagram008](./img/diagram008.svg)
 
 When a plugin of type `boefje` is enabled or disabled in Rocky. The dataflow is
@@ -443,26 +256,10 @@
 
 - For each OOI, the `Scheduler` will get the enabled boefjes for this OOI.
   (`tasks = ooi * boefjes`)
->>>>>>> 04995f78
 
 - For each enabled boefje, a `BoefjeTask` will be created and added to the
   `PriorityQueue` of the `BoefjeScheduler`.
 
-<<<<<<< HEAD
-**2. Enabled Boefjes**
-
-When a plugin of type `boefje` is enabled or disabled in the Katalogus. The
-scheduler will take notice of it by referencing its internal cache of all
-the available plugins of an organisation. This will happen after:
-
-- The cache of the organisation is flushed at a specified interval.
-
-- Due to the flushing of the cache we get a new list of enabled boefjes for
-  an organisation will be created.
-  (`connectors.services.katalogus._flush_organisations_boefje_type_cache()`)
-
-- New tasks will be created for enabled boefjes.
-=======
 - The `BoefjeScheduler` will then create a `PrioritizedItem` and push it to the
   queue. The `PrioritizedItem` will contain the created `BoefjeTask`.
 
@@ -476,57 +273,9 @@
 Scan jobs created by the user in Rocky (`server.push_queue`), will
 get the highest priority of 1. Note, that this will circumvent all the checks
 that are present in the `BoefjeScheduler`.
->>>>>>> 04995f78
 
 The dataflow is as follows:
 
-<<<<<<< HEAD
-**3. Rescheduling**
-
-For every `Task` that has been created within the scheduler a `Job` is created
-for it. A `Job` contains the blueprint of an executed `Task` and is wrapped
-within a `PrioritizedItem` so that it can be pushed onto the queue. A `Job` has
-a 1:m relation to executed tasks.
-
-These `Job` models allow us to keep track of tasks that need to be
-rescheduled and executed at another time in the future. Either by calculation
-(calculation of a new deadline), or by specification (adding a cron expression).
-
-The scheduler continuously checks for jobs where their deadline has passed:
-
-- Get all jobs for which the deadline has passed
-- Evaluate job (are we able to run the job, for instance a boefje scheduler: is
-  the ooi available, is boefje available, are scan levels correct)
-- Calculate priority, and push to queue
-- Calculate and set deadline (using information about the results of the task)
-  for the job on signal job of finished
-
-```mermaid
-sequenceDiagram
-    participant Scheduler
-
-    participant JobStore
-    participant TaskStore
-    participant Katalogus
-    participant Octopoes
-    participant Bytes
-    participant PriorityQueueStore
-
-    Scheduler->>JobStore: jobs = get_jobs()  // Get all jobs where the deadline has passed
-
-    loop for job in jobs
-        Scheduler->>Katalogus: get_boefjes()
-        Scheduler->>Scheduler: is boefje enabled?
-        Scheduler->>Scheduler: ooi still existing?
-        Scheduler->>Scheduler: boefje can still consume ooi?
-        Scheduler->>Scheduler: boefje allowed to scan ooi??
-    end
-
-    rect rgb(191, 223, 255)
-    note right of Scheduler: push_task()
-        Scheduler->>Scheduler: Create BoefjeTask object
-        Scheduler->>Scheduler: is_task_allowed_to_run()
-=======
 - Rocky will create a `BoefjeTask` that will be pushed directly to the
   specified queue.
 
@@ -565,7 +314,6 @@
 `NormalizerTask` tasks:
 
 1. A raw file is created in Bytes
->>>>>>> 04995f78
 
 ##### 1. Raw file creation in Bytes
 
@@ -574,71 +322,6 @@
 - The `NormalizerScheduler` retrieves raw files that have been created in Bytes
   from a message queue.
 
-<<<<<<< HEAD
-        Scheduler->>Scheduler: Create PrioritizedItem
-        Scheduler->>PriorityQueueStore: push_item_to_queue_with_timeout()
-    end
-
-    rect rgb(191, 223, 255)
-    note right of Scheduler: post_push()
-        Scheduler->>TaskStore: get_task_by_id()
-        alt task is None
-            Scheduler->>TaskStore: create_task()
-        else task is not None
-            Scheduler->>TaskStore: update_task()
-        end
-
-        Scheduler->>JobStore: get_job_by_hash()
-        alt job is None
-            Scheduler->>JobStore: create_job()
-        else job is not None
-            Scheduler->>JobStore: update_job()
-        end
-    end
-```
-
-**4. Scan initiated**
-
-Scan jobs created by the user in Rocky (`server.push_queue`), these tasks will
-get the highest priority of 1. Note, that this will circumvent all the checks
-that are present in
-
-- Rocky will create a `BoefjeTask` that will be pushed directly to the
-  specified queue.
-
-```mermaid
-sequenceDiagram
-    participant Rocky
-    participant Server
-    participant Scheduler
-    participant PriorityQueueStore
-
-    Rocky->>Server: POST /queues/{queue_id}/push
-    Server->>Scheduler: push_item_to_queue()
-    Scheduler->>PriorityQueueStore: push()
-```
-
-### Normalizer Scheduler
-
-For a `normalizer` task the following events will trigger a dataflow procedure
-
-1. **raw file received**: bytes creates a signal on the message queue that
-   it created a raw file.
-
-\*_ 1. Raw file received_
-
-When a raw file is created (`schedulers.normalizer.create_tasks_for_raw_data`)
-
-- The `NormalizerScheduler` retrieves raw files that have been created in
-  Bytes from a message queue.
-
-- For every mime type of the raw file, the `NormalizerScheduler` will
-  retrieve the enabled normalizers for this mime type.
-  (`create_tasks_for_raw_data()`)
-
-- For every enabled normalizer, a `NormalizerTask` will be created and added
-  to the `PriorityQueue` of the `NormalizerScheduler`.
-=======
 - For every mime type of the raw file, the `NormalizerScheduler` will retrieve
   the enabled normalizers for this mime type. (`create_tasks_for_raw_data()`)
 
@@ -658,37 +341,12 @@
   The `run()` method starts the schedulers, the listeners, the monitors, and
   the server in threads. The `run()` method is the main thread of the
   application.
->>>>>>> 04995f78
 
 - `Scheduler` - And implementation of a `Scheduler` class is responsible for
   populating the queue with tasks. Contains a `PriorityQueue`. The `run()`
   method starts executes threads and listeners, which fill up the queue with
   tasks.
 
-<<<<<<< HEAD
-The following describes the main components of the scheduler application:
-
-- `App` - The main application class, which is responsible for starting the
-  schedulers. It also contains the server, which is responsible for handling
-  the rest api requests. The `App` implements multiple `Scheduler` instances.
-  The `run()` method starts the schedulers, the listeners, the monitors, and
-  the server in threads. The `run()` method is the main thread of the
-  application.
-
-- `Scheduler` - And implementation of a `Scheduler` class is responsible for
-  populating the queue with tasks. Contains has a `PriorityQueue` and a
-  `Ranker`. The `run()` method starts executes threads and listeners, which
-  fill up the queue with tasks.
-
-- `PriorityQueue` - The queue class, which is responsible for storing the
-  tasks.
-
-- `Ranker` - The ranker class, which is responsible for ranking the tasks,
-  and can be called from the `Scheduler` class in order to rank the tasks.
-
-- `Server` - The server class, which is responsible for handling the HTTP
-  requests.
-=======
 - `PriorityQueue` - The queue class, which is responsible for storing the
   tasks.
 
@@ -880,5 +538,4 @@
 [^1]:
     As of writing a `TaskRun` is known within the scheduler as a `Task`. In the
     future the naming of this model will change to accurate describe its role
-    and functionality.
->>>>>>> 04995f78
+    and functionality.