--- conflicted
+++ resolved
@@ -1,12 +1,8 @@
 {
     "id": "kat_nmap_normalize",
     "consumes": [
-<<<<<<< HEAD
-        "nmap"
-=======
-        "nmap-tcp-top250",
+        "nmap",
         "nmap-ports"
->>>>>>> 5ca4b8ca
     ],
     "produces": [
         "IPAddressV6",
