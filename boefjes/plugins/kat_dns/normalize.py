import json
from ipaddress import IPv4Address, IPv6Address
from typing import Iterator, Union, List, Dict

from dns.message import from_text, Message
from dns.rdata import Rdata
from dns.rdtypes.ANY.CNAME import CNAME
from dns.rdtypes.ANY.MX import MX
from dns.rdtypes.ANY.NS import NS
from dns.rdtypes.ANY.SOA import SOA
from dns.rdtypes.ANY.TXT import TXT
from dns.rdtypes.IN.A import A
from dns.rdtypes.IN.AAAA import AAAA
from octopoes.models import OOI, Reference
from octopoes.models.ooi.dns.records import (
    DNSARecord,
    DNSAAAARecord,
    DNSTXTRecord,
    DNSMXRecord,
    DNSNSRecord,
    DNSSOARecord,
    DNSCNAMERecord,
    DNSRecord,
    NXDOMAIN,
)
from octopoes.models.ooi.dns.zone import Hostname, DNSZone
from octopoes.models.ooi.network import IPAddressV4, IPAddressV6, Network
from octopoes.models.ooi.email_security import DKIMExists, DMARCTXTRecord

from boefjes.job_models import NormalizerMeta


def run(normalizer_meta: NormalizerMeta, raw: Union[bytes, str]) -> Iterator[OOI]:
    internet = Network(name="internet")

<<<<<<< HEAD
    if raw == "NXDOMAIN":
        yield NXDOMAIN(
            hostname=Reference.from_str(normalizer_meta.boefje_meta.input_ooi)
        )
=======
    if raw.decode() == "NXDOMAIN":
        yield NXDOMAIN(hostname=Reference.from_str(normalizer_meta.raw_data.boefje_meta.input_ooi))
>>>>>>> 120c8318
        return

    results = json.loads(raw)

    # parse raw data into dns.response.Message
    sections = results["dns_records"].split("\n\n")
    responses: List[Message] = []
    for section in sections:
        lines = section.split("\n")
        responses.append(from_text("\n".join(lines[1:])))

    zone = None
    hostname_store: Dict[str, Hostname] = {}
    record_store: Dict[str, DNSRecord] = {}

    def register_hostname(name: str) -> Hostname:
        hostname = Hostname(
            network=internet.reference,
            name=name,
        )
        hostname_store[hostname.name] = hostname
        return hostname

    def register_record(record: DNSRecord) -> DNSRecord:
        record_store[record.reference] = record
        return record

    # register argument hostname
    input_hostname = register_hostname(normalizer_meta.raw_data.boefje_meta.arguments["input"]["name"])

    # keep track of discovered zones
    zone_links: Dict[str, DNSZone] = {}

    for response in responses:

        for rrset in response.answer:
            for rr in rrset:
                rr: Rdata

                record_hostname = register_hostname(str(rrset.name))
                default_args = {
                    "hostname": record_hostname.reference,
                    "value": str(rr),
                    "ttl": rrset.ttl,
                }

                # the soa is the zone of itself, and the argument hostname
                if isinstance(rr, SOA):
                    zone = DNSZone(
                        hostname=record_hostname.reference,
                    )
                    zone_links[record_hostname.name] = zone
                    zone_links[input_hostname.name] = zone

                    soa = DNSSOARecord(
                        serial=rr.serial,
                        refresh=rr.refresh,
                        retry=rr.retry,
                        expire=rr.expire,
                        minimum=rr.minimum,
                        soa_hostname=register_hostname(str(rr.mname)).reference,
                        **default_args,
                    )
                    yield soa

                if isinstance(rr, A):
                    ipv4 = IPAddressV4(network=internet.reference, address=IPv4Address(str(rr)))
                    yield ipv4
                    register_record(DNSARecord(address=ipv4.reference, **default_args))

                if isinstance(rr, AAAA):
                    ipv6 = IPAddressV6(network=internet.reference, address=IPv6Address(str(rr)))
                    yield ipv6
                    register_record(
                        DNSAAAARecord(
                            address=ipv6.reference,
                            **default_args,
                        )
                    )

                if isinstance(rr, TXT):
                    default_args["value"] = str(rr).strip('"')
                    register_record(DNSTXTRecord(**default_args))

                if isinstance(rr, MX):
                    mail_hostname_reference = None
                    if str(rr.exchange) != ".":
                        mail_fqdn = register_hostname(str(rr.exchange))
                        mail_hostname_reference = mail_fqdn.reference

                    register_record(
                        DNSMXRecord(
                            mail_hostname=mail_hostname_reference,
                            preference=rr.preference,
                            **default_args,
                        )
                    )

                if isinstance(rr, NS):
                    ns_fqdn = register_hostname(str(rr.target))
                    register_record(
                        DNSNSRecord(
                            name_server_hostname=ns_fqdn.reference,
                            **default_args,
                        )
                    )

                if isinstance(rr, CNAME):
                    target_fqdn = register_hostname(str(rr.target))
                    register_record(
                        DNSCNAMERecord(
                            target_hostname=target_fqdn.reference,
                            **default_args,
                        )
                    )

    # link the hostnames to their discovered zones
    for hostname_, zone in zone_links.items():
        hostname_store[hostname_].dns_zone = zone.reference

    if zone:
        yield zone
    yield from hostname_store.values()
    yield from record_store.values()

    # DKIM
    dkim_results = results["dkim_response"]
    if "rcode NOERROR" in dkim_results.split("\n"):
        yield DKIMExists(
            hostname=input_hostname.reference,
        )

    # DMARC
    dmarc_results = results["dmarc_response"]
    if dmarc_results not in ["NXDOMAIN", "Timeout"]:
        for rrset in from_text(dmarc_results).answer:
            for rr in rrset:
                rr: Rdata
                if isinstance(rr, TXT):
                    yield DMARCTXTRecord(
                        hostname=input_hostname.fqdn,
                        value=str(rr).strip('"'),
                        ttl=rrset.ttl,
                    )<|MERGE_RESOLUTION|>--- conflicted
+++ resolved
@@ -33,15 +33,10 @@
 def run(normalizer_meta: NormalizerMeta, raw: Union[bytes, str]) -> Iterator[OOI]:
     internet = Network(name="internet")
 
-<<<<<<< HEAD
-    if raw == "NXDOMAIN":
+    if raw.decode() == "NXDOMAIN":
         yield NXDOMAIN(
             hostname=Reference.from_str(normalizer_meta.boefje_meta.input_ooi)
         )
-=======
-    if raw.decode() == "NXDOMAIN":
-        yield NXDOMAIN(hostname=Reference.from_str(normalizer_meta.raw_data.boefje_meta.input_ooi))
->>>>>>> 120c8318
         return
 
     results = json.loads(raw)
