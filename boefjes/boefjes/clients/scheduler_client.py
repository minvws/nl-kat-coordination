--- conflicted
+++ resolved
@@ -42,7 +42,6 @@
     modified_at: datetime.datetime
 
 
-<<<<<<< HEAD
 class Filter(BaseModel):
     column: str
     field: str
@@ -52,13 +51,13 @@
 
 class QueuePopRequest(BaseModel):
     filters: list[Filter]
-=======
+
+
 class PaginatedTasksResponse(BaseModel):
     count: int
     next: str | None = None
     previous: str | None = None
     results: list[Task]
->>>>>>> e8287728
 
 
 class SchedulerClientInterface:
@@ -68,7 +67,9 @@
     def pop_item(self, scheduler_id: str) -> Task | None:
         raise NotImplementedError()
 
-    def pop_items(self, scheduler_id: str, filters: dict[str, Any]) -> PaginatedTasksResponse | None:
+    def pop_items(
+        self, scheduler_id: str, filters: dict[str, Any]
+    ) -> PaginatedTasksResponse | None:
         raise NotImplementedError()
 
     def patch_task(self, task_id: uuid.UUID, status: TaskStatus) -> None:
@@ -84,7 +85,9 @@
 class SchedulerAPIClient(SchedulerClientInterface):
     def __init__(self, base_url: str):
         self._session = Client(
-            base_url=base_url, transport=HTTPTransport(retries=6), timeout=settings.outgoing_request_timeout
+            base_url=base_url,
+            transport=HTTPTransport(retries=6),
+            timeout=settings.outgoing_request_timeout,
         )
 
     @staticmethod
@@ -92,17 +95,7 @@
         response.raise_for_status()
 
     def pop_item(self, scheduler_id: str) -> Task | None:
-        response = self._session.post(f"/schedulers/{scheduler_id}/pop?limit=1")
-        self._verify_response(response)
 
-        page = TypeAdapter(PaginatedTasksResponse | None).validate_json(response.content)
-        if page.count == 0:
-            return None
-
-        return page.results[0]
-
-<<<<<<< HEAD
-    def pop_item(self, queue_id: str) -> Task | None:
         filters: list[Filter] = []
 
         if settings.runner_type == "boefje":
@@ -110,7 +103,10 @@
             # runner is capable of reaching (e.g. the internet)
             filters.append(
                 Filter(
-                    column="data", field="network", operator="<@", value=json.dumps(settings.boefje_reachable_networks)
+                    column="data",
+                    field="network",
+                    operator="<@",
+                    value=json.dumps(settings.boefje_reachable_networks),
                 )
             )
 
@@ -126,22 +122,40 @@
             )
 
         response = self._session.post(
-            f"/queues/{queue_id}/pop", data=QueuePopRequest(filters=filters).model_dump_json()
+            f"/queues/{scheduler_id}/pop",
+            data=QueuePopRequest(filters=filters).model_dump_json(),
+            params={"limit": 1},
         )
-=======
-    def pop_items(self, scheduler_id: str, filters: dict[str, Any]) -> PaginatedTasksResponse | None:
-        response = self._session.post(f"/schedulers/{scheduler_id}/pop", json=filters)
->>>>>>> e8287728
+
+        response = self._session.post(f"/schedulers/{scheduler_id}/pop")
         self._verify_response(response)
 
-        return TypeAdapter(PaginatedTasksResponse | None).validate_json(response.content)
+        page = TypeAdapter(PaginatedTasksResponse | None).validate_json(
+            response.content
+        )
+        if page.count == 0:
+            return None
+
+    def pop_items(
+        self, scheduler_id: str, filters: dict[str, Any]
+    ) -> PaginatedTasksResponse | None:
+        response = self._session.post(f"/schedulers/{scheduler_id}/pop", json=filters)
+        self._verify_response(response)
+
+        return TypeAdapter(PaginatedTasksResponse | None).validate_json(
+            response.content
+        )
 
     def push_item(self, p_item: Task) -> None:
-        response = self._session.post(f"/schedulers/{p_item.scheduler_id}/push", content=p_item.model_dump_json())
+        response = self._session.post(
+            f"/schedulers/{p_item.scheduler_id}/push", content=p_item.model_dump_json()
+        )
         self._verify_response(response)
 
     def patch_task(self, task_id: uuid.UUID, status: TaskStatus) -> None:
-        response = self._session.patch(f"/tasks/{task_id}", json={"status": status.value})
+        response = self._session.patch(
+            f"/tasks/{task_id}", json={"status": status.value}
+        )
         self._verify_response(response)
 
     def get_task(self, task_id: uuid.UUID) -> Task:
