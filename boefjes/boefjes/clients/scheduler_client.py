import datetime
import os
import uuid

import httpx
import structlog
from httpx import Client, HTTPError, HTTPTransport, Response
from jsonschema.exceptions import ValidationError
from jsonschema.validators import validate
from pydantic import TypeAdapter

from boefjes.config import settings
<<<<<<< HEAD
from boefjes.dependencies.plugins import PluginService
from boefjes.interfaces import Queue, SchedulerClientInterface, Task, TaskStatus
from boefjes.job_models import BoefjeMeta
from boefjes.storage.interfaces import SettingsNotConformingToSchema
from octopoes.connector.octopoes import OctopoesAPIConnector
from octopoes.models import Reference
from octopoes.models.exception import ObjectNotFoundException
=======
from boefjes.job_models import BoefjeMeta, NormalizerMeta
>>>>>>> b89f58d1

logger = structlog.get_logger(__name__)


class SchedulerAPIClient(SchedulerClientInterface):
<<<<<<< HEAD
    def __init__(self, plugin_service: PluginService, base_url: str):
        self._session = Client(base_url=base_url, transport=HTTPTransport(retries=6))
        self.plugin_service = plugin_service
=======
    def __init__(self, base_url: str):
        self._session = Client(
            base_url=base_url, transport=HTTPTransport(retries=6), timeout=settings.outgoing_request_timeout
        )
>>>>>>> b89f58d1

    @staticmethod
    def _verify_response(response: Response) -> None:
        response.raise_for_status()

    def get_queues(self) -> list[Queue]:
        response = self._session.get("/queues")
        self._verify_response(response)

        return TypeAdapter(list[Queue]).validate_json(response.content)

    def pop_item(self, queue_id: str) -> Task | None:
        response = self._session.post(f"/queues/{queue_id}/pop")
        self._verify_response(response)

        task = TypeAdapter(Task | None).validate_json(response.content)

        if not task:
            return None

        if isinstance(task.data, BoefjeMeta):
            task.data = self._hydrate_boefje_meta(task.data)

        return task

    def push_item(self, p_item: Task) -> None:
        response = self._session.post(f"/queues/{p_item.scheduler_id}/push", content=p_item.model_dump_json())
        self._verify_response(response)

    def patch_task(self, task_id: uuid.UUID, status: TaskStatus) -> None:
        response = self._session.patch(f"/tasks/{task_id}", json={"status": status.value})
        self._verify_response(response)

    def get_task(self, task_id: uuid.UUID) -> Task:
        response = self._session.get(f"/tasks/{task_id}")
        self._verify_response(response)

        task = Task.model_validate_json(response.content)

        if isinstance(task.data, BoefjeMeta):
            task.data = self._hydrate_boefje_meta(task.data)

        return task

    def _hydrate_boefje_meta(self, boefje_meta: BoefjeMeta) -> BoefjeMeta:
        plugin = self.plugin_service.by_plugin_id(boefje_meta.boefje.id, boefje_meta.organization)

        octopoes_api_connector = get_octopoes_api_connector(boefje_meta.organization)
        input_ooi = boefje_meta.input_ooi
        boefje_meta.arguments = {"oci_image": plugin.oci_image, "oci_arguments": plugin.oci_arguments}
        boefje_meta.runnable_hash = plugin.runnable_hash

        if input_ooi:
            reference = Reference.from_str(input_ooi)
            try:
                ooi = octopoes_api_connector.get(reference, valid_time=datetime.datetime.now(datetime.timezone.utc))
                boefje_meta.arguments["input"] = ooi.serialize()
            except ObjectNotFoundException:
                logger.info(
                    "Can't run boefje because OOI does not exist anymore [reference=%s]",
                    reference,
                    boefje_id=boefje_meta.boefje.id,
                    ooi=boefje_meta.input_ooi,
                    task_id=boefje_meta.id,
                )
                raise

        boefje_meta.environment = get_environment_settings(boefje_meta, plugin.boefje_schema)

        return boefje_meta


def get_environment_settings(boefje_meta: BoefjeMeta, schema: dict | None = None) -> dict[str, str]:
    try:
        katalogus_api = str(settings.katalogus_api).rstrip("/")
        response = httpx.get(
            f"{katalogus_api}/v1/organisations/{boefje_meta.organization}/{boefje_meta.boefje.id}/settings", timeout=30
        )
        response.raise_for_status()
    except HTTPError:
        logger.exception("Error getting environment settings")
        raise

    allowed_keys = schema.get("properties", []) if schema else []
    new_env = {
        key.split("BOEFJE_", 1)[1]: value
        for key, value in os.environ.items()
        if key.startswith("BOEFJE_") and key in allowed_keys
    }

    settings_from_katalogus = response.json()

    for key, value in settings_from_katalogus.items():
        if key in allowed_keys:
            new_env[key] = value

    # The schema, besides dictating that a boefje cannot run if it is not matched, also provides an extra safeguard:
    # it is possible to inject code if arguments are passed that "escape" the call to a tool. Hence, we should enforce
    # the schema somewhere and make the schema as strict as possible.
    if schema is not None:
        try:
            validate(instance=new_env, schema=schema)
        except ValidationError as e:
            raise SettingsNotConformingToSchema(boefje_meta.boefje.id, e.message) from e

    return new_env


def get_octopoes_api_connector(org_code: str) -> OctopoesAPIConnector:
    return OctopoesAPIConnector(str(settings.octopoes_api), org_code)<|MERGE_RESOLUTION|>--- conflicted
+++ resolved
@@ -10,7 +10,6 @@
 from pydantic import TypeAdapter
 
 from boefjes.config import settings
-<<<<<<< HEAD
 from boefjes.dependencies.plugins import PluginService
 from boefjes.interfaces import Queue, SchedulerClientInterface, Task, TaskStatus
 from boefjes.job_models import BoefjeMeta
@@ -18,24 +17,14 @@
 from octopoes.connector.octopoes import OctopoesAPIConnector
 from octopoes.models import Reference
 from octopoes.models.exception import ObjectNotFoundException
-=======
-from boefjes.job_models import BoefjeMeta, NormalizerMeta
->>>>>>> b89f58d1
 
 logger = structlog.get_logger(__name__)
 
 
 class SchedulerAPIClient(SchedulerClientInterface):
-<<<<<<< HEAD
     def __init__(self, plugin_service: PluginService, base_url: str):
-        self._session = Client(base_url=base_url, transport=HTTPTransport(retries=6))
+        self._session = Client(base_url=base_url, transport=HTTPTransport(retries=6), timeout=settings.outgoing_request_timeout)
         self.plugin_service = plugin_service
-=======
-    def __init__(self, base_url: str):
-        self._session = Client(
-            base_url=base_url, transport=HTTPTransport(retries=6), timeout=settings.outgoing_request_timeout
-        )
->>>>>>> b89f58d1
 
     @staticmethod
     def _verify_response(response: Response) -> None:
