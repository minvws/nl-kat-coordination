import datetime
import json
import uuid
from enum import Enum
from typing import Any

from httpx import Client, HTTPTransport, Response
from pydantic import BaseModel, TypeAdapter

from boefjes.config import settings
from boefjes.job_models import BoefjeMeta, NormalizerMeta


class Queue(BaseModel):
    id: str
    size: int


class TaskStatus(Enum):
    """Status of a task."""

    PENDING = "pending"
    QUEUED = "queued"
    DISPATCHED = "dispatched"
    RUNNING = "running"
    COMPLETED = "completed"
    FAILED = "failed"
    CANCELLED = "cancelled"


class Task(BaseModel):
    id: uuid.UUID
    scheduler_id: str
    schedule_id: str | None
    priority: int
    status: TaskStatus
    type: str
    hash: str | None = None
    data: BoefjeMeta | NormalizerMeta
    created_at: datetime.datetime
    modified_at: datetime.datetime


class Filter(BaseModel):
    column: str
    field: str
    operator: str
    value: Any


class QueuePopRequest(BaseModel):
    filters: list[Filter]


class SchedulerClientInterface:
    def get_queues(self) -> list[Queue]:
        raise NotImplementedError()

    def pop_item(self, queue_id: str) -> Task | None:
        raise NotImplementedError()

    def patch_task(self, task_id: uuid.UUID, status: TaskStatus) -> None:
        raise NotImplementedError()

    def get_task(self, task_id: uuid.UUID) -> Task:
        raise NotImplementedError()

    def push_item(self, p_item: Task) -> None:
        raise NotImplementedError()


class SchedulerAPIClient(SchedulerClientInterface):
<<<<<<< HEAD
    def __init__(
        self, base_url: str, task_capabilities: list[str] | None = None, reachable_networks: list[str] | None = None
    ):
        self._session = Client(base_url=base_url, transport=HTTPTransport(retries=6))
        self._task_capabilities = task_capabilities
        self._reachable_networks = reachable_networks
=======
    def __init__(self, base_url: str):
        self._session = Client(
            base_url=base_url, transport=HTTPTransport(retries=6), timeout=settings.outgoing_request_timeout
        )
>>>>>>> 2320a417

    @staticmethod
    def _verify_response(response: Response) -> None:
        response.raise_for_status()

    def get_queues(self) -> list[Queue]:
        response = self._session.get("/queues")
        self._verify_response(response)

        return TypeAdapter(list[Queue]).validate_json(response.content)

    def pop_item(self, queue_id: str) -> Task | None:
        filters: list[Filter] = []

        # Client should only pop tasks that lie on a network that the runner is capable of reaching (e.g. the internet)
        if self._reachable_networks:
            filters.append(
                Filter(column="data", field="network", operator="<@", value=json.dumps(self._reachable_networks))
            )

        # Client should only pop tasks that have requirements that this runner is capable of (e.g. being able
        # to handle ipv6 requests)
        if self._task_capabilities:
            filters.append(
                Filter(column="data", field="requirements", operator="<@", value=json.dumps(self._task_capabilities))
            )

        response = self._session.post(
            f"/queues/{queue_id}/pop", data=QueuePopRequest(filters=filters).model_dump_json()
        )
        self._verify_response(response)

        return TypeAdapter(Task | None).validate_json(response.content)

    def push_item(self, p_item: Task) -> None:
        response = self._session.post(f"/queues/{p_item.scheduler_id}/push", content=p_item.model_dump_json())
        self._verify_response(response)

    def patch_task(self, task_id: uuid.UUID, status: TaskStatus) -> None:
        response = self._session.patch(f"/tasks/{task_id}", json={"status": status.value})
        self._verify_response(response)

    def get_task(self, task_id: uuid.UUID) -> Task:
        response = self._session.get(f"/tasks/{task_id}")
        self._verify_response(response)

        return Task.model_validate_json(response.content)<|MERGE_RESOLUTION|>--- conflicted
+++ resolved
@@ -70,19 +70,12 @@
 
 
 class SchedulerAPIClient(SchedulerClientInterface):
-<<<<<<< HEAD
-    def __init__(
-        self, base_url: str, task_capabilities: list[str] | None = None, reachable_networks: list[str] | None = None
-    ):
-        self._session = Client(base_url=base_url, transport=HTTPTransport(retries=6))
-        self._task_capabilities = task_capabilities
-        self._reachable_networks = reachable_networks
-=======
     def __init__(self, base_url: str):
         self._session = Client(
             base_url=base_url, transport=HTTPTransport(retries=6), timeout=settings.outgoing_request_timeout
         )
->>>>>>> 2320a417
+        self._task_capabilities = settings.boefje_task_capabilities
+        self._reachable_networks = settings.boefje_reachable_networks
 
     @staticmethod
     def _verify_response(response: Response) -> None:
