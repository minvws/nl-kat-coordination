--- conflicted
+++ resolved
@@ -1,12 +1,9 @@
 import datetime
 import os
 import uuid
-<<<<<<< HEAD
-from functools import cache
-=======
 from enum import Enum
 from typing import Any
->>>>>>> e24ede5b
+from functools import cache
 
 import httpx
 import structlog
@@ -23,42 +20,12 @@
 from octopoes.connector.octopoes import OctopoesAPIConnector
 from octopoes.models import Reference
 from octopoes.models.exception import ObjectNotFoundException
+from boefjes.worker.job_models import BoefjeMeta, NormalizerMeta
 
-<<<<<<< HEAD
 logger = structlog.get_logger(__name__)
-=======
-
-class Queue(BaseModel):
-    id: str
-    size: int
 
 
-class TaskStatus(Enum):
-    """Status of a task."""
-
-    PENDING = "pending"
-    QUEUED = "queued"
-    DISPATCHED = "dispatched"
-    RUNNING = "running"
-    COMPLETED = "completed"
-    FAILED = "failed"
-    CANCELLED = "cancelled"
-
-
-class Task(BaseModel):
-    id: uuid.UUID
-    scheduler_id: str
-    schedule_id: uuid.UUID | None = None
-    organisation: str
-    priority: int
-    status: TaskStatus
-    type: str
-    hash: str | None = None
-    data: BoefjeMeta | NormalizerMeta
-    created_at: datetime.datetime
-    modified_at: datetime.datetime
-
-
+# TODO: refactor to models file
 class PaginatedTasksResponse(BaseModel):
     count: int
     next: str | None = None
@@ -76,16 +43,6 @@
     def pop_items(self, scheduler_id: str, filters: dict[str, Any]) -> PaginatedTasksResponse | None:
         raise NotImplementedError()
 
-    def patch_task(self, task_id: uuid.UUID, status: TaskStatus) -> None:
-        raise NotImplementedError()
-
-    def get_task(self, task_id: uuid.UUID) -> Task:
-        raise NotImplementedError()
-
-    def push_item(self, p_item: Task) -> None:
-        raise NotImplementedError()
->>>>>>> e24ede5b
-
 
 class SchedulerAPIClient(SchedulerClientInterface):
     def __init__(self, plugin_service: PluginService, base_url: str):
@@ -97,22 +54,14 @@
         response.raise_for_status()
 
     def pop_item(self, scheduler_id: str) -> Task | None:
-        response = self._session.post(f"/schedulers/{scheduler_id}/pop?limit=1")
+        response = self._session.post(f"/schedulers/{scheduler_id}/pop", params={"limit": 1})
         self._verify_response(response)
 
         page = TypeAdapter(PaginatedTasksResponse | None).validate_json(response.content)
         if page.count == 0:
             return None
 
-        return page.results[0]
-
-    def pop_items(self, scheduler_id: str, filters: dict[str, Any]) -> PaginatedTasksResponse | None:
-        response = self._session.post(f"/schedulers/{scheduler_id}/pop", json=filters)
-        self._verify_response(response)
-
-<<<<<<< HEAD
-        task = TypeAdapter(Task | None).validate_json(response.content)
-
+        task = page.results[0]
         if not task:
             return None
 
@@ -120,9 +69,12 @@
             task.data = self._hydrate_boefje_meta(task.data)
 
         return task
-=======
+
+    def pop_items(self, scheduler_id: str, filters: dict[str, Any]) -> PaginatedTasksResponse | None:
+        response = self._session.post(f"/schedulers/{scheduler_id}/pop", json=filters)
+        self._verify_response(response)
+
         return TypeAdapter(PaginatedTasksResponse | None).validate_json(response.content)
->>>>>>> e24ede5b
 
     def push_item(self, p_item: Task) -> None:
         response = self._session.post(f"/schedulers/{p_item.scheduler_id}/push", content=p_item.model_dump_json())
