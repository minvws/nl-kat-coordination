import datetime
import os
import uuid
<<<<<<< HEAD
from functools import cache
from typing import Any
=======
from enum import Enum
>>>>>>> 9d29622f

import httpx
import structlog
from httpx import Client, HTTPError, HTTPTransport, Response
from jsonschema.exceptions import ValidationError
from jsonschema.validators import validate
from pydantic import TypeAdapter

from boefjes.config import settings
from boefjes.dependencies.plugins import PluginService
from boefjes.storage.interfaces import SettingsNotConformingToSchema
from boefjes.worker.interfaces import SchedulerClientInterface, Task, TaskStatus, TaskPop
from boefjes.worker.job_models import BoefjeMeta
from octopoes.connector.octopoes import OctopoesAPIConnector
from octopoes.models import Reference
from octopoes.models.exception import ObjectNotFoundException

<<<<<<< HEAD
logger = structlog.get_logger(__name__)
=======

class Queue(BaseModel):
    id: str
    size: int


class TaskStatus(Enum):
    """Status of a task."""

    PENDING = "pending"
    QUEUED = "queued"
    DISPATCHED = "dispatched"
    RUNNING = "running"
    COMPLETED = "completed"
    FAILED = "failed"
    CANCELLED = "cancelled"


class Task(BaseModel):
    id: uuid.UUID
    scheduler_id: str
    schedule_id: uuid.UUID | None = None
    organisation: str
    priority: int
    status: TaskStatus
    type: str
    hash: str | None = None
    data: BoefjeMeta | NormalizerMeta
    created_at: datetime.datetime
    modified_at: datetime.datetime


class TaskPop(BaseModel):
    results: list[Task]


class SchedulerClientInterface:
    def get_queues(self) -> list[Queue]:
        raise NotImplementedError()

    def pop_items(self, scheduler_id: str) -> list[Task]:
        raise NotImplementedError()

    def patch_task(self, task_id: uuid.UUID, status: TaskStatus) -> None:
        raise NotImplementedError()

    def get_task(self, task_id: uuid.UUID) -> Task:
        raise NotImplementedError()

    def push_item(self, p_item: Task) -> None:
        raise NotImplementedError()
>>>>>>> 9d29622f


class SchedulerAPIClient(SchedulerClientInterface):
    def __init__(
        self,
        plugin_service: PluginService,
        base_url: str,
        oci_images: list[str] | None = None,
        plugins: list[str] | None = None,
    ):
        self._session = Client(
            base_url=base_url, transport=HTTPTransport(retries=6), timeout=settings.outgoing_request_timeout
        )
        self.plugin_service = plugin_service
        self.oci_images = oci_images
        self.plugins = plugins

    @staticmethod
    def _verify_response(response: Response, filters: dict[str, Any] | None = None) -> None:
        response.raise_for_status()

<<<<<<< HEAD
    def pop_item(self, queue_id: str) -> Task | None:
        page = self.pop_items(queue_id)

        if not page or not page.results:
            return None

        return page.results[0]

    def pop_items(
        self, queue_id: str, filters: dict[str, list[dict[str, Any]]] | None = None, limit: int = 1
    ) -> TaskPop | None:
        if not filters:
            filters = {"filters": []}
        if self.oci_images:
            filters["filters"].append(
                {"column": "data", "field": "boefje__oci_image", "operator": "in", "value": self.oci_images}
            )
        if self.plugins:
            filters["filters"].append(
                {"column": "data", "field": "boefje__id", "operator": "in", "value": self.plugins}
            )

        response = self._session.post(
            f"/schedulers/{queue_id}/pop", json=filters if filters["filters"] else None, params={"limit": limit}
        )
        self._verify_response(response)

        page = TypeAdapter(TaskPop | None).validate_json(response.content)

        if page is None:
            return None

        for task in page.results:
            if isinstance(task.data, BoefjeMeta):
                task.data = self._hydrate_boefje_meta(task.data)

        return page
=======
    def pop_items(self, scheduler_id: str) -> list[Task]:
        response = self._session.post(f"/schedulers/{scheduler_id}/pop?limit=1")
        self._verify_response(response)

        popped_tasks = TypeAdapter(TaskPop | None).validate_json(response.content)
        return popped_tasks.results
>>>>>>> 9d29622f

    def push_item(self, p_item: Task) -> None:
        response = self._session.post(f"/schedulers/{p_item.scheduler_id}/push", content=p_item.model_dump_json())
        self._verify_response(response)

    def patch_task(self, task_id: uuid.UUID, status: TaskStatus) -> None:
        response = self._session.patch(f"/tasks/{task_id}", json={"status": status.value})
        self._verify_response(response)

    def get_task(self, task_id: uuid.UUID) -> Task:
        response = self._session.get(f"/tasks/{task_id}")
        self._verify_response(response)

        task = Task.model_validate_json(response.content)

        if isinstance(task.data, BoefjeMeta):
            task.data = self._hydrate_boefje_meta(task.data)

        return task

    def _hydrate_boefje_meta(self, boefje_meta: BoefjeMeta) -> BoefjeMeta:
        with self.plugin_service as service:
            plugin = service.by_plugin_id(boefje_meta.boefje.id, boefje_meta.organization)

        # The octopoes API connector is organization-specific, where the client is generic.
        octopoes_api_connector = get_octopoes_api_connector(boefje_meta.organization)
        input_ooi = boefje_meta.input_ooi
        boefje_meta.arguments = {"oci_image": plugin.oci_image, "oci_arguments": plugin.oci_arguments}
        boefje_meta.runnable_hash = plugin.runnable_hash

        if input_ooi:
            reference = Reference.from_str(input_ooi)
            try:
                ooi = octopoes_api_connector.get(reference, valid_time=datetime.datetime.now(datetime.timezone.utc))
                boefje_meta.arguments["input"] = ooi.serialize()
            except ObjectNotFoundException:
                logger.info(
                    "Can't run boefje because OOI does not exist anymore [reference=%s]",
                    reference,
                    boefje_id=boefje_meta.boefje.id,
                    ooi=boefje_meta.input_ooi,
                    task_id=boefje_meta.id,
                )
                raise

        boefje_meta.environment = get_environment_settings(boefje_meta, plugin.boefje_schema)

        return boefje_meta


@cache
def boefje_env_variables() -> dict:
    """
    Return all environment variables that start with BOEFJE_. The returned
    keys have the BOEFJE_ prefix removed.
    """

    boefje_variables = {}
    for key, value in os.environ.items():
        if key.startswith("BOEFJE_"):
            boefje_variables[key.removeprefix("BOEFJE_")] = value

    return boefje_variables


def get_system_env_settings_for_boefje(allowed_keys: list[str]) -> dict:
    return {key: value for key, value in boefje_env_variables().items() if key in allowed_keys}


def get_environment_settings(boefje_meta: BoefjeMeta, schema: dict | None = None) -> dict[str, str]:
    try:
        katalogus_api = str(settings.katalogus_api).rstrip("/")
        response = httpx.get(
            f"{katalogus_api}/v1/organisations/{boefje_meta.organization}/{boefje_meta.boefje.id}/settings", timeout=30
        )
        response.raise_for_status()
    except HTTPError:
        logger.exception("Error getting environment settings")
        raise

    allowed_keys = schema.get("properties", []) if schema else []
    new_env = get_system_env_settings_for_boefje(allowed_keys)

    settings_from_katalogus = response.json()

    for key, value in settings_from_katalogus.items():
        if key in allowed_keys:
            new_env[key] = value

    # The schema, besides dictating that a boefje cannot run if it is not matched, also provides an extra safeguard:
    # it is possible to inject code if arguments are passed that "escape" the call to a tool. Hence, we should enforce
    # the schema somewhere and make the schema as strict as possible.
    if schema is not None:
        try:
            validate(instance=new_env, schema=schema)
        except ValidationError as e:
            raise SettingsNotConformingToSchema(boefje_meta.boefje.id, e.message) from e

    return new_env


def get_octopoes_api_connector(org_code: str) -> OctopoesAPIConnector:
    return OctopoesAPIConnector(str(settings.octopoes_api), org_code)<|MERGE_RESOLUTION|>--- conflicted
+++ resolved
@@ -1,12 +1,8 @@
 import datetime
 import os
 import uuid
-<<<<<<< HEAD
 from functools import cache
 from typing import Any
-=======
-from enum import Enum
->>>>>>> 9d29622f
 
 import httpx
 import structlog
@@ -18,67 +14,13 @@
 from boefjes.config import settings
 from boefjes.dependencies.plugins import PluginService
 from boefjes.storage.interfaces import SettingsNotConformingToSchema
-from boefjes.worker.interfaces import SchedulerClientInterface, Task, TaskStatus, TaskPop
+from boefjes.worker.interfaces import SchedulerClientInterface, Task, TaskPop, TaskStatus
 from boefjes.worker.job_models import BoefjeMeta
 from octopoes.connector.octopoes import OctopoesAPIConnector
 from octopoes.models import Reference
 from octopoes.models.exception import ObjectNotFoundException
 
-<<<<<<< HEAD
 logger = structlog.get_logger(__name__)
-=======
-
-class Queue(BaseModel):
-    id: str
-    size: int
-
-
-class TaskStatus(Enum):
-    """Status of a task."""
-
-    PENDING = "pending"
-    QUEUED = "queued"
-    DISPATCHED = "dispatched"
-    RUNNING = "running"
-    COMPLETED = "completed"
-    FAILED = "failed"
-    CANCELLED = "cancelled"
-
-
-class Task(BaseModel):
-    id: uuid.UUID
-    scheduler_id: str
-    schedule_id: uuid.UUID | None = None
-    organisation: str
-    priority: int
-    status: TaskStatus
-    type: str
-    hash: str | None = None
-    data: BoefjeMeta | NormalizerMeta
-    created_at: datetime.datetime
-    modified_at: datetime.datetime
-
-
-class TaskPop(BaseModel):
-    results: list[Task]
-
-
-class SchedulerClientInterface:
-    def get_queues(self) -> list[Queue]:
-        raise NotImplementedError()
-
-    def pop_items(self, scheduler_id: str) -> list[Task]:
-        raise NotImplementedError()
-
-    def patch_task(self, task_id: uuid.UUID, status: TaskStatus) -> None:
-        raise NotImplementedError()
-
-    def get_task(self, task_id: uuid.UUID) -> Task:
-        raise NotImplementedError()
-
-    def push_item(self, p_item: Task) -> None:
-        raise NotImplementedError()
->>>>>>> 9d29622f
 
 
 class SchedulerAPIClient(SchedulerClientInterface):
@@ -97,21 +39,12 @@
         self.plugins = plugins
 
     @staticmethod
-    def _verify_response(response: Response, filters: dict[str, Any] | None = None) -> None:
+    def _verify_response(response: Response) -> None:
         response.raise_for_status()
-
-<<<<<<< HEAD
-    def pop_item(self, queue_id: str) -> Task | None:
-        page = self.pop_items(queue_id)
-
-        if not page or not page.results:
-            return None
-
-        return page.results[0]
 
     def pop_items(
         self, queue_id: str, filters: dict[str, list[dict[str, Any]]] | None = None, limit: int = 1
-    ) -> TaskPop | None:
+    ) -> list[Task]:
         if not filters:
             filters = {"filters": []}
         if self.oci_images:
@@ -131,21 +64,13 @@
         page = TypeAdapter(TaskPop | None).validate_json(response.content)
 
         if page is None:
-            return None
+            return []
 
         for task in page.results:
             if isinstance(task.data, BoefjeMeta):
                 task.data = self._hydrate_boefje_meta(task.data)
 
-        return page
-=======
-    def pop_items(self, scheduler_id: str) -> list[Task]:
-        response = self._session.post(f"/schedulers/{scheduler_id}/pop?limit=1")
-        self._verify_response(response)
-
-        popped_tasks = TypeAdapter(TaskPop | None).validate_json(response.content)
-        return popped_tasks.results
->>>>>>> 9d29622f
+        return page.results
 
     def push_item(self, p_item: Task) -> None:
         response = self._session.post(f"/schedulers/{p_item.scheduler_id}/push", content=p_item.model_dump_json())
