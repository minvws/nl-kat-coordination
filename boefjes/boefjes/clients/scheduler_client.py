--- conflicted
+++ resolved
@@ -83,14 +83,10 @@
         self._verify_response(response)
 
         page = TypeAdapter(PaginatedTasksResponse | None).validate_json(response.content)
-<<<<<<< HEAD
-        return TypeAdapter(Task | None).validate_json(page.results[0]) if page else None
-=======
         if page.count == 0:
             return None
 
         return page.results[0]
->>>>>>> e7728389
 
     def pop_items(self, scheduler_id: str, filters: dict[str, Any]) -> PaginatedTasksResponse | None:
         response = self._session.post(f"/schedulers/{scheduler_id}/pop", json=filters)
