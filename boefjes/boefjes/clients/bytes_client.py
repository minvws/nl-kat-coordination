--- conflicted
+++ resolved
@@ -101,14 +101,10 @@
     def save_output(self, boefje_meta: BoefjeMeta, boefje_output: BoefjeOutput) -> dict[str, uuid.UUID]:
         self.save_boefje_meta(boefje_meta)
 
-<<<<<<< HEAD
-        return self.save_raws(boefje_meta.id, boefje_output)
-=======
         if boefje_output.files:
             return self.save_raws(boefje_meta.id, boefje_output)
 
         return {}
->>>>>>> a44a33e8
 
     @retry_with_login
     def save_raws(self, boefje_meta_id: uuid.UUID, boefje_output: BoefjeOutput) -> dict[str, uuid.UUID]:
