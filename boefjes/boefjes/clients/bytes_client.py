import typing
import uuid
from base64 import b64encode
from collections.abc import Callable
from functools import wraps
from typing import Any

import structlog
from httpx import Client, HTTPStatusError, HTTPTransport, Response

from boefjes.config import settings
from boefjes.worker.interfaces import BoefjeOutput, BoefjeStorageInterface
from boefjes.worker.job_models import BoefjeMeta, NormalizerMeta, RawDataMeta

BYTES_API_CLIENT_VERSION = "0.3"
logger = structlog.get_logger(__name__)

ClientSessionMethod = Callable[..., Any]


def retry_with_login(function: ClientSessionMethod) -> ClientSessionMethod:
    @wraps(function)
    def wrapper(self, *args, **kwargs):
        try:
            return function(self, *args, **kwargs)
        except HTTPStatusError as error:
            if error.response.status_code != 401:
                raise

            self.login()
            return function(self, *args, **kwargs)

    return typing.cast(ClientSessionMethod, wrapper)


class BytesAPIClient(BoefjeStorageInterface):
    def __init__(self, base_url: str, username: str, password: str):
        self._session = Client(
            base_url=base_url,
            headers={"User-Agent": f"bytes-api-client/{BYTES_API_CLIENT_VERSION}"},
            transport=(HTTPTransport(retries=6)),
            timeout=settings.outgoing_request_timeout,
        )

        self.credentials = {"username": username, "password": password}
        self.headers: dict[str, str] = {}

    def login(self) -> None:
        self.headers = self._get_authentication_headers()

    @staticmethod
    def _verify_response(response: Response) -> None:
        try:
            response.raise_for_status()
        except HTTPStatusError as error:
            if error.response.status_code != 401:
                logger.error(response.text)
            else:
                logger.debug(response.text)
            raise

    def _get_authentication_headers(self) -> dict[str, str]:
        return {"Authorization": f"bearer {self._get_token()}"}

    def _get_token(self) -> str:
        response = self._session.post(
            "/token", data=self.credentials, headers={"content-type": "application/x-www-form-urlencoded"}
        )

        return str(response.json()["access_token"])

    @retry_with_login
    def save_boefje_meta(self, boefje_meta: BoefjeMeta) -> None:
        response = self._session.post("/bytes/boefje_meta", content=boefje_meta.model_dump_json(), headers=self.headers)

        self._verify_response(response)

    @retry_with_login
    def get_boefje_meta(self, boefje_meta_id: str) -> BoefjeMeta:
        response = self._session.get(f"/bytes/boefje_meta/{boefje_meta_id}", headers=self.headers)
        self._verify_response(response)

        return BoefjeMeta.model_validate_json(response.content)

    @retry_with_login
    def save_normalizer_meta(self, normalizer_meta: NormalizerMeta) -> None:
        response = self._session.post(
            "/bytes/normalizer_meta", content=normalizer_meta.model_dump_json(), headers=self.headers
        )

        self._verify_response(response)

    @retry_with_login
    def get_normalizer_meta(self, normalizer_meta_id: uuid.UUID) -> NormalizerMeta:
        response = self._session.get(f"/bytes/normalizer_meta/{normalizer_meta_id}", headers=self.headers)
        self._verify_response(response)

        return NormalizerMeta.model_validate_json(response.content)

    @retry_with_login
<<<<<<< HEAD
    def save_output(self, boefje_meta: BoefjeMeta, boefje_output: BoefjeOutput) -> dict[str, uuid.UUID]:
        self.save_boefje_meta(boefje_meta)

        return self.save_raws(boefje_meta.id, boefje_output)

    @retry_with_login
    def save_raws(self, boefje_meta_id: uuid.UUID, boefje_output: BoefjeOutput) -> dict[str, uuid.UUID]:
        response = self._session.post(
            "/bytes/raw",
            content=boefje_output.model_dump_json(),
            headers=self.headers,
            params={"boefje_meta_id": str(boefje_meta_id)},
        )
        self._verify_response(response)

        return response.json()

    @retry_with_login
    def save_raw(self, boefje_meta_id: uuid.UUID, raw: str | bytes, mime_types: set[str]) -> uuid.UUID:
=======
    def save_raw(self, boefje_meta_id: str, raw: str | bytes, mime_types: set[str]) -> UUID:
>>>>>>> 9d29622f
        file_name = "raw"  # The name provides a key for all ids returned, so this is arbitrary as we only upload 1 file

        response = self._session.post(
            "/bytes/raw",
            json={
                "files": [
                    {
                        "name": file_name,
                        "content": b64encode(raw if isinstance(raw, bytes) else raw.encode()).decode(),
                        "tags": list(mime_types),
                    }
                ]
            },
            headers=self.headers,
            params={"boefje_meta_id": str(boefje_meta_id)},
        )
        self._verify_response(response)

        return uuid.UUID(response.json()[file_name])

    @retry_with_login
    def get_raw(self, raw_data_id: str) -> bytes:
        response = self._session.get(f"/bytes/raw/{raw_data_id}", headers=self.headers)
        self._verify_response(response)

        return response.content

    @retry_with_login
    def get_raw_meta(self, raw_data_id: str) -> RawDataMeta:
        response = self._session.get(f"/bytes/raw/{raw_data_id}/meta", headers=self.headers)
        self._verify_response(response)

        return RawDataMeta.model_validate_json(response.content)<|MERGE_RESOLUTION|>--- conflicted
+++ resolved
@@ -98,7 +98,6 @@
         return NormalizerMeta.model_validate_json(response.content)
 
     @retry_with_login
-<<<<<<< HEAD
     def save_output(self, boefje_meta: BoefjeMeta, boefje_output: BoefjeOutput) -> dict[str, uuid.UUID]:
         self.save_boefje_meta(boefje_meta)
 
@@ -117,10 +116,7 @@
         return response.json()
 
     @retry_with_login
-    def save_raw(self, boefje_meta_id: uuid.UUID, raw: str | bytes, mime_types: set[str]) -> uuid.UUID:
-=======
-    def save_raw(self, boefje_meta_id: str, raw: str | bytes, mime_types: set[str]) -> UUID:
->>>>>>> 9d29622f
+    def save_raw(self, boefje_meta_id: str, raw: str | bytes, mime_types: set[str]) -> uuid.UUID:
         file_name = "raw"  # The name provides a key for all ids returned, so this is arbitrary as we only upload 1 file
 
         response = self._session.post(
