import logging
import os
import traceback
from datetime import datetime, timedelta, timezone
from enum import Enum
from typing import Any, Callable, Dict, List, Optional

import requests
from pydantic.tools import parse_obj_as
from requests import RequestException

from boefjes.clients.bytes_client import BytesAPIClient
from boefjes.config import settings
from boefjes.docker_boefjes_runner import DockerBoefjesRunner
from boefjes.job_models import (
    BoefjeMeta,
    NormalizerMeta,
    NormalizerPlainOOI,
    NormalizerScanProfile,
)
from boefjes.katalogus.local_repository import LocalPluginRepository
from boefjes.plugins.models import _default_mime_types
from boefjes.runtime_interfaces import BoefjeJobRunner, Handler, NormalizerJobRunner
from octopoes.api.models import Declaration, Observation
from octopoes.connector.octopoes import OctopoesAPIConnector
from octopoes.models import OOI, Reference, ScanProfile
from octopoes.models.exception import ObjectNotFoundException
from octopoes.models.types import OOIType

logger = logging.getLogger(__name__)

bytes_api_client = BytesAPIClient(
    str(settings.bytes_api),
    username=settings.bytes_username,
    password=settings.bytes_password,
)


def _find_ooi_in_past(reference: Reference, connector: OctopoesAPIConnector, lookback_days: int = 4) -> OOI:
    # Source OOIs may not live in XTDB since we currently have TTLs in place (to be removed soon).
    valid_time = datetime.now(timezone.utc)

    for days_in_past in range(lookback_days):
        try:
            return connector.get(reference, valid_time=valid_time)
        except ObjectNotFoundException:
            logger.debug(
                "Object %s not found in Octopoes, looking into other valid times...",
                reference,
            )
            date = datetime.now(timezone.utc) - timedelta(days=days_in_past)
            valid_time = date.replace(hour=0, minute=0, second=0, microsecond=0)

    raise ObjectNotFoundException(f"Object {reference} not found in Octopoes")


def _serialize_value(value: Any, required: bool) -> Any:
    if isinstance(value, list):
        return [_serialize_value(item, required) for item in value]
    if isinstance(value, Reference):
        try:
            return value.tokenized.root
        except AttributeError:
            if required:
                raise

            return None
    if isinstance(value, Enum):
        return value.value
    if isinstance(value, (int, float)):
        return value
    else:
        return str(value)


def serialize_ooi(ooi: OOI):
    serialized_oois = {}
    for key, value in ooi:
        if key not in ooi.model_fields:
            continue
        serialized_oois[key] = _serialize_value(value, ooi.model_fields[key].is_required())
    return serialized_oois


def get_octopoes_api_connector(org_code: str) -> OctopoesAPIConnector:
    return OctopoesAPIConnector(str(settings.octopoes_api), org_code)


def get_environment_settings(boefje_meta: BoefjeMeta, environment_keys: List[str]) -> Dict[str, str]:
    try:
        katalogus_api = str(settings.katalogus_api).rstrip("/")
        response = requests.get(
            f"{katalogus_api}/v1/organisations/{boefje_meta.organization}/{boefje_meta.boefje.id}/settings"
        )
        response.raise_for_status()
        environment = response.json()

        # Add prefixed BOEFJE_* global environment variables
        for key, value in os.environ.items():
            if key.startswith("BOEFJE_"):
                katalogus_key = key.split("BOEFJE_", 1)[1]
                # Only pass the environment variable if it is not explicitly set through the katalogus,
                # if and only if they are defined in boefje.json
                if katalogus_key in environment_keys and katalogus_key not in environment:
                    environment[katalogus_key] = value

        return {k: str(v) for k, v in environment.items() if k in environment_keys}
    except RequestException:
        logger.exception("Error getting environment settings")
        raise


class BoefjeHandler(Handler):
    def __init__(
        self,
        job_runner: BoefjeJobRunner,
        local_repository: LocalPluginRepository,
        bytes_client: BytesAPIClient,
        octopoes_factory=get_octopoes_api_connector,
    ):
        self.job_runner = job_runner
        self.local_repository = local_repository
        self.bytes_client = bytes_client
        self.octopoes_factory = octopoes_factory

    def handle(self, boefje_meta: BoefjeMeta) -> None:
        logger.info("Handling boefje %s[task_id=%s]", boefje_meta.boefje.id, str(boefje_meta.id))

        # Check if this boefje is container-native, if so, continue using the Docker boefjes runner
        boefje_resource = self.local_repository.by_id(boefje_meta.boefje.id)
        if boefje_resource.oci_image:
            logger.info(
                "Delegating boefje %s[task_id=%s] to Docker runner with OCI image [%s]",
                boefje_meta.boefje.id,
                str(boefje_meta.id),
                boefje_resource.oci_image,
            )
            docker_runner = DockerBoefjesRunner(boefje_resource, boefje_meta)
            return docker_runner.run()

        if boefje_meta.input_ooi:
            boefje_meta.arguments["input"] = serialize_ooi(
                _find_ooi_in_past(
                    Reference.from_str(boefje_meta.input_ooi),
                    self.octopoes_factory(boefje_meta.organization),
                )
            )

        env_keys = boefje_resource.environment_keys

        boefje_meta.runnable_hash = boefje_resource.runnable_hash
        boefje_meta.environment = get_environment_settings(boefje_meta, env_keys) if env_keys else {}

        mime_types = _default_mime_types(boefje_meta.boefje)

        logger.info("Starting boefje %s[%s]", boefje_meta.boefje.id, str(boefje_meta.id))

        boefje_meta.started_at = datetime.now(timezone.utc)

        boefje_results = None

        try:
            boefje_results = self.job_runner.run(boefje_meta, boefje_meta.environment)
        except Exception:
            logger.exception("Error running boefje %s[%s]", boefje_meta.boefje.id, str(boefje_meta.id))
            boefje_results = [({"error/boefje"}, traceback.format_exc())]

            raise
        finally:
            boefje_meta.ended_at = datetime.now(timezone.utc)
            logger.info("Saving to Bytes for boefje %s[%s]", boefje_meta.boefje.id, str(boefje_meta.id))

            self.bytes_client.save_boefje_meta(boefje_meta)

            if boefje_results:
                for boefje_added_mime_types, output in boefje_results:
                    raw_file_id = self.bytes_client.save_raw(
                        boefje_meta.id, output, mime_types.union(boefje_added_mime_types)
                    )
                    logger.debug(
                        "Saved raw file %s for boefje %s[%s]", raw_file_id, boefje_meta.boefje.id, boefje_meta.id
                    )

            logger.info("Done with boefje for %s[%s]", boefje_meta.boefje.id, str(boefje_meta.id))


class NormalizerHandler(Handler):
    def __init__(
        self,
        job_runner: NormalizerJobRunner,
        bytes_client: BytesAPIClient,
        whitelist: Optional[Dict[str, int]] = None,
        octopoes_factory: Callable[[str], OctopoesAPIConnector] = get_octopoes_api_connector,
    ):
        self.job_runner = job_runner
        self.bytes_client: BytesAPIClient = bytes_client
<<<<<<< HEAD
        self.octopoes_factory = octopoes_factory
        self.whitelist = whitelist or {}
=======
        self.whitelist = whitelist
        self.octopoes_factory = octopoes_factory
>>>>>>> 156447ba

    def handle(self, normalizer_meta: NormalizerMeta) -> None:
        logger.info("Handling normalizer %s[%s]", normalizer_meta.normalizer.id, normalizer_meta.id)

        raw = self.bytes_client.get_raw(normalizer_meta.raw_data.id)

        normalizer_meta.started_at = datetime.now(timezone.utc)

        try:
            results = self.job_runner.run(normalizer_meta, raw)
            connector = self.octopoes_factory(normalizer_meta.raw_data.boefje_meta.organization)

            for observation in results.observations:
                reference = Reference.from_str(observation.input_ooi)
                connector.save_observation(
                    Observation(
                        method=normalizer_meta.normalizer.id,
                        source=reference,
                        task_id=normalizer_meta.id,
                        valid_time=normalizer_meta.raw_data.boefje_meta.ended_at,
                        result=[self._parse_ooi(result) for result in observation.results],
                    )
                )

            for declaration in results.declarations:
                connector.save_declaration(
                    Declaration(
                        method=normalizer_meta.normalizer.id,
                        ooi=self._parse_ooi(declaration.ooi),
                        task_id=normalizer_meta.id,
                        valid_time=normalizer_meta.raw_data.boefje_meta.ended_at,
                    )
                )

            corrected_scan_profiles = []
            for profile in results.scan_profiles:
                profile.level = min(profile.level, self.whitelist.get(normalizer_meta.normalizer.id, profile.level))
                corrected_scan_profiles.append(profile)

            validated_scan_profiles = [
                profile
                for profile in corrected_scan_profiles
                if self.whitelist and profile.level <= self.whitelist.get(normalizer_meta.normalizer.id, -1)
            ]
            if validated_scan_profiles:
                connector.save_many_scan_profiles(
                    [self._parse_scan_profile(scan_profile) for scan_profile in results.scan_profiles],
                    valid_time=normalizer_meta.raw_data.boefje_meta.ended_at,
                )
        finally:
            normalizer_meta.ended_at = datetime.now(timezone.utc)
            self.bytes_client.save_normalizer_meta(normalizer_meta)

        logger.info("Done with normalizer %s[%s]", normalizer_meta.normalizer.id, normalizer_meta.id)

    @staticmethod
    def _parse_ooi(result: NormalizerPlainOOI):
        return parse_obj_as(OOIType, result.model_dump())

    @staticmethod
    def _parse_scan_profile(result: NormalizerScanProfile):
        return parse_obj_as(ScanProfile, result.model_dump())


class InvalidWhitelist(Exception):
    pass<|MERGE_RESOLUTION|>--- conflicted
+++ resolved
@@ -194,13 +194,8 @@
     ):
         self.job_runner = job_runner
         self.bytes_client: BytesAPIClient = bytes_client
-<<<<<<< HEAD
+        self.whitelist = whitelist or {}
         self.octopoes_factory = octopoes_factory
-        self.whitelist = whitelist or {}
-=======
-        self.whitelist = whitelist
-        self.octopoes_factory = octopoes_factory
->>>>>>> 156447ba
 
     def handle(self, normalizer_meta: NormalizerMeta) -> None:
         logger.info("Handling normalizer %s[%s]", normalizer_meta.normalizer.id, normalizer_meta.id)
