--- conflicted
+++ resolved
@@ -11,13 +11,8 @@
 from boefjes.clients.scheduler_client import SchedulerAPIClient, get_octopoes_api_connector
 from boefjes.config import settings
 from boefjes.normalizer_interfaces import NormalizerJobRunner
-<<<<<<< HEAD
-from boefjes.worker.boefje_handler import BoefjeHandler
-from boefjes.worker.interfaces import Handler, Task, TaskStatus
-=======
 from boefjes.worker.boefje_handler import _copy_raw_files
 from boefjes.worker.interfaces import BoefjeHandler, BoefjeOutput, NormalizerHandler, Task, TaskStatus
->>>>>>> a44a33e8
 from boefjes.worker.job_models import BoefjeMeta
 from boefjes.worker.repository import _default_mime_types
 from octopoes.api.models import Affirmation, Declaration, Observation
@@ -31,11 +26,7 @@
 )
 
 
-<<<<<<< HEAD
-class DockerBoefjeHandler(Handler):
-=======
 class DockerBoefjeHandler(BoefjeHandler):
->>>>>>> a44a33e8
     CACHE_VOLUME_NAME = "openkat_cache"
     CACHE_VOLUME_TARGET = "/home/nonroot/openkat_cache"
 
@@ -43,18 +34,8 @@
         self.docker_client = docker.from_env()
         self.scheduler_client = scheduler_client
         self.bytes_api_client = bytes_api_client
-<<<<<<< HEAD
-
-    def handle(self, task: Task) -> tuple[BoefjeMeta, list[tuple[set, bytes | str]]] | None | Literal[False]:
-        """
-        With regard to the return type:
-            :rtype: tuple[BoefjeMeta, list[tuple[set, bytes | str]]] | None | bool
-
-        The return type signals the app how the boefje was handled. A successful run returns a tuple of the updated
-        boefje_meta and its results to allow for deduplication. A failure returns None. And for now as a temporary
-        solution, we return False if the task was not handled here directly, but delegated to the Docker runner.
-        """
-
+
+    def handle(self, task: Task) -> tuple[BoefjeMeta, BoefjeOutput] | None | Literal[False]:
         boefje_meta = task.data
         oci_image = boefje_meta.arguments["oci_image"]
 
@@ -65,20 +46,6 @@
         task_id = boefje_meta.id
         boefje_meta.started_at = datetime.now(timezone.utc)
 
-=======
-
-    def handle(self, task: Task) -> tuple[BoefjeMeta, BoefjeOutput] | None | Literal[False]:
-        boefje_meta = task.data
-        oci_image = boefje_meta.arguments["oci_image"]
-
-        if not oci_image:
-            raise RuntimeError("Boefje does not have OCI image")
-
-        stderr_mime_types = _default_mime_types(boefje_meta.boefje)
-        task_id = boefje_meta.id
-        boefje_meta.started_at = datetime.now(timezone.utc)
-
->>>>>>> a44a33e8
         try:
             input_url = str(settings.api).rstrip("/") + f"/api/v0/tasks/{task_id}"
             container_logs = self.docker_client.containers.run(
@@ -129,10 +96,6 @@
 
         return False
 
-<<<<<<< HEAD
-
-class NormalizerHandler(Handler):
-=======
     def copy_raw_files(
         self, task: Task, output: tuple[BoefjeMeta, BoefjeOutput] | Literal[False], duplicated_tasks: list[Task]
     ) -> None:
@@ -146,7 +109,6 @@
 
 
 class LocalNormalizerHandler(NormalizerHandler):
->>>>>>> a44a33e8
     def __init__(
         self,
         job_runner: NormalizerJobRunner,
@@ -255,11 +217,7 @@
         logger.info("Done with normalizer %s[%s]", normalizer_meta.normalizer.id, normalizer_meta.id)
 
 
-<<<<<<< HEAD
-class CompositeBoefjeHandler(Handler):
-=======
 class CompositeBoefjeHandler(BoefjeHandler):
->>>>>>> a44a33e8
     """This is a pattern that allows us to use the Handler interface while allowing multiple handlers to be active at
     the same time, depending on the configuration. This way, we don't need to keep the option to delegate in every
     BoefjeHandler instance."""
@@ -268,40 +226,22 @@
         self.boefje_handler = boefje_handler
         self.docker_handler = docker_handler
 
-<<<<<<< HEAD
-    def handle(self, task: Task) -> tuple[BoefjeMeta, list[tuple[set, bytes | str]]] | None | Literal[False]:
-=======
     def handle(self, task: Task) -> tuple[BoefjeMeta, BoefjeOutput] | None | Literal[False]:
         return self.get_handler(task).handle(task)
 
     def get_handler(self, task: Task) -> BoefjeHandler:
->>>>>>> a44a33e8
         if not isinstance(task.data, BoefjeMeta):
             raise RuntimeError("Did not receive boefje task")
 
         if self.docker_handler and task.data.arguments["oci_image"]:
-<<<<<<< HEAD
-            logger.info(
-                "Delegating boefje %s[task_id=%s] to Docker runner with OCI image [%s]",
-                task.data.boefje.id,
-                str(task.data.id),
-                task.data.arguments["oci_image"],
-            )
-            return self.docker_handler.handle(task)
-=======
             return self.docker_handler
->>>>>>> a44a33e8
 
         if not self.boefje_handler:
             raise RuntimeError("No handlers defined")
 
-<<<<<<< HEAD
-        return self.boefje_handler.handle(task)
-=======
         return self.boefje_handler
 
     def copy_raw_files(
         self, task: Task, output: tuple[BoefjeMeta, BoefjeOutput] | Literal[False], duplicated_tasks: list[Task]
     ) -> None:
-        self.get_handler(task).copy_raw_files(task, output, duplicated_tasks)
->>>>>>> a44a33e8
+        self.get_handler(task).copy_raw_files(task, output, duplicated_tasks)