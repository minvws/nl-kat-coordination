import logging
import os
import traceback
from datetime import datetime, timedelta, timezone
from enum import Enum
from typing import Any, Dict, List, Set

import requests
from pydantic.tools import parse_obj_as
from requests import RequestException

from boefjes.clients.bytes_client import BytesAPIClient
from boefjes.config import settings
from boefjes.job_models import (
    BoefjeMeta,
    NormalizerMeta,
    NormalizerPlainOOI,
)
from boefjes.katalogus.local_repository import LocalPluginRepository
from boefjes.runtime_interfaces import BoefjeJobRunner, Handler, NormalizerJobRunner
from octopoes.api.models import Declaration, Observation
from octopoes.connector.octopoes import OctopoesAPIConnector
from octopoes.models import OOI, Reference
from octopoes.models.exception import ObjectNotFoundException
from octopoes.models.types import OOIType

logger = logging.getLogger(__name__)
bytes_api_client = BytesAPIClient(
    settings.bytes_api,
    username=settings.bytes_username,
    password=settings.bytes_password,
)


def _find_ooi_in_past(reference: Reference, connector: OctopoesAPIConnector, lookback_days: int = 4) -> OOI:
    # Source OOIs may not live in crux since we currently have TTLs in place (to be removed soon).
    valid_time = datetime.now(timezone.utc)

    for days_in_past in range(lookback_days):
        try:
            return connector.get(reference, valid_time=valid_time)
        except ObjectNotFoundException:
            logger.debug(
                "Object %s not found in Octopoes, looking into other valid times...",
                reference,
            )
            date = datetime.now(timezone.utc) - timedelta(days=days_in_past)
            valid_time = date.replace(hour=0, minute=0, second=0, microsecond=0)

    raise ObjectNotFoundException(f"Object {reference} not found in Octopoes")


def _serialize_value(value: Any, required: bool) -> Any:
    if isinstance(value, list):
        return [_serialize_value(item, required) for item in value]
    if isinstance(value, Reference):
        try:
            return value.tokenized.dict()["__root__"]
        except IndexError as error:
            if required:
                raise error

            return None
    if isinstance(value, Enum):
        return value.value
    if isinstance(value, (int, float)):
        return value
    else:
        return str(value)


def serialize_ooi(ooi: OOI):
    serialized_oois = {}
    for key, value in ooi:
        if key not in ooi.__fields__:
            continue
        serialized_oois[key] = _serialize_value(value, ooi.__fields__[key].required)
    return serialized_oois


def get_environment_settings(boefje_meta: BoefjeMeta, environment_keys: List[str]) -> Dict[str, str]:
    try:
        environment = requests.get(
            f"{settings.katalogus_api}/v1/organisations/{boefje_meta.organization}/{boefje_meta.boefje.id}/settings"
        ).json()

<<<<<<< HEAD
        # Add prefixed BOEFJE_* environment variables,
        # if and only if they are defined in boefje.json
        for key, value in os.environ.items():
            if key.startswith("BOEFJE_"):
                logger.info("starts with boefje: %s", key)
                katalogus_key = key.split("BOEFJE_", 1)[1]
                logger.info("key boefje: %s", katalogus_key)
                if katalogus_key in environment_keys and katalogus_key not in environment:
                    logger.info("key match and priority!: %s", katalogus_key)
                    # Katalogus settings take priority
                    environment[katalogus_key] = value

        logger.info("PERZIK: %s", environment)

        return {k: v for k, v in environment.items() if k in environment_keys}
=======
        return {k: str(v) for k, v in environment.items() if k in environment_keys}
>>>>>>> f6cc81fb
    except RequestException:
        logger.exception("Error getting environment settings")
        raise

    return {}


def _collect_default_mime_types(boefje_meta: BoefjeMeta) -> Set[str]:
    boefje_id = boefje_meta.boefje.id

    mime_types = {
        boefje_id,
        f"boefje/{boefje_id}",
        f"boefje/{boefje_id}-{boefje_meta.parameterized_arguments_hash}",
    }

    if boefje_meta.boefje.version is not None:
        mime_types = mime_types.union(
            {
                f"boefje/{boefje_id}-{boefje_meta.boefje.version}",
                f"boefje/{boefje_id}-{boefje_meta.parameterized_arguments_hash}-{boefje_meta.boefje.version}",
            }
        )

    return mime_types


class BoefjeHandler(Handler):
    def __init__(self, job_runner, local_repository: LocalPluginRepository):
        self.job_runner: BoefjeJobRunner = job_runner
        self.local_repository: LocalPluginRepository = local_repository

    def handle(self, boefje_meta: BoefjeMeta) -> None:
        logger.info("Handling boefje %s[%s]", boefje_meta.boefje.id, boefje_meta.id)

        logger.info("PERZIK: %s", boefje_meta)

        if boefje_meta.input_ooi:
            boefje_meta.arguments["input"] = serialize_ooi(
                _find_ooi_in_past(
                    Reference.from_str(boefje_meta.input_ooi),
                    get_octopoes_api_connector(boefje_meta.organization),
                )
            )

        env_keys = self.local_repository.by_id(boefje_meta.boefje.id).environment_keys
        environment = get_environment_settings(boefje_meta, env_keys) if env_keys else {}

        mime_types = _collect_default_mime_types(boefje_meta)
        logger.info("Starting boefje %s[%s]", boefje_meta.boefje.id, boefje_meta.id)

        boefje_meta.started_at = datetime.now(timezone.utc)
        boefje_results = None

        logger.info("PERZIK: %s", environment)

        try:
            boefje_results = self.job_runner.run(boefje_meta, environment)
        except Exception:
            logger.exception("Error running boefje %s[%s]", boefje_meta.boefje.id, boefje_meta.id)
            boefje_results = [({"error/boefje"}, traceback.format_exc())]

            raise
        finally:
            boefje_meta.ended_at = datetime.now(timezone.utc)
            logger.info("Saving to Bytes for boefje boefje %s[%s]", boefje_meta.boefje.id, boefje_meta.id)

            bytes_api_client.login()
            bytes_api_client.save_boefje_meta(boefje_meta)

            if boefje_results:
                for boefje_added_mime_types, output in boefje_results:
                    bytes_api_client.save_raw(boefje_meta.id, output, mime_types.union(boefje_added_mime_types))

            logger.info("Done with boefje for %s[%s]", boefje_meta.boefje.id, boefje_meta.id)


class NormalizerHandler(Handler):
    def __init__(self, job_runner):
        self.job_runner: NormalizerJobRunner = job_runner

    def handle(self, normalizer_meta: NormalizerMeta) -> None:
        logger.info("Handling normalizer %s[%s]", normalizer_meta.normalizer.id, normalizer_meta.id)

        bytes_api_client.login()
        raw = bytes_api_client.get_raw(normalizer_meta.raw_data.id)

        normalizer_meta.started_at = datetime.now(timezone.utc)

        try:
            results = self.job_runner.run(normalizer_meta, raw)
            connector = get_octopoes_api_connector(normalizer_meta.raw_data.boefje_meta.organization)

            for observation in results.observations:
                reference = Reference.from_str(observation.input_ooi)
                connector.save_observation(
                    Observation(
                        method=normalizer_meta.normalizer.id,
                        source=reference,
                        task_id=normalizer_meta.id,
                        valid_time=normalizer_meta.raw_data.boefje_meta.ended_at,
                        result=[self._parse_ooi(result) for result in observation.results],
                    )
                )

            for declaration in results.declarations:
                connector.save_declaration(
                    Declaration(
                        method=normalizer_meta.normalizer.id,
                        ooi=self._parse_ooi(declaration.ooi),
                        task_id=normalizer_meta.id,
                        valid_time=normalizer_meta.raw_data.boefje_meta.ended_at,
                    )
                )
        finally:
            normalizer_meta.ended_at = datetime.now(timezone.utc)
            bytes_api_client.save_normalizer_meta(normalizer_meta)

        logger.info("Done with normalizer %s[%s]", normalizer_meta.normalizer.id, normalizer_meta.id)

    @staticmethod
    def _parse_ooi(result: NormalizerPlainOOI):
        return parse_obj_as(OOIType, result.dict())


def get_octopoes_api_connector(org_code: str):
    return OctopoesAPIConnector(settings.octopoes_api, org_code)<|MERGE_RESOLUTION|>--- conflicted
+++ resolved
@@ -84,7 +84,6 @@
             f"{settings.katalogus_api}/v1/organisations/{boefje_meta.organization}/{boefje_meta.boefje.id}/settings"
         ).json()
 
-<<<<<<< HEAD
         # Add prefixed BOEFJE_* environment variables,
         # if and only if they are defined in boefje.json
         for key, value in os.environ.items():
@@ -99,10 +98,7 @@
 
         logger.info("PERZIK: %s", environment)
 
-        return {k: v for k, v in environment.items() if k in environment_keys}
-=======
         return {k: str(v) for k, v in environment.items() if k in environment_keys}
->>>>>>> f6cc81fb
     except RequestException:
         logger.exception("Error getting environment settings")
         raise
@@ -138,8 +134,6 @@
     def handle(self, boefje_meta: BoefjeMeta) -> None:
         logger.info("Handling boefje %s[%s]", boefje_meta.boefje.id, boefje_meta.id)
 
-        logger.info("PERZIK: %s", boefje_meta)
-
         if boefje_meta.input_ooi:
             boefje_meta.arguments["input"] = serialize_ooi(
                 _find_ooi_in_past(
@@ -156,8 +150,6 @@
 
         boefje_meta.started_at = datetime.now(timezone.utc)
         boefje_results = None
-
-        logger.info("PERZIK: %s", environment)
 
         try:
             boefje_results = self.job_runner.run(boefje_meta, environment)
