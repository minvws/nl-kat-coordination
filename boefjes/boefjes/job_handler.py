--- conflicted
+++ resolved
@@ -1,3 +1,4 @@
+import os
 import traceback
 from collections.abc import Callable
 from datetime import datetime, timezone
@@ -5,6 +6,7 @@
 from typing import cast
 
 import docker
+import httpx
 import structlog
 from docker.errors import APIError, ContainerError, ImageNotFound
 from httpx import HTTPError
@@ -29,15 +31,6 @@
 )
 
 
-<<<<<<< HEAD
-class DockerBoefjeHandler(Handler):
-    CACHE_VOLUME_NAME = "openkat_cache"
-    CACHE_VOLUME_TARGET = "/home/nonroot/openkat_cache"
-=======
-def get_octopoes_api_connector(org_code: str) -> OctopoesAPIConnector:
-    return OctopoesAPIConnector(str(settings.octopoes_api), org_code, timeout=settings.outgoing_request_timeout)
-
-
 @cache
 def boefje_env_variables() -> dict:
     """
@@ -52,24 +45,10 @@
 
     return boefje_variables
 
-
 def get_system_env_settings_for_boefje(allowed_keys: list[str]) -> dict:
     return {key: value for key, value in boefje_env_variables().items() if key in allowed_keys}
->>>>>>> b89f58d1
-
-    def __init__(self, scheduler_client: SchedulerAPIClient, bytes_api_client: BytesAPIClient):
-        self.docker_client = docker.from_env()
-        self.scheduler_client = scheduler_client
-        self.bytes_api_client = bytes_api_client
-
-<<<<<<< HEAD
-    def handle(self, task: Task) -> None:
-        boefje_meta = task.data
-        oci_image = boefje_meta.arguments["oci_image"]
-
-        if not oci_image:
-            raise RuntimeError("Boefje does not have OCI image")
-=======
+
+
 def get_environment_settings(boefje_meta: BoefjeMeta, schema: dict | None = None) -> dict[str, str]:
     try:
         katalogus_api = str(settings.katalogus_api).rstrip("/")
@@ -84,7 +63,40 @@
 
     allowed_keys = schema.get("properties", []) if schema else []
     new_env = get_system_env_settings_for_boefje(allowed_keys)
->>>>>>> b89f58d1
+
+    settings_from_katalogus = response.json()
+
+    for key, value in settings_from_katalogus.items():
+        if key in allowed_keys:
+            new_env[key] = value
+
+    # The schema, besides dictating that a boefje cannot run if it is not matched, also provides an extra safeguard:
+    # it is possible to inject code if arguments are passed that "escape" the call to a tool. Hence, we should enforce
+    # the schema somewhere and make the schema as strict as possible.
+    if schema is not None:
+        try:
+            validate(instance=new_env, schema=schema)
+        except ValidationError as e:
+            raise SettingsNotConformingToSchema(boefje_meta.boefje.id, e.message) from e
+
+    return new_env
+
+
+class DockerBoefjeHandler(Handler):
+    CACHE_VOLUME_NAME = "openkat_cache"
+    CACHE_VOLUME_TARGET = "/home/nonroot/openkat_cache"
+
+    def __init__(self, scheduler_client: SchedulerAPIClient, bytes_api_client: BytesAPIClient):
+        self.docker_client = docker.from_env()
+        self.scheduler_client = scheduler_client
+        self.bytes_api_client = bytes_api_client
+
+    def handle(self, task: Task) -> None:
+        boefje_meta = task.data
+        oci_image = boefje_meta.arguments["oci_image"]
+
+        if not oci_image:
+            raise RuntimeError("Boefje does not have OCI image")
 
         # local import to prevent circular dependency
         import boefjes.plugins.models
