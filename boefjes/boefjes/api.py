--- conflicted
+++ resolved
@@ -81,15 +81,7 @@
 
 
 @app.get("/api/v0/tasks/{task_id}", response_model=BoefjeInput)
-<<<<<<< HEAD
-def boefje_input(task_id: UUID, scheduler_client: SchedulerAPIClient = Depends(get_scheduler_client)):
-=======
-def boefje_input(
-    task_id: UUID,
-    scheduler_client: SchedulerAPIClient = Depends(get_scheduler_client),
-    plugin_service: PluginService = Depends(get_plugin_service),
-) -> BoefjeInput:
->>>>>>> b89f58d1
+def boefje_input(task_id: UUID, scheduler_client: SchedulerAPIClient = Depends(get_scheduler_client)) -> BoefjeInput:
     task = get_task(task_id, scheduler_client)
 
     if task.status is not TaskStatus.RUNNING:
@@ -105,12 +97,7 @@
     boefje_output: BoefjeOutput,
     scheduler_client: SchedulerAPIClient = Depends(get_scheduler_client),
     bytes_client: BytesAPIClient = Depends(get_bytes_client),
-<<<<<<< HEAD
-):
-=======
-    plugin_service: PluginService = Depends(get_plugin_service),
 ) -> Response:
->>>>>>> b89f58d1
     task = get_task(task_id, scheduler_client)
     boefje_meta = task.data
 
