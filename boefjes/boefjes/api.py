--- conflicted
+++ resolved
@@ -21,11 +21,7 @@
 )
 from boefjes.job_models import BoefjeMeta
 from boefjes.katalogus.local_repository import LocalPluginRepository, get_local_repository
-<<<<<<< HEAD
-from boefjes.plugins.models import _default_mime_types
-=======
 from boefjes.plugins.models import _default_meta_mime_types
->>>>>>> f6a5bcb2
 from octopoes.models import Reference
 
 app = FastAPI(title="Boefje API")
@@ -132,11 +128,7 @@
     bytes_client.save_boefje_meta(boefje_meta)
 
     if boefje_output.files:
-<<<<<<< HEAD
-        mime_types = _default_mime_types(task.p_item.data.boefje)
-=======
         mime_types = _default_meta_mime_types(task.p_item.data)
->>>>>>> f6a5bcb2
         for file in boefje_output.files:
             raw = base64.b64decode(file.content)
             # when supported, also save file.name to Bytes
