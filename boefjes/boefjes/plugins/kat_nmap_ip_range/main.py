--- conflicted
+++ resolved
@@ -17,11 +17,7 @@
     return client.containers.run(NMAP_IMAGE, args, remove=True).decode()
 
 
-<<<<<<< HEAD
-def build_nmap_arguments(ip_range: Union[IPv6Network, IPv4Network], top_ports: int, protocol_str: str) -> List[str]:
-=======
-def build_nmap_arguments(ip_range: str, top_ports: int, protocol_str: str) -> list[str]:
->>>>>>> bead3ebd
+def build_nmap_arguments(ip_range: IPv6Network | IPv4Network, top_ports: int, protocol_str: str) -> list[str]:
     """Build nmap arguments from the hosts IP with the required ports."""
     if protocol_str not in ["S", "U"]:
         raise ValueError('Protocol should be "S" or "U"')
