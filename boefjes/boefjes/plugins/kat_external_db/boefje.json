{
  "id": "external_db",
  "name": "External database host fetcher",
  "description": "Fetch hostnames and IP addresses/netblocks from an external database with API. See `description.md` for more information. Useful if you have a large network and wish to add all your hosts. You can also upload hosts through the CSV upload functionality.",
  "consumes": [
    "Network"
  ],
  "scan_level": 0,
<<<<<<< HEAD
  "oci_image": "ghcr.io/minvws/openkat/generic:latest",
  "oci_arguments": [
    "kat_external_db.main"
  ]
=======
  "deduplicate": false
>>>>>>> 9d29622f
}<|MERGE_RESOLUTION|>--- conflicted
+++ resolved
@@ -6,12 +6,9 @@
     "Network"
   ],
   "scan_level": 0,
-<<<<<<< HEAD
   "oci_image": "ghcr.io/minvws/openkat/generic:latest",
   "oci_arguments": [
     "kat_external_db.main"
-  ]
-=======
+  ],
   "deduplicate": false
->>>>>>> 9d29622f
 }