--- conflicted
+++ resolved
@@ -510,19 +510,17 @@
     "impact": "Unknown. The server may or may not be vulnerable. OpenKAT is not able to determine the version.",
     "recommendation": "Verify manually if the software is up to date as OpenKAT is not able to determine the software version ."
   },
-<<<<<<< HEAD
-  "KAT-OUTDATED-SOFTWARE": {
-    "description": "A newer version of existing software has been found.",
-    "risk": "recommendation",
-    "impact": "Depending on what software is outdated this can be critical.",
-    "recommendation": "Inspect the software version, determine if additional measures need to be taken and install updates to reduce the attack surface."
-=======
   "KAT-LAME-DELEGATION": {
     "description": "The nameservers for this object are configured but cannot be reached or are non existent.",
     "risk": "recommendation",
     "source": "Check the nameservers of the host or iprange manually.",
     "impact": "No resolving can be done for this IP or host. This might cause problems for mailservers or slow down connections.",
     "recommendation": "Verify that the listed nameservers are reachable and have valid hostnames."
->>>>>>> b89f58d1
+  },
+  "KAT-OUTDATED-SOFTWARE": {
+    "description": "A newer version of existing software has been found.",
+    "risk": "recommendation",
+    "impact": "Depending on what software is outdated this can be critical.",
+    "recommendation": "Inspect the software version, determine if additional measures need to be taken and install updates to reduce the attack surface."
   }
 }