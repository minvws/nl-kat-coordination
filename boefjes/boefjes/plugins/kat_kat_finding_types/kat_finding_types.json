{
  "KAT-NO-HSTS": {
    "description": "The website does not use HTTP Strict Transport Security (HSTS). HSTS ensures that browsers can only access the website using encryption (HTTPS).",
    "source": "https://developer.mozilla.org/en-US/docs/Web/HTTP/Headers/Strict-Transport-Security",
    "risk": "medium",
    "impact": "Absence of the HSTS header allows clients to connect insecurely to the website. This may result in eavesdropping of (sensitive) data by an attacker. Enabling the HSTS header forces the web browser to choose HTTPS instead of HTTP.",
    "recommendation": "Configure the Strict-Transport-Security HTTP header for all websites."
  },
  "KAT-NO-CSP": {
    "description": "The website does not use a Content Security Policy (CSP) configuration. CSP is used to mitigate certain attacks, including loading malicious code (JavaScript) inside the users browser (XSS).",
    "source": "https://developer.mozilla.org/en-US/docs/Web/HTTP/CSP",
    "risk": "medium",
    "impact": "The usage possibility of JavaScript is not limited by the website. If the website contains a cross-site scripting vulnerability, then JavaScript code can be injected into the web page. This code is then executed by the browser of the victim. If a well-established Content Security Policy is active, the attacker can inject JavaScript code into the browser of the victim, but then the code will not get executed by the browser. A good configured Content Security Policy is a strong protection against cross-site scripting vulnerabilities.",
    "recommendation": "Set the Content-Security-Policy HTTP header in all HTTP answers. Make sure that when the Content Security Policy is violated by a browser, that this violation is logged and monitored. Point the content security violation variable report-uri to a server-side log script. Implement a process that periodically analyses these logs for programming errors and hack attacks."
  },
  "KAT-X-PERMITTED-CROSS-DOMAIN-POLICIES": {
    "description": "The HTTP header X-Permitted-Cross-Domain- Policies is missing in HTTP responses. This header is not officially supported by Mozilla MDN.",
    "source": "https://owasp.org/www-project-secure-headers/#div-headers",
    "risk": "recommendation",
    "impact": "When the value of this header is not set to master- only, Adobe Flash or Adobe Acrobat (and possibly other software) can also look at cross-domain configuration files hosted at the web server.",
    "recommendation": "This header is not supported by default by Mozilla. If this header is required for your environment: Set the HTTP header X-Permitted-Cross- Domain-Policies: none in all HTTP responses. Use value master-only if a Flash or Acrobat cross- domain configuration file is used that is placed in the root of the web server."
  },
  "KAT-EXPLICIT-XSS-PROTECTION": {
    "description": "The 'X-XSS-Protection' header is a deprecated header previously used to prevent against Cross-Site-Scripting attacks. Support in modern browsers could introduce XSS attacks again.",
    "source": "https://developer.mozilla.org/en-US/docs/Web/HTTP/Headers/X-XSS-Protection",
    "risk": "recommendation",
    "impact": "Reflected cross-site scripting attacks may not be blocked.",
    "recommendation": "Remove the deprecated header to reduce the chance of XSS attacks."
  },
  "KAT-NO-X-FRAME-OPTIONS": {
    "description": "The HTTP header 'X-Frame-Options' is missing. It is possible that the website can be loaded via an <iframe>.",
    "source": "https://owasp.org/www-project-secure-headers/#div-headers",
    "risk": "recommendation",
    "impact": "There is a change that clickjacking is possible. This is an attack technique in which the website is invisibly loaded. On top of the original website, another malicious website is loaded that contains specially placed buttons or links. When the victim clicks on those buttons or links, the mouse click and thus its corresponding action is performed on the original website (which is made invisible). If the victim is logged in, then this click can perform an unauthorized action.",
    "recommendation": "1. Set the HTTP header <c>X-Frame- Options</c> with value deny (safest) or sameorigin in every HTTP answer for older browsers. 2. Set the frame-ancestors variable in the Content-Security-Policy header for modern browsers. 3. Add JavaScript code to all pages to ensure that these web pages may not be loaded within an <iframe>. In this manner also very old browsers are protected that do not support the HTTP header X-Frame-Options."
  },
  "KAT-X-DNS-PREFETCH-CONTROL": {
    "description": "This is a non-standard header. The HTTP header X-DNS-Prefetch-Control is missing. The X-DNS-Prefetch-Control HTTP response header controls DNS prefetching, a feature by which browsers proactively perform domain name resolution on both links that the user may choose to follow as well as URLs for items referenced by the document.",
    "source": "https://developer.mozilla.org/en-US/docs/Web/HTTP/Headers/X-DNS-Prefetch-Control",
    "risk": "recommendation",
    "impact": "This header not production ready and thus not officially supported by Mozilla MDN.",
    "recommendation": "If support is required: Set the HTTP header to: `X-DNS-Prefetch-Control: off` in all HTTP answers."
  },
  "KAT-EXCPECT-CT": {
    "description": "The 'Expect-CT' header is deprecated. The Expect-CT header allowed sites to opt in to reporting and/or enforcement of Certificate Transparency requirements. This header is not supported by common browsers, as certificate transparency is now a standard functionality.",
    "source": "https://developer.mozilla.org/en-US/docs/Web/HTTP/Headers/Expect-CT",
    "risk": "recommendation",
    "impact": "The Expect-CT header prevents the use of misissued certificates for the website from going unnoticed. This header is currently deprecated thus browsers support is limited.",
    "recommendation": "This header is deprecated and should not be used. Set HTTP header Expect-CT in all HTTP answers and configure the report-uri variable."
  },
  "KAT-NO-PERMISSIONS-POLICY": {
    "description": "The HTTP header Permissions-Policy is missing. Via this header a website can set limits on what kind of capabilities a web pages is allowed to access in browsers that render them. For example, the header can prohibit the web page from addressing the microphone, camera, location or phone sensors.",
    "source": "https://developer.mozilla.org/en-US/docs/Web/HTTP/Headers/Permissions-Policy",
    "risk": "recommendation",
    "impact": "When the website has a cross-site scripting vulnerability, then the attacker exploiting this vulnerability can use all the capabilities of the victim's browser.",
    "recommendation": "Set the Permissions-Policy HTTP header in all HTTP answers."
  },
  "KAT-NO-REFERRER-POLICY": {
    "description": "The HTTP header Referrer-Policy is missing in HTTP responses.",
    "source": "https://developer.mozilla.org/en-US/docs/Web/HTTP/Headers/Referrer-Policy",
    "risk": "recommendation",
    "impact": "When a website visitor clicks on a link to another website, the browser sends the Referer HTTP header (a part of the URL) to the other website. This is a privacy leak for the website visitor. In some cases, sensitive information such as session tokens may leak to websites that are linked to.",
    "recommendation": "Set the header to 'Referrer-Policy: no-referrer' in every HTTP answer."
  },
  "KAT-NO-X-CONTENT-TYPE-OPTIONS": {
    "description": "The HTTP header 'X-Content-Type- Options' is not set. Internet Explorer and Chrome apply MIME type sniffing in order to guess the content type of a document served and ignore the file extension.",
    "source": "http://www.owasp.org/index.php/Cross-site_Scripting_(XSS)",
    "risk": "recommendation",
    "impact": "A malicious user of the system could upload a legitimate file containing HTML code to the website (if such functionality exists) with a file extension such as '.jpg' or '.png'. If the victim uses Internet Explorer or Chrome and downloads the malicious file, the uploaded HTML code will be executed, even though the file contains an image extension and the server would return an image header such as 'Content-Type: image/jpeg'. This may include a cross-site scripting vulnerability.",
    "recommendation": "Set the HTTP header 'X-Content-Type- Options: nosniff' in at least all web pages that contain user input (and uploads)."
  },
  "KAT-SSL-2-SUPPORT": {
    "description": "The server supports SSL version 2. This is a protocol that encrypts data traffic by using a legacy protocol and encryption ciphers which contains various security vulnerabilities.",
    "source": "https://github.com/ssllabs/research/wiki/SSL-and-TLS-Deployment-Best-Practices#22-use-secure-protocols",
    "risk": "medium",
    "impact": "Attackers, who can perform a man-in-the-middle attack, can decrypt traffic. Thus no integrity or confidentiality is offered to between the client and server.",
    "recommendation": "Disable support for SSL version 2."
  },
  "KAT-SSL-3-SUPPORT": {
    "description": "The server supports SSL version 3. This is a protocol that encrypts data traffic by using a legacy protocol and encryption ciphers which contains various security vulnerabilities.",
    "source": "https://github.com/ssllabs/research/wiki/SSL-and-TLS-Deployment-Best-Practices#22-use-secure-protocols",
    "risk": "medium",
    "impact": "Attackers, who can perform a man-in-the-middle attack, can decrypt traffic. Thus no integrity or confidentiality is offered to between the client and server.",
    "recommendation": "Disable support for SSL version 3."
  },
  "KAT-TLS-1.0-SUPPORT": {
    "description": "The server supports TLS version 1.0. This is a protocol that encrypts data traffic by using a legacy protocol and encryption ciphers which contains various security vulnerabilities.",
    "source": "https://github.com/ssllabs/research/wiki/SSL-and-TLS-Deployment-Best-Practices#22-use-secure-protocols",
    "risk": "medium",
    "impact": "Attackers, who can perform a man-in-the-middle attack, can decrypt traffic. Thus no integrity or confidentiality is offered to between the client and server. The impact can be reduced by only using secure ciphers.",
    "recommendation": "Disable support for TLS version 1.1, unless it is required for backwards compatibility of devices. To reduce the attack surface ensure that only secure ciphers are used."
  },
  "KAT-TLS-1.1-SUPPORT": {
    "description": "The server supports TLS version 1.1. This is a protocol that encrypts data traffic by using a legacy protocol and encryption ciphers which contains various security vulnerabilities.",
    "source": "https://github.com/ssllabs/research/wiki/SSL-and-TLS-Deployment-Best-Practices#22-use-secure-protocols",
    "risk": "medium",
    "impact": "Attackers, who can perform a man-in-the-middle attack, can decrypt traffic. Thus no integrity or confidentiality is offered to between the client and server. The impact can be reduced by only using secure ciphers.",
    "recommendation": "Disable support for TLS version 1.1, unless it is required for backwards compatibility of devices. To reduce the attack surface ensure that only secure ciphers are used."
  },
  "KAT-TLS-1.0-AND-1.1-SUPPORT": {
    "description": "The server supports TLS version 1.0 and 1,1.This is a protocol that encrypts data traffic by using a legacy protocol and encryption ciphers which contains various security vulnerabilities.",
    "source": "https://github.com/ssllabs/research/wiki/SSL-and-TLS-Deployment-Best-Practices#22-use-secure-protocols",
    "risk": "medium",
    "impact": "Attackers, who can perform a man-in-the-middle attack, can decrypt traffic. Thus no integrity or confidentiality is offered to between the client and server.",
    "recommendation": "Disable support for TLS version 1.0 and 1.1, unless it is required for backwards compatibility of devices. To reduce the attack surface ensure that only secure ciphers are used."
  },
  "KAT-NO-TLS-1.2": {
    "description": "TLS version 1.2 is not supported. This is a current and recommended protocol that securely encrypts data traffic.",
    "source": "https://github.com/ssllabs/research/wiki/SSL-and-TLS-Deployment-Best-Practices#22-use-secure-protocols",
    "risk": "low",
    "impact": "Lack of support for TLS 1.2 could impact backwards compatibility for older devices. Ensure that only safe ciphers are used for encryption.",
    "recommendation": "Enable support for TLS version 1.2."
  },
  "KAT-NO-TLS-1.3": {
    "description": "TLS version 1.3 is not supported. This is a current and recommended protocol that securely encrypts data traffic.",
    "source": "https://github.com/ssllabs/research/wiki/SSL-and-TLS-Deployment-Best-Practices#22-use-secure-protocols",
    "risk": "medium",
    "impact": "TLS 1.3 must be enabled to support the newest devices and in order to offer Perfect Forward Secrecy.",
    "recommendation": "Enable support for TLS version 1.3."
  },
  "KAT-NO-TLS-FALLBACK-SCSV": {
    "description": "The encrypted connection provides no protection against downgrade attacks.",
    "source": "https://www.rfc-editor.org/rfc/rfc7507",
    "risk": "low",
    "impact": "An attacker, who can perform a man-in-the-middle attack, can weaken the session between the client and server. This could result in loss of confidentiality and integrity of data.",
    "recommendation": "Implement TLS_FALLBACK_SCSV."
  },
  "KAT-OPEN-SYSADMIN-PORT": {
    "description": "A known system administration port is open.",
    "source": "https://en.wikipedia.org/wiki/List_of_TCP_and_UDP_port_numbers",
    "risk": "medium",
    "impact": "System administrator ports should only be reachable from safe and known locations to reduce attack surface.",
    "recommendation": "Determine if the open system administrator port should be reachable from the identified location. Limit access to reduce the attack surface if necessary."
  },
  "KAT-REMOTE-DESKTOP-PORT": {
    "description": "An open Microsoft Remote Desktop Protocol (RDP) port was detected.",
    "source": "https://www.cloudflare.com/en-gb/learning/access-management/rdp-security-risks/",
    "risk": "medium",
    "impact": "Remote desktop ports are often the root cause in ransomware attacks, due to weak password usage, outdated software or insecure configurations.",
    "recommendation": "Disable the Microsoft RDP service on port 3389 if this is publicly reachable. Add additional security layers, such as VPN access if these ports do require to be enabled to limit the attack surface."
  },
  "KAT-OPEN-DATABASE-PORT": {
    "description": "A database port is open.",
    "source": "https://en.wikipedia.org/wiki/List_of_TCP_and_UDP_port_numbers",
    "risk": "high",
    "impact": "Databases should never be reachable from the internet, but only from secured internal networks. This will reduce unauthorized access.",
    "recommendation": "Determine if the open database port should be reachable from the identified location. Limit access to reduce the attack surface if necessary."
  },
  "KAT-UNCOMMON-OPEN-PORT": {
    "description": "An uncommon open port was identified. This could introduce security risks.",
    "source": "https://en.wikipedia.org/wiki/List_of_TCP_and_UDP_port_numbers",
    "risk": "medium",
    "impact": "Uncommon ports are sometimes overlooked and may become unwanted entry points for attackers into an organisations network.",
    "recommendation": "Manually validate whether ports should be open."
  },
  "KAT-OPEN-COMMON-PORT": {
    "description": "A port commonly used was found to be open.",
    "source": "https://en.wikipedia.org/wiki/List_of_TCP_and_UDP_port_numbers",
    "risk": "recommendation",
    "impact": "Depending on the port there may or may not be impact.",
    "recommendation": "Manually validate whether ports should be open."
  },
  "KAT-WEBSERVER-NO-IPV6": {
    "description": "For this website there is no web server with an IPv6 address available.",
    "source": "https://www.internetsociety.org/deploy360/ipv6/",
    "risk": "low",
    "impact": "Users that only have IPv6 support cannot access your server.",
    "recommendation": "Add an IPv6 address for at least one web server that has no IPv6 address yet."
  },
  "KAT-NAMESERVER-IPV6-NOT-REACHABLE": {
    "description": "One or more name servers is not reachable on an IPv6 address.",
    "source": "https://www.internetsociety.org/deploy360/ipv6/",
    "risk": "low",
    "impact": "Users that only have IPv6 support cannot access your server.",
    "recommendation": "Check IPv6 addresses for all name servers."
  },
  "KAT-WEBSERVER-IPV6-NOT-REACHABLE": {
    "description": "OpenKAT checks if all web server that have an AAAA record with IPv6 address are reachable over IPv6. In this case the web server(s) is/are not reachable via IPv6.",
    "source": "https://www.internetsociety.org/deploy360/ipv6/",
    "risk": "low",
    "impact": "Users that only have IPv6 support cannot access your server.",
    "recommendation": "Configure IPv6 addresses for the web servers."
  },
  "KAT-NOT-ENOUGH-IPV6-NAMESERVERS": {
    "description": "OpenKAT tests all IPv6 addresses received from your name servers. For this website there are not enough name servers accessible via IPv6.",
    "source": "https://www.internetsociety.org/deploy360/ipv6/",
    "risk": "medium",
    "impact": "Some users may not be able to reach your website without IPv6 support.",
    "recommendation": "Add an IPv6 address for at least two name servers that have no IPv6 address yet."
  },
  "KAT-NO-DNSSEC": {
    "description": "The provided domain does not have DNSSEC enabled.",
    "source": "https://www.dns-school.org/Documentation/dnssec_howto.pdf",
    "risk": "medium",
    "impact": "DNS requests are not authenticated, thus there is no protection against DNS poisoning or manipulation.",
    "recommendation": "Enable DNSSEC on your name servers."
  },
  "KAT-INVALID-DNSSEC": {
    "description": "The provided domain is DNSSEC signed, but the DNSSEC config is invalid.",
    "source": "https://www.dns-school.org/Documentation/dnssec_howto.pdf",
    "risk": "medium",
    "impact": "Invalid DNS requests may not provide the wanted protection against DNS poisoning or manipulation attacks.",
    "recommendation": "Reconfigure DNSSEC on your name servers."
  },
  "KAT-HSTS-VULNERABILITIES": {
    "description": "List of vulnerabilities found in the HTTP strict transport security (HSTS) settings of the http header.",
    "source": "https://developer.mozilla.org/en-US/docs/Web/HTTP/Headers/Strict-Transport-Security",
    "risk": "medium",
    "impact": "Impact depends on the HSTS misconfiguration. Determine what is wrong.",
    "recommendation": "Adjust the HSTS header to make it as strict as possible in order to reduce the attack surface."
  },
  "KAT-CSP-VULNERABILITIES": {
    "description": "List of vulnerabilities found in the content security policy (CSP) settings of the http header.",
    "source": "https://developer.mozilla.org/en-US/docs/Web/HTTP/CSP",
    "risk": "medium",
    "impact": "A too naive CSP policy allows attackers to perform attacks from/to external locations.",
    "recommendation": "Adjust the CSP header to make it as strict as possible in order to reduce the attack surface."
  },
  "KAT-POTENTIAL-MALWARE": {
    "description": "This software is known to be used as malware.",
    "source": "https://learn.microsoft.com/en-us/microsoft-365/security/defender/criteria?view=o365-worldwide",
    "risk": "high",
    "impact": "Depending on the malware this could be anything from eavesdropping to a ransomware attack.",
    "recommendation": "Alert your CERT to verify if your systems are compromised."
  },
  "KAT-EXPOSED-SOFTWARE": {
    "description": "This software is often used for administrative purposes and should not be exposed to the Internet. This could be an easy entry point into your organisations environment.",
    "source": "Check your OpenKAT install on what software was identified.",
    "risk": "critical",
    "impact": "Impact depends on the identified software.",
    "recommendation": "Move the software to a more secure location and/or make it only accessible through a VPN."
  },
  "KAT-VERIFIED-VULNERABILITY": {
    "description": "A verified vulnerability is found by BinaryEdge.",
    "source": "Check your OpenKAT install on what software was identified.",
    "risk": "critical",
    "impact": "Impact depends on the identified software.",
    "recommendation": "Inspect the software version, determine if additional measures need to be taken and install updates to reduce the attack surface."
  },
  "KAT-DICOM-EXPOSED": {
    "description": "A Dicom server is exposed.",
    "source": "https://en.wikipedia.org/wiki/DICOM",
    "risk": "critical",
    "impact": "Impact depends on segmentation and where the server is reachable from.",
    "recommendation": "Validate whether servers should actually be exposed."
  },
  "KAT-10-OR-MORE-NEW-PORTS-OPEN": {
    "description": "A lot of ports are open which were not open a week ago.",
    "source": "Check your OpenKAT install on which ports are identified.",
    "risk": "critical",
    "impact": "Impact depends on the services reachable through these open ports.",
    "recommendation": "Validate the presence of all identified open ports. Close ports if they are not required."
  },
  "KAT-LEAKIX-CRITICAL": {
    "description": "A leak with severity critical has been found.",
    "source": "https://leakix.net/",
    "risk": "critical",
    "impact": "Impact depends on what was identified.",
    "recommendation": "Validate if this service is configured correctly, up-to-date and exposed on the correct port."
  },
  "KAT-LEAKIX-HIGH": {
    "description": "A leak with severity high has been found.",
    "source": "https://leakix.net/",
    "risk": "high",
    "impact": "Impact depends on what was identified.",
    "recommendation": "Validate if this service is configured correctly, up-to-date and exposed on the correct port."
  },
  "KAT-LEAKIX-MEDIUM": {
    "description": "A leak with severity medium has been found.",
    "source": "https://leakix.net/",
    "risk": "medium",
    "impact": "Impact depends on what was identified.",
    "recommendation": "Validate if this service is configured correctly, up-to-date and exposed on the correct port."
  },
  "KAT-LEAKIX-LOW": {
    "description": "A leak with severity low has been found.",
    "source": "https://leakix.net/",
    "risk": "low",
    "impact": "Impact depends on what was identified.",
    "recommendation": "Validate if this service is configured correctly, up-to-date and exposed on the correct port."
  },
  "KAT-LEAKIX-RECOMMENDATION": {
    "description": "A leak with severity information has been found.",
    "source": "https://leakix.net/",
    "risk": "recommendation",
    "impact": "Impact depends on what was identified.",
    "recommendation": "Validate if this service is configured correctly, up-to-date and exposed on the correct port."
  },
  "KAT-SOFTWARE-UPDATE-AVAILABLE": {
    "description": "There is a newer version for this software.",
    "source": "Check your OpenKAT install on what software was identified.",
    "risk": "recommendation",
    "impact": "Impact depends on what was identified.",
    "recommendation": "Install the updates for the software to reduce potential attack vectors."
  },
  "KAT-NO-GREEN-HOSTING": {
    "description": "According to the Green Web Foundation, this website is not hosted in a 'green' way.",
    "source": "https://www.thegreenwebfoundation.org/",
    "risk": "recommendation",
    "impact": "No security impact, only environmental.",
    "recommendation": "Change hosting providers if you wish to host 'green'."
  },
  "KAT-NXDOMAIN": {
    "description": "The domain name does not exist.",
    "source": "https://datatracker.ietf.org/doc/html/rfc8020",
    "risk": "medium",
    "impact": "If this is a critical service, it stopped working. Fix it now. :).",
    "recommendation": "Try again later, or verify if the host should be reachable."
  },
  "KAT-NXDOMAIN-HEADER": {
    "description": "The hostname in this header does not exist.",
    "source": "https://datatracker.ietf.org/doc/html/rfc8020",
    "risk": "critical",
    "impact": "If this is a critical service, it stopped working. Fix it now. :).",
    "recommendation": "Check if the hostname in the header is correct and update accordingly."
  },
  "KAT-NAMESERVER-NO-TWO-IPV6": {
    "description": "This webserver does not have at least two nameservers with an IPv6 address.",
    "source": "https://www.rfc-editor.org/rfc/rfc3901.txt",
    "risk": "low",
    "impact": "Some users may not be able to reach your website without IPv6 support.",
    "recommendation": "Ensure that both nameservers have an reachable IPv6 address for higher availability."
  },
  "KAT-NAMESERVER-NO-IPV6": {
    "description": "This nameserver does not have an IPv6 address.",
    "source": "https://www.rfc-editor.org/rfc/rfc3901.txt",
    "risk": "recommendation",
    "impact": "Some users may not be able to reach your website without IPv6 support.",
    "recommendation": "Ensure that the nameserver has an IPv6 address that can be reached."
  },
  "KAT-INTERNETNL": {
    "description": "This website does not comply to the internet.nl standards. Currently, we check the following standards: IPv6 on webservers and nameservers, DNSSEC, missing and mis-configured headers.",
    "source": "https://internet.nl/faqs/",
    "risk": "medium",
    "impact": "You may not be in sync with your organisations policy if this is a requirement.",
    "recommendation": "Make changes to your web server in order to comply with the Internet.nl standards."
  },
  "KAT-NO-CERTIFICATE": {
    "description": "This website does not have an SSL certificate.",
    "source": "https://datatracker.ietf.org/doc/html/rfc5280",
    "risk": "medium",
    "impact": "Attackers, who can perform a man-in-the-middle attack, can read all your traffic.",
    "recommendation": "Generate SSL certificates for web servers that do not use secure connections to offer confidentiality and integrity to users and data."
  },
  "KAT-SSL-CERT-HOSTNAME-MISMATCH": {
    "description": "The alternative name of the certificate does not match with the hostname of the website.",
    "source": "https://datatracker.ietf.org/doc/html/rfc5280#section-4.1.2.6",
    "risk": "high",
    "impact": "A properly configured client cannot connect to your server.",
    "recommendation": "Update your certificates such that the alternative names include this hostname."
  },
  "KAT-NO-HTTPS-REDIRECT": {
    "description": "This HTTP URL may not redirect to HTTPS; 'Location' was not found in HTTPHeader.",
    "source": "https://datatracker.ietf.org/doc/html/rfc7231#section-6.4",
    "risk": "low",
    "impact": "Users may not connect over a secured connection to your server.",
    "recommendation": "Check if redirection is setup properly."
  },
  "KAT-CERTIFICATE-EXPIRING-SOON": {
    "description": "TLS certificate is expiring soon.",
    "source": "https://datatracker.ietf.org/doc/html/rfc5280#section-4.1.2.5",
    "risk": "medium",
    "impact": "Expired certificates could result in compromise of confidentiality and integrity of clients that connect to the service.",
    "recommendation": "Update the certificate to expire on a date further in the future."
  },
  "KAT-CERTIFICATE-EXPIRED": {
    "description": "TLS certificate has expired",
    "source": "https://datatracker.ietf.org/doc/html/rfc5280#section-4.1.2.5",
    "risk": "critical",
    "impact": "Expired certificates could result in compromise of confidentiality and integrity of clients that connect to the service.",
    "recommendation": "Replace the certificate with a valid one."
  },
  "KAT-NO-DMARC": {
    "description": "This hostname does not have a DMARC record.",
    "source": "https://www.cloudflare.com/en-gb/learning/dns/dns-records/dns-dmarc-record/",
    "risk": "medium",
    "impact": "E-mail from this domain can potentially be spoofed if DMARC is not (properly) implemented in combination with DKIM and SPF.",
    "recommendation": "Set a DMARC record to protect your domain."
  },
  "KAT-NO-DKIM": {
    "description": "This hostname does not support a DKIM record.",
    "source": "https://www.cloudflare.com/en-gb/learning/dns/dns-records/dns-dkim-record/",
    "risk": "medium",
    "impact": "E-mail from this domain can potentially be spoofed if DMARC is not (properly) implemented in combination with DKIM and SPF.",
    "recommendation": "Set a DKIM record to protect your domain."
  },
  "KAT-NO-SECURITY-TXT": {
    "description": "This hostname does not have a Security.txt file.",
    "source": "https://securitytxt.org/",
    "risk": "recommendation",
    "impact": "Security researchers and/or bounty hunter may not be able to properly disclose vulnerabilities for your website.",
    "recommendation": "Make sure there is a security.txt available."
  },
  "KAT-INVALID-SECURITY-TXT": {
    "description": "Required elements of the security.txt are missing.",
    "source": "https://securitytxt.org/",
    "risk": "recommendation",
    "impact": "Security researchers and/or bounty hunter may not be able to properly disclose vulnerabilities for your website.",
    "recommendation": "Make sure the security.txt is in line with the requirements."
  },
  "KAT-BAD-FORMAT-SECURITY-TXT": {
    "description": "There are formatting mistakes in the security.txt file.",
    "source": "https://www.rfc-editor.org/rfc/rfc9116.html#section-4",
    "risk": "recommendation",
    "impact": "Security researchers and/or bounty hunter may not be able to properly disclose vulnerabilities for your website.",
    "recommendation": "Make sure the security.txt is correctly formatted."
  },
  "KAT-NO-SPF": {
    "description": "This hostname does not have an SPF record.",
    "source": "https://www.cloudflare.com/en-gb/learning/dns/dns-records/dns-spf-record/",
    "risk": "medium",
    "impact": "E-mail from this domain can potentially be spoofed if DMARC is not (properly) implemented in combination with DKIM and SPF.",
    "recommendation": "Set an SPF record to protect your domain."
  },
  "KAT-INVALID-SPF": {
    "description": "This SPF record could not be parsed by the internet.nl SPF parser and is therefore deemed invalid.",
    "source": "https://www.cloudflare.com/en-gb/learning/dns/dns-records/dns-spf-record/",
    "risk": "low",
    "impact": "E-mail from this domain can potentially be spoofed if DMARC is not (properly) implemented in combination with DKIM and SPF.",
    "recommendation": "Fix the syntax of the SPF record."
  },
  "SUB-DOMAIN-TAKEOVER": {
    "description": "Subdomain takeover is when an attacker takes control of an unused or improperly configured subdomain, potentially accessing sensitive information or conducting phishing attacks.",
    "source": "https://developer.mozilla.org/en-US/docs/Web/Security/Subdomain_takeovers",
    "risk": "high",
    "impact": "An attacker using your hosting provider may setup a virtual host for your domain and thus intercept and trick users.",
    "recommendation": "To prevent subdomain takeover, organizations should regularly monitor their DNS records to identify and remove any unused subdomains. Additionally, they should ensure that all subdomains are properly configured and point to valid services."
  },
  "EXPOSED-ADMIN-PANELS": {
    "description": "Exposed login panels for services can pose security risks as they can be targeted by malicious actors for brute-force attacks, phishing attempts, and other forms of unauthorized access.",
    "source": "https://resources.infosecinstitute.com/topics/application-security/dangers-web-management/",
    "risk": "recommendation",
    "impact": "Administrative interfaces may be easy ways for an attacker to gain access to your network.",
    "recommendation": "Ideally to minimize the attack surface as much as possible these panels should not be directly exposed to the internet."
  },
  "KAT-CRITICAL-BAD-CIPHER": {
    "description": "Cryptographic algorithms (ciphers) are used that are labeled as insecure by the Dutch NCSC. This is caused by either the certificate verification, key exchange, bulk encryption or the hashing algorithm. These should not be used anymore",
    "source": "https://english.ncsc.nl/binaries/ncsc-en/documenten/publications/2021/january/19/it-security-guidelines-for-transport-layer-security-2.1/IT+Security+Guidelines+for+Transport+Layer+Security+v2.1.pdf",
    "risk": "critical",
    "impact": "Insecure ciphers may result in loss of confidentiality and integrity of data through decryption attacks",
    "recommendation": "Disable insecure ciphers as much as possible. Enable ciphers that are labeled as 'Good' by the NCSC. Check https://cipherlist.eu/ for safe ciphers. If this is not possible make sure that systems using these ciphers are segmented and additionally secured."
  },
  "KAT-MEDIUM-BAD-CIPHER": {
    "description": "Cryptographic algorithms (ciphers) are used that are labeled as 'phase out' by the Dutch NCSC. This is caused by either the certificate verification, key exchange, bulk encryption or the hashing algorithm.",
    "source": "https://english.ncsc.nl/binaries/ncsc-en/documenten/publications/2021/january/19/it-security-guidelines-for-transport-layer-security-2.1/IT+Security+Guidelines+for+Transport+Layer+Security+v2.1.pdf",
    "risk": "medium",
    "impact": "Weak ciphers may result in loss of confidentiality and integrity of data through decryption attacks.",
    "recommendation": "Disable phase out ciphers as much as possible. Enable ciphers that are labeled as 'Good' by the NCSC. Check https://cipherlist.eu/ for safe ciphers."
  },
  "KAT-RECOMMENDATION-BAD-CIPHER": {
    "description": "Cryptographic algorithms (ciphers) are used that are labeled as 'sufficient' by the Dutch NCSC. This is caused by either the certificate verification, key exchange, bulk encryption or the hashing algorithm.",
    "source": "https://english.ncsc.nl/binaries/ncsc-en/documenten/publications/2021/january/19/it-security-guidelines-for-transport-layer-security-2.1/IT+Security+Guidelines+for+Transport+Layer+Security+v2.1.pdf",
    "risk": "recommendation",
    "impact": "Sufficient ciphers may result in a loss of confidentiality of data. While there is currently no direct impact, the data may be decrypted in the future with enough computing power and resources or new attacks.",
    "recommendation": "Disable 'sufficient' ciphers and enable ciphers labeled as 'Good' by the NCSC. Check https://cipherlist.eu/ for safe ciphers."
  },
  "KAT-NO-RPKI": {
    "description": "The IP address does not have a route announcement that is matched by the published Route Policy and Authorization (RPKI).",
    "source": "https://blog.cloudflare.com/rpki/",
    "risk": "low",
    "impact": "Without RPKI validation, your servers might be more vulnerable to unintended or malicious routing configuration errors, potentially leading to inaccessibility of your servers or interception of internet traffic directed to them.",
    "recommendation": "Work on implementing RPKI for your IP addresses. This may involve creating Route Origin Authorizations (ROAs) that specify which Autonomous Systems (AS) are authorized to announce your IP addresses."
  },
  "KAT-EXPIRED-RPKI": {
    "description": "The route announcement that is matched by the published Route Policy and Authorization (RPKI) is expired.",
    "source": "https://blog.cloudflare.com/rpki/",
    "risk": "low",
    "impact": "Without RPKI validation, your servers might be more vulnerable to unintended or malicious routing configuration errors, potentially leading to inaccessibility of your servers or interception of internet traffic directed to them.",
    "recommendation": "Make sure that the Route Origin Authorizations (ROAs) that specify which Autonomous Systems (AS) are authorized to announce your IP addresses are valid and not expired."
  },
  "KAT-INVALID-RPKI": {
    "description": "A route announcement that is matched by the published Route Policy and Authorization (RPKI) is invalid.",
    "source": "https://blog.cloudflare.com/rpki/",
    "risk": "medium",
    "impact": "Without RPKI validation, your servers might be more vulnerable to unintended or malicious routing configuration errors, potentially leading to inaccessibility of your servers or interception of internet traffic directed to them.",
    "recommendation": "Make sure that the Route Origin Authorizations (ROAs) that specify which Autonomous Systems (AS) are authorized to announce your IP addresses are valid and not expired."
  },
  "KAT-NO-CAA": {
    "description": "This zone does not carry at least one CAA record.",
    "source": "https://letsencrypt.org/docs/caa/",
    "risk": "low",
    "impact": "All Certificate Authorities may issue certificates for you domain.",
    "recommendation": "Set a CAA record to limit which CA's are allowed to issue certs."
  },
  "KAT-DISALLOWED-DOMAIN-IN-CSP": {
    "description": "This CSP header contains domains that are not allowed, If the website contains a cross-site scripting vulnerability, then JavaScript code can be injected into the web page hosted on these domains which can host files for anyone.",
    "source": "https://developer.mozilla.org/en-US/docs/Web/HTTP/CSP",
    "risk": "medium",
    "impact": "Disallowed domains are domains that are for example 'world writable', this opens up the possibility for an atacker to host malicious files on a csp whitelisted domain.",
    "recommendation": "Remove the offending hostname from the CSP header."
  },
  "KAT-NONSTANDARD-HEADERS": {
    "description": "Headers are used that are nonstandard and should not be used anymore.",
    "risk": "low",
    "source": "https://developer.mozilla.org/en-US/docs/Web/HTTP/Headers",
    "impact": "Nonstandard headers may not be supported by all browsers and may not provide the security that is expected.",
    "recommendation": "Remove the nonstandard headers from the response."
  },
  "KAT-DOMAIN-OWNERSHIP-PENDING": {
    "description": "The domain requires Ownership verification. An email has been sent to the registered owner by the registrar. The domain is currently offline.",
    "risk": "high",
    "source": "https://www.icann.org/resources/pages/contact-verification-2013-05-03-en",
    "impact": "Domain points to placeholder DNS-Servers, and is offline for regular use.",
    "recommendation": "Verify ownership by following the emailed link."
  },
  "KAT-SOFTWARE-VERSION-NOT-FOUND": {
    "description": "The version of the software is not found.",
    "risk": "recommendation",
    "source": "Check the version of the host manually.",
    "impact": "Unknown. The server may or may not be vulnerable. OpenKAT is not able to determine the version.",
<<<<<<< HEAD
    "recommendation": "Verify manually if the software is up to date as OpenKAT is not able to determine the software version."
=======
    "recommendation": "Verify manually if the software is up to date as OpenKAT is not able to determine the software version ."
  },
  "KAT-LAME-DELEGATION": {
    "description": "The nameservers for this object are configured but cannot be reached or are non existent.",
    "risk": "recommendation",
    "source": "Check the nameservers of the host or iprange manually.",
    "impact": "No resolving can be done for this IP or host. This might cause problems for mailservers or slow down connections.",
    "recommendation": "Verify that the listed nameservers are reachable and have valid hostnames."
>>>>>>> c362075b
  }
}<|MERGE_RESOLUTION|>--- conflicted
+++ resolved
@@ -508,9 +508,6 @@
     "risk": "recommendation",
     "source": "Check the version of the host manually.",
     "impact": "Unknown. The server may or may not be vulnerable. OpenKAT is not able to determine the version.",
-<<<<<<< HEAD
-    "recommendation": "Verify manually if the software is up to date as OpenKAT is not able to determine the software version."
-=======
     "recommendation": "Verify manually if the software is up to date as OpenKAT is not able to determine the software version ."
   },
   "KAT-LAME-DELEGATION": {
@@ -519,6 +516,5 @@
     "source": "Check the nameservers of the host or iprange manually.",
     "impact": "No resolving can be done for this IP or host. This might cause problems for mailservers or slow down connections.",
     "recommendation": "Verify that the listed nameservers are reachable and have valid hostnames."
->>>>>>> c362075b
   }
 }