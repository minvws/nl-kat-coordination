{
<<<<<<< HEAD
    "KAT-NO-HSTS": {
        "description": "The website does not use HTTP Strict Transport Security (HSTS). HSTS ensures that browsers can only access the website using encryption (HTTPS).",
        "source": "https://developer.mozilla.org/en-US/docs/Web/HTTP/Headers/Strict-Transport-Security",
        "risk": "medium",
        "impact": "Absence of the HSTS header allows clients to connect insecurely to the website. This may result in eavesdropping of (sensitive) data by an attacker. Enabling the HSTS header forces the web browser to choose HTTPS instead of HTTP",
        "recommendation": "Configure the Strict-Transport-Security HTTP header for all websites."
    },
    "KAT-NO-CSP": {
        "description": "The website does not use a Content Security Policy (CSP) configuration. CSP is used to mitigate certain attacks, including loading malicious code (JavaScript) inside the users browser (XSS)",
        "source": "https://developer.mozilla.org/en-US/docs/Web/HTTP/CSP",
        "risk": "medium",
        "impact": "The usage possibility of JavaScript is not limited by the website. If the website contains a cross-site scripting vulnerability, then JavaScript code can be injected into the web page. This code is then executed by the browser of the victim. If a well-established Content Security Policy is active, the attacker can inject JavaScript code into the browser of the victim, but then the code will not get executed by the browser. A good configured Content Security Policy is a strong protection against cross-site scripting vulnerabilities.",
        "recommendation": "1. Set the Content-Security-Policy HTTP header in all HTTP answers. 2. Make sure that when the Content Security Policy is violated by a browser, that this violation is logged and monitored. Point the content security violation variable report-uri to a server-side log script. 3. Implement a process that periodically analyses these logs for programming errors and hack attacks."
    },
    "KAT-NO-X-PERMITTED-CROSS-DOMAIN-POLICIES": {
        "description": "The HTTP header X-Permitted-Cross-Domain- Policies is missing in HTTP responses. This header is not officially supported by Mozilla MDN.",
        "source": "https://owasp.org/www-project-secure-headers/#div-headers",
        "risk": "recommendation",
        "impact": "When the value of this header is not set to master- only, Adobe Flash or Adobe Acrobat (and possibly other software) can also look at cross-domain configuration files hosted at the web server.",
        "recommendation": "This header is not supported by default by Mozilla. If this header is required for your environment: Set the HTTP header X-Permitted-Cross- Domain-Policies: none in all HTTP responses. Use value master-only if a Flash or Acrobat cross- domain configuration file is used that is placed in the root of the web server"
    },
    "KAT-NO-EXPLICIT-XSS-PROTECTION": {
        "description": "This is a deprecated header previously used to prevent against Cross-Site-Scripting attacks. Support in modern browsers could introduce XSS attacks again.",
        "source": "https://developer.mozilla.org/en-US/docs/Web/HTTP/Headers/X-XSS-Protection",
        "risk": "recommendation",
        "impact": "Reflected cross-site scripting attacks may not be blocked.",
        "recommendation": "This header is deprecated and should not be used."
    },
    "KAT-NO-X-FRAME-OPTIONS": {
        "description": "HTTP header 'X-Frame-Options' is missing. It is possible that the website can be loaded via an <iframe>.",
        "source": "https://owasp.org/www-project-secure-headers/#div-headers",
        "risk": "recommendation",
        "impact": "There is a change that clickjacking is possible. This is an attack technique in which the website is invisibly loaded. On top of the original website, another malicious website is loaded that contains specially placed buttons or links. When the victim clicks on those buttons or links, the mouse click and thus its corresponding action is performed on the original website (which is made invisible). If the victim is logged in, then this click can perform an unauthorized action.",
        "recommendation": "1. Set the HTTP header <c>X-Frame- Options</c> with value deny (safest) or sameorigin in every HTTP answer for older browsers. 2. Set the frame-ancestors variable in the Content-Security-Policy header for modern browsers. 3. Add JavaScript code to all pages to ensure that these web pages may not be loaded within an <iframe>. In this manner also very old browsers are protected that do not support the HTTP header X-Frame-Options."
    },
    "KAT-NO-X-DNS-PREFETCH-CONTROL": {
        "description": "This is a non-standard header. The HTTP header X-DNS-Prefetch-Control is missing. The X-DNS-Prefetch-Control HTTP response header controls DNS prefetching, a feature by which browsers proactively perform domain name resolution on both links that the user may choose to follow as well as URLs for items referenced by the document.",
        "source": "https://developer.mozilla.org/en-US/docs/Web/HTTP/Headers/X-DNS-Prefetch-Control",
        "risk": "recommendation",
        "impact": "This header not production ready and thus not officially supported by Mozilla MDN.",
        "recommendation": "If support is required: Set HTTP header X-DNS-Prefetch-Control: off in all HTTP answers."
    },
    "KAT-NO-EXCPECT-CT": {
        "description": "HTTP header 'Expect-CT' is missing. The Expect-CT header allows sites to opt in to reporting and/or enforcement of Certificate Transparency requirements.",
        "source": "https://developer.mozilla.org/en-US/docs/Web/HTTP/Headers/Expect-CT",
        "risk": "recommendation",
        "impact": "The Expect-CT header prevents the use of misissued certificates for the website from going unnoticed. This header is currently deprecated thus browsers support is limited.",
        "recommendation": "This header is deprecated and should not be used. Set HTTP header Expect-CT in all HTTP answers and configure the report-uri variable."
    },
    "KAT-NO-PERMISSIONS-POLICY": {
        "description": "The HTTP header Permissions-Policy is missing. Via this header a website can set limits on what kind of capabilities a web pages is allowed to access in browsers that render them. For example, the header can prohibit the web page from addressing the microphone, camera, location or phone sensors.",
        "source": "https://developer.mozilla.org/en-US/docs/Web/HTTP/Headers/Permissions-Policy",
        "risk": "recommendation",
        "impact": "When the website has a cross-site scripting vulnerability, then the attacker exploiting this vulnerability can use all the capabilities of the victim's browser.",
        "recommendation": "Set the Permissions-Policy HTTP header in all HTTP answers."
    },
    "KAT-NO-REFERRER-POLICY": {
        "description": "The HTTP header Referrer-Policy is missing in HTTP responses.",
        "source": "https://developer.mozilla.org/en-US/docs/Web/HTTP/Headers/Referrer-Policy",
        "risk": "recommendation",
        "impact": "When a website visitor clicks on a link to another website, the browser sends the Referer HTTP header (a part of the URL) to the other website. This is a privacy leak for the website visitor. In some cases, sensitive information such as session tokens may leak to websites that are linked to.",
        "recommendation": "Set the header Referrer-Policy: no- referrer in every HTTP answer."
    },
    "KAT-NO-X-CONTENT-TYPE-OPTIONS": {
        "description": "The HTTP header <c>X-Content-Type- Options</c> is not set. Internet Explorer and Chrome apply MIME type sniffing in order to guess the content type of a document served and ignore the file extension.",
        "source": "http://www.owasp.org/index.php/Cross-site_Scripting_(XSS)",
        "risk": "recommendation",
        "impact": "A malicious user of the system could upload a legitimate file containing HTML code to the website (if such functionality exists) with a file extension such as <c>.jpg</c> or <c>.png</c>. If the victim uses Internet Explorer or Chrome and downloads the malicious file, the uploaded HTML code will be executed, even though the file contains an image extension and the server would return an image header such as <c>Content-Type: image/jpeg</c>. This may include a <i>cross-site scripting</i> vulnerability.",
        "recommendation": "Set the HTTP header <c>X-Content-Type- Options: nosniff</c> in at least all web pages that contain user input (and uploads)."
    },
    "KAT-SSL-2-SUPPORT": {
        "description": "The server supports SSL version 2. This is a protocol that encrypts data traffic by using a legacy protocol and encryption ciphers which contains various security vulnerabilities.",
        "source": "https://github.com/ssllabs/research/wiki/SSL-and-TLS-Deployment-Best-Practices#22-use-secure-protocols",
        "risk": "medium",
        "impact": "Attackers, who can perform a man-in-the-middle attack, can decrypt traffic. Thus no integrity or confidentiality is offered to between the client and server.",
        "recommendation": "Disable support for SSL version 2."
    },
    "KAT-SSL-3-SUPPORT": {
        "description": "The server supports SSL version 3. This is a protocol that encrypts data traffic by using a legacy protocol and encryption ciphers which contains various security vulnerabilities.",
        "source": "https://github.com/ssllabs/research/wiki/SSL-and-TLS-Deployment-Best-Practices#22-use-secure-protocols",
        "risk": "medium",
        "impact": "Attackers, who can perform a man-in-the-middle attack, can decrypt traffic. Thus no integrity or confidentiality is offered to between the client and server.",
        "recommendation": "Disable support for SSL version 3."
    },
    "KAT-TLS-1.0-SUPPORT": {
        "description": "The server supports TLS version 1.0. This is a protocol that encrypts data traffic by using a legacy protocol and encryption ciphers which contains various security vulnerabilities.",
        "source": "https://github.com/ssllabs/research/wiki/SSL-and-TLS-Deployment-Best-Practices#22-use-secure-protocols",
        "risk": "medium",
        "impact": "Attackers, who can perform a man-in-the-middle attack, can decrypt traffic. Thus no integrity or confidentiality is offered to between the client and server. The impact can be reduced by only using secure ciphers.",
        "recommendation": "Disable support for TLS version 1.1, unless it is required for backwards compatibility of devices. To reduce the attack surface ensure that only secure ciphers are used."
    },
    "KAT-TLS-1.1-SUPPORT": {
        "description": "The server supports TLS version 1.1. This is a protocol that encrypts data traffic by using a legacy protocol and encryption ciphers which contains various security vulnerabilities.",
        "source": "https://github.com/ssllabs/research/wiki/SSL-and-TLS-Deployment-Best-Practices#22-use-secure-protocols",
        "risk": "medium",
        "impact": "Attackers, who can perform a man-in-the-middle attack, can decrypt traffic. Thus no integrity or confidentiality is offered to between the client and server. The impact can be reduced by only using secure ciphers.",
        "recommendation": "Disable support for TLS version 1.1, unless it is required for backwards compatibility of devices. To reduce the attack surface ensure that only secure ciphers are used."
    },
    "KAT-TLS-1.0-AND-1.1-SUPPORT": {
        "description": "The server supports TLS version 1.0 and 1,1.This is a protocol that encrypts data traffic by using a legacy protocol and encryption ciphers which contains various security vulnerabilities.",
        "source": "https://github.com/ssllabs/research/wiki/SSL-and-TLS-Deployment-Best-Practices#22-use-secure-protocols",
        "risk": "medium",
        "impact": "Attackers, who can perform a man-in-the-middle attack, can decrypt traffic. Thus no integrity or confidentiality is offered to between the client and server.",
        "recommendation": "Disable support for TLS version 1.0 and 1.1, unless it is required for backwards compatibility of devices. To reduce the attack surface ensure that only secure ciphers are used."
    },
    "KAT-NO-TLS-1.2": {
        "description": "TLS version 1.2 is not supported. This is a current and recommended protocol that securely encrypts data traffic.",
        "source": "https://github.com/ssllabs/research/wiki/SSL-and-TLS-Deployment-Best-Practices#22-use-secure-protocols",
        "risk": "low",
        "impact": "Lack of support for TLS 1.2 could impact backwards compatibility for older devices. Ensure that only safe ciphers are used for encryption.",
        "recommendation": "Enable support for TLS version 1.2."
    },
    "KAT-NO-TLS-1.3": {
        "description": "TLS version 1.3 is not supported. This is a current and recommended protocol that securely encrypts data traffic.",
        "source": "https://github.com/ssllabs/research/wiki/SSL-and-TLS-Deployment-Best-Practices#22-use-secure-protocols",
        "risk": "medium",
        "impact": "TLS 1.3 must be enabled to support the newest devices and in order to offer Perfect Forward Secrecy.",
        "recommendation": "Enable support for TLS version 1.3."
    },
    "KAT-NO-TLS-FALLBACK-SCSV": {
        "description": "The encrypted connection provides no protection against downgrade attacks.",
        "source": "https://www.rfc-editor.org/rfc/rfc7507",
        "risk": "low",
        "impact": "An attacker, who can perform a man-in-the-middle attack, can weaken the session between the client and server. This could result in loss of confidentiality and integrity of data. ",
        "recommendation": "Implement TLS_FALLBACK_SCSV."
    },
    "KAT-OPEN-SYSADMIN-PORT": {
        "description": "A known system administration port is open.",
        "source": "https://en.wikipedia.org/wiki/List_of_TCP_and_UDP_port_numbers",
        "risk": "medium",
        "impact": "System administrator ports should only be reachable from safe and known locations to reduce attack surface.",
        "recommendation": "Determine if this port should be reachable from the identified location. Limit access to reduce the attack surface if necessary."
    },
    "KAT-OPEN-DATABASE-PORT": {
        "description": "A database port is open.",
        "source": "https://en.wikipedia.org/wiki/List_of_TCP_and_UDP_port_numbers",
        "risk": "high",
        "impact": "Databases should never be reachable from the internet, but only from secured internal networks. This will reduce unauthorized access.",
        "recommendation": "Determine if this port should be reachable from the identified location. Limit access to reduce the attack surface if necessary. "
    },
    "KAT-UNCOMMON-OPEN-PORT": {
        "description": "The firewall may be configured in a riskful manner.",
        "source": "https://en.wikipedia.org/wiki/List_of_TCP_and_UDP_port_numbers",
        "risk": "medium",
        "impact": "Uncommon ports are sometimes overlooked and may become unwanted entry points for attackers into an organisations network.",
        "recommendation": "Manually validate whether this port should be open."
    },
    "KAT-OPEN-COMMON-PORT": {
        "description": "A port commonly used was found to be open.",
        "source": "https://en.wikipedia.org/wiki/List_of_TCP_and_UDP_port_numbers",
        "risk": "recommendation",
        "impact": "Depending on the port there may or may not be impact. ",
        "recommendation": "Manually validate whether this port should be open."
    },
    "KAT-WEBSERVER-NO-IPV6": {
        "description": "For this website there is no web server with an IPv6 address available.",
        "source": "https://www.internetsociety.org/deploy360/ipv6/",
        "risk": "low",
        "impact": "Users that only have IPv6 support cannot access your server.",
        "recommendation": "Add an IPv6 address for at least one web server that has no IPv6 address yet."
    },
    "KAT-NAMESERVER-IPV6-NOT-REACHABLE": {
        "description": "One or more name servers is not reachable on an IPv6 address.",
        "source": "https://www.internetsociety.org/deploy360/ipv6/",
        "risk": "low",
        "impact": "Users that only have IPv6 support cannot access your server.",
        "recommendation": "Check IPv6 addresses for all name servers."
    },
    "KAT-WEBSERVER-IPV6-NOT-REACHABLE": {
        "description": "OpenKAT checks if all web server that have an AAAA record with IPv6 address are reachable over IPv6. In this case the web server(s) is/are not reachable via IPv6.",
        "source": "https://www.internetsociety.org/deploy360/ipv6/",
        "risk": "low",
        "impact": "Users that only have IPv6 support cannot access your server.",
        "recommendation": "Configure IPv6 addresses for the web servers"
    },
    "KAT-NOT-ENOUGH-IPV6-NAMESERVERS": {
        "description": "OpenKAT tests all IPv6 addresses received from your name servers. For this website there are not enough name servers accessible via IPv6.",
        "source": "https://www.internetsociety.org/deploy360/ipv6/",
        "risk": "medium",
        "impact": "Some users may not be able to reach your website without IPv6 support.",
        "recommendation": "Add an IPv6 address for at least two name servers that have no IPv6 address yet."
    },
    "KAT-NO-DNSSEC": {
        "description": "The provided domain does not have DNSSEC enabled.",
        "source": "https://www.dns-school.org/Documentation/dnssec_howto.pdf",
        "risk": "medium",
        "impact": "DNS requests are not authenticated, thus there is no protection against DNS poisoning or manipulation.",
        "recommendation": "Enable DNSSEC on your name servers."
    },
    "KAT-INVALID-DNSSEC": {
        "description": "The provided domain is DNSSEC signed, but the DNSSEC config is invalid.",
        "source": "https://www.dns-school.org/Documentation/dnssec_howto.pdf",
        "risk": "medium",
        "impact": "Invalid DNS requests may not provide the wanted protection against DNS poisoning or manipulation attacks.",
        "recommendation": "Reconfigure DNSSEC on your name servers."
    },
    "KAT-HSTS-VULNERABILITIES": {
        "description": "List of vulnerabilities found in the HTTP strict transport security (HSTS) settings of the http header.",
        "source": "https://developer.mozilla.org/en-US/docs/Web/HTTP/Headers/Strict-Transport-Security",
        "risk": "medium",
        "impact": "Impact depends on the HSTS misconfiguration. Determine what is wrong.",
        "recommendation": "Adjust the HSTS header to make it as strict as possible in order to reduce the attack surface."
    },
    "KAT-CSP-VULNERABILITIES": {
        "description": "List of vulnerabilities found in the content security policy (CSP) settings of the http header.",
        "source": "https://developer.mozilla.org/en-US/docs/Web/HTTP/CSP",
        "risk": "medium",
        "impact": "A too naive CSP policy allows attackers to perform attacks from/to external locations.",
        "recommendation": "Adjust the CSP header to make it as strict as possible in order to reduce the attack surface."
    },
    "KAT-POTENTIAL-MALWARE": {
        "description": "This software is known to be used as malware.",
        "source": "https://learn.microsoft.com/en-us/microsoft-365/security/defender/criteria?view=o365-worldwide",
        "risk": "high",
        "impact": "Depending on the malware this could be anything from eavesdropping to a ransomware attack.",
        "recommendation": "Alert your CERT to verify if your systems are compromised."
    },
    "KAT-EXPOSED-SOFTWARE": {
        "description": "This software is often used for administrative purposes and should not be exposed to the Internet. This could be an easy entry point into your organisations environment.",
        "source": "Check your OpenKAT install on what software was identified.",
        "risk": "critical",
        "impact": "Impact depends on the identified software.",
        "recommendation": "Move the software to a more secure location and/or make it only accessible through a VPN. "
    },
    "KAT-VERIFIED-VULNERABILITY": {
        "description": "A verified vulnerability is found by BinaryEdge.",
        "source": "Check your OpenKAT install on what software was identified.",
        "risk": "critical",
        "impact": "Impact depends on the identified software.",
        "recommendation": "Inspect the software version, determine if additional measures need to be taken and install updates to reduce the attack surface."
    },
   "KAT-DICOM-EXPOSED": {
        "description": "A Dicom server is exposed.",
        "source": "https://en.wikipedia.org/wiki/DICOM",
        "risk": "critical",
        "impact": "Impact depends on segmentation and where the server is reachable from.",
        "recommendation": "Validate whether this server should actually be exposed."
    },
    "KAT-10-OR-MORE-NEW-PORTS-OPEN": {
        "description": "A lot of ports are open which were not open a week ago.",
        "source": "Check your OpenKAT install on which ports are identified.",
        "risk": "critical",
        "impact": "Impact depends on what was identified.",
        "recommendation": "Validate if the firewall config is correct."
    },
    "KAT-LEAKIX-CRITICAL": {
        "description": "A leak with severity critical has been found.",
        "source": "https://leakix.net/",
        "risk": "critical",
        "impact": "Impact depends on what was identified.",
        "recommendation": "Validate if this service is configured correctly, up-to-date and exposed on the correct port."
    },
    "KAT-LEAKIX-HIGH": {
        "description": "A leak with severity high has been found.",
        "source": "https://leakix.net/",
        "risk": "high",
        "impact": "Impact depends on what was identified.",
        "recommendation": "Validate if this service is configured correctly, up-to-date and exposed on the correct port."
    },
    "KAT-LEAKIX-MEDIUM": {
        "description": "A leak with severity medium has been found.",
        "source": "https://leakix.net/",
        "risk": "medium",
        "impact": "Impact depends on what was identified.",
        "recommendation": "Validate if this service is configured correctly, up-to-date and exposed on the correct port."
    },
    "KAT-LEAKIX-LOW": {
        "description": "A leak with severity low has been found.",
        "source": "https://leakix.net/",
        "risk": "low",
        "impact": "Impact depends on what was identified.",
        "recommendation": "Validate if this service is configured correctly, up-to-date and exposed on the correct port."
    },
    "KAT-LEAKIX-RECOMMENDATION": {
        "description": "A leak with severity information has been found.",
        "source": "https://leakix.net/",
        "risk": "recommendation",
        "impact": "Impact depends on what was identified.",
        "recommendation": "Validate if this service is configured correctly, up-to-date and exposed on the correct port."
    },
    "KAT-SOFTWARE-UPDATE-AVAILABLE": {
        "description": "There is a newer version for this software.",
        "source": "Check your OpenKAT install on what software was identified.",
        "risk": "recommendation",
        "impact": "Impact depends on what was identified.",
        "recommendation": "Install the updates for the software to reduce potential attack vectors."
    },
    "KAT-NO-GREEN-HOSTING": {
        "description": "According to the Green Web Foundation, this website is not hosted in a 'green' way.",
        "source": "https://www.thegreenwebfoundation.org/",
        "risk": "recommendation",
        "impact": "No security impact, only environmental.",
        "recommendation": "Change hosting providers if you wish to host 'green'."
    },
    "KAT-NXDOMAIN": {
        "description": "The domain name does not exist.",
        "source": "https://datatracker.ietf.org/doc/html/rfc8020",
        "risk": "medium",
        "impact": "If this is a critical service, it stopped working. Fix it now. :).",
        "recommendation": "Try again later, or verify if the host should be reachable."
    },
    "KAT-NXDOMAIN-HEADER": {
        "description": "The hostname in this header does not exist.",
        "source": "https://datatracker.ietf.org/doc/html/rfc8020",
        "risk": "critical",
        "impact": "If this is a critical service, it stopped working. Fix it now. :).",
        "recommendation": "Check if the hostname in the header is correct and update accordingly."
    },
    "KAT-NAMESERVER-NO-TWO-IPV6": {
        "description": "This webserver does not have at least two nameservers with an ipv6 address.",
        "source": "https://www.rfc-editor.org/rfc/rfc3901.txt",
        "risk": "low",
        "impact": "Some users may not be able to reach your website without IPv6 support.",
        "recommendation": "Ensure that both nameservers have an reachable ipv6 address for higher availability."
    },
    "KAT-NAMESERVER-NO-IPV6": {
        "description": "This nameserver does not have an ipv6 address.",
        "source": "https://www.rfc-editor.org/rfc/rfc3901.txt",
        "risk": "recommendation",
        "impact": "Some users may not be able to reach your website without IPv6 support.",
        "recommendation": "Ensure that the nameserver has an ipv6 address that can be reached."
    },
    "KAT-INTERNETNL": {
        "description": "This website does not comply to the internet.nl standards. Currently, we check the following standards: IPv6 on webservers and nameservers, DNSSEC, missing and mis-configured headers.",
        "source": "https://internet.nl/faqs/",
        "risk": "medium",
        "impact": "You may not be in sync with your organisations policy if this is a requirement.",
        "recommendation": "Make changes to your web server in order to comply with the Internet.nl standards."
    },
    "KAT-NO-CERTIFICATE": {
        "description": "This website does not have an SSL certificate.",
        "source": "https://datatracker.ietf.org/doc/html/rfc5280",
        "risk": "medium",
        "impact": "Attackers, who can perform a man-in-the-middle attack, can read all your traffic.",
        "recommendation": "Generate an SSL certificate for this web server to offer confidentiality and integrity to users."
    },
    "KAT-SSL-CERT-HOSTNAME-MISMATCH": {
        "description": "The alternative name of the certificate does not match with the hostname of the website",
        "source": "https://datatracker.ietf.org/doc/html/rfc5280#section-4.1.2.6",
        "risk": "high",
        "impact": "A properly configured client cannot connect to your server.",
        "recommendation": "Update your certificates such that the alternative names include this hostname."
    },
    "KAT-NO-HTTPS-REDIRECT": {
        "description": "This HTTP URL may not redirect to HTTPS; 'Location' was not found in HTTPHeader.",
        "source": "https://datatracker.ietf.org/doc/html/rfc7231#section-6.4",
        "risk": "low",
        "impact": "Users may not connect over a secured connection to your server.",
        "recommendation": "Check if redirection is setup properly."
    },
    "KAT-CERTIFICATE-EXPIRING-SOON": {
        "description": "TLS certificate is expiring soon",
        "source": "https://datatracker.ietf.org/doc/html/rfc5280#section-4.1.2.5",
        "risk": "medium",
        "impact": "Expired certificates could result in compromise of confidentiality and integrity of clients that connect to the service.",
        "recommendation": "Update the certificate to expire on a date further in the future."
    },
    "KAT-CERTIFICATE-EXPIRED": {
        "description": "TLS certificate has expired",
        "source": "https://datatracker.ietf.org/doc/html/rfc5280#section-4.1.2.5",
        "risk": "critical",
        "impact": "Expired certificates could result in compromise of confidentiality and integrity of clients that connect to the service.",
        "recommendation": "Replace the certificate with a valid one."
    },
    "KAT-NO-DMARC": {
        "description": "This hostname does not have a DMARC record.",
        "source": "https://www.cloudflare.com/en-gb/learning/dns/dns-records/dns-dmarc-record/",
        "risk": "medium",
        "impact": "E-mail from this domain can potentially be spoofed if DMARC is not (properly) implemented in combination with DKIM and SPF.",
        "recommendation": "Set a DMARC record to protect your domain."
    },
    "KAT-NO-DKIM": {
        "description": "This hostname does not support a DKIM record.",
        "source": "https://www.cloudflare.com/en-gb/learning/dns/dns-records/dns-dkim-record/",
        "risk": "medium",
        "impact": "E-mail from this domain can potentially be spoofed if DMARC is not (properly) implemented in combination with DKIM and SPF.",
        "recommendation": "Set a DKIM record to protect your domain."
    },
    "KAT-NO-SECURITY-TXT": {
        "description": "This hostname does not have a Security.txt file.",
        "source": "https://securitytxt.org/",
        "risk": "recommendation",
        "impact": "Security researchers and/or bounty hunter may not be able to properly disclose vulnerabilities for your website.",
        "recommendation": "Make sure there is a security.txt available."
    },
    "KAT-INVALID-SECURITY-TXT": {
        "description": "Required elements of the security.txt are missing.",
        "source": "https://securitytxt.org/",
        "risk": "recommendation",
        "impact": "Security researchers and/or bounty hunter may not be able to properly disclose vulnerabilities for your website.",
        "recommendation": "Make sure the security.txt is in line with the requirements."
    },
    "KAT-BAD-FORMAT-SECURITY-TXT": {
        "description": "There are flaws in the format of the security.txt.",
        "source": "https://www.rfc-editor.org/rfc/rfc9116.html#section-4",
        "risk": "recommendation",
        "impact": "Security researchers and/or bounty hunter may not be able to properly disclose vulnerabilities for your website.",
        "recommendation": "Make sure the security.txt is correctly formatted."
    },
    "KAT-NO-SPF": {
        "description": "This hostname does not have an SPF record.",
        "source": "https://www.cloudflare.com/en-gb/learning/dns/dns-records/dns-spf-record/",
        "risk": "medium",
        "impact": "E-mail from this domain can potentially be spoofed if DMARC is not (properly) implemented in combination with DKIM and SPF.",
        "recommendation": "Set an SPF record to protect your domain."
    },
    "KAT-INVALID-SPF": {
        "description": "This SPF record could not be parsed by the internet.nl SPF parser and is therefore deemed invalid.",
        "source": "https://www.cloudflare.com/en-gb/learning/dns/dns-records/dns-spf-record/",
        "risk": "low",
        "impact": "E-mail from this domain can potentially be spoofed if DMARC is not (properly) implemented in combination with DKIM and SPF.",
        "recommendation": "Fix the syntax of the SPF record."
    },
    "SUB-DOMAIN-TAKEOVER": {
        "description": "Subdomain takeover is when an attacker takes control of an unused or improperly configured subdomain, potentially accessing sensitive information or conducting phishing attacks.",
        "source": "https://developer.mozilla.org/en-US/docs/Web/Security/Subdomain_takeovers",
        "risk": "high",
        "impact": "An attacker using your hosting provider may setup a virtual host for your domain and thus intercept and trick users.",
        "recommendation": "To prevent subdomain takeover, organizations should regularly monitor their DNS records to identify and remove any unused subdomains. Additionally, they should ensure that all subdomains are properly configured and point to valid services."
    },
    "EXPOSED-PANELS": {
        "description": "Exposed login panels for services can pose security risks as they can be targeted by malicious actors for brute-force attacks, phishing attempts, and other forms of unauthorized access.",
        "source": "https://resources.infosecinstitute.com/topics/application-security/dangers-web-management/",
        "risk": "recommendation",
        "impact": "Administrative interfaces may be easy ways for an attacker to gain access to your network.",
        "recommendation": "Ideally to minimize the attack surface as much as possible these panels should not be directly exposed to the internet."
    },
    "KAT-CRITICAL-BAD-CIPHER": {
          "description": "Ciphers are used that are labeled as bad. These should not be used anymore",
          "source": "https://wiki.mozilla.org/Security/Server_Side_TLS",
          "risk": "critical",
          "impact": "Weak or insecure ciphers may result in loss of confidentiality and integrity of data through decryption.",
          "recommendation": "It is recommended to only use ciphers labelled as 'good'. Check https://cipherlist.eu/ for safe ciphers."
    },
    "KAT-MEDIUM-BAD-CIPHER": {
          "description": "Ciphers are used that are labeled as bad. These should not be used anymore",
          "source": "https://wiki.mozilla.org/Security/Server_Side_TLS",
          "risk": "medium",
          "impact": "Weak or insecure ciphers may result in loss of confidentiality and integrity of data through decryption.",
          "recommendation": "It is recommended to only use ciphers labelled as 'good'. Check https://cipherlist.eu/ for safe ciphers."
    },
    "KAT-RECOMMENDATION-BAD-CIPHER": {
          "description": "Ciphers are used that are labeled as bad. These should not be used anymore",
          "source": "https://wiki.mozilla.org/Security/Server_Side_TLS",
          "risk": "recommendation",
          "impact": "Weak or insecure ciphers may result in loss of confidentiality and integrity of data through decryption.",
          "recommendation": "It is recommended to only use ciphers labelled as 'good'. Check https://cipherlist.eu/ for safe ciphers."
    },
    "KAT-NO-RPKI": {
            "description": "The IP address does not have a route announcement that is matched by the published Route Policy and Authorization (RPKI)",
            "source": "https://blog.cloudflare.com/rpki/",
            "risk": "low",
            "impact": "Without RPKI validation, your servers might be more vulnerable to unintended or malicious routing configuration errors, potentially leading to inaccessibility of your servers or interception of internet traffic directed to them.",
            "recommendation": "Work on implementing RPKI for your IP addresses. This may involve creating Route Origin Authorizations (ROAs) that specify which Autonomous Systems (AS) are authorized to announce your IP addresses."
    },
    "KAT-EXPIRED-RPKI": {
            "description": "The route announcement that is matched by the published Route Policy and Authorization (RPKI) is expired",
            "source": "https://blog.cloudflare.com/rpki/",
            "risk": "low",
            "impact": "Without RPKI validation, your servers might be more vulnerable to unintended or malicious routing configuration errors, potentially leading to inaccessibility of your servers or interception of internet traffic directed to them.",
            "recommendation": "Make sure that the Route Origin Authorizations (ROAs) that specify which Autonomous Systems (AS) are authorized to announce your IP addresses are valid and not expired."
    },
    "KAT-NO-CAA": {
        "description": "This zone does not carry at least one CAA record.",
        "source": "https://letsencrypt.org/docs/caa/",
        "risk": "low",
        "impact": "All Certificate Authorities may issue certificates for you domain.",
        "recommendation": "Set a CAA record to limit which CA's are allowed to issue certs."
    },
    "KAT-DISALLOWED-DOMAIN-IN-CSP": {
        "description": "This CSP header contains domains that are not allowed",
        "risk": "high",
        "recommendation": "Remove the hostname from the CSP header"
    }
=======
  "KAT-NO-HSTS": {
    "description": "The website does not use HTTP Strict Transport Security (HSTS). HSTS ensures that browsers can only access the website using encryption (HTTPS).",
    "source": "https://developer.mozilla.org/en-US/docs/Web/HTTP/Headers/Strict-Transport-Security",
    "risk": "medium",
    "impact": "Absence of the HSTS header allows clients to connect insecurely to the website. This may result in eavesdropping of (sensitive) data by an attacker. Enabling the HSTS header forces the web browser to choose HTTPS instead of HTTP",
    "recommendation": "Configure the Strict-Transport-Security HTTP header for all websites."
  },
  "KAT-NO-CSP": {
    "description": "The website does not use a Content Security Policy (CSP) configuration. CSP is used to mitigate certain attacks, including loading malicious code (JavaScript) inside the users browser (XSS)",
    "source": "https://developer.mozilla.org/en-US/docs/Web/HTTP/CSP",
    "risk": "medium",
    "impact": "The usage possibility of JavaScript is not limited by the website. If the website contains a cross-site scripting vulnerability, then JavaScript code can be injected into the web page. This code is then executed by the browser of the victim. If a well-established Content Security Policy is active, the attacker can inject JavaScript code into the browser of the victim, but then the code will not get executed by the browser. A good configured Content Security Policy is a strong protection against cross-site scripting vulnerabilities.",
    "recommendation": "1. Set the Content-Security-Policy HTTP header in all HTTP answers. 2. Make sure that when the Content Security Policy is violated by a browser, that this violation is logged and monitored. Point the content security violation variable report-uri to a server-side log script. 3. Implement a process that periodically analyses these logs for programming errors and hack attacks."
  },
  "KAT-NO-X-PERMITTED-CROSS-DOMAIN-POLICIES": {
    "description": "The HTTP header X-Permitted-Cross-Domain- Policies is missing in HTTP responses. This header is not officially supported by Mozilla MDN.",
    "source": "https://owasp.org/www-project-secure-headers/#div-headers",
    "risk": "recommendation",
    "impact": "When the value of this header is not set to master- only, Adobe Flash or Adobe Acrobat (and possibly other software) can also look at cross-domain configuration files hosted at the web server.",
    "recommendation": "This header is not supported by default by Mozilla. If this header is required for your environment: Set the HTTP header X-Permitted-Cross- Domain-Policies: none in all HTTP responses. Use value master-only if a Flash or Acrobat cross- domain configuration file is used that is placed in the root of the web server"
  },
  "KAT-NO-EXPLICIT-XSS-PROTECTION": {
    "description": "This is a deprecated header previously used to prevent against Cross-Site-Scripting attacks. Support in modern browsers could introduce XSS attacks again.",
    "source": "https://developer.mozilla.org/en-US/docs/Web/HTTP/Headers/X-XSS-Protection",
    "risk": "recommendation",
    "impact": "Reflected cross-site scripting attacks may not be blocked.",
    "recommendation": "This header is deprecated and should not be used."
  },
  "KAT-NO-X-FRAME-OPTIONS": {
    "description": "HTTP header 'X-Frame-Options' is missing. It is possible that the website can be loaded via an <iframe>.",
    "source": "https://owasp.org/www-project-secure-headers/#div-headers",
    "risk": "recommendation",
    "impact": "There is a change that clickjacking is possible. This is an attack technique in which the website is invisibly loaded. On top of the original website, another malicious website is loaded that contains specially placed buttons or links. When the victim clicks on those buttons or links, the mouse click and thus its corresponding action is performed on the original website (which is made invisible). If the victim is logged in, then this click can perform an unauthorized action.",
    "recommendation": "1. Set the HTTP header <c>X-Frame- Options</c> with value deny (safest) or sameorigin in every HTTP answer for older browsers. 2. Set the frame-ancestors variable in the Content-Security-Policy header for modern browsers. 3. Add JavaScript code to all pages to ensure that these web pages may not be loaded within an <iframe>. In this manner also very old browsers are protected that do not support the HTTP header X-Frame-Options."
  },
  "KAT-NO-X-DNS-PREFETCH-CONTROL": {
    "description": "This is a non-standard header. The HTTP header X-DNS-Prefetch-Control is missing. The X-DNS-Prefetch-Control HTTP response header controls DNS prefetching, a feature by which browsers proactively perform domain name resolution on both links that the user may choose to follow as well as URLs for items referenced by the document.",
    "source": "https://developer.mozilla.org/en-US/docs/Web/HTTP/Headers/X-DNS-Prefetch-Control",
    "risk": "recommendation",
    "impact": "This header not production ready and thus not officially supported by Mozilla MDN.",
    "recommendation": "If support is required: Set HTTP header X-DNS-Prefetch-Control: off in all HTTP answers."
  },
  "KAT-NO-EXCPECT-CT": {
    "description": "HTTP header 'Expect-CT' is missing. The Expect-CT header allows sites to opt in to reporting and/or enforcement of Certificate Transparency requirements.",
    "source": "https://developer.mozilla.org/en-US/docs/Web/HTTP/Headers/Expect-CT",
    "risk": "recommendation",
    "impact": "The Expect-CT header prevents the use of misissued certificates for the website from going unnoticed. This header is currently deprecated thus browsers support is limited.",
    "recommendation": "This header is deprecated and should not be used. Set HTTP header Expect-CT in all HTTP answers and configure the report-uri variable."
  },
  "KAT-NO-PERMISSIONS-POLICY": {
    "description": "The HTTP header Permissions-Policy is missing. Via this header a website can set limits on what kind of capabilities a web pages is allowed to access in browsers that render them. For example, the header can prohibit the web page from addressing the microphone, camera, location or phone sensors.",
    "source": "https://developer.mozilla.org/en-US/docs/Web/HTTP/Headers/Permissions-Policy",
    "risk": "recommendation",
    "impact": "When the website has a cross-site scripting vulnerability, then the attacker exploiting this vulnerability can use all the capabilities of the victim's browser.",
    "recommendation": "Set the Permissions-Policy HTTP header in all HTTP answers."
  },
  "KAT-NO-REFERRER-POLICY": {
    "description": "The HTTP header Referrer-Policy is missing in HTTP responses.",
    "source": "https://developer.mozilla.org/en-US/docs/Web/HTTP/Headers/Referrer-Policy",
    "risk": "recommendation",
    "impact": "When a website visitor clicks on a link to another website, the browser sends the Referer HTTP header (a part of the URL) to the other website. This is a privacy leak for the website visitor. In some cases, sensitive information such as session tokens may leak to websites that are linked to.",
    "recommendation": "Set the header Referrer-Policy: no- referrer in every HTTP answer."
  },
  "KAT-NO-X-CONTENT-TYPE-OPTIONS": {
    "description": "The HTTP header <c>X-Content-Type- Options</c> is not set. Internet Explorer and Chrome apply MIME type sniffing in order to guess the content type of a document served and ignore the file extension.",
    "source": "http://www.owasp.org/index.php/Cross-site_Scripting_(XSS)",
    "risk": "recommendation",
    "impact": "A malicious user of the system could upload a legitimate file containing HTML code to the website (if such functionality exists) with a file extension such as <c>.jpg</c> or <c>.png</c>. If the victim uses Internet Explorer or Chrome and downloads the malicious file, the uploaded HTML code will be executed, even though the file contains an image extension and the server would return an image header such as <c>Content-Type: image/jpeg</c>. This may include a <i>cross-site scripting</i> vulnerability.",
    "recommendation": "Set the HTTP header <c>X-Content-Type- Options: nosniff</c> in at least all web pages that contain user input (and uploads)."
  },
  "KAT-SSL-2-SUPPORT": {
    "description": "The server supports SSL version 2. This is a protocol that encrypts data traffic by using a legacy protocol and encryption ciphers which contains various security vulnerabilities.",
    "source": "https://github.com/ssllabs/research/wiki/SSL-and-TLS-Deployment-Best-Practices#22-use-secure-protocols",
    "risk": "medium",
    "impact": "Attackers, who can perform a man-in-the-middle attack, can decrypt traffic. Thus no integrity or confidentiality is offered to between the client and server.",
    "recommendation": "Disable support for SSL version 2."
  },
  "KAT-SSL-3-SUPPORT": {
    "description": "The server supports SSL version 3. This is a protocol that encrypts data traffic by using a legacy protocol and encryption ciphers which contains various security vulnerabilities.",
    "source": "https://github.com/ssllabs/research/wiki/SSL-and-TLS-Deployment-Best-Practices#22-use-secure-protocols",
    "risk": "medium",
    "impact": "Attackers, who can perform a man-in-the-middle attack, can decrypt traffic. Thus no integrity or confidentiality is offered to between the client and server.",
    "recommendation": "Disable support for SSL version 3."
  },
  "KAT-TLS-1.0-SUPPORT": {
    "description": "The server supports TLS version 1.0. This is a protocol that encrypts data traffic by using a legacy protocol and encryption ciphers which contains various security vulnerabilities.",
    "source": "https://github.com/ssllabs/research/wiki/SSL-and-TLS-Deployment-Best-Practices#22-use-secure-protocols",
    "risk": "medium",
    "impact": "Attackers, who can perform a man-in-the-middle attack, can decrypt traffic. Thus no integrity or confidentiality is offered to between the client and server. The impact can be reduced by only using secure ciphers.",
    "recommendation": "Disable support for TLS version 1.1, unless it is required for backwards compatibility of devices. To reduce the attack surface ensure that only secure ciphers are used."
  },
  "KAT-TLS-1.1-SUPPORT": {
    "description": "The server supports TLS version 1.1. This is a protocol that encrypts data traffic by using a legacy protocol and encryption ciphers which contains various security vulnerabilities.",
    "source": "https://github.com/ssllabs/research/wiki/SSL-and-TLS-Deployment-Best-Practices#22-use-secure-protocols",
    "risk": "medium",
    "impact": "Attackers, who can perform a man-in-the-middle attack, can decrypt traffic. Thus no integrity or confidentiality is offered to between the client and server. The impact can be reduced by only using secure ciphers.",
    "recommendation": "Disable support for TLS version 1.1, unless it is required for backwards compatibility of devices. To reduce the attack surface ensure that only secure ciphers are used."
  },
  "KAT-TLS-1.0-AND-1.1-SUPPORT": {
    "description": "The server supports TLS version 1.0 and 1,1.This is a protocol that encrypts data traffic by using a legacy protocol and encryption ciphers which contains various security vulnerabilities.",
    "source": "https://github.com/ssllabs/research/wiki/SSL-and-TLS-Deployment-Best-Practices#22-use-secure-protocols",
    "risk": "medium",
    "impact": "Attackers, who can perform a man-in-the-middle attack, can decrypt traffic. Thus no integrity or confidentiality is offered to between the client and server.",
    "recommendation": "Disable support for TLS version 1.0 and 1.1, unless it is required for backwards compatibility of devices. To reduce the attack surface ensure that only secure ciphers are used."
  },
  "KAT-NO-TLS-1.2": {
    "description": "TLS version 1.2 is not supported. This is a current and recommended protocol that securely encrypts data traffic.",
    "source": "https://github.com/ssllabs/research/wiki/SSL-and-TLS-Deployment-Best-Practices#22-use-secure-protocols",
    "risk": "low",
    "impact": "Lack of support for TLS 1.2 could impact backwards compatibility for older devices. Ensure that only safe ciphers are used for encryption.",
    "recommendation": "Enable support for TLS version 1.2."
  },
  "KAT-NO-TLS-1.3": {
    "description": "TLS version 1.3 is not supported. This is a current and recommended protocol that securely encrypts data traffic.",
    "source": "https://github.com/ssllabs/research/wiki/SSL-and-TLS-Deployment-Best-Practices#22-use-secure-protocols",
    "risk": "medium",
    "impact": "TLS 1.3 must be enabled to support the newest devices and in order to offer Perfect Forward Secrecy.",
    "recommendation": "Enable support for TLS version 1.3."
  },
  "KAT-NO-TLS-FALLBACK-SCSV": {
    "description": "The encrypted connection provides no protection against downgrade attacks.",
    "source": "https://www.rfc-editor.org/rfc/rfc7507",
    "risk": "low",
    "impact": "An attacker, who can perform a man-in-the-middle attack, can weaken the session between the client and server. This could result in loss of confidentiality and integrity of data. ",
    "recommendation": "Implement TLS_FALLBACK_SCSV."
  },
  "KAT-OPEN-SYSADMIN-PORT": {
    "description": "A known system administration port is open.",
    "source": "https://en.wikipedia.org/wiki/List_of_TCP_and_UDP_port_numbers",
    "risk": "medium",
    "impact": "System administrator ports should only be reachable from safe and known locations to reduce attack surface.",
    "recommendation": "Determine if this port should be reachable from the identified location. Limit access to reduce the attack surface if necessary."
  },
  "KAT-OPEN-DATABASE-PORT": {
    "description": "A database port is open.",
    "source": "https://en.wikipedia.org/wiki/List_of_TCP_and_UDP_port_numbers",
    "risk": "high",
    "impact": "Databases should never be reachable from the internet, but only from secured internal networks. This will reduce unauthorized access.",
    "recommendation": "Determine if this port should be reachable from the identified location. Limit access to reduce the attack surface if necessary. "
  },
  "KAT-UNCOMMON-OPEN-PORT": {
    "description": "The firewall may be configured in a riskful manner.",
    "source": "https://en.wikipedia.org/wiki/List_of_TCP_and_UDP_port_numbers",
    "risk": "medium",
    "impact": "Uncommon ports are sometimes overlooked and may become unwanted entry points for attackers into an organisations network.",
    "recommendation": "Manually validate whether this port should be open."
  },
  "KAT-OPEN-COMMON-PORT": {
    "description": "A port commonly used was found to be open.",
    "source": "https://en.wikipedia.org/wiki/List_of_TCP_and_UDP_port_numbers",
    "risk": "recommendation",
    "impact": "Depending on the port there may or may not be impact. ",
    "recommendation": "Manually validate whether this port should be open."
  },
  "KAT-WEBSERVER-NO-IPV6": {
    "description": "For this website there is no web server with an IPv6 address available.",
    "source": "https://www.internetsociety.org/deploy360/ipv6/",
    "risk": "low",
    "impact": "Users that only have IPv6 support cannot access your server.",
    "recommendation": "Add an IPv6 address for at least one web server that has no IPv6 address yet."
  },
  "KAT-NAMESERVER-IPV6-NOT-REACHABLE": {
    "description": "One or more name servers is not reachable on an IPv6 address.",
    "source": "https://www.internetsociety.org/deploy360/ipv6/",
    "risk": "low",
    "impact": "Users that only have IPv6 support cannot access your server.",
    "recommendation": "Check IPv6 addresses for all name servers."
  },
  "KAT-WEBSERVER-IPV6-NOT-REACHABLE": {
    "description": "OpenKAT checks if all web server that have an AAAA record with IPv6 address are reachable over IPv6. In this case the web server(s) is/are not reachable via IPv6.",
    "source": "https://www.internetsociety.org/deploy360/ipv6/",
    "risk": "low",
    "impact": "Users that only have IPv6 support cannot access your server.",
    "recommendation": "Configure IPv6 addresses for the web servers"
  },
  "KAT-NOT-ENOUGH-IPV6-NAMESERVERS": {
    "description": "OpenKAT tests all IPv6 addresses received from your name servers. For this website there are not enough name servers accessible via IPv6.",
    "source": "https://www.internetsociety.org/deploy360/ipv6/",
    "risk": "medium",
    "impact": "Some users may not be able to reach your website without IPv6 support.",
    "recommendation": "Add an IPv6 address for at least two name servers that have no IPv6 address yet."
  },
  "KAT-NO-DNSSEC": {
    "description": "The provided domain does not have DNSSEC enabled.",
    "source": "https://www.dns-school.org/Documentation/dnssec_howto.pdf",
    "risk": "medium",
    "impact": "DNS requests are not authenticated, thus there is no protection against DNS poisoning or manipulation.",
    "recommendation": "Enable DNSSEC on your name servers."
  },
  "KAT-INVALID-DNSSEC": {
    "description": "The provided domain is DNSSEC signed, but the DNSSEC config is invalid.",
    "source": "https://www.dns-school.org/Documentation/dnssec_howto.pdf",
    "risk": "medium",
    "impact": "Invalid DNS requests may not provide the wanted protection against DNS poisoning or manipulation attacks.",
    "recommendation": "Reconfigure DNSSEC on your name servers."
  },
  "KAT-HSTS-VULNERABILITIES": {
    "description": "List of vulnerabilities found in the HTTP strict transport security (HSTS) settings of the http header.",
    "source": "https://developer.mozilla.org/en-US/docs/Web/HTTP/Headers/Strict-Transport-Security",
    "risk": "medium",
    "impact": "Impact depends on the HSTS misconfiguration. Determine what is wrong.",
    "recommendation": "Adjust the HSTS header to make it as strict as possible in order to reduce the attack surface."
  },
  "KAT-CSP-VULNERABILITIES": {
    "description": "List of vulnerabilities found in the content security policy (CSP) settings of the http header.",
    "source": "https://developer.mozilla.org/en-US/docs/Web/HTTP/CSP",
    "risk": "medium",
    "impact": "A too naive CSP policy allows attackers to perform attacks from/to external locations.",
    "recommendation": "Adjust the CSP header to make it as strict as possible in order to reduce the attack surface."
  },
  "KAT-POTENTIAL-MALWARE": {
    "description": "This software is known to be used as malware.",
    "source": "https://learn.microsoft.com/en-us/microsoft-365/security/defender/criteria?view=o365-worldwide",
    "risk": "high",
    "impact": "Depending on the malware this could be anything from eavesdropping to a ransomware attack.",
    "recommendation": "Alert your CERT to verify if your systems are compromised."
  },
  "KAT-EXPOSED-SOFTWARE": {
    "description": "This software is often used for administrative purposes and should not be exposed to the Internet. This could be an easy entry point into your organisations environment.",
    "source": "Check your OpenKAT install on what software was identified.",
    "risk": "critical",
    "impact": "Impact depends on the identified software.",
    "recommendation": "Move the software to a more secure location and/or make it only accessible through a VPN. "
  },
  "KAT-VERIFIED-VULNERABILITY": {
    "description": "A verified vulnerability is found by BinaryEdge.",
    "source": "Check your OpenKAT install on what software was identified.",
    "risk": "critical",
    "impact": "Impact depends on the identified software.",
    "recommendation": "Inspect the software version, determine if additional measures need to be taken and install updates to reduce the attack surface."
  },
  "KAT-DICOM-EXPOSED": {
    "description": "A Dicom server is exposed.",
    "source": "https://en.wikipedia.org/wiki/DICOM",
    "risk": "critical",
    "impact": "Impact depends on segmentation and where the server is reachable from.",
    "recommendation": "Validate whether this server should actually be exposed."
  },
  "KAT-10-OR-MORE-NEW-PORTS-OPEN": {
    "description": "A lot of ports are open which were not open a week ago.",
    "source": "Check your OpenKAT install on which ports are identified.",
    "risk": "critical",
    "impact": "Impact depends on what was identified.",
    "recommendation": "Validate if the firewall config is correct."
  },
  "KAT-LEAKIX-CRITICAL": {
    "description": "A leak with severity critical has been found.",
    "source": "https://leakix.net/",
    "risk": "critical",
    "impact": "Impact depends on what was identified.",
    "recommendation": "Validate if this service is configured correctly, up-to-date and exposed on the correct port."
  },
  "KAT-LEAKIX-HIGH": {
    "description": "A leak with severity high has been found.",
    "source": "https://leakix.net/",
    "risk": "high",
    "impact": "Impact depends on what was identified.",
    "recommendation": "Validate if this service is configured correctly, up-to-date and exposed on the correct port."
  },
  "KAT-LEAKIX-MEDIUM": {
    "description": "A leak with severity medium has been found.",
    "source": "https://leakix.net/",
    "risk": "medium",
    "impact": "Impact depends on what was identified.",
    "recommendation": "Validate if this service is configured correctly, up-to-date and exposed on the correct port."
  },
  "KAT-LEAKIX-LOW": {
    "description": "A leak with severity low has been found.",
    "source": "https://leakix.net/",
    "risk": "low",
    "impact": "Impact depends on what was identified.",
    "recommendation": "Validate if this service is configured correctly, up-to-date and exposed on the correct port."
  },
  "KAT-LEAKIX-RECOMMENDATION": {
    "description": "A leak with severity information has been found.",
    "source": "https://leakix.net/",
    "risk": "recommendation",
    "impact": "Impact depends on what was identified.",
    "recommendation": "Validate if this service is configured correctly, up-to-date and exposed on the correct port."
  },
  "KAT-SOFTWARE-UPDATE-AVAILABLE": {
    "description": "There is a newer version for this software.",
    "source": "Check your OpenKAT install on what software was identified.",
    "risk": "recommendation",
    "impact": "Impact depends on what was identified.",
    "recommendation": "Install the updates for the software to reduce potential attack vectors."
  },
  "KAT-NO-GREEN-HOSTING": {
    "description": "According to the Green Web Foundation, this website is not hosted in a 'green' way.",
    "source": "https://www.thegreenwebfoundation.org/",
    "risk": "recommendation",
    "impact": "No security impact, only environmental.",
    "recommendation": "Change hosting providers if you wish to host 'green'."
  },
  "KAT-NXDOMAIN": {
    "description": "The domain name does not exist.",
    "source": "https://datatracker.ietf.org/doc/html/rfc8020",
    "risk": "medium",
    "impact": "If this is a critical service, it stopped working. Fix it now. :).",
    "recommendation": "Try again later, or verify if the host should be reachable."
  },
  "KAT-NXDOMAIN-HEADER": {
    "description": "The hostname in this header does not exist.",
    "source": "https://datatracker.ietf.org/doc/html/rfc8020",
    "risk": "critical",
    "impact": "If this is a critical service, it stopped working. Fix it now. :).",
    "recommendation": "Check if the hostname in the header is correct and update accordingly."
  },
  "KAT-NAMESERVER-NO-TWO-IPV6": {
    "description": "This webserver does not have at least two nameservers with an ipv6 address.",
    "source": "https://www.rfc-editor.org/rfc/rfc3901.txt",
    "risk": "low",
    "impact": "Some users may not be able to reach your website without IPv6 support.",
    "recommendation": "Ensure that both nameservers have an reachable ipv6 address for higher availability."
  },
  "KAT-NAMESERVER-NO-IPV6": {
    "description": "This nameserver does not have an ipv6 address.",
    "source": "https://www.rfc-editor.org/rfc/rfc3901.txt",
    "risk": "recommendation",
    "impact": "Some users may not be able to reach your website without IPv6 support.",
    "recommendation": "Ensure that the nameserver has an ipv6 address that can be reached."
  },
  "KAT-INTERNETNL": {
    "description": "This website does not comply to the internet.nl standards. Currently, we check the following standards: IPv6 on webservers and nameservers, DNSSEC, missing and mis-configured headers.",
    "source": "https://internet.nl/faqs/",
    "risk": "medium",
    "impact": "You may not be in sync with your organisations policy if this is a requirement.",
    "recommendation": "Make changes to your web server in order to comply with the Internet.nl standards."
  },
  "KAT-NO-CERTIFICATE": {
    "description": "This website does not have an SSL certificate.",
    "source": "https://datatracker.ietf.org/doc/html/rfc5280",
    "risk": "medium",
    "impact": "Attackers, who can perform a man-in-the-middle attack, can read all your traffic.",
    "recommendation": "Generate an SSL certificate for this web server to offer confidentiality and integrity to users."
  },
  "KAT-SSL-CERT-HOSTNAME-MISMATCH": {
    "description": "The alternative name of the certificate does not match with the hostname of the website",
    "source": "https://datatracker.ietf.org/doc/html/rfc5280#section-4.1.2.6",
    "risk": "high",
    "impact": "A properly configured client cannot connect to your server.",
    "recommendation": "Update your certificates such that the alternative names include this hostname."
  },
  "KAT-NO-HTTPS-REDIRECT": {
    "description": "This HTTP URL may not redirect to HTTPS; 'Location' was not found in HTTPHeader.",
    "source": "https://datatracker.ietf.org/doc/html/rfc7231#section-6.4",
    "risk": "low",
    "impact": "Users may not connect over a secured connection to your server.",
    "recommendation": "Check if redirection is setup properly."
  },
  "KAT-CERTIFICATE-EXPIRING-SOON": {
    "description": "TLS certificate is expiring soon",
    "source": "https://datatracker.ietf.org/doc/html/rfc5280#section-4.1.2.5",
    "risk": "medium",
    "impact": "Expired certificates could result in compromise of confidentiality and integrity of clients that connect to the service.",
    "recommendation": "Update the certificate to expire on a date further in the future."
  },
  "KAT-CERTIFICATE-EXPIRED": {
    "description": "TLS certificate has expired",
    "source": "https://datatracker.ietf.org/doc/html/rfc5280#section-4.1.2.5",
    "risk": "critical",
    "impact": "Expired certificates could result in compromise of confidentiality and integrity of clients that connect to the service.",
    "recommendation": "Replace the certificate with a valid one."
  },
  "KAT-NO-DMARC": {
    "description": "This hostname does not have a DMARC record.",
    "source": "https://www.cloudflare.com/en-gb/learning/dns/dns-records/dns-dmarc-record/",
    "risk": "medium",
    "impact": "E-mail from this domain can potentially be spoofed if DMARC is not (properly) implemented in combination with DKIM and SPF.",
    "recommendation": "Set a DMARC record to protect your domain."
  },
  "KAT-NO-DKIM": {
    "description": "This hostname does not support a DKIM record.",
    "source": "https://www.cloudflare.com/en-gb/learning/dns/dns-records/dns-dkim-record/",
    "risk": "medium",
    "impact": "E-mail from this domain can potentially be spoofed if DMARC is not (properly) implemented in combination with DKIM and SPF.",
    "recommendation": "Set a DKIM record to protect your domain."
  },
  "KAT-NO-SECURITY-TXT": {
    "description": "This hostname does not have a Security.txt file.",
    "source": "https://securitytxt.org/",
    "risk": "recommendation",
    "impact": "Security researchers and/or bounty hunter may not be able to properly disclose vulnerabilities for your website.",
    "recommendation": "Make sure there is a security.txt available."
  },
  "KAT-INVALID-SECURITY-TXT": {
    "description": "Required elements of the security.txt are missing.",
    "source": "https://securitytxt.org/",
    "risk": "recommendation",
    "impact": "Security researchers and/or bounty hunter may not be able to properly disclose vulnerabilities for your website.",
    "recommendation": "Make sure the security.txt is in line with the requirements."
  },
  "KAT-BAD-FORMAT-SECURITY-TXT": {
    "description": "There are flaws in the format of the security.txt.",
    "source": "https://www.rfc-editor.org/rfc/rfc9116.html#section-4",
    "risk": "recommendation",
    "impact": "Security researchers and/or bounty hunter may not be able to properly disclose vulnerabilities for your website.",
    "recommendation": "Make sure the security.txt is correctly formatted."
  },
  "KAT-NO-SPF": {
    "description": "This hostname does not have an SPF record.",
    "source": "https://www.cloudflare.com/en-gb/learning/dns/dns-records/dns-spf-record/",
    "risk": "medium",
    "impact": "E-mail from this domain can potentially be spoofed if DMARC is not (properly) implemented in combination with DKIM and SPF.",
    "recommendation": "Set an SPF record to protect your domain."
  },
  "KAT-INVALID-SPF": {
    "description": "This SPF record could not be parsed by the internet.nl SPF parser and is therefore deemed invalid.",
    "source": "https://www.cloudflare.com/en-gb/learning/dns/dns-records/dns-spf-record/",
    "risk": "low",
    "impact": "E-mail from this domain can potentially be spoofed if DMARC is not (properly) implemented in combination with DKIM and SPF.",
    "recommendation": "Fix the syntax of the SPF record."
  },
  "SUB-DOMAIN-TAKEOVER": {
    "description": "Subdomain takeover is when an attacker takes control of an unused or improperly configured subdomain, potentially accessing sensitive information or conducting phishing attacks.",
    "source": "https://developer.mozilla.org/en-US/docs/Web/Security/Subdomain_takeovers",
    "risk": "high",
    "impact": "An attacker using your hosting provider may setup a virtual host for your domain and thus intercept and trick users.",
    "recommendation": "To prevent subdomain takeover, organizations should regularly monitor their DNS records to identify and remove any unused subdomains. Additionally, they should ensure that all subdomains are properly configured and point to valid services."
  },
  "EXPOSED-PANELS": {
    "description": "Exposed login panels for services can pose security risks as they can be targeted by malicious actors for brute-force attacks, phishing attempts, and other forms of unauthorized access.",
    "source": "https://resources.infosecinstitute.com/topics/application-security/dangers-web-management/",
    "risk": "recommendation",
    "impact": "Administrative interfaces may be easy ways for an attacker to gain access to your network.",
    "recommendation": "Ideally to minimize the attack surface as much as possible these panels should not be directly exposed to the internet."
  },
  "KAT-CRITICAL-BAD-CIPHER": {
    "description": "Ciphers are used that are labeled as bad. These should not be used anymore",
    "source": "https://wiki.mozilla.org/Security/Server_Side_TLS",
    "risk": "critical",
    "impact": "Weak or insecure ciphers may result in loss of confidentiality and integrity of data through decryption.",
    "recommendation": "It is recommended to only use ciphers labelled as 'good'. Check https://cipherlist.eu/ for safe ciphers."
  },
  "KAT-MEDIUM-BAD-CIPHER": {
    "description": "Ciphers are used that are labeled as bad. These should not be used anymore",
    "source": "https://wiki.mozilla.org/Security/Server_Side_TLS",
    "risk": "medium",
    "impact": "Weak or insecure ciphers may result in loss of confidentiality and integrity of data through decryption.",
    "recommendation": "It is recommended to only use ciphers labelled as 'good'. Check https://cipherlist.eu/ for safe ciphers."
  },
  "KAT-RECOMMENDATION-BAD-CIPHER": {
    "description": "Ciphers are used that are labeled as bad. These should not be used anymore",
    "source": "https://wiki.mozilla.org/Security/Server_Side_TLS",
    "risk": "recommendation",
    "impact": "Weak or insecure ciphers may result in loss of confidentiality and integrity of data through decryption.",
    "recommendation": "It is recommended to only use ciphers labelled as 'good'. Check https://cipherlist.eu/ for safe ciphers."
  },
  "KAT-NO-RPKI": {
    "description": "The IP address does not have a route announcement that is matched by the published Route Policy and Authorization (RPKI)",
    "source": "https://blog.cloudflare.com/rpki/",
    "risk": "low",
    "impact": "Without RPKI validation, your servers might be more vulnerable to unintended or malicious routing configuration errors, potentially leading to inaccessibility of your servers or interception of internet traffic directed to them.",
    "recommendation": "Work on implementing RPKI for your IP addresses. This may involve creating Route Origin Authorizations (ROAs) that specify which Autonomous Systems (AS) are authorized to announce your IP addresses."
  },
  "KAT-EXPIRED-RPKI": {
    "description": "The route announcement that is matched by the published Route Policy and Authorization (RPKI) is expired",
    "source": "https://blog.cloudflare.com/rpki/",
    "risk": "low",
    "impact": "Without RPKI validation, your servers might be more vulnerable to unintended or malicious routing configuration errors, potentially leading to inaccessibility of your servers or interception of internet traffic directed to them.",
    "recommendation": "Make sure that the Route Origin Authorizations (ROAs) that specify which Autonomous Systems (AS) are authorized to announce your IP addresses are valid and not expired."
  },
  "KAT-NO-CAA": {
    "description": "This zone does not carry at least one CAA record.",
    "source": "https://letsencrypt.org/docs/caa/",
    "risk": "low",
    "impact": "All Certificate Authorities may issue certificates for you domain.",
    "recommendation": "Set a CAA record to limit which CA's are allowed to issue certs."
  }
>>>>>>> 8fef3335
}<|MERGE_RESOLUTION|>--- conflicted
+++ resolved
@@ -1,480 +1,4 @@
 {
-<<<<<<< HEAD
-    "KAT-NO-HSTS": {
-        "description": "The website does not use HTTP Strict Transport Security (HSTS). HSTS ensures that browsers can only access the website using encryption (HTTPS).",
-        "source": "https://developer.mozilla.org/en-US/docs/Web/HTTP/Headers/Strict-Transport-Security",
-        "risk": "medium",
-        "impact": "Absence of the HSTS header allows clients to connect insecurely to the website. This may result in eavesdropping of (sensitive) data by an attacker. Enabling the HSTS header forces the web browser to choose HTTPS instead of HTTP",
-        "recommendation": "Configure the Strict-Transport-Security HTTP header for all websites."
-    },
-    "KAT-NO-CSP": {
-        "description": "The website does not use a Content Security Policy (CSP) configuration. CSP is used to mitigate certain attacks, including loading malicious code (JavaScript) inside the users browser (XSS)",
-        "source": "https://developer.mozilla.org/en-US/docs/Web/HTTP/CSP",
-        "risk": "medium",
-        "impact": "The usage possibility of JavaScript is not limited by the website. If the website contains a cross-site scripting vulnerability, then JavaScript code can be injected into the web page. This code is then executed by the browser of the victim. If a well-established Content Security Policy is active, the attacker can inject JavaScript code into the browser of the victim, but then the code will not get executed by the browser. A good configured Content Security Policy is a strong protection against cross-site scripting vulnerabilities.",
-        "recommendation": "1. Set the Content-Security-Policy HTTP header in all HTTP answers. 2. Make sure that when the Content Security Policy is violated by a browser, that this violation is logged and monitored. Point the content security violation variable report-uri to a server-side log script. 3. Implement a process that periodically analyses these logs for programming errors and hack attacks."
-    },
-    "KAT-NO-X-PERMITTED-CROSS-DOMAIN-POLICIES": {
-        "description": "The HTTP header X-Permitted-Cross-Domain- Policies is missing in HTTP responses. This header is not officially supported by Mozilla MDN.",
-        "source": "https://owasp.org/www-project-secure-headers/#div-headers",
-        "risk": "recommendation",
-        "impact": "When the value of this header is not set to master- only, Adobe Flash or Adobe Acrobat (and possibly other software) can also look at cross-domain configuration files hosted at the web server.",
-        "recommendation": "This header is not supported by default by Mozilla. If this header is required for your environment: Set the HTTP header X-Permitted-Cross- Domain-Policies: none in all HTTP responses. Use value master-only if a Flash or Acrobat cross- domain configuration file is used that is placed in the root of the web server"
-    },
-    "KAT-NO-EXPLICIT-XSS-PROTECTION": {
-        "description": "This is a deprecated header previously used to prevent against Cross-Site-Scripting attacks. Support in modern browsers could introduce XSS attacks again.",
-        "source": "https://developer.mozilla.org/en-US/docs/Web/HTTP/Headers/X-XSS-Protection",
-        "risk": "recommendation",
-        "impact": "Reflected cross-site scripting attacks may not be blocked.",
-        "recommendation": "This header is deprecated and should not be used."
-    },
-    "KAT-NO-X-FRAME-OPTIONS": {
-        "description": "HTTP header 'X-Frame-Options' is missing. It is possible that the website can be loaded via an <iframe>.",
-        "source": "https://owasp.org/www-project-secure-headers/#div-headers",
-        "risk": "recommendation",
-        "impact": "There is a change that clickjacking is possible. This is an attack technique in which the website is invisibly loaded. On top of the original website, another malicious website is loaded that contains specially placed buttons or links. When the victim clicks on those buttons or links, the mouse click and thus its corresponding action is performed on the original website (which is made invisible). If the victim is logged in, then this click can perform an unauthorized action.",
-        "recommendation": "1. Set the HTTP header <c>X-Frame- Options</c> with value deny (safest) or sameorigin in every HTTP answer for older browsers. 2. Set the frame-ancestors variable in the Content-Security-Policy header for modern browsers. 3. Add JavaScript code to all pages to ensure that these web pages may not be loaded within an <iframe>. In this manner also very old browsers are protected that do not support the HTTP header X-Frame-Options."
-    },
-    "KAT-NO-X-DNS-PREFETCH-CONTROL": {
-        "description": "This is a non-standard header. The HTTP header X-DNS-Prefetch-Control is missing. The X-DNS-Prefetch-Control HTTP response header controls DNS prefetching, a feature by which browsers proactively perform domain name resolution on both links that the user may choose to follow as well as URLs for items referenced by the document.",
-        "source": "https://developer.mozilla.org/en-US/docs/Web/HTTP/Headers/X-DNS-Prefetch-Control",
-        "risk": "recommendation",
-        "impact": "This header not production ready and thus not officially supported by Mozilla MDN.",
-        "recommendation": "If support is required: Set HTTP header X-DNS-Prefetch-Control: off in all HTTP answers."
-    },
-    "KAT-NO-EXCPECT-CT": {
-        "description": "HTTP header 'Expect-CT' is missing. The Expect-CT header allows sites to opt in to reporting and/or enforcement of Certificate Transparency requirements.",
-        "source": "https://developer.mozilla.org/en-US/docs/Web/HTTP/Headers/Expect-CT",
-        "risk": "recommendation",
-        "impact": "The Expect-CT header prevents the use of misissued certificates for the website from going unnoticed. This header is currently deprecated thus browsers support is limited.",
-        "recommendation": "This header is deprecated and should not be used. Set HTTP header Expect-CT in all HTTP answers and configure the report-uri variable."
-    },
-    "KAT-NO-PERMISSIONS-POLICY": {
-        "description": "The HTTP header Permissions-Policy is missing. Via this header a website can set limits on what kind of capabilities a web pages is allowed to access in browsers that render them. For example, the header can prohibit the web page from addressing the microphone, camera, location or phone sensors.",
-        "source": "https://developer.mozilla.org/en-US/docs/Web/HTTP/Headers/Permissions-Policy",
-        "risk": "recommendation",
-        "impact": "When the website has a cross-site scripting vulnerability, then the attacker exploiting this vulnerability can use all the capabilities of the victim's browser.",
-        "recommendation": "Set the Permissions-Policy HTTP header in all HTTP answers."
-    },
-    "KAT-NO-REFERRER-POLICY": {
-        "description": "The HTTP header Referrer-Policy is missing in HTTP responses.",
-        "source": "https://developer.mozilla.org/en-US/docs/Web/HTTP/Headers/Referrer-Policy",
-        "risk": "recommendation",
-        "impact": "When a website visitor clicks on a link to another website, the browser sends the Referer HTTP header (a part of the URL) to the other website. This is a privacy leak for the website visitor. In some cases, sensitive information such as session tokens may leak to websites that are linked to.",
-        "recommendation": "Set the header Referrer-Policy: no- referrer in every HTTP answer."
-    },
-    "KAT-NO-X-CONTENT-TYPE-OPTIONS": {
-        "description": "The HTTP header <c>X-Content-Type- Options</c> is not set. Internet Explorer and Chrome apply MIME type sniffing in order to guess the content type of a document served and ignore the file extension.",
-        "source": "http://www.owasp.org/index.php/Cross-site_Scripting_(XSS)",
-        "risk": "recommendation",
-        "impact": "A malicious user of the system could upload a legitimate file containing HTML code to the website (if such functionality exists) with a file extension such as <c>.jpg</c> or <c>.png</c>. If the victim uses Internet Explorer or Chrome and downloads the malicious file, the uploaded HTML code will be executed, even though the file contains an image extension and the server would return an image header such as <c>Content-Type: image/jpeg</c>. This may include a <i>cross-site scripting</i> vulnerability.",
-        "recommendation": "Set the HTTP header <c>X-Content-Type- Options: nosniff</c> in at least all web pages that contain user input (and uploads)."
-    },
-    "KAT-SSL-2-SUPPORT": {
-        "description": "The server supports SSL version 2. This is a protocol that encrypts data traffic by using a legacy protocol and encryption ciphers which contains various security vulnerabilities.",
-        "source": "https://github.com/ssllabs/research/wiki/SSL-and-TLS-Deployment-Best-Practices#22-use-secure-protocols",
-        "risk": "medium",
-        "impact": "Attackers, who can perform a man-in-the-middle attack, can decrypt traffic. Thus no integrity or confidentiality is offered to between the client and server.",
-        "recommendation": "Disable support for SSL version 2."
-    },
-    "KAT-SSL-3-SUPPORT": {
-        "description": "The server supports SSL version 3. This is a protocol that encrypts data traffic by using a legacy protocol and encryption ciphers which contains various security vulnerabilities.",
-        "source": "https://github.com/ssllabs/research/wiki/SSL-and-TLS-Deployment-Best-Practices#22-use-secure-protocols",
-        "risk": "medium",
-        "impact": "Attackers, who can perform a man-in-the-middle attack, can decrypt traffic. Thus no integrity or confidentiality is offered to between the client and server.",
-        "recommendation": "Disable support for SSL version 3."
-    },
-    "KAT-TLS-1.0-SUPPORT": {
-        "description": "The server supports TLS version 1.0. This is a protocol that encrypts data traffic by using a legacy protocol and encryption ciphers which contains various security vulnerabilities.",
-        "source": "https://github.com/ssllabs/research/wiki/SSL-and-TLS-Deployment-Best-Practices#22-use-secure-protocols",
-        "risk": "medium",
-        "impact": "Attackers, who can perform a man-in-the-middle attack, can decrypt traffic. Thus no integrity or confidentiality is offered to between the client and server. The impact can be reduced by only using secure ciphers.",
-        "recommendation": "Disable support for TLS version 1.1, unless it is required for backwards compatibility of devices. To reduce the attack surface ensure that only secure ciphers are used."
-    },
-    "KAT-TLS-1.1-SUPPORT": {
-        "description": "The server supports TLS version 1.1. This is a protocol that encrypts data traffic by using a legacy protocol and encryption ciphers which contains various security vulnerabilities.",
-        "source": "https://github.com/ssllabs/research/wiki/SSL-and-TLS-Deployment-Best-Practices#22-use-secure-protocols",
-        "risk": "medium",
-        "impact": "Attackers, who can perform a man-in-the-middle attack, can decrypt traffic. Thus no integrity or confidentiality is offered to between the client and server. The impact can be reduced by only using secure ciphers.",
-        "recommendation": "Disable support for TLS version 1.1, unless it is required for backwards compatibility of devices. To reduce the attack surface ensure that only secure ciphers are used."
-    },
-    "KAT-TLS-1.0-AND-1.1-SUPPORT": {
-        "description": "The server supports TLS version 1.0 and 1,1.This is a protocol that encrypts data traffic by using a legacy protocol and encryption ciphers which contains various security vulnerabilities.",
-        "source": "https://github.com/ssllabs/research/wiki/SSL-and-TLS-Deployment-Best-Practices#22-use-secure-protocols",
-        "risk": "medium",
-        "impact": "Attackers, who can perform a man-in-the-middle attack, can decrypt traffic. Thus no integrity or confidentiality is offered to between the client and server.",
-        "recommendation": "Disable support for TLS version 1.0 and 1.1, unless it is required for backwards compatibility of devices. To reduce the attack surface ensure that only secure ciphers are used."
-    },
-    "KAT-NO-TLS-1.2": {
-        "description": "TLS version 1.2 is not supported. This is a current and recommended protocol that securely encrypts data traffic.",
-        "source": "https://github.com/ssllabs/research/wiki/SSL-and-TLS-Deployment-Best-Practices#22-use-secure-protocols",
-        "risk": "low",
-        "impact": "Lack of support for TLS 1.2 could impact backwards compatibility for older devices. Ensure that only safe ciphers are used for encryption.",
-        "recommendation": "Enable support for TLS version 1.2."
-    },
-    "KAT-NO-TLS-1.3": {
-        "description": "TLS version 1.3 is not supported. This is a current and recommended protocol that securely encrypts data traffic.",
-        "source": "https://github.com/ssllabs/research/wiki/SSL-and-TLS-Deployment-Best-Practices#22-use-secure-protocols",
-        "risk": "medium",
-        "impact": "TLS 1.3 must be enabled to support the newest devices and in order to offer Perfect Forward Secrecy.",
-        "recommendation": "Enable support for TLS version 1.3."
-    },
-    "KAT-NO-TLS-FALLBACK-SCSV": {
-        "description": "The encrypted connection provides no protection against downgrade attacks.",
-        "source": "https://www.rfc-editor.org/rfc/rfc7507",
-        "risk": "low",
-        "impact": "An attacker, who can perform a man-in-the-middle attack, can weaken the session between the client and server. This could result in loss of confidentiality and integrity of data. ",
-        "recommendation": "Implement TLS_FALLBACK_SCSV."
-    },
-    "KAT-OPEN-SYSADMIN-PORT": {
-        "description": "A known system administration port is open.",
-        "source": "https://en.wikipedia.org/wiki/List_of_TCP_and_UDP_port_numbers",
-        "risk": "medium",
-        "impact": "System administrator ports should only be reachable from safe and known locations to reduce attack surface.",
-        "recommendation": "Determine if this port should be reachable from the identified location. Limit access to reduce the attack surface if necessary."
-    },
-    "KAT-OPEN-DATABASE-PORT": {
-        "description": "A database port is open.",
-        "source": "https://en.wikipedia.org/wiki/List_of_TCP_and_UDP_port_numbers",
-        "risk": "high",
-        "impact": "Databases should never be reachable from the internet, but only from secured internal networks. This will reduce unauthorized access.",
-        "recommendation": "Determine if this port should be reachable from the identified location. Limit access to reduce the attack surface if necessary. "
-    },
-    "KAT-UNCOMMON-OPEN-PORT": {
-        "description": "The firewall may be configured in a riskful manner.",
-        "source": "https://en.wikipedia.org/wiki/List_of_TCP_and_UDP_port_numbers",
-        "risk": "medium",
-        "impact": "Uncommon ports are sometimes overlooked and may become unwanted entry points for attackers into an organisations network.",
-        "recommendation": "Manually validate whether this port should be open."
-    },
-    "KAT-OPEN-COMMON-PORT": {
-        "description": "A port commonly used was found to be open.",
-        "source": "https://en.wikipedia.org/wiki/List_of_TCP_and_UDP_port_numbers",
-        "risk": "recommendation",
-        "impact": "Depending on the port there may or may not be impact. ",
-        "recommendation": "Manually validate whether this port should be open."
-    },
-    "KAT-WEBSERVER-NO-IPV6": {
-        "description": "For this website there is no web server with an IPv6 address available.",
-        "source": "https://www.internetsociety.org/deploy360/ipv6/",
-        "risk": "low",
-        "impact": "Users that only have IPv6 support cannot access your server.",
-        "recommendation": "Add an IPv6 address for at least one web server that has no IPv6 address yet."
-    },
-    "KAT-NAMESERVER-IPV6-NOT-REACHABLE": {
-        "description": "One or more name servers is not reachable on an IPv6 address.",
-        "source": "https://www.internetsociety.org/deploy360/ipv6/",
-        "risk": "low",
-        "impact": "Users that only have IPv6 support cannot access your server.",
-        "recommendation": "Check IPv6 addresses for all name servers."
-    },
-    "KAT-WEBSERVER-IPV6-NOT-REACHABLE": {
-        "description": "OpenKAT checks if all web server that have an AAAA record with IPv6 address are reachable over IPv6. In this case the web server(s) is/are not reachable via IPv6.",
-        "source": "https://www.internetsociety.org/deploy360/ipv6/",
-        "risk": "low",
-        "impact": "Users that only have IPv6 support cannot access your server.",
-        "recommendation": "Configure IPv6 addresses for the web servers"
-    },
-    "KAT-NOT-ENOUGH-IPV6-NAMESERVERS": {
-        "description": "OpenKAT tests all IPv6 addresses received from your name servers. For this website there are not enough name servers accessible via IPv6.",
-        "source": "https://www.internetsociety.org/deploy360/ipv6/",
-        "risk": "medium",
-        "impact": "Some users may not be able to reach your website without IPv6 support.",
-        "recommendation": "Add an IPv6 address for at least two name servers that have no IPv6 address yet."
-    },
-    "KAT-NO-DNSSEC": {
-        "description": "The provided domain does not have DNSSEC enabled.",
-        "source": "https://www.dns-school.org/Documentation/dnssec_howto.pdf",
-        "risk": "medium",
-        "impact": "DNS requests are not authenticated, thus there is no protection against DNS poisoning or manipulation.",
-        "recommendation": "Enable DNSSEC on your name servers."
-    },
-    "KAT-INVALID-DNSSEC": {
-        "description": "The provided domain is DNSSEC signed, but the DNSSEC config is invalid.",
-        "source": "https://www.dns-school.org/Documentation/dnssec_howto.pdf",
-        "risk": "medium",
-        "impact": "Invalid DNS requests may not provide the wanted protection against DNS poisoning or manipulation attacks.",
-        "recommendation": "Reconfigure DNSSEC on your name servers."
-    },
-    "KAT-HSTS-VULNERABILITIES": {
-        "description": "List of vulnerabilities found in the HTTP strict transport security (HSTS) settings of the http header.",
-        "source": "https://developer.mozilla.org/en-US/docs/Web/HTTP/Headers/Strict-Transport-Security",
-        "risk": "medium",
-        "impact": "Impact depends on the HSTS misconfiguration. Determine what is wrong.",
-        "recommendation": "Adjust the HSTS header to make it as strict as possible in order to reduce the attack surface."
-    },
-    "KAT-CSP-VULNERABILITIES": {
-        "description": "List of vulnerabilities found in the content security policy (CSP) settings of the http header.",
-        "source": "https://developer.mozilla.org/en-US/docs/Web/HTTP/CSP",
-        "risk": "medium",
-        "impact": "A too naive CSP policy allows attackers to perform attacks from/to external locations.",
-        "recommendation": "Adjust the CSP header to make it as strict as possible in order to reduce the attack surface."
-    },
-    "KAT-POTENTIAL-MALWARE": {
-        "description": "This software is known to be used as malware.",
-        "source": "https://learn.microsoft.com/en-us/microsoft-365/security/defender/criteria?view=o365-worldwide",
-        "risk": "high",
-        "impact": "Depending on the malware this could be anything from eavesdropping to a ransomware attack.",
-        "recommendation": "Alert your CERT to verify if your systems are compromised."
-    },
-    "KAT-EXPOSED-SOFTWARE": {
-        "description": "This software is often used for administrative purposes and should not be exposed to the Internet. This could be an easy entry point into your organisations environment.",
-        "source": "Check your OpenKAT install on what software was identified.",
-        "risk": "critical",
-        "impact": "Impact depends on the identified software.",
-        "recommendation": "Move the software to a more secure location and/or make it only accessible through a VPN. "
-    },
-    "KAT-VERIFIED-VULNERABILITY": {
-        "description": "A verified vulnerability is found by BinaryEdge.",
-        "source": "Check your OpenKAT install on what software was identified.",
-        "risk": "critical",
-        "impact": "Impact depends on the identified software.",
-        "recommendation": "Inspect the software version, determine if additional measures need to be taken and install updates to reduce the attack surface."
-    },
-   "KAT-DICOM-EXPOSED": {
-        "description": "A Dicom server is exposed.",
-        "source": "https://en.wikipedia.org/wiki/DICOM",
-        "risk": "critical",
-        "impact": "Impact depends on segmentation and where the server is reachable from.",
-        "recommendation": "Validate whether this server should actually be exposed."
-    },
-    "KAT-10-OR-MORE-NEW-PORTS-OPEN": {
-        "description": "A lot of ports are open which were not open a week ago.",
-        "source": "Check your OpenKAT install on which ports are identified.",
-        "risk": "critical",
-        "impact": "Impact depends on what was identified.",
-        "recommendation": "Validate if the firewall config is correct."
-    },
-    "KAT-LEAKIX-CRITICAL": {
-        "description": "A leak with severity critical has been found.",
-        "source": "https://leakix.net/",
-        "risk": "critical",
-        "impact": "Impact depends on what was identified.",
-        "recommendation": "Validate if this service is configured correctly, up-to-date and exposed on the correct port."
-    },
-    "KAT-LEAKIX-HIGH": {
-        "description": "A leak with severity high has been found.",
-        "source": "https://leakix.net/",
-        "risk": "high",
-        "impact": "Impact depends on what was identified.",
-        "recommendation": "Validate if this service is configured correctly, up-to-date and exposed on the correct port."
-    },
-    "KAT-LEAKIX-MEDIUM": {
-        "description": "A leak with severity medium has been found.",
-        "source": "https://leakix.net/",
-        "risk": "medium",
-        "impact": "Impact depends on what was identified.",
-        "recommendation": "Validate if this service is configured correctly, up-to-date and exposed on the correct port."
-    },
-    "KAT-LEAKIX-LOW": {
-        "description": "A leak with severity low has been found.",
-        "source": "https://leakix.net/",
-        "risk": "low",
-        "impact": "Impact depends on what was identified.",
-        "recommendation": "Validate if this service is configured correctly, up-to-date and exposed on the correct port."
-    },
-    "KAT-LEAKIX-RECOMMENDATION": {
-        "description": "A leak with severity information has been found.",
-        "source": "https://leakix.net/",
-        "risk": "recommendation",
-        "impact": "Impact depends on what was identified.",
-        "recommendation": "Validate if this service is configured correctly, up-to-date and exposed on the correct port."
-    },
-    "KAT-SOFTWARE-UPDATE-AVAILABLE": {
-        "description": "There is a newer version for this software.",
-        "source": "Check your OpenKAT install on what software was identified.",
-        "risk": "recommendation",
-        "impact": "Impact depends on what was identified.",
-        "recommendation": "Install the updates for the software to reduce potential attack vectors."
-    },
-    "KAT-NO-GREEN-HOSTING": {
-        "description": "According to the Green Web Foundation, this website is not hosted in a 'green' way.",
-        "source": "https://www.thegreenwebfoundation.org/",
-        "risk": "recommendation",
-        "impact": "No security impact, only environmental.",
-        "recommendation": "Change hosting providers if you wish to host 'green'."
-    },
-    "KAT-NXDOMAIN": {
-        "description": "The domain name does not exist.",
-        "source": "https://datatracker.ietf.org/doc/html/rfc8020",
-        "risk": "medium",
-        "impact": "If this is a critical service, it stopped working. Fix it now. :).",
-        "recommendation": "Try again later, or verify if the host should be reachable."
-    },
-    "KAT-NXDOMAIN-HEADER": {
-        "description": "The hostname in this header does not exist.",
-        "source": "https://datatracker.ietf.org/doc/html/rfc8020",
-        "risk": "critical",
-        "impact": "If this is a critical service, it stopped working. Fix it now. :).",
-        "recommendation": "Check if the hostname in the header is correct and update accordingly."
-    },
-    "KAT-NAMESERVER-NO-TWO-IPV6": {
-        "description": "This webserver does not have at least two nameservers with an ipv6 address.",
-        "source": "https://www.rfc-editor.org/rfc/rfc3901.txt",
-        "risk": "low",
-        "impact": "Some users may not be able to reach your website without IPv6 support.",
-        "recommendation": "Ensure that both nameservers have an reachable ipv6 address for higher availability."
-    },
-    "KAT-NAMESERVER-NO-IPV6": {
-        "description": "This nameserver does not have an ipv6 address.",
-        "source": "https://www.rfc-editor.org/rfc/rfc3901.txt",
-        "risk": "recommendation",
-        "impact": "Some users may not be able to reach your website without IPv6 support.",
-        "recommendation": "Ensure that the nameserver has an ipv6 address that can be reached."
-    },
-    "KAT-INTERNETNL": {
-        "description": "This website does not comply to the internet.nl standards. Currently, we check the following standards: IPv6 on webservers and nameservers, DNSSEC, missing and mis-configured headers.",
-        "source": "https://internet.nl/faqs/",
-        "risk": "medium",
-        "impact": "You may not be in sync with your organisations policy if this is a requirement.",
-        "recommendation": "Make changes to your web server in order to comply with the Internet.nl standards."
-    },
-    "KAT-NO-CERTIFICATE": {
-        "description": "This website does not have an SSL certificate.",
-        "source": "https://datatracker.ietf.org/doc/html/rfc5280",
-        "risk": "medium",
-        "impact": "Attackers, who can perform a man-in-the-middle attack, can read all your traffic.",
-        "recommendation": "Generate an SSL certificate for this web server to offer confidentiality and integrity to users."
-    },
-    "KAT-SSL-CERT-HOSTNAME-MISMATCH": {
-        "description": "The alternative name of the certificate does not match with the hostname of the website",
-        "source": "https://datatracker.ietf.org/doc/html/rfc5280#section-4.1.2.6",
-        "risk": "high",
-        "impact": "A properly configured client cannot connect to your server.",
-        "recommendation": "Update your certificates such that the alternative names include this hostname."
-    },
-    "KAT-NO-HTTPS-REDIRECT": {
-        "description": "This HTTP URL may not redirect to HTTPS; 'Location' was not found in HTTPHeader.",
-        "source": "https://datatracker.ietf.org/doc/html/rfc7231#section-6.4",
-        "risk": "low",
-        "impact": "Users may not connect over a secured connection to your server.",
-        "recommendation": "Check if redirection is setup properly."
-    },
-    "KAT-CERTIFICATE-EXPIRING-SOON": {
-        "description": "TLS certificate is expiring soon",
-        "source": "https://datatracker.ietf.org/doc/html/rfc5280#section-4.1.2.5",
-        "risk": "medium",
-        "impact": "Expired certificates could result in compromise of confidentiality and integrity of clients that connect to the service.",
-        "recommendation": "Update the certificate to expire on a date further in the future."
-    },
-    "KAT-CERTIFICATE-EXPIRED": {
-        "description": "TLS certificate has expired",
-        "source": "https://datatracker.ietf.org/doc/html/rfc5280#section-4.1.2.5",
-        "risk": "critical",
-        "impact": "Expired certificates could result in compromise of confidentiality and integrity of clients that connect to the service.",
-        "recommendation": "Replace the certificate with a valid one."
-    },
-    "KAT-NO-DMARC": {
-        "description": "This hostname does not have a DMARC record.",
-        "source": "https://www.cloudflare.com/en-gb/learning/dns/dns-records/dns-dmarc-record/",
-        "risk": "medium",
-        "impact": "E-mail from this domain can potentially be spoofed if DMARC is not (properly) implemented in combination with DKIM and SPF.",
-        "recommendation": "Set a DMARC record to protect your domain."
-    },
-    "KAT-NO-DKIM": {
-        "description": "This hostname does not support a DKIM record.",
-        "source": "https://www.cloudflare.com/en-gb/learning/dns/dns-records/dns-dkim-record/",
-        "risk": "medium",
-        "impact": "E-mail from this domain can potentially be spoofed if DMARC is not (properly) implemented in combination with DKIM and SPF.",
-        "recommendation": "Set a DKIM record to protect your domain."
-    },
-    "KAT-NO-SECURITY-TXT": {
-        "description": "This hostname does not have a Security.txt file.",
-        "source": "https://securitytxt.org/",
-        "risk": "recommendation",
-        "impact": "Security researchers and/or bounty hunter may not be able to properly disclose vulnerabilities for your website.",
-        "recommendation": "Make sure there is a security.txt available."
-    },
-    "KAT-INVALID-SECURITY-TXT": {
-        "description": "Required elements of the security.txt are missing.",
-        "source": "https://securitytxt.org/",
-        "risk": "recommendation",
-        "impact": "Security researchers and/or bounty hunter may not be able to properly disclose vulnerabilities for your website.",
-        "recommendation": "Make sure the security.txt is in line with the requirements."
-    },
-    "KAT-BAD-FORMAT-SECURITY-TXT": {
-        "description": "There are flaws in the format of the security.txt.",
-        "source": "https://www.rfc-editor.org/rfc/rfc9116.html#section-4",
-        "risk": "recommendation",
-        "impact": "Security researchers and/or bounty hunter may not be able to properly disclose vulnerabilities for your website.",
-        "recommendation": "Make sure the security.txt is correctly formatted."
-    },
-    "KAT-NO-SPF": {
-        "description": "This hostname does not have an SPF record.",
-        "source": "https://www.cloudflare.com/en-gb/learning/dns/dns-records/dns-spf-record/",
-        "risk": "medium",
-        "impact": "E-mail from this domain can potentially be spoofed if DMARC is not (properly) implemented in combination with DKIM and SPF.",
-        "recommendation": "Set an SPF record to protect your domain."
-    },
-    "KAT-INVALID-SPF": {
-        "description": "This SPF record could not be parsed by the internet.nl SPF parser and is therefore deemed invalid.",
-        "source": "https://www.cloudflare.com/en-gb/learning/dns/dns-records/dns-spf-record/",
-        "risk": "low",
-        "impact": "E-mail from this domain can potentially be spoofed if DMARC is not (properly) implemented in combination with DKIM and SPF.",
-        "recommendation": "Fix the syntax of the SPF record."
-    },
-    "SUB-DOMAIN-TAKEOVER": {
-        "description": "Subdomain takeover is when an attacker takes control of an unused or improperly configured subdomain, potentially accessing sensitive information or conducting phishing attacks.",
-        "source": "https://developer.mozilla.org/en-US/docs/Web/Security/Subdomain_takeovers",
-        "risk": "high",
-        "impact": "An attacker using your hosting provider may setup a virtual host for your domain and thus intercept and trick users.",
-        "recommendation": "To prevent subdomain takeover, organizations should regularly monitor their DNS records to identify and remove any unused subdomains. Additionally, they should ensure that all subdomains are properly configured and point to valid services."
-    },
-    "EXPOSED-PANELS": {
-        "description": "Exposed login panels for services can pose security risks as they can be targeted by malicious actors for brute-force attacks, phishing attempts, and other forms of unauthorized access.",
-        "source": "https://resources.infosecinstitute.com/topics/application-security/dangers-web-management/",
-        "risk": "recommendation",
-        "impact": "Administrative interfaces may be easy ways for an attacker to gain access to your network.",
-        "recommendation": "Ideally to minimize the attack surface as much as possible these panels should not be directly exposed to the internet."
-    },
-    "KAT-CRITICAL-BAD-CIPHER": {
-          "description": "Ciphers are used that are labeled as bad. These should not be used anymore",
-          "source": "https://wiki.mozilla.org/Security/Server_Side_TLS",
-          "risk": "critical",
-          "impact": "Weak or insecure ciphers may result in loss of confidentiality and integrity of data through decryption.",
-          "recommendation": "It is recommended to only use ciphers labelled as 'good'. Check https://cipherlist.eu/ for safe ciphers."
-    },
-    "KAT-MEDIUM-BAD-CIPHER": {
-          "description": "Ciphers are used that are labeled as bad. These should not be used anymore",
-          "source": "https://wiki.mozilla.org/Security/Server_Side_TLS",
-          "risk": "medium",
-          "impact": "Weak or insecure ciphers may result in loss of confidentiality and integrity of data through decryption.",
-          "recommendation": "It is recommended to only use ciphers labelled as 'good'. Check https://cipherlist.eu/ for safe ciphers."
-    },
-    "KAT-RECOMMENDATION-BAD-CIPHER": {
-          "description": "Ciphers are used that are labeled as bad. These should not be used anymore",
-          "source": "https://wiki.mozilla.org/Security/Server_Side_TLS",
-          "risk": "recommendation",
-          "impact": "Weak or insecure ciphers may result in loss of confidentiality and integrity of data through decryption.",
-          "recommendation": "It is recommended to only use ciphers labelled as 'good'. Check https://cipherlist.eu/ for safe ciphers."
-    },
-    "KAT-NO-RPKI": {
-            "description": "The IP address does not have a route announcement that is matched by the published Route Policy and Authorization (RPKI)",
-            "source": "https://blog.cloudflare.com/rpki/",
-            "risk": "low",
-            "impact": "Without RPKI validation, your servers might be more vulnerable to unintended or malicious routing configuration errors, potentially leading to inaccessibility of your servers or interception of internet traffic directed to them.",
-            "recommendation": "Work on implementing RPKI for your IP addresses. This may involve creating Route Origin Authorizations (ROAs) that specify which Autonomous Systems (AS) are authorized to announce your IP addresses."
-    },
-    "KAT-EXPIRED-RPKI": {
-            "description": "The route announcement that is matched by the published Route Policy and Authorization (RPKI) is expired",
-            "source": "https://blog.cloudflare.com/rpki/",
-            "risk": "low",
-            "impact": "Without RPKI validation, your servers might be more vulnerable to unintended or malicious routing configuration errors, potentially leading to inaccessibility of your servers or interception of internet traffic directed to them.",
-            "recommendation": "Make sure that the Route Origin Authorizations (ROAs) that specify which Autonomous Systems (AS) are authorized to announce your IP addresses are valid and not expired."
-    },
-    "KAT-NO-CAA": {
-        "description": "This zone does not carry at least one CAA record.",
-        "source": "https://letsencrypt.org/docs/caa/",
-        "risk": "low",
-        "impact": "All Certificate Authorities may issue certificates for you domain.",
-        "recommendation": "Set a CAA record to limit which CA's are allowed to issue certs."
-    },
-    "KAT-DISALLOWED-DOMAIN-IN-CSP": {
-        "description": "This CSP header contains domains that are not allowed",
-        "risk": "high",
-        "recommendation": "Remove the hostname from the CSP header"
-    }
-=======
   "KAT-NO-HSTS": {
     "description": "The website does not use HTTP Strict Transport Security (HSTS). HSTS ensures that browsers can only access the website using encryption (HTTPS).",
     "source": "https://developer.mozilla.org/en-US/docs/Web/HTTP/Headers/Strict-Transport-Security",
@@ -943,6 +467,11 @@
     "risk": "low",
     "impact": "All Certificate Authorities may issue certificates for you domain.",
     "recommendation": "Set a CAA record to limit which CA's are allowed to issue certs."
+  },
+  "KAT-DISALLOWED-DOMAIN-IN-CSP": {
+    "description": "This CSP header contains domains that are not allowed, If the website contains a cross-site scripting vulnerability, then JavaScript code can be injected into the web page hosted on these domains which can host files for anyone.",
+    "risk": "medium",
+    "impact": "Disallowed domains are domains that are for example 'world writable', this opens up the possibility for an atacker to host malicious files on a csp whitelisted domain.",
+    "recommendation": "Remove the offending hostname from the CSP header."
   }
->>>>>>> 8fef3335
 }