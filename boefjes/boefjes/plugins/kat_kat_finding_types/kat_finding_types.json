--- conflicted
+++ resolved
@@ -407,19 +407,16 @@
     "impact": "Users may not connect over a secured connection to your server.",
     "recommendation": "Check if redirection is setup properly."
   },
-<<<<<<< HEAD
   "KAT-CERTIFICATE-EXPIRING-VERY-SOON": {
-=======
+    "name":"SSL/TLS certificate expiring very soon",
+    "description": "TLS certificate is expiring soon.",
+    "source": "https://datatracker.ietf.org/doc/html/rfc5280#section-4.1.2.5",
+    "risk": "medium",
+    "impact": "Expired certificates could result in compromise of confidentiality and integrity of clients that connect to the service.",
+    "recommendation": "Update the certificate to expire on a date further in the future."
+  },
   "KAT-CERTIFICATE-EXPIRING-SOON": {
     "name":"SSL/TLS certificate expiring soon",
->>>>>>> 09ac3461
-    "description": "TLS certificate is expiring soon.",
-    "source": "https://datatracker.ietf.org/doc/html/rfc5280#section-4.1.2.5",
-    "risk": "medium",
-    "impact": "Expired certificates could result in compromise of confidentiality and integrity of clients that connect to the service.",
-    "recommendation": "Update the certificate to expire on a date further in the future."
-  },
-  "KAT-CERTIFICATE-EXPIRING-SOON": {
     "description": "TLS certificate is expiring soon.",
     "source": "https://datatracker.ietf.org/doc/html/rfc5280#section-4.1.2.5",
     "risk": "recommendation",
