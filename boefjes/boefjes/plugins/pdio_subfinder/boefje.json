{
  "id": "pdio-subfinder",
  "name": "Subfinder",
  "description": "A subdomain discovery tool. (projectdiscovery.io). Returns valid subdomains for websites using passive online sources. Beware that many of the online sources require their own API key to get more accurate data.",
  "consumes": [
    "Hostname"
  ],
  "environment_keys": [
    "SUBFINDER_RATE_LIMIT",
    "SUBFINDER_VERSION"
  ],
<<<<<<< HEAD
  "scan_level": 2,
  "oci_image": "ghcr.io/minvws/openkat/generic:latest",
  "oci_arguments": [
    "pdio_subfinder.main"
  ]
=======
  "scan_level": 1
>>>>>>> b89f58d1
}<|MERGE_RESOLUTION|>--- conflicted
+++ resolved
@@ -9,13 +9,9 @@
     "SUBFINDER_RATE_LIMIT",
     "SUBFINDER_VERSION"
   ],
-<<<<<<< HEAD
-  "scan_level": 2,
+  "scan_level": 1,
   "oci_image": "ghcr.io/minvws/openkat/generic:latest",
   "oci_arguments": [
     "pdio_subfinder.main"
   ]
-=======
-  "scan_level": 1
->>>>>>> b89f58d1
 }