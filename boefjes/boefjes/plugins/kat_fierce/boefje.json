--- conflicted
+++ resolved
@@ -5,13 +5,9 @@
   "consumes": [
     "Hostname"
   ],
-<<<<<<< HEAD
-  "scan_level": 1,
+  "scan_level": 3,
   "oci_image": "ghcr.io/minvws/openkat/generic:latest",
   "oci_arguments": [
     "kat_fierce.main"
   ]
-=======
-  "scan_level": 3
->>>>>>> b89f58d1
 }