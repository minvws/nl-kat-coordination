--- conflicted
+++ resolved
@@ -1,22 +1,12 @@
 {
-<<<<<<< HEAD
-    "id": "security_txt_downloader",
-    "name": "Security.txt downloader",
-    "description": "Downloads the security.txt file from the target host.",
-    "consumes": [
-        "Website"
-    ],
-    "environment_keys": [
-        "USERAGENT"
-    ],
-    "scan_level": 2
-=======
   "id": "security_txt_downloader",
   "name": "Security.txt downloader",
   "description": "Downloads the security.txt file from the target host.",
+  "environment_keys": [
+      "USERAGENT"
+  ],
   "consumes": [
     "Website"
   ],
   "scan_level": 2
->>>>>>> d7c4fef4
 }