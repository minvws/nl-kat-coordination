--- conflicted
+++ resolved
@@ -14,14 +14,8 @@
 
 def run(input_ooi: dict, raw: bytes) -> Iterable[NormalizerOutput]:
     results = json.loads(raw)
-<<<<<<< HEAD
-    boefje_meta = normalizer_meta.raw_data.boefje_meta
-    website_original = Reference.from_str(boefje_meta.input_ooi)
-    input_ = boefje_meta.arguments["input"]
+    website_original = Reference.from_str(input_ooi["primary_key"])
     valid_results = {}
-=======
-    website_original = Reference.from_str(input_ooi["primary_key"])
->>>>>>> 951a5299
 
     for path, details in results.items():
         # remove any nonsense locations from our validresults.
