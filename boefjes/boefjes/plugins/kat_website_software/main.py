--- conflicted
+++ resolved
@@ -5,15 +5,11 @@
 
 from boefjes.job_models import BoefjeMeta
 
-<<<<<<< HEAD
-WAPPALYZER_IMAGE = "noamblitz/wappalyzer:MacM1"
-=======
 # FIXME: We should build a multi-platform image
 if platform.processor() == "arm":
     WAPPALYZER_IMAGE = "noamblitz/wappalyzer:MacM1"
 else:
     WAPPALYZER_IMAGE = "noamblitz/wappalyzer:latest"
->>>>>>> e89d084b
 
 
 def run_wappalyzer(url: str) -> str:
