--- conflicted
+++ resolved
@@ -1,11 +1,7 @@
 import json
 import logging
-<<<<<<< HEAD
 import unicodedata
-from typing import Iterable, Union
-=======
 from collections.abc import Iterable
->>>>>>> a26e356c
 
 from boefjes.job_models import NormalizerMeta
 from octopoes.models import OOI
