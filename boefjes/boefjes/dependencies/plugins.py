--- conflicted
+++ resolved
@@ -56,14 +56,8 @@
     def _get_all_without_enabled(self) -> dict[str, PluginType]:
         all_plugins = {plugin.id: plugin for plugin in self.plugin_storage.get_all()}
 
-<<<<<<< HEAD
-        for plugin in self.plugin_storage.get_all():
-            if plugin.id not in all_plugins:
-                all_plugins[plugin.id] = plugin
-=======
         for plugin in self.local_repo.get_all():  # Local plugins take precedence
             all_plugins[plugin.id] = plugin
->>>>>>> b89f58d1
 
         return all_plugins
 
