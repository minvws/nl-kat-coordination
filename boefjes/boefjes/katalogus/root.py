--- conflicted
+++ resolved
@@ -90,17 +90,6 @@
 
 @app.exception_handler(IntegrityError)
 def integrity_error_handler(request: Request, exc: IntegrityError):
-<<<<<<< HEAD
-    return JSONResponse(
-        status_code=status.HTTP_400_BAD_REQUEST,
-        content={"message": exc.message},
-    )
-
-
-@app.exception_handler(StorageError)
-def storage_error_handler(request: Request, exc: StorageError):
-=======
->>>>>>> 59eb97f0
     return JSONResponse(
         status_code=status.HTTP_400_BAD_REQUEST,
         content={"message": exc.message},
