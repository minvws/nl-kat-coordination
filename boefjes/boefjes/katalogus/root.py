import json
import logging.config
from typing import Any

import structlog
from fastapi import APIRouter, FastAPI, Request, status
from fastapi.responses import JSONResponse, RedirectResponse
from opentelemetry import trace
from opentelemetry.exporter.otlp.proto.grpc.trace_exporter import OTLPSpanExporter
from opentelemetry.instrumentation.fastapi import FastAPIInstrumentor
from opentelemetry.instrumentation.psycopg2 import Psycopg2Instrumentor
from opentelemetry.instrumentation.requests import RequestsInstrumentor
from opentelemetry.sdk.resources import SERVICE_NAME, Resource
from opentelemetry.sdk.trace import TracerProvider
from opentelemetry.sdk.trace.export import BatchSpanProcessor
from pydantic import BaseModel, Field

from boefjes.config import settings
from boefjes.katalogus import organisations, plugins
from boefjes.katalogus import settings as settings_router
from boefjes.katalogus.version import __version__
from boefjes.storage.interfaces import NotAllowed, NotFound, StorageError

with settings.log_cfg.open() as f:
    logging.config.dictConfig(json.load(f))

structlog.configure(
    processors=[
        structlog.contextvars.merge_contextvars,
        structlog.processors.add_log_level,
        structlog.processors.StackInfoRenderer(),
        structlog.dev.set_exc_info,
        structlog.stdlib.PositionalArgumentsFormatter(),
<<<<<<< HEAD
        structlog.processors.TimeStamper("iso", utc=False),
        (
            structlog.dev.ConsoleRenderer(pad_level=False)
            if settings.logging_format == "text"
            else structlog.processors.JSONRenderer()
        ),
=======
        structlog.processors.TimeStamper(fmt="%Y-%m-%d %H:%M:%S", utc=False),
        structlog.dev.ConsoleRenderer(),
>>>>>>> 0d6389a3
    ],
    context_class=dict,
    logger_factory=structlog.stdlib.LoggerFactory(),
    wrapper_class=structlog.stdlib.BoundLogger,
    cache_logger_on_first_use=True,
)

logger = structlog.get_logger(__name__)

app = FastAPI(title="KAT-alogus API", version=__version__)

if settings.span_export_grpc_endpoint is not None:
    logger.info(
        "Setting up instrumentation with span exporter endpoint [%s]",
        settings.span_export_grpc_endpoint,
    )

    FastAPIInstrumentor.instrument_app(app)
    Psycopg2Instrumentor().instrument()
    RequestsInstrumentor().instrument()

    resource = Resource(attributes={SERVICE_NAME: "katalogus"})
    provider = TracerProvider(resource=resource)
    processor = BatchSpanProcessor(OTLPSpanExporter(endpoint=str(settings.span_export_grpc_endpoint)))
    provider.add_span_processor(processor)
    trace.set_tracer_provider(provider)

    logger.debug("Finished setting up instrumentation")

router = APIRouter()
router.include_router(organisations.router)
router.include_router(plugins.router)
router.include_router(settings_router.router)


app.include_router(router, prefix="/v1")


@app.exception_handler(NotFound)
def entity_not_found_handler(request: Request, exc: NotFound):
    return JSONResponse(
        status_code=status.HTTP_404_NOT_FOUND,
        content={"message": exc.message},
    )


@app.exception_handler(NotAllowed)
def not_allowed_handler(request: Request, exc: NotAllowed):
    return JSONResponse(
        status_code=status.HTTP_400_BAD_REQUEST,
        content={"message": exc.message},
    )


@app.exception_handler(StorageError)
def storage_error_handler(request: Request, exc: StorageError):
    return JSONResponse(
        status_code=status.HTTP_500_INTERNAL_SERVER_ERROR,
        content={"message": exc.message},
    )


class ServiceHealth(BaseModel):
    service: str
    healthy: bool = False
    version: str | None = None
    additional: Any = None
    results: list["ServiceHealth"] = Field(default_factory=list)


ServiceHealth.update_forward_refs()


@app.get("/", include_in_schema=False)
def root() -> RedirectResponse:
    return RedirectResponse(url="/health")


@app.get("/health", response_model=ServiceHealth)
def health() -> ServiceHealth:
    return ServiceHealth(service="katalogus", healthy=True, version=__version__)


@router.get("/v1/", include_in_schema=False)
def v1_root() -> RedirectResponse:
    return RedirectResponse(url="/v1/docs")<|MERGE_RESOLUTION|>--- conflicted
+++ resolved
@@ -31,17 +31,12 @@
         structlog.processors.StackInfoRenderer(),
         structlog.dev.set_exc_info,
         structlog.stdlib.PositionalArgumentsFormatter(),
-<<<<<<< HEAD
         structlog.processors.TimeStamper("iso", utc=False),
         (
             structlog.dev.ConsoleRenderer(pad_level=False)
             if settings.logging_format == "text"
             else structlog.processors.JSONRenderer()
         ),
-=======
-        structlog.processors.TimeStamper(fmt="%Y-%m-%d %H:%M:%S", utc=False),
-        structlog.dev.ConsoleRenderer(),
->>>>>>> 0d6389a3
     ],
     context_class=dict,
     logger_factory=structlog.stdlib.LoggerFactory(),
@@ -54,10 +49,7 @@
 app = FastAPI(title="KAT-alogus API", version=__version__)
 
 if settings.span_export_grpc_endpoint is not None:
-    logger.info(
-        "Setting up instrumentation with span exporter endpoint [%s]",
-        settings.span_export_grpc_endpoint,
-    )
+    logger.info("Setting up instrumentation with span exporter endpoint [%s]", settings.span_export_grpc_endpoint)
 
     FastAPIInstrumentor.instrument_app(app)
     Psycopg2Instrumentor().instrument()
