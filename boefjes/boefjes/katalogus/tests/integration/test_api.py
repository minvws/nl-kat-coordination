--- conflicted
+++ resolved
@@ -51,7 +51,7 @@
         self.org = Organisation(id="test", name="Test Organisation")
 
         self.client = TestClient(app)
-        response = self.client.post("/v1/organisations/", data=self.org.json())
+        response = self.client.post("/v1/organisations/", content=self.org.json())
         self.assertEqual(response.status_code, 201)
 
     def tearDown(self) -> None:
@@ -106,13 +106,8 @@
         # Add the second organisation
         new_org_id = "org2"
         org2 = Organisation(id=new_org_id, name="Second test Organisation")
-<<<<<<< HEAD
-        self.client.post("/v1/organisations/", org2.json())
+        self.client.post("/v1/organisations/", content=org2.json())
         self.client.put(f"/v1/organisations/{new_org_id}/{plug}/settings", json={"test_key": "second value"})
-=======
-        self.client.post("/v1/organisations/", data=org2.json())
-        self.client.post(f"/v1/organisations/{new_org_id}/{plug}/settings/test_key", json={"value": "second value"})
->>>>>>> f9efe249
 
         # Show that the second organisation has no settings and dns-records is not enabled
         assert self.client.get(f"/v1/organisations/{new_org_id}/{plug}/settings").json() == {"test_key": "second value"}
