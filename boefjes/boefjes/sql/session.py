--- conflicted
+++ resolved
@@ -1,8 +1,5 @@
 import structlog
-<<<<<<< HEAD
-=======
 from psycopg2 import errors
->>>>>>> 68dcd193
 from sqlalchemy import exc
 from sqlalchemy.orm import Session
 from typing_extensions import Self
@@ -42,13 +39,9 @@
             logger.debug("Committing session")
             self.session.commit()
         except exc.IntegrityError as e:
-<<<<<<< HEAD
-            raise IntegrityError("A storage error occurred") from e
-=======
             if isinstance(e.orig, errors.UniqueViolation):
                 raise IntegrityError(str(e.orig))
             raise IntegrityError("An integrity error occurred") from e
->>>>>>> 68dcd193
         except exc.DatabaseError as e:
             raise StorageError("A storage error occurred") from e
         finally:
