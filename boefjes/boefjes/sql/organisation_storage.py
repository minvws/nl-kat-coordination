<<<<<<< HEAD
import structlog
=======
import logging
from collections.abc import Iterator

>>>>>>> 1b518cf4
from sqlalchemy.orm import Session

from boefjes.config import Settings, settings
from boefjes.models import Organisation
from boefjes.sql.db import ObjectNotFoundException, session_managed_iterator
from boefjes.sql.db_models import OrganisationInDB
from boefjes.sql.session import SessionMixin
from boefjes.storage.interfaces import OrganisationNotFound, OrganisationStorage

logger = structlog.get_logger(__name__)


class SQLOrganisationStorage(SessionMixin, OrganisationStorage):
    def __init__(self, session: Session, app_settings: Settings):
        self.app_settings = app_settings

        super().__init__(session)

    def get_by_id(self, organisation_id: str) -> Organisation:
        instance = self._db_instance_by_id(organisation_id)

        return self.to_organisation(instance)

    def get_all(self) -> dict[str, Organisation]:
        query = self.session.query(OrganisationInDB)

        return {organisation.id: self.to_organisation(organisation) for organisation in query.all()}

    def create(self, organisation: Organisation) -> None:
        logger.info("Saving organisation: %s", organisation.json())

        organisation_in_db = self.to_organisation_in_db(organisation)
        self.session.add(organisation_in_db)

    def delete_by_id(self, organisation_id: str) -> None:
        instance = self._db_instance_by_id(organisation_id)

        self.session.delete(instance)

    def _db_instance_by_id(self, organisation_id: str) -> OrganisationInDB:
        instance = self.session.query(OrganisationInDB).filter(OrganisationInDB.id == organisation_id).first()

        if instance is None:
            raise OrganisationNotFound(organisation_id) from ObjectNotFoundException(
                OrganisationInDB, id=organisation_id
            )

        return instance

    @staticmethod
    def to_organisation_in_db(organisation: Organisation) -> OrganisationInDB:
        return OrganisationInDB(
            id=organisation.id,
            name=organisation.name,
        )

    @staticmethod
    def to_organisation(organisation_in_db: OrganisationInDB) -> Organisation:
        return Organisation(
            id=organisation_in_db.id,
            name=organisation_in_db.name,
        )


def create_organisation_storage(session) -> SQLOrganisationStorage:
    return SQLOrganisationStorage(session, settings)


def get_organisations_store() -> Iterator[OrganisationStorage]:
    yield from session_managed_iterator(create_organisation_storage)<|MERGE_RESOLUTION|>--- conflicted
+++ resolved
@@ -1,10 +1,6 @@
-<<<<<<< HEAD
 import structlog
-=======
-import logging
 from collections.abc import Iterator
 
->>>>>>> 1b518cf4
 from sqlalchemy.orm import Session
 
 from boefjes.config import Settings, settings
