<<<<<<< HEAD
import structlog
=======
import logging
from collections.abc import Iterator

>>>>>>> d33d1c68
from sqlalchemy.orm import Session

from boefjes.config import Settings, settings
from boefjes.models import Organisation
from boefjes.sql.db import ObjectNotFoundException, session_managed_iterator
from boefjes.sql.db_models import OrganisationInDB
from boefjes.sql.session import SessionMixin
from boefjes.storage.interfaces import OrganisationNotFound, OrganisationStorage

logger = structlog.get_logger(__name__)


class SQLOrganisationStorage(SessionMixin, OrganisationStorage):
    def __init__(self, session: Session, app_settings: Settings):
        self.app_settings = app_settings

        super().__init__(session)

    def get_by_id(self, organisation_id: str) -> Organisation:
        instance = self._db_instance_by_id(organisation_id)

        return self.to_organisation(instance)

    def get_all(self) -> dict[str, Organisation]:
        query = self.session.query(OrganisationInDB)

        return {organisation.id: self.to_organisation(organisation) for organisation in query.all()}

    def create(self, organisation: Organisation) -> None:
        logger.info("Saving organisation: %s", organisation.json())

        organisation_in_db = self.to_organisation_in_db(organisation)
        self.session.add(organisation_in_db)

    def delete_by_id(self, organisation_id: str) -> None:
        instance = self._db_instance_by_id(organisation_id)

        self.session.delete(instance)

    def _db_instance_by_id(self, organisation_id: str) -> OrganisationInDB:
        instance = self.session.query(OrganisationInDB).filter(OrganisationInDB.id == organisation_id).first()

        if instance is None:
            raise OrganisationNotFound(organisation_id) from ObjectNotFoundException(
                OrganisationInDB, id=organisation_id
            )

        return instance

    @staticmethod
    def to_organisation_in_db(organisation: Organisation) -> OrganisationInDB:
        return OrganisationInDB(
            id=organisation.id,
            name=organisation.name,
        )

    @staticmethod
    def to_organisation(organisation_in_db: OrganisationInDB) -> Organisation:
        return Organisation(
            id=organisation_in_db.id,
            name=organisation_in_db.name,
        )


def create_organisation_storage(session) -> SQLOrganisationStorage:
    return SQLOrganisationStorage(session, settings)


def get_organisations_store() -> Iterator[OrganisationStorage]:
    yield from session_managed_iterator(create_organisation_storage)<|MERGE_RESOLUTION|>--- conflicted
+++ resolved
@@ -1,10 +1,6 @@
-<<<<<<< HEAD
 import structlog
-=======
-import logging
 from collections.abc import Iterator
 
->>>>>>> d33d1c68
 from sqlalchemy.orm import Session
 
 from boefjes.config import Settings, settings
