--- conflicted
+++ resolved
@@ -49,16 +49,11 @@
         if instance.static:
             raise NotAllowed(f"Plugin with id '{boefje_id}' is static, so updating it is not allowed")
 
-<<<<<<< HEAD
-        boefje = self.to_boefje(instance).copy(update=data)
-        self.session.merge(self.to_boefje_in_db(boefje, instance.id))
-=======
         field_mapping = {"boefje_schema": "schema"}  # since Boefje.boefje_schema is the same as BoefjeInDB.schema
         for key, value in data.items():
             setattr(instance, field_mapping.get(key, key), value)
 
         self.session.add(instance)
->>>>>>> ae6b44aa
 
     def create_normalizer(self, normalizer: Normalizer) -> None:
         logger.info("Saving plugin: %s", normalizer.model_dump_json())
