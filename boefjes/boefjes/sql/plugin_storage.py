--- conflicted
+++ resolved
@@ -49,16 +49,8 @@
         if instance.static:
             raise NotAllowed(f"Plugin with id '{boefje_id}' is static, so updating it is not allowed")
 
-<<<<<<< HEAD
-        field_mapping = {"boefje_schema": "schema"}  # since Boefje.boefje_schema is the same as BoefjeInDB.schema
-        for key, value in data.items():
-            setattr(instance, field_mapping.get(key, key), value)
-
-        self.session.add(instance)
-=======
         boefje = self.to_boefje(instance).copy(update=data)
         self.session.merge(self.to_boefje_in_db(boefje, instance.id))
->>>>>>> 5d29d7b9
 
     def create_normalizer(self, normalizer: Normalizer) -> None:
         logger.info("Saving plugin: %s", normalizer.model_dump_json())
@@ -115,11 +107,8 @@
             consumes=boefje.consumes,
             produces=boefje.produces,
             schema=boefje.boefje_schema,
-<<<<<<< HEAD
-=======
             cron=boefje.cron,
             interval=boefje.interval,
->>>>>>> 5d29d7b9
             oci_image=boefje.oci_image,
             oci_arguments=boefje.oci_arguments,
             version=boefje.version,
@@ -161,11 +150,8 @@
             consumes=boefje_in_db.consumes,
             produces=boefje_in_db.produces,
             boefje_schema=boefje_in_db.schema,
-<<<<<<< HEAD
-=======
             cron=boefje_in_db.cron,
             interval=boefje_in_db.interval,
->>>>>>> 5d29d7b9
             oci_image=boefje_in_db.oci_image,
             oci_arguments=boefje_in_db.oci_arguments,
             version=boefje_in_db.version,
