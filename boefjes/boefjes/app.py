import multiprocessing
import os
import signal
import sys
import time
from multiprocessing.context import ForkContext
from multiprocessing.process import BaseProcess
from queue import Queue

import structlog
from httpx import HTTPError
from pydantic import ValidationError
from sqlalchemy.orm import sessionmaker

from boefjes.clients.scheduler_client import SchedulerAPIClient, SchedulerClientInterface, Task, TaskStatus
from boefjes.config import Settings
from boefjes.dependencies.plugins import PluginService
from boefjes.job_handler import BoefjeHandler, NormalizerHandler, bytes_api_client
from boefjes.local import LocalBoefjeJobRunner, LocalNormalizerJobRunner
from boefjes.local_repository import get_local_repository
from boefjes.runtime_interfaces import Handler, WorkerManager
from boefjes.sql.config_storage import create_config_storage
from boefjes.sql.db import get_engine
from boefjes.sql.plugin_storage import create_plugin_storage

logger = structlog.get_logger(__name__)
ctx: ForkContext = multiprocessing.get_context("fork")


class SchedulerWorkerManager(WorkerManager):
    def __init__(
        self,
        item_handler: Handler,
        scheduler_client: SchedulerClientInterface,
        settings: Settings,
        log_level: str,  # TODO: (re)move?
    ):
        self.item_handler = item_handler
        self.scheduler_client = scheduler_client
        self.settings = settings

        manager = ctx.Manager()

        self.task_queue = manager.Queue()  # multiprocessing.Queue() will not work on macOS, see mp.Queue.qsize()
        self.handling_tasks = manager.dict()
        self.workers: list[BaseProcess] = []

        logger.setLevel(log_level)

        self.exited = False

    def run(self, queue_type: WorkerManager.WorkerType) -> None:
        logger.info("Created worker pool for queue '%s'", queue_type)

        self.workers = [
            ctx.Process(target=_start_working, args=self._worker_args()) for _ in range(self.settings.pool_size)
        ]
        for worker in self.workers:
            worker.start()

        signal.signal(signal.SIGINT, lambda signum, _: self.exit(signum))
        signal.signal(signal.SIGTERM, lambda signum, _: self.exit(signum))

        while True:
            try:
                self._check_workers()
                self._fill_queue(self.task_queue, queue_type)
            except Exception as e:  # noqa
                logger.exception("Unhandled Exception:")
                logger.info("Continuing worker...")
                continue
            except:  # noqa
                # Calling sys.exit() in self.exit() will raise SystemExit. We
                # should only log the exception and call self.exit() when the
                # exception is caused by something else and self.exit() hasn't
                # been called yet.
                if not self.exited:
                    logger.exception("Exiting worker...")
                    self.exit()

                raise

    def _fill_queue(self, task_queue: Queue, queue_type: WorkerManager.WorkerType) -> None:
        if task_queue.qsize() > self.settings.pool_size:
            time.sleep(self.settings.worker_heartbeat)
            return

        logger.debug("Popping from queue %s", queue_type.value)

        try:
            p_item = self.scheduler_client.pop_item(queue_type.value)
        except (HTTPError, ValidationError):
            logger.exception("Popping task from scheduler failed, sleeping 10 seconds")
            time.sleep(self.settings.worker_heartbeat)
            return

<<<<<<< HEAD
        # We do not target a specific queue since we start one runtime for all organisations
        # and queue ids contain the organisation_id
        queues = [q for q in queues if q.id.startswith(queue_type) and q.size > 0]

        logger.debug("Found queues: %s", [queue.id for queue in queues])

        all_queues_empty = True

        for queue in queues:
            logger.debug("Popping from queue %s", queue.id)

            try:
                p_item = self.scheduler_client.pop_item(queue.id)
            except (HTTPError, ValidationError):
                logger.exception("Popping task from scheduler failed, sleeping 10 seconds")
                time.sleep(10)
                continue

            if not p_item:
                logger.debug("Queue %s empty", queue.id)
                continue
=======
        if p_item is None:
            time.sleep(self.settings.worker_heartbeat)
            return
>>>>>>> e8287728

        logger.info("Handling task[%s]", p_item.data.id)

        try:
            task_queue.put(p_item)
            logger.info("Dispatched task[%s]", p_item.data.id)
        except:  # noqa
            logger.exception("Exiting worker...")
            logger.info("Patching scheduler task[id=%s] to %s", p_item.data.id, TaskStatus.FAILED.value)

            try:
                self.scheduler_client.patch_task(p_item.id, TaskStatus.FAILED)
                logger.info("Set task status to %s in the scheduler for task[id=%s]", TaskStatus.FAILED, p_item.data.id)
            except HTTPError:
                logger.exception("Could not patch scheduler task to %s", TaskStatus.FAILED.value)

    def _check_workers(self) -> None:
        new_workers = []

        for worker in self.workers:
            closed = False

            try:
                if worker.is_alive():
                    new_workers.append(worker)
                    continue
            except ValueError:
                closed = True  # worker is closed, so we create a new one

            logger.warning(
                "Worker[pid=%s, %s] not alive, creating new worker...", worker.pid, _format_exit_code(worker.exitcode)
            )

            if not closed:  # Closed workers do not have a pid, so cleaning up would fail
                self._cleanup_pending_worker_task(worker)
                worker.close()

            new_worker = ctx.Process(target=_start_working, args=self._worker_args())
            new_worker.start()
            new_workers.append(new_worker)

        self.workers = new_workers

    def _cleanup_pending_worker_task(self, worker: BaseProcess) -> None:
        if worker.pid not in self.handling_tasks:
            logger.debug("No pending task found for Worker[pid=%s, %s]", worker.pid, _format_exit_code(worker.exitcode))
            return

        handling_task_id = self.handling_tasks[worker.pid]

        try:
            task = self.scheduler_client.get_task(handling_task_id)

            if task.status is TaskStatus.DISPATCHED or task.status is TaskStatus.RUNNING:
                try:
                    self.scheduler_client.patch_task(task.id, TaskStatus.FAILED)
                    logger.warning("Set status to failed in the scheduler for task[id=%s]", handling_task_id)
                except HTTPError:
                    logger.exception("Could not patch scheduler task to failed")
        except HTTPError:
            logger.exception("Could not get scheduler task[id=%s]", handling_task_id)

    def _worker_args(self) -> tuple:
        return self.task_queue, self.item_handler, self.scheduler_client, self.handling_tasks

    def exit(self, signum: int | None = None) -> None:
        try:
            if signum:
                logger.info("Received %s, exiting", signal.Signals(signum).name)

            if not self.task_queue.empty():
                items: list[Task] = [self.task_queue.get() for _ in range(self.task_queue.qsize())]

                for p_item in items:
                    try:
                        self.scheduler_client.push_item(p_item)
                    except HTTPError:
                        logger.exception("Rescheduling task failed[id=%s]", p_item.id)

            killed_workers = []

            for worker in self.workers:  # Send all signals before joining, speeding up shutdowns
                try:
                    if worker.is_alive():
                        worker.kill()
                        killed_workers.append(worker)
                except ValueError:
                    pass  # worker is already closed

            for worker in killed_workers:
                worker.join()
                self._cleanup_pending_worker_task(worker)
                worker.close()
        finally:
            self.exited = True
            # If we are called from the main run loop we are already in the
            # process of exiting, so we only need to call sys.exit() in the
            # signal handler.
            if signum:
                sys.exit()


def _format_exit_code(exitcode: int | None) -> str:
    if exitcode is None or exitcode >= 0:
        return f"exitcode={exitcode}"

    return f"signal={signal.Signals(-exitcode).name}"


def _start_working(
    task_queue: multiprocessing.Queue,
    handler: Handler,
    scheduler_client: SchedulerClientInterface,
    handling_tasks: dict[int, str],
) -> None:
    logger.info("Started listening for tasks from worker[pid=%s]", os.getpid())

    while True:
        p_item = task_queue.get()
        status = TaskStatus.FAILED
        handling_tasks[os.getpid()] = str(p_item.id)

        try:
            scheduler_client.patch_task(p_item.id, TaskStatus.RUNNING)
            handler.handle(p_item.data)
            status = TaskStatus.COMPLETED
        except Exception:  # noqa
            logger.exception("An error occurred handling scheduler item[id=%s]", p_item.data.id)
        except:  # noqa
            logger.exception("An unhandled error occurred handling scheduler item[id=%s]", p_item.data.id)
            raise
        finally:
            try:
                if scheduler_client.get_task(p_item.id).status == TaskStatus.RUNNING:
                    # The docker runner could have handled this already
                    scheduler_client.patch_task(p_item.id, status)  # Note that implicitly, we have p_item.id == task_id
                    logger.info("Set status to %s in the scheduler for task[id=%s]", status, p_item.data.id)
            except HTTPError:
                logger.exception("Could not patch scheduler task to %s", status.value)


def get_runtime_manager(settings: Settings, queue: WorkerManager.WorkerType, log_level: str) -> WorkerManager:
    local_repository = get_local_repository()

    session = sessionmaker(bind=get_engine())()
    plugin_service = PluginService(create_plugin_storage(session), create_config_storage(session), local_repository)

    item_handler: Handler

    if queue == "boefje":
        item_handler = BoefjeHandler(LocalBoefjeJobRunner(local_repository), plugin_service, bytes_api_client)
    else:
        item_handler = NormalizerHandler(
            LocalNormalizerJobRunner(local_repository), bytes_api_client, settings.scan_profile_whitelist
        )

    return SchedulerWorkerManager(item_handler, SchedulerAPIClient(str(settings.scheduler_api)), settings, log_level)<|MERGE_RESOLUTION|>--- conflicted
+++ resolved
@@ -85,7 +85,7 @@
             time.sleep(self.settings.worker_heartbeat)
             return
 
-        logger.debug("Popping from queue %s", queue_type.value)
+        logger.debug("Popping from queue %s", queue_type)
 
         try:
             p_item = self.scheduler_client.pop_item(queue_type.value)
@@ -94,33 +94,9 @@
             time.sleep(self.settings.worker_heartbeat)
             return
 
-<<<<<<< HEAD
-        # We do not target a specific queue since we start one runtime for all organisations
-        # and queue ids contain the organisation_id
-        queues = [q for q in queues if q.id.startswith(queue_type) and q.size > 0]
-
-        logger.debug("Found queues: %s", [queue.id for queue in queues])
-
-        all_queues_empty = True
-
-        for queue in queues:
-            logger.debug("Popping from queue %s", queue.id)
-
-            try:
-                p_item = self.scheduler_client.pop_item(queue.id)
-            except (HTTPError, ValidationError):
-                logger.exception("Popping task from scheduler failed, sleeping 10 seconds")
-                time.sleep(10)
-                continue
-
-            if not p_item:
-                logger.debug("Queue %s empty", queue.id)
-                continue
-=======
         if p_item is None:
             time.sleep(self.settings.worker_heartbeat)
             return
->>>>>>> e8287728
 
         logger.info("Handling task[%s]", p_item.data.id)
 
