--- conflicted
+++ resolved
@@ -189,11 +189,7 @@
     def _worker_args(self) -> tuple:
         return self.task_queue, self.item_handler, self.scheduler_client, self.handling_tasks
 
-<<<<<<< HEAD
-    def exit(self, signum: int | None = None):
-=======
-    def exit(self, queue_type: WorkerManager.Queue, signum: int | None = None) -> None:
->>>>>>> b7d3a86b
+    def exit(self, signum: int | None = None) -> None:
         try:
             if signum:
                 logger.info("Received %s, exiting", signal.Signals(signum).name)
