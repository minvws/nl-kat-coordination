--- conflicted
+++ resolved
@@ -248,12 +248,8 @@
 
         try:
             scheduler_client.patch_task(p_item.id, TaskStatus.RUNNING)
-<<<<<<< HEAD
+            start_time = datetime.now()
             out = handler.handle(p_item.data)
-=======
-            start_time = datetime.now()
-            handler.handle(p_item.data)
->>>>>>> 8320d57d
             status = TaskStatus.COMPLETED
         except Exception:  # noqa
             logger.exception("An error occurred handling scheduler item", task=str(p_item.data.id))
@@ -266,8 +262,9 @@
                 if scheduler_client.get_task(p_item.id).status == TaskStatus.RUNNING:
                     # The docker runner could have handled this already
                     scheduler_client.patch_task(p_item.id, status)  # Note that implicitly, we have p_item.id == task_id
-<<<<<<< HEAD
-                    logger.info("Set status to %s in the scheduler for task[id=%s]", status, p_item.data.id)
+                    logger.info(
+                        "Set status in the scheduler", status=status.value, task=str(p_item.data.id), duration=duration
+                    )
 
                 if not isinstance(handler, BoefjeHandler) or not duplicated_items:
                     # We do not deduplicate normalizers
@@ -333,12 +330,9 @@
 
                     scheduler_client.patch_task(item.id, status)
 
-                    logger.info("Set status to %s in the scheduler for deduplicated task[id=%s]", status, item.data.id)
-=======
                     logger.info(
-                        "Set status in the scheduler", status=status.value, task=str(p_item.data.id), duration=duration
+                        "Set status in the scheduler for deduplicated task", status=status.value, task=str(p_item.data.id), duration=duration
                     )
->>>>>>> 8320d57d
             except HTTPError:
                 logger.exception("Could not patch scheduler task to %s", status.value, task=str(p_item.data.id))
 
