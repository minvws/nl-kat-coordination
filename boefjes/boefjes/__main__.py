import click
import structlog
from sqlalchemy.orm import sessionmaker

from boefjes.clients.scheduler_client import SchedulerAPIClient
from boefjes.config import Settings, settings
from boefjes.dependencies.plugins import PluginService
<<<<<<< HEAD
from boefjes.job_handler import CompositeBoefjeHandler, DockerBoefjeHandler, NormalizerHandler, bytes_api_client
=======
from boefjes.job_handler import CompositeBoefjeHandler, DockerBoefjeHandler, LocalNormalizerHandler, bytes_api_client
>>>>>>> a44a33e8
from boefjes.local.runner import LocalNormalizerJobRunner
from boefjes.logging import configure_logging
from boefjes.sql.config_storage import create_config_storage
from boefjes.sql.db import get_engine
from boefjes.sql.plugin_storage import create_plugin_storage
<<<<<<< HEAD
from boefjes.worker.boefje_handler import BoefjeHandler
from boefjes.worker.interfaces import Handler
from boefjes.worker.manager import SchedulerWorkerManager, WorkerManager
=======
from boefjes.worker.boefje_handler import LocalBoefjeHandler
from boefjes.worker.interfaces import WorkerManager
from boefjes.worker.manager import SchedulerWorkerManager
>>>>>>> a44a33e8
from boefjes.worker.repository import get_local_repository

configure_logging()

logger = structlog.get_logger(__name__)


def get_runtime_manager(
    settings: Settings, queue: WorkerManager.Queue, images: list[str] | None = None, plugins: list[str] | None = None
) -> WorkerManager:
    local_repository = get_local_repository()

    session = sessionmaker(bind=get_engine())()
    plugin_service = PluginService(create_plugin_storage(session), create_config_storage(session), local_repository)
    scheduler_client = SchedulerAPIClient(plugin_service, str(settings.scheduler_api), images, plugins)

<<<<<<< HEAD
    if queue is WorkerManager.Queue.BOEFJES:
        item_handler: Handler = CompositeBoefjeHandler(
            BoefjeHandler(local_repository, bytes_api_client), DockerBoefjeHandler(scheduler_client, bytes_api_client)
        )
    else:
        item_handler = NormalizerHandler(
=======
    item_handler: LocalBoefjeHandler | LocalNormalizerHandler | CompositeBoefjeHandler | None
    if queue is WorkerManager.Queue.BOEFJES:
        item_handler = CompositeBoefjeHandler(
            LocalBoefjeHandler(local_repository, bytes_api_client),
            DockerBoefjeHandler(scheduler_client, bytes_api_client),
        )
    else:
        item_handler = LocalNormalizerHandler(
>>>>>>> a44a33e8
            LocalNormalizerJobRunner(local_repository), bytes_api_client, settings.scan_profile_whitelist
        )

    return SchedulerWorkerManager(
        item_handler,
        scheduler_client,
        settings.pool_size,
        settings.poll_interval,
        settings.worker_heartbeat,
        settings.deduplicate,
    )


@click.command()
@click.argument("queue", type=click.Choice([q.value for q in WorkerManager.Queue]))
@click.option("--worker/--no-worker", "-w/-n", default=True, help="Whether to start a worker.")
@click.option("-i", "--images", type=str, default=None, multiple=True, help="A list of OCI images to filter on.")
@click.option("-p", "--plugins", type=str, default=None, multiple=True, help="A list of plugin ids to filter on.")
@click.option("--log-level", type=click.Choice(["DEBUG", "INFO", "WARNING", "ERROR"]), help="Log level", default="INFO")
def cli(queue: str, worker: bool, images: tuple[str] | None, plugins: tuple[str] | None, log_level: str) -> None:
    logger.setLevel(log_level)
    logger.info("Starting runtime for %s [image_filter=%s, plugin_filter=%s]", queue, images, plugins)

    if not plugins:
        parsed_plugins = settings.plugins or None
    else:
        parsed_plugins = list(plugins)

    if not images:
        parsed_images = settings.images or None
    else:
        parsed_images = list(images)

    runtime = get_runtime_manager(settings, WorkerManager.Queue(queue), parsed_images, parsed_plugins)

    if queue == "boefje":
        import boefjes.api

        boefjes.api.run()

        if worker:
            runtime.run(WorkerManager.Queue(queue))
    else:
        runtime.run(WorkerManager.Queue(queue))


if __name__ == "__main__":
    cli()<|MERGE_RESOLUTION|>--- conflicted
+++ resolved
@@ -5,25 +5,15 @@
 from boefjes.clients.scheduler_client import SchedulerAPIClient
 from boefjes.config import Settings, settings
 from boefjes.dependencies.plugins import PluginService
-<<<<<<< HEAD
-from boefjes.job_handler import CompositeBoefjeHandler, DockerBoefjeHandler, NormalizerHandler, bytes_api_client
-=======
 from boefjes.job_handler import CompositeBoefjeHandler, DockerBoefjeHandler, LocalNormalizerHandler, bytes_api_client
->>>>>>> a44a33e8
 from boefjes.local.runner import LocalNormalizerJobRunner
 from boefjes.logging import configure_logging
 from boefjes.sql.config_storage import create_config_storage
 from boefjes.sql.db import get_engine
 from boefjes.sql.plugin_storage import create_plugin_storage
-<<<<<<< HEAD
-from boefjes.worker.boefje_handler import BoefjeHandler
-from boefjes.worker.interfaces import Handler
-from boefjes.worker.manager import SchedulerWorkerManager, WorkerManager
-=======
 from boefjes.worker.boefje_handler import LocalBoefjeHandler
 from boefjes.worker.interfaces import WorkerManager
 from boefjes.worker.manager import SchedulerWorkerManager
->>>>>>> a44a33e8
 from boefjes.worker.repository import get_local_repository
 
 configure_logging()
@@ -40,14 +30,6 @@
     plugin_service = PluginService(create_plugin_storage(session), create_config_storage(session), local_repository)
     scheduler_client = SchedulerAPIClient(plugin_service, str(settings.scheduler_api), images, plugins)
 
-<<<<<<< HEAD
-    if queue is WorkerManager.Queue.BOEFJES:
-        item_handler: Handler = CompositeBoefjeHandler(
-            BoefjeHandler(local_repository, bytes_api_client), DockerBoefjeHandler(scheduler_client, bytes_api_client)
-        )
-    else:
-        item_handler = NormalizerHandler(
-=======
     item_handler: LocalBoefjeHandler | LocalNormalizerHandler | CompositeBoefjeHandler | None
     if queue is WorkerManager.Queue.BOEFJES:
         item_handler = CompositeBoefjeHandler(
@@ -56,7 +38,6 @@
         )
     else:
         item_handler = LocalNormalizerHandler(
->>>>>>> a44a33e8
             LocalNormalizerJobRunner(local_repository), bytes_api_client, settings.scan_profile_whitelist
         )
 
