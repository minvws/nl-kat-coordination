import json
import logging.config

import click
import structlog

from boefjes.app import get_runtime_manager
from boefjes.config import settings
from boefjes.runtime_interfaces import WorkerManager

with settings.log_cfg.open() as f:
    logging.config.dictConfig(json.load(f))

structlog.configure(
    processors=[
        structlog.contextvars.merge_contextvars,
        structlog.processors.add_log_level,
        structlog.processors.StackInfoRenderer(),
        structlog.dev.set_exc_info,
        structlog.stdlib.PositionalArgumentsFormatter(),
        structlog.processors.TimeStamper("iso", utc=False),
        (
            structlog.dev.ConsoleRenderer(colors=True, pad_level=False)
            if settings.logging_format == "text"
            else structlog.processors.JSONRenderer()
        ),
    ],
    context_class=dict,
    logger_factory=structlog.stdlib.LoggerFactory(),
    wrapper_class=structlog.stdlib.BoundLogger,
    cache_logger_on_first_use=True,
)

logger = structlog.get_logger(__name__)


@click.command()
@click.argument("worker_type", type=click.Choice([q.value for q in WorkerManager.Queue]))
<<<<<<< HEAD
@click.option("--log-level", type=click.Choice(["DEBUG", "INFO", "WARNING", "ERROR"]), help="Log level", default="INFO")
def cli(worker_type: str, log_level: str):
=======
@click.option(
    "--log-level",
    type=click.Choice(["DEBUG", "INFO", "WARNING", "ERROR"]),
    help="Log level",
    default="INFO",
)
def cli(worker_type: str, log_level: str) -> None:
>>>>>>> b7d3a86b
    logger.setLevel(log_level)
    logger.info("Starting runtime for %s", worker_type)

    queue = WorkerManager.Queue(worker_type)
    runtime = get_runtime_manager(settings, queue, log_level)

    if worker_type == "boefje":
        import boefjes.api

        boefjes.api.run()

    runtime.run(queue)


if __name__ == "__main__":
    cli()<|MERGE_RESOLUTION|>--- conflicted
+++ resolved
@@ -36,18 +36,8 @@
 
 @click.command()
 @click.argument("worker_type", type=click.Choice([q.value for q in WorkerManager.Queue]))
-<<<<<<< HEAD
 @click.option("--log-level", type=click.Choice(["DEBUG", "INFO", "WARNING", "ERROR"]), help="Log level", default="INFO")
-def cli(worker_type: str, log_level: str):
-=======
-@click.option(
-    "--log-level",
-    type=click.Choice(["DEBUG", "INFO", "WARNING", "ERROR"]),
-    help="Log level",
-    default="INFO",
-)
 def cli(worker_type: str, log_level: str) -> None:
->>>>>>> b7d3a86b
     logger.setLevel(log_level)
     logger.info("Starting runtime for %s", worker_type)
 
