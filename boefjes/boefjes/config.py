--- conflicted
+++ resolved
@@ -15,12 +15,8 @@
 
     # Worker configuration
     pool_size: int = 2
-<<<<<<< HEAD
     poll_interval: float = 10.0
-=======
-    poll_interval: float = 1.0
     worker_heartbeat: float = 1.0
->>>>>>> ff32f91f
 
     # Queue configuration
     queue_uri: str = "amqp://"
