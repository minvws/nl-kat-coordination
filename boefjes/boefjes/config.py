--- conflicted
+++ resolved
@@ -79,8 +79,11 @@
         8000,
         description="Host port of the Boefje API server",
     )
-
-<<<<<<< HEAD
+    boefje_docker_network: str = Field(
+        "bridge",
+        description="Docker network to run Boefjes in",
+        env="BOEFJE_DOCKER_NETWORK",
+    )
     bytes_api: AnyHttpUrl = Field(
         ..., examples=["http://localhost:8002"], description="Bytes API URL", validation_alias="BYTES_API"
     )
@@ -90,17 +93,6 @@
     bytes_password: str = Field(
         ..., examples=["secret"], description="Bytes JWT login password", validation_alias="BYTES_PASSWORD"
     )
-=======
-    boefje_docker_network: str = Field(
-        "bridge",
-        description="Docker network to run Boefjes in",
-        env="BOEFJE_DOCKER_NETWORK",
-    )
-
-    bytes_api: AnyHttpUrl = Field(..., example="http://localhost:8002", description="Bytes API URL", env="BYTES_API")
-    bytes_username: str = Field(..., example="test", description="Bytes JWT login username", env="BYTES_USERNAME")
-    bytes_password: str = Field(..., example="secret", description="Bytes JWT login password", env="BYTES_PASSWORD")
->>>>>>> 4228db78
 
     span_export_grpc_endpoint: Optional[AnyHttpUrl] = Field(
         None, description="OpenTelemetry endpoint", validation_alias="SPAN_EXPORT_GRPC_ENDPOINT"
