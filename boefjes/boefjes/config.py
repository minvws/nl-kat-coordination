import logging
import os
from enum import Enum
from pathlib import Path
from typing import Any, Literal

from pydantic import AnyHttpUrl, Field, FilePath, IPvAnyAddress, PostgresDsn, conint
from pydantic_settings import BaseSettings, PydanticBaseSettingsSource, SettingsConfigDict
from pydantic_settings.sources import EnvSettingsSource

BASE_DIR: Path = Path(__file__).parent.resolve()

# Set base dir to something generic when compiling environment docs
if os.getenv("DOCS"):
    BASE_DIR = Path("../")


class EncryptionMiddleware(Enum):
    IDENTITY = "IDENTITY"
    NACL_SEALBOX = "NACL_SEALBOX"


class BackwardsCompatibleEnvSettings(EnvSettingsSource):
    backwards_compatibility_mapping = {
        "BOEFJES_BOEFJE_API_HOST": "BOEFJES_API_HOST",
        "BOEFJES_BOEFJE_API_PORT": "BOEFJES_API_PORT",
        "BOEFJE_API": "BOEFJES_API",
        "BOEFJE_DOCKER_NETWORK": "BOEFJES_DOCKER_NETWORK",
        "LOG_CFG": "BOEFJES_LOG_CFG",
        "ENCRYPTION_MIDDLEWARE": "BOEFJES_ENCRYPTION_MIDDLEWARE",
        "KATALOGUS_PRIVATE_KEY_B64": "BOEFJES_KATALOGUS_PRIVATE_KEY",
        "KATALOGUS_PUBLIC_KEY_B64": "BOEFJES_KATALOGUS_PUBLIC_KEY",
    }

    def __call__(self) -> dict[str, Any]:
        d: dict[str, Any] = {}
        env_vars = {k.lower(): v for k, v in os.environ.items()}
        env_prefix = self.settings_cls.model_config.get("env_prefix", "").lower()

        for old_name, new_name in self.backwards_compatibility_mapping.items():
            old_name, new_name = old_name.lower(), new_name.lower()

            # New variable not explicitly set through env,
            # ...but old variable has been explicitly set through env
            if new_name not in env_vars and old_name in env_vars:
                logging.warning("Deprecation: %s is deprecated, use %s instead", old_name.upper(), new_name.upper())
                d[new_name[len(env_prefix) :]] = env_vars[old_name]

        return d


class Settings(BaseSettings):
    log_cfg: FilePath = Field(BASE_DIR / "logging.json", description="Path to the logging configuration file")

    # Worker configuration
    pool_size: int = Field(2, description="Number of workers to run per queue")
    poll_interval: float = Field(10.0, description="Time to wait before polling for tasks when all queues are empty")
    worker_heartbeat: float = Field(1.0, description="Seconds to wait before checking the workers when queues are full")
<<<<<<< HEAD
    plugins: list[str] = Field(
        default_factory=list, description="A list of plugin ids to filter on.", examples=['["dns-records"]']
    )
    images: list[str] = Field(
        default_factory=list,
        description="A list of oci images to filter on.",
        examples=['["ghcr.io/minvws/openkat/generic:latest"]'],
    )
=======
    deduplicate: bool = Field(False, description="Whether to apply deduplication")
>>>>>>> 9d29622f

    remote_ns: IPvAnyAddress = Field(
        "1.1.1.1", description="Name server used for remote DNS resolution in the boefje runner"
    )

    scan_profile_whitelist: dict[str, conint(strict=True, ge=0, le=4)] = Field(  # type: ignore
        default_factory=dict,
        description="Whitelist for normalizer ids allowed to produce scan profiles, including a maximum level.",
        examples=['{"kat_external_db_normalize": 3, "kat_dns_normalize": 1}'],
    )

    katalogus_db_uri: PostgresDsn = Field(
        ...,
        examples=["postgresql://xx:xx@host:5432/katalogus"],
        description="Katalogus Postgres DB URI",
        validation_alias="KATALOGUS_DB_URI",
    )

    db_connection_pool_size: int = Field(
        16, description="Database connection pool size", validation_alias="KATALOGUS_DB_CONNECTION_POOL_SIZE"
    )

    scheduler_api: AnyHttpUrl = Field(
        ..., examples=["http://localhost:8004"], description="Mula API URL", validation_alias="SCHEDULER_API"
    )
    katalogus_api: AnyHttpUrl = Field(
        ..., examples=["http://localhost:8003"], description="Katalogus API URL", validation_alias="KATALOGUS_API"
    )
    octopoes_api: AnyHttpUrl = Field(
        ..., examples=["http://localhost:8001"], description="Octopoes API URL", validation_alias="OCTOPOES_API"
    )
    api: AnyHttpUrl = Field(
        ..., examples=["http://boefje:8000"], description="The URL on which the boefjes API is available"
    )
    # Boefje server settings
    api_host: str = Field("0.0.0.0", description="Host address of the Boefje API server")
    api_port: int = Field(8000, description="Host port of the Boefje API server")
    docker_network: str = Field("bridge", description="Docker network to run Boefjes in")
    bytes_api: AnyHttpUrl = Field(
        ..., examples=["http://localhost:8002"], description="Bytes API URL", validation_alias="BYTES_API"
    )
    bytes_username: str = Field(
        ..., examples=["test"], description="Bytes JWT login username", validation_alias="BYTES_USERNAME"
    )
    bytes_password: str = Field(
        ..., examples=["secret"], description="Bytes JWT login password", validation_alias="BYTES_PASSWORD"
    )

    encryption_middleware: EncryptionMiddleware = Field(
        EncryptionMiddleware.IDENTITY,
        description="Toggle used to configure the encryption strategy",
        examples=["IDENTITY", "NACL_SEALBOX"],
    )

    katalogus_private_key: str = Field(
        "", description="Base64 encoded private key used for asymmetric encryption of settings"
    )
    katalogus_public_key: str = Field(
        "", description="Base64 encoded public key used for asymmetric encryption of settings"
    )

    span_export_grpc_endpoint: AnyHttpUrl | None = Field(
        None, description="OpenTelemetry endpoint", validation_alias="SPAN_EXPORT_GRPC_ENDPOINT"
    )

    logging_format: Literal["text", "json"] = Field("text", description="Logging format")

    outgoing_request_timeout: int = Field(30, description="Timeout for outgoing HTTP requests")

    model_config = SettingsConfigDict(env_prefix="BOEFJES_")

    @classmethod
    def settings_customise_sources(
        cls,
        settings_cls: type[BaseSettings],
        init_settings: PydanticBaseSettingsSource,
        env_settings: PydanticBaseSettingsSource,
        dotenv_settings: PydanticBaseSettingsSource,
        file_secret_settings: PydanticBaseSettingsSource,
    ) -> tuple[PydanticBaseSettingsSource, ...]:
        backwards_compatible_settings = BackwardsCompatibleEnvSettings(settings_cls)
        return env_settings, init_settings, file_secret_settings, backwards_compatible_settings


# Do not initialize the settings module when compiling environment docs
if not os.getenv("DOCS"):
    settings = Settings()<|MERGE_RESOLUTION|>--- conflicted
+++ resolved
@@ -56,7 +56,7 @@
     pool_size: int = Field(2, description="Number of workers to run per queue")
     poll_interval: float = Field(10.0, description="Time to wait before polling for tasks when all queues are empty")
     worker_heartbeat: float = Field(1.0, description="Seconds to wait before checking the workers when queues are full")
-<<<<<<< HEAD
+    deduplicate: bool = Field(False, description="Whether to apply deduplication")
     plugins: list[str] = Field(
         default_factory=list, description="A list of plugin ids to filter on.", examples=['["dns-records"]']
     )
@@ -65,9 +65,6 @@
         description="A list of oci images to filter on.",
         examples=['["ghcr.io/minvws/openkat/generic:latest"]'],
     )
-=======
-    deduplicate: bool = Field(False, description="Whether to apply deduplication")
->>>>>>> 9d29622f
 
     remote_ns: IPvAnyAddress = Field(
         "1.1.1.1", description="Name server used for remote DNS resolution in the boefje runner"
