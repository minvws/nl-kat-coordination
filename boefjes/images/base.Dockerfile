<<<<<<< HEAD
FROM python:3.11-slim as base
=======
FROM python:3.13-slim
>>>>>>> 8320d57d

ARG BOEFJES_API=http://boefje:8000
ENV BOEFJES_API=$BOEFJES_API
ENV PYTHONPATH=/app/boefje:/app

WORKDIR /app/boefje
RUN adduser --disabled-password --gecos '' nonroot
RUN --mount=type=cache,target=/root/.cache pip install --upgrade pip && pip install httpx structlog pydantic jsonschema croniter click

USER nonroot

COPY ./boefjes/worker ./worker
COPY ./boefjes/logging.json logging.json

ENTRYPOINT ["/usr/local/bin/python", "-m", "worker"]
CMD []

FROM base as builder

ARG BOEFJE_PATH

COPY $BOEFJE_PATH/requirements.txt* .
RUN if test -f requirements.txt; then pip install -r requirements.txt; fi

COPY $BOEFJE_PATH .

FROM base<|MERGE_RESOLUTION|>--- conflicted
+++ resolved
@@ -1,8 +1,4 @@
-<<<<<<< HEAD
-FROM python:3.11-slim as base
-=======
-FROM python:3.13-slim
->>>>>>> 8320d57d
+FROM python:3.13-slim as base
 
 ARG BOEFJES_API=http://boefje:8000
 ENV BOEFJES_API=$BOEFJES_API
