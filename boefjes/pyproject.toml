--- conflicted
+++ resolved
@@ -57,11 +57,8 @@
 wpscan-out-parse = "1.9.3"
 # required by kat_sec_txt
 sectxt = "0.9.0"
-<<<<<<< HEAD
 pydantic-settings = "^2.0.3"
-=======
 opentelemetry-instrumentation = "^0.41b0"
->>>>>>> 51639dde
 
 [tool.poetry.group.dev.dependencies]
 pre-commit = "^3.2.2"
