--- conflicted
+++ resolved
@@ -24,21 +24,15 @@
     "opentelemetry-instrumentation-requests>=0.53b1,<0.54",
     "opentelemetry-instrumentation>=0.53b1,<0.54",
     "requests>=2.32.1,<3",
-    "pybinaryedge==0.5",
     "beautifulsoup4==4.11.1",
-    "censys==2.1.8",
-    "pynetdicom==2.0.2",
-    "pydicom==2.4.4",
     "dnspython>=2.6.1,<3",
     "tldextract>=3.4.4,<4",
     "validators==0.20.0",
     "python-libnmap==0.7.3",
-    "shodan==1.25.0",
     "cryptography>=44.0.1,<45",
     "forcediphttpsadapter==1.1.0",
     "urllib3>=2.1.0,<3",
     "wpscan-out-parse==1.9.3",
-    "sectxt==0.9.0",
     "netaddr>=1.3.0,<2",
     "defusedxml>=0.7.1,<0.8",
     "pillow>=10.3.0,<11",
@@ -58,7 +52,6 @@
     "croniter>=6.0.0,<7",
 ]
 
-<<<<<<< HEAD
 [dependency-groups]
 dev = [
     "pytest>=8.3.5,<9",
@@ -66,71 +59,6 @@
     "pytest-mock>=3.14.0,<4",
     "pytest-cov>=6.0.0,<7",
 ]
-=======
-[tool.poetry.dependencies]
-python = "^3.10"
-alembic = "^1.8.1"
-click = "^8.1.3"
-jsonschema = "^4.17.0"
-pydantic = "^2.7.1"
-docker = "^7.1.0"
-uvicorn = "^0.29.0"
-psycopg2 = "^2.9.10"
-pynacl = "^1.5.0"
-sqlalchemy = "^1.4.48"
-python-dateutil = "^2.8.2"
-pydantic-settings = "^2.2.1"
-opentelemetry-sdk = "^1.32.1"
-opentelemetry-exporter-otlp-proto-grpc = "^1.32.1"
-opentelemetry-instrumentation-fastapi = "^0.53b1"
-opentelemetry-instrumentation-psycopg2 = "^0.53b1"
-opentelemetry-instrumentation-requests = "^0.53b1"
-opentelemetry-instrumentation = "^0.53b1"
-# required by kat_snyk, kat_crt_sh, kat_crt_sh boefjes
-requests = "^2.32.1"
-# required by kat_burpsuite, kat_webpage_analysis/find_images_in_html normalizer
-beautifulsoup4 = "4.11.1"
-# required by kat_dns, kat_dns_zone boefjes
-dnspython = "^2.6.1"
-# required by kat_fierce
-tldextract = "^3.4.4"
-# required by kat_log4shell boefje, kat_webpage_analysis/find_images_in_html normalizer
-validators = "0.20.0"
-# required by kat_nmap boefje
-python-libnmap = "0.7.3"
-# required by kat_ssl_certificates boefje
-cryptography = "^44.0.1"
-# required by kat_webpage_analysis
-forcediphttpsadapter = "1.1.0"
-# required by kat_webpage_analysis (forcediphttpsadapter)
-urllib3 = "^2.1.0"
-# required by kat_wpscan
-wpscan-out-parse = "1.9.3"
-# required by kat_rpki
-netaddr = "^1.3.0"
-# required by kat_burpsuite, kat_cwe_finding_types and kat_ssl_scan
-defusedxml = "^0.7.1"
-# required by kat_webpage_analysis/check_images normalizer
-pillow = "^10.3.0"
-httpx = "^0.28.1"
-opentelemetry-api = "^1.32.1"
-opentelemetry-exporter-otlp-proto-common = "^1.32.1"
-opentelemetry-instrumentation-asgi = "^0.53b1"
-opentelemetry-instrumentation-dbapi = "^0.53b1"
-opentelemetry-proto = "^1.32.1"
-opentelemetry-semantic-conventions = "^0.53b1"
-opentelemetry-util-http = "^0.53b1"
-fastapi-slim = "^0.115.2"
-# required for building octopoes
-setuptools= "^80.7.1"
-structlog = "^25.2.0"
-# required by kat_maxmind_geoip
-maxminddb = "^2.6.2"
-# required by kat_wappalyzer
-tanimachi = "^0.0.6"
-cpe = "^1.3.1"
-croniter = "^6.0.0"
->>>>>>> 5b6cfe80
 
 [tool.uv]
 package = false
