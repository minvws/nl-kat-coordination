import base64
import json
from multiprocessing import Manager
from pathlib import Path
from uuid import UUID

import pytest

from boefjes.__main__ import get_runtime_manager
from boefjes.config import Settings
<<<<<<< HEAD
from boefjes.worker.interfaces import BoefjeOutput, File, StatusEnum
from boefjes.worker.manager import SchedulerWorkerManager, WorkerManager
=======
from boefjes.worker.interfaces import BoefjeOutput, File, StatusEnum, WorkerManager
from boefjes.worker.manager import SchedulerWorkerManager
>>>>>>> a44a33e8
from tests.conftest import MockHandler, MockSchedulerClient
from tests.loading import get_dummy_data


def test_one_process(manager: SchedulerWorkerManager, item_handler: MockHandler) -> None:
    with pytest.raises(KeyboardInterrupt):
        manager.run(WorkerManager.Queue.BOEFJES)

    items = item_handler.get_all()
    assert len(items) == 2
    assert items[0].data.boefje.id == "dns-records"
    assert items[1].data.boefje.id == "dns-records"

    patched_tasks = manager.scheduler_client.get_all_patched_tasks()

    assert set(patched_tasks) == {
        ("70da7d4f-f41f-4940-901b-d98a92e9014b", "running"),
        ("70da7d4f-f41f-4940-901b-d98a92e9014c", "running"),
        ("9071c9fd-2b9f-440f-a524-ef1ca4824fd4", "running"),
        ("70da7d4f-f41f-4940-901b-d98a92e9014b", "completed"),
        ("70da7d4f-f41f-4940-901b-d98a92e9014c", "completed"),
        ("9071c9fd-2b9f-440f-a524-ef1ca4824fd4", "failed"),
    }


def test_two_processes(manager: SchedulerWorkerManager, item_handler: MockHandler) -> None:
    manager.pool_size = 2
    manager.task_queue = Manager().Queue()

    with pytest.raises(KeyboardInterrupt):
        manager.run(WorkerManager.Queue.BOEFJES)

    items = item_handler.get_all()
    assert len(items) == 2

    patched_tasks = manager.scheduler_client.get_all_patched_tasks()
    assert set(patched_tasks) == {
        ("70da7d4f-f41f-4940-901b-d98a92e9014b", "running"),
        ("70da7d4f-f41f-4940-901b-d98a92e9014c", "running"),
        ("9071c9fd-2b9f-440f-a524-ef1ca4824fd4", "running"),
        ("70da7d4f-f41f-4940-901b-d98a92e9014b", "completed"),
        ("70da7d4f-f41f-4940-901b-d98a92e9014c", "completed"),
        ("9071c9fd-2b9f-440f-a524-ef1ca4824fd4", "failed"),
    }


def test_two_processes_exception(manager: SchedulerWorkerManager, item_handler: MockHandler, tmp_path) -> None:
    manager.scheduler_client = MockSchedulerClient(
        [get_dummy_data("scheduler/should_crash.json")],
        [get_dummy_data("scheduler/pop_response_normalizer.json")],
        tmp_path / "patch_task_log",
    )

    manager.pool_size = 2
    with pytest.raises(KeyboardInterrupt):
        manager.run(WorkerManager.Queue.BOEFJES)

    assert item_handler.queue.empty()
    assert manager.scheduler_client.log_path.exists()


def test_two_processes_with_exception_in_handler(
    manager: SchedulerWorkerManager, item_handler: MockHandler, tmp_path
) -> None:
    manager.scheduler_client = MockSchedulerClient(
        [
            get_dummy_data("scheduler/pop_response_boefje.json"),
            get_dummy_data("scheduler/should_crash.json"),
            get_dummy_data("scheduler/should_crash_2.json"),
        ],
        [get_dummy_data("scheduler/pop_response_normalizer.json")],
        tmp_path / "patch_task_log",
    )

    manager.pool_size = 2
    manager.sleep_time = 0.1
    manager.task_queue = Manager().Queue()
    with pytest.raises(KeyboardInterrupt):
        manager.run(WorkerManager.Queue.BOEFJES)

    items = item_handler.get_all()
    assert len(items) == 1

    patched_tasks = manager.scheduler_client.get_all_patched_tasks()

    # Handler starts raising an Exception from the second call onward. So each process picks up a task, of which the one
    # with id 9071c9fd-2b9f-440f-a524-ef1ca4824fd4 crashes. Task 70da7d4f-f41f-4940-901b-d98a92e9014b will be picked up
    # by the other process in parallel, and completes before the crash of the other task. Since one process completes,
    # it pops the same crashing task 9071c9fd-2b9f-440f-a524-ef1ca4824fd4 from the queue to simplify the test.

    # We expect the first two patches to set the task status to running of both task and then process 1 to finish, as
    # the exception has been set up with a small delay.
    assert sorted(patched_tasks[:3]) == sorted(
        [
            ("70da7d4f-f41f-4940-901b-d98a92e9014b", "running"),
            ("9071c9fd-2b9f-440f-a524-ef1ca4824fd4", "running"),
            ("70da7d4f-f41f-4940-901b-d98a92e9014b", "completed"),
        ]
    )

    # The process completing status then to be set to completed/failed for both tasks.
    assert sorted(patched_tasks[3:]) == sorted(
        [
            ("9071c9fd-2b9f-440f-a524-ef1ca4824fd4", "failed"),
            ("2071c9fd-2b9f-440f-a524-ef1ca4824fd4", "running"),
            ("2071c9fd-2b9f-440f-a524-ef1ca4824fd4", "failed"),
        ]
    )


def test_two_processes_cleanup_unfinished_tasks(
    manager: SchedulerWorkerManager, item_handler: MockHandler, tmp_path
) -> None:
    """
    We push 2 slow tasks to the Queue, which will be popped by 2 workers, emptying the Queue and stalling the 2 workers.
    Because the Queue is now empty, the manager will get 2 new tasks from the scheduler to push to the queue. But only
    one will be pushed because we do not have any tasks from the scheduler anymore (triggering a KeyboardInterrupt to
    crash the main process). Then the manager should clean up the running tasks by setting the status of the running
    tasks to failed and push any tasks still on the Queue back to the scheduler.
    """

    manager.scheduler_client = MockSchedulerClient(
        3 * [get_dummy_data("scheduler/pop_response_boefje.json")], [], tmp_path / "patch_task_log"
    )
    manager.pool_size = 2
    manager.task_queue = Manager().Queue()

    item_handler.sleep_time = 200

    with pytest.raises(KeyboardInterrupt):
        manager.run(WorkerManager.Queue.BOEFJES)

    items = item_handler.get_all()
    assert len(items) == 0

    patched_tasks = manager.scheduler_client.get_all_patched_tasks()

    # Task was running but main process crashed intentionally and cleaned it up
    assert set(patched_tasks) == {
        ("70da7d4f-f41f-4940-901b-d98a92e9014b", "running"),
        ("70da7d4f-f41f-4940-901b-d98a92e9014b", "running"),
        ("70da7d4f-f41f-4940-901b-d98a92e9014b", "failed"),
    }

    # Tasks (one with the same id) was still unhandled the queue and pushed back to the scheduler by the main process
    assert manager.scheduler_client._pushed_items["70da7d4f-f41f-4940-901b-d98a92e9014b"][0].scheduler_id == "boefje"
    assert (
        json.loads(manager.scheduler_client._pushed_items["70da7d4f-f41f-4940-901b-d98a92e9014b"][0].model_dump_json())
        == json.loads(get_dummy_data("scheduler/pop_response_boefje.json")).get("results")[0]
    )


def test_normalizer_queue(manager: SchedulerWorkerManager, item_handler: MockHandler) -> None:
    with pytest.raises(KeyboardInterrupt):
        manager.run(WorkerManager.Queue.NORMALIZERS)

    items = item_handler.get_all()
    assert len(items) == 1
    assert items[0].data.normalizer.id == "kat_dns_normalize"


def test_null(manager: SchedulerWorkerManager, tmp_path: Path, item_handler: MockHandler):
    manager.scheduler_client = MockSchedulerClient(
        3 * [get_dummy_data("scheduler/pop_response_boefje.json")],
        [get_dummy_data("scheduler/pop_response_normalizer.json")],
        tmp_path / "patch_task_log",
        iterations_to_wait_for_exception=2,
        sleep_time=0.3,
    )

    with pytest.raises(KeyboardInterrupt):
        manager.run(WorkerManager.Queue.BOEFJES)

    items = item_handler.get_all()
    patched_tasks = manager.scheduler_client.get_all_patched_tasks()

    assert len(items) == 3
    assert set(patched_tasks) == {
        ("70da7d4f-f41f-4940-901b-d98a92e9014b", "running"),
        ("70da7d4f-f41f-4940-901b-d98a92e9014b", "running"),
        ("70da7d4f-f41f-4940-901b-d98a92e9014b", "running"),
        ("70da7d4f-f41f-4940-901b-d98a92e9014b", "completed"),
        ("70da7d4f-f41f-4940-901b-d98a92e9014b", "completed"),
        ("70da7d4f-f41f-4940-901b-d98a92e9014b", "completed"),
    }


def test_one_process_deduplication_turned_off(manager: SchedulerWorkerManager, item_handler: MockHandler, tmp_path):
    manager.scheduler_client = MockSchedulerClient(
        boefje_responses=[get_dummy_data("scheduler/pop_response_duplicated_boefje.json")],
        normalizer_responses=[],
        log_path=tmp_path / "patch_task_log",
    )
    manager.deduplicate = False
    with pytest.raises(KeyboardInterrupt):
        manager.run(WorkerManager.Queue.BOEFJES)

    items = item_handler.get_all()

    # Just one task dispatched
    assert len(items) == 2
    assert items[0].data.boefje.id == "dns-records"
    assert items[1].data.boefje.id == "dns-records"

    patched_tasks = manager.scheduler_client.get_all_patched_tasks()

    # But two tasks marked as completed
    assert set(patched_tasks) == {
        ("70da7d4f-f41f-4940-901b-d98a92e9014b", "running"),
        ("70da7d4f-f41f-4940-901b-d98a92e9014b", "completed"),
        ("a0da7d4f-f41f-4940-901b-d98a92e9014b", "running"),
        ("a0da7d4f-f41f-4940-901b-d98a92e9014b", "completed"),
    }

    bytes_calls = item_handler.boefje_storage.get_all()
    assert bytes_calls == []


def test_one_process_deduplication_of_tasks(manager: SchedulerWorkerManager, item_handler: MockHandler, tmp_path):
    manager.scheduler_client = MockSchedulerClient(
        boefje_responses=[get_dummy_data("scheduler/pop_response_duplicated_boefje.json")],
        normalizer_responses=[],
        log_path=tmp_path / "patch_task_log",
    )
    with pytest.raises(KeyboardInterrupt):
        manager.run(WorkerManager.Queue.BOEFJES)

    items = item_handler.get_all()

    # Just one task dispatched
    assert len(items) == 1
    assert items[0].data.boefje.id == "dns-records"

    patched_tasks = manager.scheduler_client.get_all_patched_tasks()

    # But two tasks marked as completed
    assert set(patched_tasks) == {
        ("70da7d4f-f41f-4940-901b-d98a92e9014b", "running"),
        ("70da7d4f-f41f-4940-901b-d98a92e9014b", "completed"),
        ("a0da7d4f-f41f-4940-901b-d98a92e9014b", "completed"),
    }

    bytes_calls = item_handler.boefje_storage.get_all()
    assert bytes_calls == [
        (
            "save_boefje_meta",
            (
                {
                    "id": UUID("a0da7d4f-f41f-4940-901b-d98a92e9014b"),
                    "started_at": None,
                    "ended_at": None,
                    "boefje": {"id": "dns-records", "version": None, "oci_image": None},
                    "input_ooi": "Hostname|internet|test.test",
                    "arguments": {},
                    "organization": "_dev2",
                    "runnable_hash": None,
                    "environment": None,
                },
            ),
        ),
        (
            "save_raw",
            (
                UUID("a0da7d4f-f41f-4940-901b-d98a92e9014b"),
<<<<<<< HEAD
                BoefjeOutput(
                    status=StatusEnum.COMPLETED,
                    files=[File(name="0", content="MTIz", tags=["boefje/dns-records", "my/mime"])],
                ),
=======
                BoefjeOutput(status=StatusEnum.COMPLETED, files=[File(name="1", content="MTIz", tags={"my/mime"})]),
>>>>>>> a44a33e8
            ),
        ),
    ]
    # For clarity:
    assert base64.b64decode("MTIz") == b"123"


def test_one_process_deduplication_exception_puts_duplicated_task_back_on_the_queue(
    manager: SchedulerWorkerManager, item_handler: MockHandler, tmp_path
):
    manager.scheduler_client = MockSchedulerClient(
        boefje_responses=[get_dummy_data("scheduler/pop_response_duplicated_boefje_error.json")],
        normalizer_responses=[],
        log_path=tmp_path / "patch_task_log",
    )
    with pytest.raises(KeyboardInterrupt):
        manager.run(WorkerManager.Queue.BOEFJES)

    items = item_handler.get_all()
    assert len(items) == 0
    patched_tasks = manager.scheduler_client.get_all_patched_tasks()

    assert set(patched_tasks) == {
        ("9071c9fd-2b9f-440f-a524-ef1ca4824fd4", "running"),
        ("9071c9fd-2b9f-440f-a524-ef1ca4824fd4", "failed"),
        ("a0da7d4f-f41f-4940-901b-d98a92e9014b", "queued"),
    }


def test_one_process_deduplication_duplicate_docker_boefje_as_well(
    manager: SchedulerWorkerManager, item_handler: MockHandler, tmp_path
):
    manager.scheduler_client = MockSchedulerClient(
        boefje_responses=[get_dummy_data("scheduler/pop_response_duplicated_docker_boefje.json")],
        normalizer_responses=[],
        log_path=tmp_path / "patch_task_log",
    )
    with pytest.raises(KeyboardInterrupt):
        manager.run(WorkerManager.Queue.BOEFJES)

    items = item_handler.get_all()

    # Just one task dispatched
    assert len(items) == 1
    patched_tasks = manager.scheduler_client.get_all_patched_tasks()

    # But two tasks marked as completed
    assert set(patched_tasks) == {
        ("70da7d4f-f41f-4940-901b-d98a92e9014b", "running"),
        ("70da7d4f-f41f-4940-901b-d98a92e9014b", "completed"),
        ("a0da7d4f-f41f-4940-901b-d98a92e9014b", "completed"),
    }


def test_create_manager():
    get_runtime_manager(Settings(), WorkerManager.Queue.BOEFJES)
    get_runtime_manager(Settings(), WorkerManager.Queue.NORMALIZERS)<|MERGE_RESOLUTION|>--- conflicted
+++ resolved
@@ -8,13 +8,8 @@
 
 from boefjes.__main__ import get_runtime_manager
 from boefjes.config import Settings
-<<<<<<< HEAD
-from boefjes.worker.interfaces import BoefjeOutput, File, StatusEnum
-from boefjes.worker.manager import SchedulerWorkerManager, WorkerManager
-=======
 from boefjes.worker.interfaces import BoefjeOutput, File, StatusEnum, WorkerManager
 from boefjes.worker.manager import SchedulerWorkerManager
->>>>>>> a44a33e8
 from tests.conftest import MockHandler, MockSchedulerClient
 from tests.loading import get_dummy_data
 
@@ -279,14 +274,7 @@
             "save_raw",
             (
                 UUID("a0da7d4f-f41f-4940-901b-d98a92e9014b"),
-<<<<<<< HEAD
-                BoefjeOutput(
-                    status=StatusEnum.COMPLETED,
-                    files=[File(name="0", content="MTIz", tags=["boefje/dns-records", "my/mime"])],
-                ),
-=======
                 BoefjeOutput(status=StatusEnum.COMPLETED, files=[File(name="1", content="MTIz", tags={"my/mime"})]),
->>>>>>> a44a33e8
             ),
         ),
     ]
