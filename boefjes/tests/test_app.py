import json
from multiprocessing import Manager
from pathlib import Path

import pytest

from boefjes.__main__ import get_runtime_manager
from boefjes.config import Settings
from boefjes.worker.manager import SchedulerWorkerManager, WorkerManager
from tests.conftest import MockHandler, MockSchedulerClient
from tests.loading import get_dummy_data


def test_one_process(manager: SchedulerWorkerManager, item_handler: MockHandler) -> None:
    with pytest.raises(KeyboardInterrupt):
        manager.run(WorkerManager.Queue.BOEFJES)

    items = item_handler.get_all()
    assert len(items) == 2
    assert items[0].boefje.id == "dns-records"
    assert items[1].boefje.id == "dns-records"

    patched_tasks = manager.scheduler_client.get_all_patched_tasks()

    assert len(patched_tasks) == 6
    assert set(patched_tasks) == {
        ("70da7d4f-f41f-4940-901b-d98a92e9014b", "running"),
        ("70da7d4f-f41f-4940-901b-d98a92e9014c", "running"),
        ("9071c9fd-2b9f-440f-a524-ef1ca4824fd4", "running"),
        ("70da7d4f-f41f-4940-901b-d98a92e9014b", "completed"),
        ("70da7d4f-f41f-4940-901b-d98a92e9014c", "completed"),
        ("9071c9fd-2b9f-440f-a524-ef1ca4824fd4", "failed"),
    }


def test_two_processes(manager: SchedulerWorkerManager, item_handler: MockHandler) -> None:
    manager.pool_size = 2
    manager._task_queue = Manager().Queue()

    with pytest.raises(KeyboardInterrupt):
        manager.run(WorkerManager.Queue.BOEFJES)

    items = item_handler.get_all()
    assert len(items) == 2

    patched_tasks = manager.scheduler_client.get_all_patched_tasks()
    assert set(patched_tasks) == {
        ("70da7d4f-f41f-4940-901b-d98a92e9014b", "running"),
        ("70da7d4f-f41f-4940-901b-d98a92e9014c", "running"),
        ("9071c9fd-2b9f-440f-a524-ef1ca4824fd4", "running"),
        ("70da7d4f-f41f-4940-901b-d98a92e9014b", "completed"),
        ("70da7d4f-f41f-4940-901b-d98a92e9014c", "completed"),
        ("9071c9fd-2b9f-440f-a524-ef1ca4824fd4", "failed"),
    }


def test_two_processes_exception(manager: SchedulerWorkerManager, item_handler: MockHandler, tmp_path) -> None:
    manager.scheduler_client = MockSchedulerClient(
        [get_dummy_data("scheduler/should_crash.json")],
        [get_dummy_data("scheduler/pop_response_normalizer.json")],
        tmp_path / "patch_task_log",
    )

    manager.pool_size = 2
    with pytest.raises(KeyboardInterrupt):
        manager.run(WorkerManager.Queue.BOEFJES)

    assert item_handler.queue.empty()
    assert manager.scheduler_client.log_path.exists()


def test_two_processes_handler_exception(manager: SchedulerWorkerManager, item_handler: MockHandler, tmp_path) -> None:
    manager.scheduler_client = MockSchedulerClient(
        [
            get_dummy_data("scheduler/pop_response_boefje.json"),
            get_dummy_data("scheduler/should_crash.json"),
            get_dummy_data("scheduler/should_crash_2.json"),
        ],
        [get_dummy_data("scheduler/pop_response_normalizer.json")],
        tmp_path / "patch_task_log",
    )

<<<<<<< HEAD
    manager.pool_size = 2
    manager._task_queue = Manager().Queue()
=======
    item_handler.sleep_time = 0.1
    manager.settings.pool_size = 2
    manager.task_queue = Manager().Queue()
>>>>>>> e24ede5b
    with pytest.raises(KeyboardInterrupt):
        manager.run(WorkerManager.Queue.BOEFJES)

    items = item_handler.get_all()
    assert len(items) == 1

    patched_tasks = manager.scheduler_client.get_all_patched_tasks()

    # Handler starts raising an Exception from the second call onward. So each process picks up a task, of which the one
    # with id 9071c9fd-2b9f-440f-a524-ef1ca4824fd4 crashes. Task 70da7d4f-f41f-4940-901b-d98a92e9014b will be picked up
    # by the other process in parallel, and completes before the crash of the other task. Since one process completes,
    # it pops the same crashing task 9071c9fd-2b9f-440f-a524-ef1ca4824fd4 from the queue to simplify the test.

    # We expect the first two patches to set the task status to running of both task and then process 1 to finish, as
    # the exception has been set up with a small delay.
    assert len(patched_tasks) == 6
    assert sorted(patched_tasks[:2]) == sorted(
        [("70da7d4f-f41f-4940-901b-d98a92e9014b", "running"), ("9071c9fd-2b9f-440f-a524-ef1ca4824fd4", "running")]
    )

    # The process completing status then to be set to completed/failed for both tasks.
    assert sorted(patched_tasks[2:]) == sorted(
        [
            ("9071c9fd-2b9f-440f-a524-ef1ca4824fd4", "failed"),
            ("2071c9fd-2b9f-440f-a524-ef1ca4824fd4", "running"),
            ("2071c9fd-2b9f-440f-a524-ef1ca4824fd4", "failed"),
            ("70da7d4f-f41f-4940-901b-d98a92e9014b", "completed"),
        ]
    )


def test_two_processes_cleanup_unfinished_tasks(
    manager: SchedulerWorkerManager, item_handler: MockHandler, tmp_path
) -> None:
    """
    We push 2 slow tasks to the Queue, which will be popped by 2 workers, emptying the Queue and stalling the 2 workers.
    Because the Queue is now empty, the manager will get 2 new tasks from the scheduler to push to the queue. But only
    one will be pushed because we do not have any tasks from the scheduler anymore (triggering a KeyboardInterrupt to
    crash the main process). Then the manager should clean up the running tasks by setting the status of the running
    tasks to failed and push any tasks still on the Queue back to the scheduler.
    """

    manager.scheduler_client = MockSchedulerClient(
        3 * [get_dummy_data("scheduler/pop_response_boefje.json")], [], tmp_path / "patch_task_log"
    )
    manager.pool_size = 2
    manager._task_queue = Manager().Queue()

    item_handler.sleep_time = 200

    with pytest.raises(KeyboardInterrupt):
        manager.run(WorkerManager.Queue.BOEFJES)

    items = item_handler.get_all()
    assert len(items) == 0

    patched_tasks = manager.scheduler_client.get_all_patched_tasks()
    assert len(patched_tasks) == 3

    # Task was running but main process crashed intentionally and cleaned it up
    assert set(patched_tasks) == {
        ("70da7d4f-f41f-4940-901b-d98a92e9014b", "running"),
        ("70da7d4f-f41f-4940-901b-d98a92e9014b", "running"),
        ("70da7d4f-f41f-4940-901b-d98a92e9014b", "failed"),
    }

    # Tasks (one with the same id) was still unhandled the queue and pushed back to the scheduler by the main process
    assert manager.scheduler_client._pushed_items["70da7d4f-f41f-4940-901b-d98a92e9014b"].scheduler_id == "boefje"
    assert (
        json.loads(manager.scheduler_client._pushed_items["70da7d4f-f41f-4940-901b-d98a92e9014b"].json())
        == json.loads(get_dummy_data("scheduler/pop_response_boefje.json")).get("results")[0]
    )


def test_normalizer_queue(manager: SchedulerWorkerManager, item_handler: MockHandler) -> None:
    with pytest.raises(KeyboardInterrupt):
        manager.run(WorkerManager.Queue.NORMALIZERS)

    items = item_handler.get_all()
    assert len(items) == 1
    assert items[0].normalizer.id == "kat_dns_normalize"


def test_null(manager: SchedulerWorkerManager, tmp_path: Path, item_handler: MockHandler):
    manager.scheduler_client = MockSchedulerClient(
        3 * [get_dummy_data("scheduler/pop_response_boefje.json")],
        [get_dummy_data("scheduler/pop_response_normalizer.json")],
        tmp_path / "patch_task_log",
        iterations_to_wait_for_exception=2,
        sleep_time=0.3,
    )

    with pytest.raises(KeyboardInterrupt):
        manager.run(WorkerManager.Queue.BOEFJES)

    items = item_handler.get_all()
    patched_tasks = manager.scheduler_client.get_all_patched_tasks()

    assert len(items) == 3
    assert len(patched_tasks) == 6
    assert set(patched_tasks) == {
        ("70da7d4f-f41f-4940-901b-d98a92e9014b", "running"),
        ("70da7d4f-f41f-4940-901b-d98a92e9014b", "running"),
        ("70da7d4f-f41f-4940-901b-d98a92e9014b", "running"),
        ("70da7d4f-f41f-4940-901b-d98a92e9014b", "completed"),
        ("70da7d4f-f41f-4940-901b-d98a92e9014b", "completed"),
        ("70da7d4f-f41f-4940-901b-d98a92e9014b", "completed"),
    }


def test_create_manager():
    get_runtime_manager(Settings(), WorkerManager.Queue.BOEFJES, "INFO")
    get_runtime_manager(Settings(), WorkerManager.Queue.NORMALIZERS, "INFO")<|MERGE_RESOLUTION|>--- conflicted
+++ resolved
@@ -80,14 +80,9 @@
         tmp_path / "patch_task_log",
     )
 
-<<<<<<< HEAD
     manager.pool_size = 2
+    manager.sleep_time = 0.1
     manager._task_queue = Manager().Queue()
-=======
-    item_handler.sleep_time = 0.1
-    manager.settings.pool_size = 2
-    manager.task_queue = Manager().Queue()
->>>>>>> e24ede5b
     with pytest.raises(KeyboardInterrupt):
         manager.run(WorkerManager.Queue.BOEFJES)
 
