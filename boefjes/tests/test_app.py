import json
from multiprocessing import Manager
from pathlib import Path
from uuid import UUID

import pytest

from boefjes.__main__ import get_runtime_manager
from boefjes.config import Settings
from boefjes.worker.manager import SchedulerWorkerManager, WorkerManager
from tests.conftest import MockHandler, MockSchedulerClient
from tests.loading import get_dummy_data


def test_one_process(manager: SchedulerWorkerManager, item_handler: MockHandler) -> None:
    with pytest.raises(KeyboardInterrupt):
        manager.run(WorkerManager.Queue.BOEFJES)

    items = item_handler.get_all()
    assert len(items) == 2
    assert items[0].data.boefje.id == "dns-records"
    assert items[1].data.boefje.id == "dns-records"

    patched_tasks = manager.scheduler_client.get_all_patched_tasks()

    assert set(patched_tasks) == {
        ("70da7d4f-f41f-4940-901b-d98a92e9014b", "running"),
        ("70da7d4f-f41f-4940-901b-d98a92e9014c", "running"),
        ("9071c9fd-2b9f-440f-a524-ef1ca4824fd4", "running"),
        ("70da7d4f-f41f-4940-901b-d98a92e9014b", "completed"),
        ("70da7d4f-f41f-4940-901b-d98a92e9014c", "completed"),
        ("9071c9fd-2b9f-440f-a524-ef1ca4824fd4", "failed"),
    }


def test_two_processes(manager: SchedulerWorkerManager, item_handler: MockHandler) -> None:
    manager.pool_size = 2
    manager.task_queue = Manager().Queue()

    with pytest.raises(KeyboardInterrupt):
        manager.run(WorkerManager.Queue.BOEFJES)

    items = item_handler.get_all()
    assert len(items) == 2

    patched_tasks = manager.scheduler_client.get_all_patched_tasks()
    assert set(patched_tasks) == {
        ("70da7d4f-f41f-4940-901b-d98a92e9014b", "running"),
        ("70da7d4f-f41f-4940-901b-d98a92e9014c", "running"),
        ("9071c9fd-2b9f-440f-a524-ef1ca4824fd4", "running"),
        ("70da7d4f-f41f-4940-901b-d98a92e9014b", "completed"),
        ("70da7d4f-f41f-4940-901b-d98a92e9014c", "completed"),
        ("9071c9fd-2b9f-440f-a524-ef1ca4824fd4", "failed"),
    }


def test_two_processes_exception(manager: SchedulerWorkerManager, item_handler: MockHandler, tmp_path) -> None:
    manager.scheduler_client = MockSchedulerClient(
        [get_dummy_data("scheduler/should_crash.json")],
        [get_dummy_data("scheduler/pop_response_normalizer.json")],
        tmp_path / "patch_task_log",
    )

    manager.pool_size = 2
    with pytest.raises(KeyboardInterrupt):
        manager.run(WorkerManager.Queue.BOEFJES)

    assert item_handler.queue.empty()
    assert manager.scheduler_client.log_path.exists()


def test_two_processes_with_exception_in_handler(
    manager: SchedulerWorkerManager, item_handler: MockHandler, tmp_path
) -> None:
    manager.scheduler_client = MockSchedulerClient(
        [
            get_dummy_data("scheduler/pop_response_boefje.json"),
            get_dummy_data("scheduler/should_crash.json"),
            get_dummy_data("scheduler/should_crash_2.json"),
        ],
        [get_dummy_data("scheduler/pop_response_normalizer.json")],
        tmp_path / "patch_task_log",
    )

    manager.pool_size = 2
    manager.sleep_time = 0.1
    manager.task_queue = Manager().Queue()
    with pytest.raises(KeyboardInterrupt):
        manager.run(WorkerManager.Queue.BOEFJES)

    items = item_handler.get_all()
    assert len(items) == 1

    patched_tasks = manager.scheduler_client.get_all_patched_tasks()

    # Handler starts raising an Exception from the second call onward. So each process picks up a task, of which the one
    # with id 9071c9fd-2b9f-440f-a524-ef1ca4824fd4 crashes. Task 70da7d4f-f41f-4940-901b-d98a92e9014b will be picked up
    # by the other process in parallel, and completes before the crash of the other task. Since one process completes,
    # it pops the same crashing task 9071c9fd-2b9f-440f-a524-ef1ca4824fd4 from the queue to simplify the test.

    # We expect the first two patches to set the task status to running of both task and then process 1 to finish, as
    # the exception has been set up with a small delay.
<<<<<<< HEAD
    assert len(patched_tasks) == 6
    assert sorted(patched_tasks[:3]) == sorted(
        [
            ("70da7d4f-f41f-4940-901b-d98a92e9014b", "running"),
            ("9071c9fd-2b9f-440f-a524-ef1ca4824fd4", "running"),
            ("70da7d4f-f41f-4940-901b-d98a92e9014b", "completed"),
        ]
=======
    assert sorted(patched_tasks[:2]) == sorted(
        [("70da7d4f-f41f-4940-901b-d98a92e9014b", "running"), ("9071c9fd-2b9f-440f-a524-ef1ca4824fd4", "running")]
>>>>>>> 9d29622f
    )

    # The process completing status then to be set to completed/failed for both tasks.
    assert sorted(patched_tasks[3:]) == sorted(
        [
            ("9071c9fd-2b9f-440f-a524-ef1ca4824fd4", "failed"),
            ("2071c9fd-2b9f-440f-a524-ef1ca4824fd4", "running"),
            ("2071c9fd-2b9f-440f-a524-ef1ca4824fd4", "failed"),
        ]
    )


def test_two_processes_cleanup_unfinished_tasks(
    manager: SchedulerWorkerManager, item_handler: MockHandler, tmp_path
) -> None:
    """
    We push 2 slow tasks to the Queue, which will be popped by 2 workers, emptying the Queue and stalling the 2 workers.
    Because the Queue is now empty, the manager will get 2 new tasks from the scheduler to push to the queue. But only
    one will be pushed because we do not have any tasks from the scheduler anymore (triggering a KeyboardInterrupt to
    crash the main process). Then the manager should clean up the running tasks by setting the status of the running
    tasks to failed and push any tasks still on the Queue back to the scheduler.
    """

    manager.scheduler_client = MockSchedulerClient(
        3 * [get_dummy_data("scheduler/pop_response_boefje.json")], [], tmp_path / "patch_task_log"
    )
    manager.pool_size = 2
    manager.task_queue = Manager().Queue()

    item_handler.sleep_time = 200

    with pytest.raises(KeyboardInterrupt):
        manager.run(WorkerManager.Queue.BOEFJES)

    items = item_handler.get_all()
    assert len(items) == 0

    patched_tasks = manager.scheduler_client.get_all_patched_tasks()

    # Task was running but main process crashed intentionally and cleaned it up
    assert set(patched_tasks) == {
        ("70da7d4f-f41f-4940-901b-d98a92e9014b", "running"),
        ("70da7d4f-f41f-4940-901b-d98a92e9014b", "running"),
        ("70da7d4f-f41f-4940-901b-d98a92e9014b", "failed"),
    }

    # Tasks (one with the same id) was still unhandled the queue and pushed back to the scheduler by the main process
    assert manager.scheduler_client._pushed_items["70da7d4f-f41f-4940-901b-d98a92e9014b"][0].scheduler_id == "boefje"
    assert (
<<<<<<< HEAD
        json.loads(manager.scheduler_client._pushed_items["70da7d4f-f41f-4940-901b-d98a92e9014b"].model_dump_json())
=======
        json.loads(manager.scheduler_client._pushed_items["70da7d4f-f41f-4940-901b-d98a92e9014b"][0].model_dump_json())
>>>>>>> 9d29622f
        == json.loads(get_dummy_data("scheduler/pop_response_boefje.json")).get("results")[0]
    )


def test_normalizer_queue(manager: SchedulerWorkerManager, item_handler: MockHandler) -> None:
    with pytest.raises(KeyboardInterrupt):
        manager.run(WorkerManager.Queue.NORMALIZERS)

    items = item_handler.get_all()
    assert len(items) == 1
    assert items[0].data.normalizer.id == "kat_dns_normalize"


def test_null(manager: SchedulerWorkerManager, tmp_path: Path, item_handler: MockHandler):
    manager.scheduler_client = MockSchedulerClient(
        3 * [get_dummy_data("scheduler/pop_response_boefje.json")],
        [get_dummy_data("scheduler/pop_response_normalizer.json")],
        tmp_path / "patch_task_log",
        iterations_to_wait_for_exception=2,
        sleep_time=0.3,
    )

    with pytest.raises(KeyboardInterrupt):
        manager.run(WorkerManager.Queue.BOEFJES)

    items = item_handler.get_all()
    patched_tasks = manager.scheduler_client.get_all_patched_tasks()

    assert len(items) == 3
    assert set(patched_tasks) == {
        ("70da7d4f-f41f-4940-901b-d98a92e9014b", "running"),
        ("70da7d4f-f41f-4940-901b-d98a92e9014b", "running"),
        ("70da7d4f-f41f-4940-901b-d98a92e9014b", "running"),
        ("70da7d4f-f41f-4940-901b-d98a92e9014b", "completed"),
        ("70da7d4f-f41f-4940-901b-d98a92e9014b", "completed"),
        ("70da7d4f-f41f-4940-901b-d98a92e9014b", "completed"),
    }


def test_one_process_deduplication_of_tasks(manager: SchedulerWorkerManager, item_handler: MockHandler, tmp_path):
    manager.scheduler_client = MockSchedulerClient(
        boefje_responses=[get_dummy_data("scheduler/pop_response_duplicated_boefje.json")],
        normalizer_responses=[],
        log_path=tmp_path / "patch_task_log",
    )
    with pytest.raises(KeyboardInterrupt):
        manager.run(WorkerManager.Queue.BOEFJES)

    items = item_handler.get_all()

    # Just one task dispatched
    assert len(items) == 1
    assert items[0].boefje.id == "dns-records"

    patched_tasks = manager.scheduler_client.get_all_patched_tasks()

    # But two tasks marked as completed
    assert set(patched_tasks) == {
        ("70da7d4f-f41f-4940-901b-d98a92e9014b", "running"),
        ("70da7d4f-f41f-4940-901b-d98a92e9014b", "completed"),
        ("a0da7d4f-f41f-4940-901b-d98a92e9014b", "completed"),
    }

    bytes_calls = item_handler.bytes_client.get_all()
    assert bytes_calls == [
        (
            "save_boefje_meta",
            (
                {
                    "id": UUID("a0da7d4f-f41f-4940-901b-d98a92e9014b"),
                    "started_at": None,
                    "ended_at": None,
                    "boefje": {"id": "dns-records", "version": None},
                    "input_ooi": "Hostname|internet|test.test",
                    "arguments": {},
                    "organization": "_dev2",
                    "runnable_hash": None,
                    "environment": None,
                },
            ),
        ),
        ("save_raw", (UUID("a0da7d4f-f41f-4940-901b-d98a92e9014b"), b"123", {"boefje/dns-records", "my/mime"})),
    ]


def test_one_process_deduplication_exception_puts_duplicated_task_back_on_the_queue(
    manager: SchedulerWorkerManager, item_handler: MockHandler, tmp_path
):
    manager.scheduler_client = MockSchedulerClient(
        boefje_responses=[get_dummy_data("scheduler/pop_response_duplicated_boefje_error.json")],
        normalizer_responses=[],
        log_path=tmp_path / "patch_task_log",
    )
    with pytest.raises(KeyboardInterrupt):
        manager.run(WorkerManager.Queue.BOEFJES)

    items = item_handler.get_all()
    assert len(items) == 0
    patched_tasks = manager.scheduler_client.get_all_patched_tasks()

    assert set(patched_tasks) == {
        ("9071c9fd-2b9f-440f-a524-ef1ca4824fd4", "running"),
        ("9071c9fd-2b9f-440f-a524-ef1ca4824fd4", "failed"),
        ("a0da7d4f-f41f-4940-901b-d98a92e9014b", "queued"),
    }


def test_one_process_deduplication_do_not_duplicate_docker_boefje_but_fan_tasks_out(
    manager: SchedulerWorkerManager, item_handler: MockHandler, tmp_path
):
    manager.scheduler_client = MockSchedulerClient(
        boefje_responses=[get_dummy_data("scheduler/pop_response_duplicated_docker_boefje.json")],
        normalizer_responses=[],
        log_path=tmp_path / "patch_task_log",
    )
    with pytest.raises(KeyboardInterrupt):
        manager.run(WorkerManager.Queue.BOEFJES)

    items = item_handler.get_all()
    assert len(items) == 2
    patched_tasks = manager.scheduler_client.get_all_patched_tasks()

    assert set(patched_tasks) == {
        ("70da7d4f-f41f-4940-901b-d98a92e9014b", "running"),
        ("70da7d4f-f41f-4940-901b-d98a92e9014b", "completed"),
        ("a0da7d4f-f41f-4940-901b-d98a92e9014b", "running"),
        ("a0da7d4f-f41f-4940-901b-d98a92e9014b", "completed"),
    }


def test_create_manager():
    get_runtime_manager(Settings(), WorkerManager.Queue.BOEFJES)
    get_runtime_manager(Settings(), WorkerManager.Queue.NORMALIZERS)<|MERGE_RESOLUTION|>--- conflicted
+++ resolved
@@ -100,18 +100,8 @@
 
     # We expect the first two patches to set the task status to running of both task and then process 1 to finish, as
     # the exception has been set up with a small delay.
-<<<<<<< HEAD
-    assert len(patched_tasks) == 6
-    assert sorted(patched_tasks[:3]) == sorted(
-        [
-            ("70da7d4f-f41f-4940-901b-d98a92e9014b", "running"),
-            ("9071c9fd-2b9f-440f-a524-ef1ca4824fd4", "running"),
-            ("70da7d4f-f41f-4940-901b-d98a92e9014b", "completed"),
-        ]
-=======
     assert sorted(patched_tasks[:2]) == sorted(
         [("70da7d4f-f41f-4940-901b-d98a92e9014b", "running"), ("9071c9fd-2b9f-440f-a524-ef1ca4824fd4", "running")]
->>>>>>> 9d29622f
     )
 
     # The process completing status then to be set to completed/failed for both tasks.
@@ -161,11 +151,7 @@
     # Tasks (one with the same id) was still unhandled the queue and pushed back to the scheduler by the main process
     assert manager.scheduler_client._pushed_items["70da7d4f-f41f-4940-901b-d98a92e9014b"][0].scheduler_id == "boefje"
     assert (
-<<<<<<< HEAD
-        json.loads(manager.scheduler_client._pushed_items["70da7d4f-f41f-4940-901b-d98a92e9014b"].model_dump_json())
-=======
         json.loads(manager.scheduler_client._pushed_items["70da7d4f-f41f-4940-901b-d98a92e9014b"][0].model_dump_json())
->>>>>>> 9d29622f
         == json.loads(get_dummy_data("scheduler/pop_response_boefje.json")).get("results")[0]
     )
 
