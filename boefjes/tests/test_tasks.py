--- conflicted
+++ resolved
@@ -1,11 +1,5 @@
-<<<<<<< HEAD
-from datetime import timezone, datetime
-from pathlib import Path
-
-import pytest
-=======
->>>>>>> 4154ce5e
 import sys
+from datetime import datetime, timezone
 from pathlib import Path
 from typing import List
 from unittest import TestCase, mock
