import json
import os
import uuid
from datetime import datetime

import pytest
from pydantic import ValidationError

from boefjes.config import Settings
<<<<<<< HEAD
from boefjes.job_handler import NormalizerHandler
=======
from boefjes.job_handler import LocalNormalizerHandler
>>>>>>> a44a33e8
from boefjes.worker.interfaces import Task, TaskStatus
from boefjes.worker.job_models import NormalizerMeta
from octopoes.models import DeclaredScanProfile
from tests.loading import get_dummy_data

RAW_DATA = json.dumps(
    {"ip_addresses": [{"address": "127.0.0.1"}, {"address": "10.0.0.0"}], "domains": [{"name": "example.com"}]}
)


def test_normalizer_can_yield_scan_profiles(normalizer_runner):
    meta = NormalizerMeta.model_validate_json(get_dummy_data("external_db.json"))
    output = normalizer_runner.run(meta, bytes(RAW_DATA, "UTF-8"))

    assert len(output.observations) == 1
    assert len(output.observations[0].results) == 3
    assert len(output.scan_profiles) == 3

    profile = output.scan_profiles[0]
    assert isinstance(profile, DeclaredScanProfile)
    assert profile.reference == "IPAddressV4|internet|127.0.0.1"
    assert profile.level == 3

    profile = output.scan_profiles[1]
    assert isinstance(profile, DeclaredScanProfile)
    assert profile.reference == "IPAddressV4|internet|10.0.0.0"
    assert profile.level == 3

    profile = output.scan_profiles[2]
    assert isinstance(profile, DeclaredScanProfile)
    assert profile.reference == "Hostname|internet|example.com"
    assert profile.level == 3


def test_job_handler_respects_whitelist(normalizer_runner, mocker):
    bytes_mock = mocker.Mock()
    bytes_mock.get_raw.return_value = RAW_DATA
    octopoes = mocker.Mock()

    meta = NormalizerMeta.model_validate_json(get_dummy_data("external_db.json"))
    task = Task(
        id=uuid.uuid4().hex,
        scheduler_id="test",
        schedule_id="test",
        organisation="test",
        priority=1,
        status=TaskStatus.RUNNING,
        type="boefje",
        created_at=datetime.now(),
        modified_at=datetime.now(),
        data=meta,
    )
    os.environ["BOEFJES_SCAN_PROFILE_WHITELIST"] = '{"x": 5}'
    with pytest.raises(ValidationError):
        Settings()

    os.environ["BOEFJES_SCAN_PROFILE_WHITELIST"] = '{"x": -1}'
    with pytest.raises(ValidationError):
        Settings()

    os.environ["BOEFJES_SCAN_PROFILE_WHITELIST"] = '{"x": 3}'
<<<<<<< HEAD
    NormalizerHandler(normalizer_runner, bytes_mock, Settings().scan_profile_whitelist, lambda x: octopoes).handle(task)
    assert octopoes.save_many_scan_profiles.call_count == 0

    os.environ["BOEFJES_SCAN_PROFILE_WHITELIST"] = '{"kat_external_db_normalize": 2}'
    NormalizerHandler(normalizer_runner, bytes_mock, Settings().scan_profile_whitelist, lambda x: octopoes).handle(task)
=======
    LocalNormalizerHandler(normalizer_runner, bytes_mock, Settings().scan_profile_whitelist, lambda x: octopoes).handle(
        task
    )
    assert octopoes.save_many_scan_profiles.call_count == 0

    os.environ["BOEFJES_SCAN_PROFILE_WHITELIST"] = '{"kat_external_db_normalize": 2}'
    LocalNormalizerHandler(normalizer_runner, bytes_mock, Settings().scan_profile_whitelist, lambda x: octopoes).handle(
        task
    )
>>>>>>> a44a33e8
    assert octopoes.save_many_scan_profiles.call_count == 1
    assert octopoes.save_many_scan_profiles.call_args[0][0][0].level == 2

    os.environ["BOEFJES_SCAN_PROFILE_WHITELIST"] = '{"kat_external_db_normalize": 3}'
<<<<<<< HEAD
    NormalizerHandler(normalizer_runner, bytes_mock, Settings().scan_profile_whitelist, lambda x: octopoes).handle(task)
=======
    LocalNormalizerHandler(normalizer_runner, bytes_mock, Settings().scan_profile_whitelist, lambda x: octopoes).handle(
        task
    )
>>>>>>> a44a33e8
    assert octopoes.save_many_scan_profiles.call_count == 2
    assert octopoes.save_many_scan_profiles.call_args[0][0][0].level == 3

    os.environ["BOEFJES_SCAN_PROFILE_WHITELIST"] = '{"kat_external_db_normalize": 4, "abc": 0}'
<<<<<<< HEAD
    NormalizerHandler(normalizer_runner, bytes_mock, Settings().scan_profile_whitelist, lambda x: octopoes).handle(task)
=======
    LocalNormalizerHandler(normalizer_runner, bytes_mock, Settings().scan_profile_whitelist, lambda x: octopoes).handle(
        task
    )
>>>>>>> a44a33e8
    assert octopoes.save_many_scan_profiles.call_count == 3<|MERGE_RESOLUTION|>--- conflicted
+++ resolved
@@ -7,11 +7,7 @@
 from pydantic import ValidationError
 
 from boefjes.config import Settings
-<<<<<<< HEAD
-from boefjes.job_handler import NormalizerHandler
-=======
 from boefjes.job_handler import LocalNormalizerHandler
->>>>>>> a44a33e8
 from boefjes.worker.interfaces import Task, TaskStatus
 from boefjes.worker.job_models import NormalizerMeta
 from octopoes.models import DeclaredScanProfile
@@ -73,13 +69,6 @@
         Settings()
 
     os.environ["BOEFJES_SCAN_PROFILE_WHITELIST"] = '{"x": 3}'
-<<<<<<< HEAD
-    NormalizerHandler(normalizer_runner, bytes_mock, Settings().scan_profile_whitelist, lambda x: octopoes).handle(task)
-    assert octopoes.save_many_scan_profiles.call_count == 0
-
-    os.environ["BOEFJES_SCAN_PROFILE_WHITELIST"] = '{"kat_external_db_normalize": 2}'
-    NormalizerHandler(normalizer_runner, bytes_mock, Settings().scan_profile_whitelist, lambda x: octopoes).handle(task)
-=======
     LocalNormalizerHandler(normalizer_runner, bytes_mock, Settings().scan_profile_whitelist, lambda x: octopoes).handle(
         task
     )
@@ -89,27 +78,18 @@
     LocalNormalizerHandler(normalizer_runner, bytes_mock, Settings().scan_profile_whitelist, lambda x: octopoes).handle(
         task
     )
->>>>>>> a44a33e8
     assert octopoes.save_many_scan_profiles.call_count == 1
     assert octopoes.save_many_scan_profiles.call_args[0][0][0].level == 2
 
     os.environ["BOEFJES_SCAN_PROFILE_WHITELIST"] = '{"kat_external_db_normalize": 3}'
-<<<<<<< HEAD
-    NormalizerHandler(normalizer_runner, bytes_mock, Settings().scan_profile_whitelist, lambda x: octopoes).handle(task)
-=======
     LocalNormalizerHandler(normalizer_runner, bytes_mock, Settings().scan_profile_whitelist, lambda x: octopoes).handle(
         task
     )
->>>>>>> a44a33e8
     assert octopoes.save_many_scan_profiles.call_count == 2
     assert octopoes.save_many_scan_profiles.call_args[0][0][0].level == 3
 
     os.environ["BOEFJES_SCAN_PROFILE_WHITELIST"] = '{"kat_external_db_normalize": 4, "abc": 0}'
-<<<<<<< HEAD
-    NormalizerHandler(normalizer_runner, bytes_mock, Settings().scan_profile_whitelist, lambda x: octopoes).handle(task)
-=======
     LocalNormalizerHandler(normalizer_runner, bytes_mock, Settings().scan_profile_whitelist, lambda x: octopoes).handle(
         task
     )
->>>>>>> a44a33e8
     assert octopoes.save_many_scan_profiles.call_count == 3