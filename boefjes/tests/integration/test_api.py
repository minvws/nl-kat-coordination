--- conflicted
+++ resolved
@@ -12,14 +12,7 @@
     assert response.status_code == 200
     data = response.json()
 
-<<<<<<< HEAD
-        self.org = Organisation(id="test", name="Test Organisation")
-        self.client = TestClient(app)
-        response = self.client.post("/v1/organisations/", content=self.org.model_dump_json())
-        self.assertEqual(response.status_code, 201)
-=======
     assert data["id"] == "dns-records"
->>>>>>> 7bc231b0
 
 
 def test_filter_plugins(test_client, organisation):
@@ -47,17 +40,6 @@
     )
     assert {x["id"] for x in response.json()} == {"nmap", "nmap-udp", "test_plugin"}  # Nmap TCP and UDP
 
-<<<<<<< HEAD
-    def test_filter_plugins(self):
-        response = self.client.get(f"/v1/organisations/{self.org.id}/plugins/")
-        total = len(response.json())
-        response = self.client.get(f"/v1/organisations/{self.org.id}/plugins?plugin_type=boefje")
-        boefjes = len(response.json())
-        response = self.client.get(f"/v1/organisations/{self.org.id}/plugins?plugin_type=normalizer")
-        normalizers = len(response.json())
-        self.assertEqual(total, boefjes + normalizers)
-=======
->>>>>>> 7bc231b0
 
 def test_cannot_add_plugin_reserved_id(test_client, organisation):
     boefje = Boefje(id="dns-records", name="My test boefje", static=False)
@@ -65,25 +47,6 @@
     assert response.status_code == 400
     assert response.json() == {"detail": "Duplicate plugin id"}
 
-<<<<<<< HEAD
-    def test_cannot_add_plugin_reserved_id(self):
-        boefje = Boefje(id="dns-records", name="My test boefje", static=False)
-        response = self.client.post(f"/v1/organisations/{self.org.id}/plugins", content=boefje.model_dump_json())
-        self.assertEqual(response.status_code, 400)
-        self.assertEqual(response.json(), {"message": "Plugin id 'dns-records' is already used"})
-
-        normalizer = Normalizer(id="kat_nmap_normalize", name="My test normalizer", static=False)
-        response = self.client.post(f"/v1/organisations/{self.org.id}/plugins", content=normalizer.model_dump_json())
-        self.assertEqual(response.status_code, 400)
-        self.assertEqual(response.json(), {"message": "Plugin id 'kat_nmap_normalize' is already used"})
-
-    def test_add_boefje(self):
-        total_boefjes = len(self.client.get(f"/v1/organisations/{self.org.id}/plugins/?plugin_type=boefje").json())
-
-        boefje = Boefje(id="test_plugin", name="My test boefje", static=False)
-        response = self.client.post(f"/v1/organisations/{self.org.id}/plugins", content=boefje.model_dump_json())
-        self.assertEqual(response.status_code, 201)
-=======
     normalizer = Normalizer(id="kat_nmap_normalize", name="My test normalizer")
     response = test_client.post(f"/v1/organisations/{organisation.id}/plugins", content=normalizer.model_dump_json())
     assert response.status_code == 400
@@ -94,61 +57,20 @@
     boefje = Boefje(id="test_plugin", name="My test boefje", static=False)
     response = test_client.post(f"/v1/organisations/{organisation.id}/plugins", content=boefje.model_dump_json())
     assert response.status_code == 201
->>>>>>> 7bc231b0
 
     response = test_client.post(f"/v1/organisations/{organisation.id}/plugins", json={"a": "b"})
     assert response.status_code == 422
 
-<<<<<<< HEAD
-        response = self.client.get(f"/v1/organisations/{self.org.id}/plugins/?plugin_type=boefje")
-        self.assertEqual(len(response.json()), total_boefjes + 1)
-
-        boefje_dict = boefje.model_dump()
-        boefje_dict["consumes"] = list(boefje_dict["consumes"])
-        boefje_dict["produces"] = list(boefje_dict["produces"])
-=======
     response = test_client.get(f"/v1/organisations/{organisation.id}/plugins/?plugin_type=boefje")
     assert len(response.json()) == 45
 
     boefje_dict = boefje.model_dump()
     boefje_dict["consumes"] = list(boefje_dict["consumes"])
     boefje_dict["produces"] = list(boefje_dict["produces"])
->>>>>>> 7bc231b0
 
     response = test_client.get(f"/v1/organisations/{organisation.id}/plugins/test_plugin")
     assert response.json() == boefje_dict
 
-<<<<<<< HEAD
-    def test_delete_boefje(self):
-        boefje = Boefje(id="test_plugin", name="My test boefje", static=False)
-        response = self.client.post(f"/v1/organisations/{self.org.id}/plugins", content=boefje.model_dump_json())
-        self.assertEqual(response.status_code, 201)
-
-        response = self.client.delete(f"/v1/organisations/{self.org.id}/boefjes/test_plugin")
-        self.assertEqual(response.status_code, 204)
-        response = self.client.get(f"/v1/organisations/{self.org.id}/plugins/test_plugin")
-        self.assertEqual(response.status_code, 404)
-
-    def test_add_normalizer(self):
-        total_normalizers = len(
-            self.client.get(f"/v1/organisations/{self.org.id}/plugins/?plugin_type=normalizer").json()
-        )
-
-        normalizer = Normalizer(id="test_normalizer", name="My test normalizer", static=False)
-        response = self.client.post(f"/v1/organisations/{self.org.id}/plugins", content=normalizer.model_dump_json())
-        self.assertEqual(response.status_code, 201)
-
-        response = self.client.get(f"/v1/organisations/{self.org.id}/plugins/?plugin_type=normalizer")
-        self.assertEqual(len(response.json()), total_normalizers + 1)
-
-        response = self.client.get(f"/v1/organisations/{self.org.id}/plugins/test_normalizer")
-        self.assertEqual(response.json(), normalizer.model_dump())
-
-    def test_delete_normalizer(self):
-        normalizer = Normalizer(id="test_normalizer", name="My test normalizer", static=False)
-        response = self.client.post(f"/v1/organisations/{self.org.id}/plugins", content=normalizer.model_dump_json())
-        self.assertEqual(response.status_code, 201)
-=======
 
 def test_cannot_add_static_plugin_with_duplicate_name(test_client, organisation):
     boefje = Boefje(id="test_plugin", name="DNS records", static=False)
@@ -165,7 +87,6 @@
     boefje = Boefje(id="test_plugin", name="My test boefje", static=False)
     response = test_client.post(f"/v1/organisations/{organisation.id}/plugins", content=boefje.model_dump_json())
     assert response.status_code == 201
->>>>>>> 7bc231b0
 
     boefje = Boefje(id="test_plugin_2", name="My test boefje", static=False)
     response = test_client.post(f"/v1/organisations/{organisation.id}/plugins", content=boefje.model_dump_json())
@@ -176,15 +97,9 @@
     response = test_client.post(f"/v1/organisations/{organisation.id}/plugins", content=normalizer.model_dump_json())
     assert response.status_code == 201
 
-<<<<<<< HEAD
-        self.client.post(f"/v1/organisations/{self.org.id}/plugins", content=boefje.model_dump_json())
-        self.client.patch(f"/v1/organisations/{self.org.id}/boefjes/{boefje.id}", json={"description": "4"})
-        self.client.patch(f"/v1/organisations/{self.org.id}/plugins/{boefje.id}", json={"enabled": True})
-=======
     normalizer = Normalizer(id="test_normalizer_2", name="My test normalizer", static=False)
     response = test_client.post(f"/v1/organisations/{organisation.id}/plugins", content=normalizer.model_dump_json())
     assert response.status_code == 400
->>>>>>> 7bc231b0
 
 
 def test_delete_boefje(test_client, organisation):
@@ -192,79 +107,10 @@
     response = test_client.post(f"/v1/organisations/{organisation.id}/plugins", content=boefje.model_dump_json())
     assert response.status_code == 201
 
-<<<<<<< HEAD
-        response = self.client.get(f"/v1/organisations/{self.org.id}/plugins/dns-records")
-        self.assertEqual(response.json()["name"], "DnsRecords")
-        self.assertIsNone(response.json()["version"])
-        self.assertEqual(response.json()["id"], "dns-records")
-
-        self.client.post(f"/v1/organisations/{self.org.id}/plugins", content=normalizer.model_dump_json())
-        self.client.patch(f"/v1/organisations/{self.org.id}/normalizers/{normalizer.id}", json={"version": "v1.2"})
-
-        response = self.client.get(f"/v1/organisations/{self.org.id}/plugins/{normalizer.id}")
-        self.assertEqual(response.json()["version"], "v1.2")
-
-    def test_cannot_update_static_plugins(self):
-        self.client.patch(f"/v1/organisations/{self.org.id}/plugins/dns-records", json={"enabled": True})
-        response = self.client.get(f"/v1/organisations/{self.org.id}/plugins/dns-records")
-        self.assertTrue(response.json()["enabled"])
-
-        response = self.client.patch(f"/v1/organisations/{self.org.id}/boefjes/dns-records", json={"version": "v1.2"})
-        self.assertEqual(response.status_code, 400)
-
-        response = self.client.get(f"/v1/organisations/{self.org.id}/plugins/dns-records")
-        self.assertNotEqual(response.json()["version"], "v1.2")
-
-    def test_basic_settings_api(self):
-        plug = "dns-records"
-
-        self.client.put(f"/v1/organisations/{self.org.id}/{plug}/settings", json={"new": "settings", "with integer": 5})
-        response = self.client.get(f"/v1/organisations/{self.org.id}/{plug}/settings")
-        assert response.json() == {"new": "settings", "with integer": 5}
-
-        self.client.put(f"/v1/organisations/{self.org.id}/{plug}/settings", json={"with integer": 8})
-        response = self.client.get(f"/v1/organisations/{self.org.id}/{plug}/settings")
-        assert response.json() == {"with integer": 8}
-
-        self.client.delete(f"/v1/organisations/{self.org.id}/{plug}/settings")
-        response = self.client.get(f"/v1/organisations/{self.org.id}/{plug}/settings")
-        assert response.json() == {}
-
-    def test_clone_settings(self):
-        plug = "dns-records"
-
-        # Set a setting on the first organisation and enable dns-records
-        self.client.put(
-            f"/v1/organisations/{self.org.id}/{plug}/settings",
-            json={"test_key": "test value", "test_key_2": "test value 2"},
-        )
-        self.client.patch(f"/v1/organisations/{self.org.id}/plugins/{plug}", json={"enabled": True})
-
-        assert self.client.get(f"/v1/organisations/{self.org.id}/{plug}/settings").json() == {
-            "test_key": "test value",
-            "test_key_2": "test value 2",
-        }
-        assert self.client.get(f"/v1/organisations/{self.org.id}/plugins/{plug}").json()["enabled"] is True
-
-        # Add the second organisation
-        new_org_id = "org2"
-        org2 = Organisation(id=new_org_id, name="Second test Organisation")
-        self.client.post("/v1/organisations/", content=org2.model_dump_json())
-        self.client.put(f"/v1/organisations/{new_org_id}/{plug}/settings", json={"test_key": "second value"})
-
-        # Show that the second organisation has no settings and dns-records is not enabled
-        assert self.client.get(f"/v1/organisations/{new_org_id}/{plug}/settings").json() == {"test_key": "second value"}
-        assert self.client.get(f"/v1/organisations/{new_org_id}/plugins/{plug}").json()["enabled"] is False
-
-        # Enable two boefjes that should get disabled by the cloning
-        self.client.patch(f"/v1/organisations/{new_org_id}/plugins/nmap", json={"enabled": True})
-        assert self.client.get(f"/v1/organisations/{new_org_id}/plugins/nmap").json()["enabled"] is True
-=======
     response = test_client.delete(f"/v1/organisations/{organisation.id}/boefjes/test_plugin")
     assert response.status_code == 204
     response = test_client.get(f"/v1/organisations/{organisation.id}/plugins/test_plugin")
     assert response.status_code == 404
->>>>>>> 7bc231b0
 
 
 def test_add_normalizer(test_client, organisation):
