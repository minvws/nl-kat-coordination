--- conflicted
+++ resolved
@@ -47,210 +47,6 @@
     assert response.status_code == 400
     assert response.json() == {"message": "Plugin id 'dns-records' is already used"}
 
-<<<<<<< HEAD
-        response = self.client.get(
-            f"/v1/organisations/{self.org.id}/plugins", params={"oci_image": "ghcr.io/minvws/openkat/nmap:latest"}
-        )
-        self.assertSetEqual({x["id"] for x in response.json()}, {"nmap", "nmap-udp", "test_plugin"})  # Nmap TCP and UDP
-
-    def test_cannot_add_plugin_reserved_id(self):
-        boefje = Boefje(id="dns-records", name="My test boefje", static=False)
-        response = self.client.post(f"/v1/organisations/{self.org.id}/plugins", content=boefje.json())
-        self.assertEqual(response.status_code, 400)
-        self.assertEqual(response.json(), {"message": "Plugin id 'dns-records' is already used"})
-
-        normalizer = Normalizer(id="kat_nmap_normalize", name="My test normalizer")
-        response = self.client.post(f"/v1/organisations/{self.org.id}/plugins", content=normalizer.json())
-        self.assertEqual(response.status_code, 400)
-        self.assertEqual(response.json(), {"message": "Plugin id 'kat_nmap_normalize' is already used"})
-
-    def test_add_boefje(self):
-        boefje = Boefje(id="test_plugin", name="My test boefje", static=False)
-        response = self.client.post(f"/v1/organisations/{self.org.id}/plugins", content=boefje.json())
-        self.assertEqual(response.status_code, 201)
-
-        response = self.client.post(f"/v1/organisations/{self.org.id}/plugins", json={"a": "b"})
-        self.assertEqual(response.status_code, 422)
-
-        response = self.client.get(f"/v1/organisations/{self.org.id}/plugins/?plugin_type=boefje")
-        self.assertEqual(len(response.json()), 45)
-
-        boefje_dict = boefje.dict()
-        boefje_dict["consumes"] = list(boefje_dict["consumes"])
-        boefje_dict["produces"] = list(boefje_dict["produces"])
-
-        response = self.client.get(f"/v1/organisations/{self.org.id}/plugins/test_plugin")
-        self.assertEqual(response.json(), boefje_dict)
-
-    def test_delete_boefje(self):
-        boefje = Boefje(id="test_plugin", name="My test boefje", static=False)
-        response = self.client.post(f"/v1/organisations/{self.org.id}/plugins", content=boefje.json())
-        self.assertEqual(response.status_code, 201)
-
-        response = self.client.delete(f"/v1/organisations/{self.org.id}/boefjes/test_plugin")
-        self.assertEqual(response.status_code, 204)
-        response = self.client.get(f"/v1/organisations/{self.org.id}/plugins/test_plugin")
-        self.assertEqual(response.status_code, 404)
-
-    def test_add_normalizer(self):
-        normalizer = Normalizer(id="test_normalizer", name="My test normalizer", static=False)
-        response = self.client.post(f"/v1/organisations/{self.org.id}/plugins", content=normalizer.json())
-        self.assertEqual(response.status_code, 201)
-
-        response = self.client.get(f"/v1/organisations/{self.org.id}/plugins/?plugin_type=normalizer")
-        self.assertEqual(len(response.json()), 56)
-
-        response = self.client.get(f"/v1/organisations/{self.org.id}/plugins/test_normalizer")
-        self.assertEqual(response.json(), normalizer.dict())
-
-    def test_delete_normalizer(self):
-        normalizer = Normalizer(id="test_normalizer", name="My test normalizer", static=False)
-        response = self.client.post(f"/v1/organisations/{self.org.id}/plugins", content=normalizer.json())
-        self.assertEqual(response.status_code, 201)
-
-        response = self.client.delete(f"/v1/organisations/{self.org.id}/normalizers/test_normalizer")
-        self.assertEqual(response.status_code, 204)
-        response = self.client.get(f"/v1/organisations/{self.org.id}/plugins/test_normalizer")
-        self.assertEqual(response.status_code, 404)
-
-    def test_update_plugins(self):
-        normalizer = Normalizer(id="norm_id", name="My test normalizer")
-        boefje = Boefje(id="test_plugin", name="My test boefje", description="123")
-
-        self.client.post(f"/v1/organisations/{self.org.id}/plugins", content=boefje.json())
-        self.client.patch(f"/v1/organisations/{self.org.id}/boefjes/{boefje.id}", json={"description": "4"})
-        self.client.patch(f"/v1/organisations/{self.org.id}/boefjes/{boefje.id}", json={"scan_level": 3})
-        self.client.patch(f"/v1/organisations/{self.org.id}/plugins/{boefje.id}", json={"enabled": True})
-
-        response = self.client.get(f"/v1/organisations/{self.org.id}/plugins/{boefje.id}")
-        self.assertEqual(response.json()["description"], "4")
-        self.assertEqual(response.json()["scan_level"], 3)
-        self.assertTrue(response.json()["enabled"])
-
-        self.client.post(f"/v1/organisations/{self.org.id}/plugins", content=normalizer.json())
-        self.client.patch(f"/v1/organisations/{self.org.id}/normalizers/{normalizer.id}", json={"version": "v1.2"})
-
-        response = self.client.get(f"/v1/organisations/{self.org.id}/plugins/{normalizer.id}")
-        self.assertEqual(response.json()["version"], "v1.2")
-
-    def test_cannot_create_boefje_with_invalid_schema(self):
-        boefje = Boefje(id="test_plugin", name="My test boefje", description="123").model_dump(mode="json")
-        boefje["schema"] = {"$schema": 3}
-
-        r = self.client.post(f"/v1/organisations/{self.org.id}/plugins", json=boefje)
-        self.assertEqual(r.status_code, 400)
-
-    def test_update_boefje_schema(self):
-        boefje = Boefje(id="test_plugin", name="My test boefje", description="123")
-        self.client.post(f"/v1/organisations/{self.org.id}/plugins", content=boefje.json())
-
-        r = self.client.patch(f"/v1/organisations/{self.org.id}/boefjes/{boefje.id}", json={"schema": {"$schema": 3}})
-        self.assertEqual(r.status_code, 400)
-
-        valid_schema = {
-            "title": "Arguments",
-            "type": "object",
-            "properties": {
-                "MY_KEY": {
-                    "title": "MY_KEY",
-                    "type": "integer",
-                }
-            },
-            "required": [],
-        }
-        r = self.client.patch(f"/v1/organisations/{self.org.id}/boefjes/{boefje.id}", json={"schema": valid_schema})
-        self.assertEqual(r.status_code, 204)
-
-        schema = self.client.get(f"/v1/organisations/{self.org.id}/plugins/{boefje.id}/schema.json").json()
-        assert schema == valid_schema
-
-        api_boefje = self.client.get(f"/v1/organisations/{self.org.id}/plugins/{boefje.id}").json()
-        assert api_boefje["schema"] == valid_schema
-
-        r = self.client.patch(f"/v1/organisations/{self.org.id}/boefjes/dns-records", json={"schema": valid_schema})
-        self.assertEqual(r.status_code, 404)
-
-    def test_cannot_update_static_plugins(self):
-        r = self.client.patch(f"/v1/organisations/{self.org.id}/boefjes/dns-records", json={"id": "4", "version": "s"})
-        self.assertEqual(r.status_code, 404)
-        r = self.client.patch(f"/v1/organisations/{self.org.id}/boefjes/dns-records", json={"name": "Overwrite name"})
-        self.assertEqual(r.status_code, 404)
-
-        response = self.client.get(f"/v1/organisations/{self.org.id}/plugins/dns-records")
-        self.assertEqual(response.json()["name"], "DNS records")
-        self.assertIsNone(response.json()["version"])
-        self.assertEqual(response.json()["id"], "dns-records")
-
-        self.client.patch(f"/v1/organisations/{self.org.id}/plugins/dns-records", json={"enabled": True})
-        response = self.client.get(f"/v1/organisations/{self.org.id}/plugins/dns-records")
-        self.assertTrue(response.json()["enabled"])
-
-        response = self.client.patch(f"/v1/organisations/{self.org.id}/boefjes/dns-records", json={"version": "v1.2"})
-        self.assertEqual(response.status_code, 400)
-
-        response = self.client.get(f"/v1/organisations/{self.org.id}/plugins/dns-records")
-        self.assertNotEqual(response.json()["version"], "v1.2")
-
-    def test_basic_settings_api(self):
-        plug = "dns-records"
-
-        self.client.put(f"/v1/organisations/{self.org.id}/{plug}/settings", json={"new": "settings", "with integer": 5})
-        response = self.client.get(f"/v1/organisations/{self.org.id}/{plug}/settings")
-        assert response.json() == {"new": "settings", "with integer": 5}
-
-        self.client.put(f"/v1/organisations/{self.org.id}/{plug}/settings", json={"with integer": 8})
-        response = self.client.get(f"/v1/organisations/{self.org.id}/{plug}/settings")
-        assert response.json() == {"with integer": 8}
-
-        self.client.delete(f"/v1/organisations/{self.org.id}/{plug}/settings")
-        response = self.client.get(f"/v1/organisations/{self.org.id}/{plug}/settings")
-        assert response.json() == {}
-
-    def test_clone_settings(self):
-        plug = "dns-records"
-
-        # Set a setting on the first organisation and enable dns-records
-        self.client.put(
-            f"/v1/organisations/{self.org.id}/{plug}/settings",
-            json={"test_key": "test value", "test_key_2": "test value 2"},
-        )
-        self.client.patch(f"/v1/organisations/{self.org.id}/plugins/{plug}", json={"enabled": True})
-
-        assert self.client.get(f"/v1/organisations/{self.org.id}/{plug}/settings").json() == {
-            "test_key": "test value",
-            "test_key_2": "test value 2",
-        }
-        assert self.client.get(f"/v1/organisations/{self.org.id}/plugins/{plug}").json()["enabled"] is True
-
-        # Add the second organisation
-        new_org_id = "org2"
-        org2 = Organisation(id=new_org_id, name="Second test Organisation")
-        self.client.post("/v1/organisations/", content=org2.json())
-        self.client.put(f"/v1/organisations/{new_org_id}/{plug}/settings", json={"test_key": "second value"})
-
-        # Show that the second organisation has no settings and dns-records is not enabled
-        assert self.client.get(f"/v1/organisations/{new_org_id}/{plug}/settings").json() == {"test_key": "second value"}
-        assert self.client.get(f"/v1/organisations/{new_org_id}/plugins/{plug}").json()["enabled"] is False
-
-        # Enable two boefjes that should get disabled by the cloning
-        self.client.patch(f"/v1/organisations/{new_org_id}/plugins/nmap", json={"enabled": True})
-        assert self.client.get(f"/v1/organisations/{new_org_id}/plugins/nmap").json()["enabled"] is True
-
-        # Call the clone endpoint
-        self.client.post(f"/v1/organisations/{self.org.id}/settings/clone/{new_org_id}")
-
-        # Verify that all settings are copied
-        response = self.client.get(f"/v1/organisations/{new_org_id}/{plug}/settings")
-        assert response.json() == {"test_key": "test value", "test_key_2": "test value 2"}
-
-        # And that the enabled boefje from the original organisation got enabled
-        response = self.client.get(f"/v1/organisations/{new_org_id}/plugins/{plug}")
-        assert response.json()["enabled"] is True
-
-        # And the originally enabled boefje got disabled
-        response = self.client.get(f"/v1/organisations/{new_org_id}/plugins/nmap")
-        assert response.json()["enabled"] is False
-=======
     normalizer = Normalizer(id="kat_nmap_normalize", name="My test normalizer")
     response = test_client.post(f"/v1/organisations/{organisation.id}/plugins", content=normalizer.json())
     assert response.status_code == 400
@@ -316,10 +112,12 @@
 
     test_client.post(f"/v1/organisations/{organisation.id}/plugins", content=boefje.json())
     test_client.patch(f"/v1/organisations/{organisation.id}/boefjes/{boefje.id}", json={"description": "4"})
+    test_client.patch(f"/v1/organisations/{organisation.id}/boefjes/{boefje.id}", json={"scan_level": 3})
     test_client.patch(f"/v1/organisations/{organisation.id}/plugins/{boefje.id}", json={"enabled": True})
 
     response = test_client.get(f"/v1/organisations/{organisation.id}/plugins/{boefje.id}")
     assert response.json()["description"] == "4"
+    assert response.json()["scan_level"] == 3
     assert response.json()["enabled"] is True
 
     test_client.post(f"/v1/organisations/{organisation.id}/plugins", content=normalizer.json())
@@ -449,5 +247,4 @@
 
     # And the originally enabled boefje got disabled
     response = test_client.get(f"/v1/organisations/{new_org_id}/plugins/nmap")
-    assert response.json()["enabled"] is False
->>>>>>> 7a1e2c72
+    assert response.json()["enabled"] is False