import os

import pytest

from boefjes.models import Boefje, Normalizer, Organisation

pytestmark = pytest.mark.skipif(os.environ.get("CI") != "1", reason="Needs a CI database.")


def test_get_local_plugin(test_client, organisation):
    response = test_client.get(f"/v1/organisations/{organisation.id}/plugins/dns-records")
    assert response.status_code == 200
    data = response.json()

    assert data["id"] == "dns-records"


def test_filter_plugins(test_client, organisation):
    response = test_client.get(f"/v1/organisations/{organisation.id}/plugins/")
    assert len(response.json()) == 99
    response = test_client.get(f"/v1/organisations/{organisation.id}/plugins?plugin_type=boefje")
    assert len(response.json()) == 44

    response = test_client.get(f"/v1/organisations/{organisation.id}/plugins?limit=10")
    assert len(response.json()) == 10

    response = test_client.get(
        f"/v1/organisations/{organisation.id}/plugins", params={"oci_image": "ghcr.io/minvws/openkat/nmap:latest"}
    )
    assert {x["id"] for x in response.json()} == {"nmap", "nmap-udp"}  # Nmap TCP and UDP

    boefje = Boefje(
        id="test_plugin", name="My test boefje", static=False, oci_image="ghcr.io/minvws/openkat/nmap:latest"
    )
    response = test_client.post(f"/v1/organisations/{organisation.id}/plugins", content=boefje.model_dump_json())
    assert response.status_code == 201

    response = test_client.get(
        f"/v1/organisations/{organisation.id}/plugins", params={"oci_image": "ghcr.io/minvws/openkat/nmap:latest"}
    )
    assert {x["id"] for x in response.json()} == {"nmap", "nmap-udp", "test_plugin"}  # Nmap TCP and UDP


def test_cannot_add_plugin_reserved_id(test_client, organisation):
    boefje = Boefje(id="dns-records", name="My test boefje", static=False)
    response = test_client.post(f"/v1/organisations/{organisation.id}/plugins", content=boefje.model_dump_json())
    assert response.status_code == 400
    assert response.json() == {"message": "Plugin id 'dns-records' is already used"}

    normalizer = Normalizer(id="kat_nmap_normalize", name="My test normalizer")
    response = test_client.post(f"/v1/organisations/{organisation.id}/plugins", content=normalizer.model_dump_json())
    assert response.status_code == 400
    assert response.json() == {"message": "Plugin id 'kat_nmap_normalize' is already used"}


def test_add_boefje(test_client, organisation):
    boefje = Boefje(id="test_plugin", name="My test boefje", static=False)
    response = test_client.post(f"/v1/organisations/{organisation.id}/plugins", content=boefje.model_dump_json())
    assert response.status_code == 201

    response = test_client.post(f"/v1/organisations/{organisation.id}/plugins", json={"a": "b"})
    assert response.status_code == 422

    response = test_client.get(f"/v1/organisations/{organisation.id}/plugins/?plugin_type=boefje")
    assert len(response.json()) == 45

    boefje_dict = boefje.model_dump()
    boefje_dict["consumes"] = list(boefje_dict["consumes"])
    boefje_dict["produces"] = list(boefje_dict["produces"])

    response = test_client.get(f"/v1/organisations/{organisation.id}/plugins/test_plugin")
    assert response.json() == boefje_dict


def test_cannot_add_static_plugin_with_duplicate_name(test_client, organisation):
    boefje = Boefje(id="test_plugin", name="DNS records", static=False)
    response = test_client.post(f"/v1/organisations/{organisation.id}/plugins", content=boefje.model_dump_json())
    assert response.status_code == 400

    boefje = Boefje(id="test_plugin", name="DNS records", static=False)
    response = test_client.post(f"/v1/organisations/{organisation.id}/plugins", content=boefje.model_dump_json())
    assert response.status_code == 400
    assert response.json() == {"message": "Plugin name 'DNS records' is already used"}


def test_cannot_add_plugin_with_duplicate_name(test_client, organisation):
    boefje = Boefje(id="test_plugin", name="My test boefje", static=False)
    response = test_client.post(f"/v1/organisations/{organisation.id}/plugins", content=boefje.model_dump_json())
    assert response.status_code == 201

    boefje = Boefje(id="test_plugin_2", name="My test boefje", static=False)
    response = test_client.post(f"/v1/organisations/{organisation.id}/plugins", content=boefje.model_dump_json())
    assert response.status_code == 400
    assert response.json() == {
        "message": 'duplicate key value violates unique constraint "unique_boefje_name"\n'
        "DETAIL:  Key (name)=(My test boefje) already exists.\n"
    }

    normalizer = Normalizer(id="test_normalizer", name="My test normalizer", static=False)
    response = test_client.post(f"/v1/organisations/{organisation.id}/plugins", content=normalizer.model_dump_json())
    assert response.status_code == 201

    normalizer = Normalizer(id="test_normalizer_2", name="My test normalizer", static=False)
    response = test_client.post(f"/v1/organisations/{organisation.id}/plugins", content=normalizer.model_dump_json())
    assert response.status_code == 400


def test_delete_boefje(test_client, organisation):
    boefje = Boefje(id="test_plugin", name="My test boefje", static=False)
    response = test_client.post(f"/v1/organisations/{organisation.id}/plugins", content=boefje.model_dump_json())
    assert response.status_code == 201

    response = test_client.delete(f"/v1/organisations/{organisation.id}/boefjes/test_plugin")
    assert response.status_code == 204
    response = test_client.get(f"/v1/organisations/{organisation.id}/plugins/test_plugin")
    assert response.status_code == 404


def test_add_normalizer(test_client, organisation):
    normalizer = Normalizer(id="test_normalizer", name="My test normalizer", static=False)
    response = test_client.post(f"/v1/organisations/{organisation.id}/plugins", content=normalizer.model_dump_json())
    assert response.status_code == 201

    response = test_client.get(f"/v1/organisations/{organisation.id}/plugins/?plugin_type=normalizer")
    assert len(response.json()) == 56

    response = test_client.get(f"/v1/organisations/{organisation.id}/plugins/test_normalizer")
    assert response.json() == normalizer.model_dump()


def test_delete_normalizer(test_client, organisation):
    normalizer = Normalizer(id="test_normalizer", name="My test normalizer", static=False)
    response = test_client.post(f"/v1/organisations/{organisation.id}/plugins", content=normalizer.model_dump_json())
    assert response.status_code == 201

    response = test_client.delete(f"/v1/organisations/{organisation.id}/normalizers/test_normalizer")
    assert response.status_code == 204
    response = test_client.get(f"/v1/organisations/{organisation.id}/plugins/test_normalizer")
    assert response.status_code == 404


def test_update_plugins(test_client, organisation):
    normalizer = Normalizer(id="norm_id", name="My test normalizer")
    boefje = Boefje(id="test_plugin", name="My test boefje", description="123", interval=20)

    test_client.post(f"/v1/organisations/{organisation.id}/plugins", content=boefje.model_dump_json())
<<<<<<< HEAD
    test_client.patch(f"/v1/organisations/{organisation.id}/boefjes/{boefje.id}", json={"description": "4"})
=======
>>>>>>> 5d29d7b9
    test_client.patch(f"/v1/organisations/{organisation.id}/plugins/{boefje.id}", json={"enabled": True})
    test_client.patch(f"/v1/organisations/{organisation.id}/boefjes/{boefje.id}", json={"scan_level": 3})
    test_client.patch(f"/v1/organisations/{organisation.id}/boefjes/{boefje.id}", json={"description": "4"})
    test_client.patch(f"/v1/organisations/{organisation.id}/boefjes/{boefje.id}", json={"cron": "5 0 * 8 *"})

    response = test_client.get(f"/v1/organisations/{organisation.id}/plugins/{boefje.id}")
    assert response.json()["description"] == "4"
    assert response.json()["scan_level"] == 3
    assert response.json()["enabled"] is True
    assert response.json()["scan_level"] == 3
    assert response.json()["interval"] == 20
    assert response.json()["cron"] == "5 0 * 8 *"

    test_client.post(f"/v1/organisations/{organisation.id}/plugins", content=normalizer.model_dump_json())
    test_client.patch(f"/v1/organisations/{organisation.id}/normalizers/{normalizer.id}", json={"version": "v1.2"})

    response = test_client.get(f"/v1/organisations/{organisation.id}/plugins/{normalizer.id}")
    assert response.json()["version"] == "v1.2"


def test_cannot_create_boefje_with_invalid_schema(test_client, organisation):
    boefje = Boefje(id="test_plugin", name="My test boefje", description="123").model_dump(mode="json")
    boefje["boefje_schema"] = {"$schema": 3}

    r = test_client.post(f"/v1/organisations/{organisation.id}/plugins", json=boefje)
    assert r.status_code == 422


def test_cannot_set_invalid_cron(test_client, organisation):
    boefje = Boefje(id="test_plugin", name="My test boefje", description="123").model_dump(mode="json")
    boefje["cron"] = "bad format"

    res = test_client.post(f"/v1/organisations/{organisation.id}/plugins", json=boefje)
    assert res.status_code == 422

    boefje = Boefje(id="test_plugin", name="My test boefje")
    test_client.post(f"/v1/organisations/{organisation.id}/plugins", content=boefje.json())
    res = test_client.patch(f"/v1/organisations/{organisation.id}/boefjes/{boefje.id}", json={"cron": "bad format"})
    assert res.status_code == 422


def test_update_boefje_schema(test_client, organisation):
    boefje = Boefje(id="test_plugin", name="My test boefje", description="123")
    test_client.post(f"/v1/organisations/{organisation.id}/plugins", content=boefje.model_dump_json())

    r = test_client.patch(
        f"/v1/organisations/{organisation.id}/boefjes/{boefje.id}", json={"boefje_schema": {"$schema": 3}}
    )
<<<<<<< HEAD
    assert r.status_code == 400
=======
    assert r.status_code == 422
>>>>>>> 5d29d7b9

    valid_schema = {
        "title": "Arguments",
        "type": "object",
        "properties": {
            "MY_KEY": {
                "title": "MY_KEY",
                "type": "integer",
            }
        },
        "required": [],
    }
    r = test_client.patch(
        f"/v1/organisations/{organisation.id}/boefjes/{boefje.id}", json={"boefje_schema": valid_schema}
    )
    assert r.status_code == 204

    schema = test_client.get(f"/v1/organisations/{organisation.id}/plugins/{boefje.id}/schema.json").json()
    assert schema == valid_schema

    api_boefje = test_client.get(f"/v1/organisations/{organisation.id}/plugins/{boefje.id}").json()
    assert api_boefje["boefje_schema"] == valid_schema

    r = test_client.patch(
        f"/v1/organisations/{organisation.id}/boefjes/dns-records", json={"boefje_schema": valid_schema}
    )
    assert r.status_code == 404


def test_cannot_update_static_plugins(test_client, organisation):
    r = test_client.patch(f"/v1/organisations/{organisation.id}/boefjes/dns-records", json={"id": "4", "version": "s"})
    assert r.status_code == 404
    r = test_client.patch(f"/v1/organisations/{organisation.id}/boefjes/dns-records", json={"name": "Overwrite name"})
    assert r.status_code == 404

    response = test_client.get(f"/v1/organisations/{organisation.id}/plugins/dns-records")
    assert response.json()["name"] == "DNS records"
    assert response.json()["version"] is None
    assert response.json()["id"] == "dns-records"

    test_client.patch(f"/v1/organisations/{organisation.id}/plugins/dns-records", json={"enabled": True})
    response = test_client.get(f"/v1/organisations/{organisation.id}/plugins/dns-records")
    assert response.json()["enabled"] is True

    response = test_client.patch(f"/v1/organisations/{organisation.id}/boefjes/dns-records", json={"version": "v1.2"})
    assert response.status_code == 400

    response = test_client.get(f"/v1/organisations/{organisation.id}/plugins/dns-records")
    assert response.json()["version"] != "v1.2"


def test_basic_settings_api(test_client, organisation):
    plug = "dns-records"

    test_client.put(f"/v1/organisations/{organisation.id}/{plug}/settings", json={"new": "settings", "with integer": 5})
    response = test_client.get(f"/v1/organisations/{organisation.id}/{plug}/settings")
    assert response.json() == {"new": "settings", "with integer": 5}

    test_client.put(f"/v1/organisations/{organisation.id}/{plug}/settings", json={"with integer": 8})
    response = test_client.get(f"/v1/organisations/{organisation.id}/{plug}/settings")
    assert response.json() == {"with integer": 8}

    test_client.delete(f"/v1/organisations/{organisation.id}/{plug}/settings")
    response = test_client.get(f"/v1/organisations/{organisation.id}/{plug}/settings")
    assert response.json() == {}


def test_clone_settings(test_client, organisation):
    plug = "dns-records"

    # Set a setting on the first organisation and enable dns-records
    test_client.put(
        f"/v1/organisations/{organisation.id}/{plug}/settings",
        json={"test_key": "test value", "test_key_2": "test value 2"},
    )
    test_client.patch(f"/v1/organisations/{organisation.id}/plugins/{plug}", json={"enabled": True})

    assert test_client.get(f"/v1/organisations/{organisation.id}/{plug}/settings").json() == {
        "test_key": "test value",
        "test_key_2": "test value 2",
    }
    assert test_client.get(f"/v1/organisations/{organisation.id}/plugins/{plug}").json()["enabled"] is True

    # Add the second organisation
    new_org_id = "org2"
    org2 = Organisation(id=new_org_id, name="Second test Organisation")
    test_client.post("/v1/organisations/", content=org2.model_dump_json())
    test_client.put(f"/v1/organisations/{new_org_id}/{plug}/settings", json={"test_key": "second value"})

    # Show that the second organisation has no settings and dns-records is not enabled
    assert test_client.get(f"/v1/organisations/{new_org_id}/{plug}/settings").json() == {"test_key": "second value"}
    assert test_client.get(f"/v1/organisations/{new_org_id}/plugins/{plug}").json()["enabled"] is False

    # Enable two boefjes that should get disabled by the cloning
    test_client.patch(f"/v1/organisations/{new_org_id}/plugins/nmap", json={"enabled": True})
    assert test_client.get(f"/v1/organisations/{new_org_id}/plugins/nmap").json()["enabled"] is True

    # Call the clone endpoint
    test_client.post(f"/v1/organisations/{organisation.id}/settings/clone/{new_org_id}")

    # Verify that all settings are copied
    response = test_client.get(f"/v1/organisations/{new_org_id}/{plug}/settings")
    assert response.json() == {"test_key": "test value", "test_key_2": "test value 2"}

    # And that the enabled boefje from the original organisation got enabled
    response = test_client.get(f"/v1/organisations/{new_org_id}/plugins/{plug}")
    assert response.json()["enabled"] is True

    # And the originally enabled boefje got disabled
    response = test_client.get(f"/v1/organisations/{new_org_id}/plugins/nmap")
    assert response.json()["enabled"] is False<|MERGE_RESOLUTION|>--- conflicted
+++ resolved
@@ -144,10 +144,6 @@
     boefje = Boefje(id="test_plugin", name="My test boefje", description="123", interval=20)
 
     test_client.post(f"/v1/organisations/{organisation.id}/plugins", content=boefje.model_dump_json())
-<<<<<<< HEAD
-    test_client.patch(f"/v1/organisations/{organisation.id}/boefjes/{boefje.id}", json={"description": "4"})
-=======
->>>>>>> 5d29d7b9
     test_client.patch(f"/v1/organisations/{organisation.id}/plugins/{boefje.id}", json={"enabled": True})
     test_client.patch(f"/v1/organisations/{organisation.id}/boefjes/{boefje.id}", json={"scan_level": 3})
     test_client.patch(f"/v1/organisations/{organisation.id}/boefjes/{boefje.id}", json={"description": "4"})
@@ -196,11 +192,7 @@
     r = test_client.patch(
         f"/v1/organisations/{organisation.id}/boefjes/{boefje.id}", json={"boefje_schema": {"$schema": 3}}
     )
-<<<<<<< HEAD
-    assert r.status_code == 400
-=======
     assert r.status_code == 422
->>>>>>> 5d29d7b9
 
     valid_schema = {
         "title": "Arguments",
