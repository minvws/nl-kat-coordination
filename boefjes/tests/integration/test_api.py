import os

import pytest

from boefjes.models import Boefje, Normalizer, Organisation

pytestmark = pytest.mark.skipif(os.environ.get("CI") != "1", reason="Needs a CI database.")


def test_get_local_plugin(test_client, organisation):
    response = test_client.get(f"/v1/organisations/{organisation.id}/plugins/dns-records")
    assert response.status_code == 200
    data = response.json()

    assert data["id"] == "dns-records"


def test_filter_plugins(test_client, organisation):
    response = test_client.get(f"/v1/organisations/{organisation.id}/plugins/")
    assert len(response.json()) == 99
    response = test_client.get(f"/v1/organisations/{organisation.id}/plugins?plugin_type=boefje")
    assert len(response.json()) == 44

    response = test_client.get(f"/v1/organisations/{organisation.id}/plugins?limit=10")
    assert len(response.json()) == 10

    response = test_client.get(
        f"/v1/organisations/{organisation.id}/plugins", params={"oci_image": "ghcr.io/minvws/openkat/nmap:latest"}
    )
    assert {x["id"] for x in response.json()} == {"nmap", "nmap-udp"}  # Nmap TCP and UDP

    boefje = Boefje(
        id="test_plugin", name="My test boefje", static=False, oci_image="ghcr.io/minvws/openkat/nmap:latest"
    )
    response = test_client.post(f"/v1/organisations/{organisation.id}/plugins", content=boefje.model_dump_json())
    assert response.status_code == 201

    response = test_client.get(
        f"/v1/organisations/{organisation.id}/plugins", params={"oci_image": "ghcr.io/minvws/openkat/nmap:latest"}
    )
    assert {x["id"] for x in response.json()} == {"nmap", "nmap-udp", "test_plugin"}  # Nmap TCP and UDP


def test_cannot_add_plugin_reserved_id(test_client, organisation):
    boefje = Boefje(id="dns-records", name="My test boefje", static=False)
    response = test_client.post(f"/v1/organisations/{organisation.id}/plugins", content=boefje.model_dump_json())
    assert response.status_code == 400
    assert response.json() == {"message": "Plugin id 'dns-records' is already used"}

    normalizer = Normalizer(id="kat_nmap_normalize", name="My test normalizer")
    response = test_client.post(f"/v1/organisations/{organisation.id}/plugins", content=normalizer.model_dump_json())
    assert response.status_code == 400
    assert response.json() == {"message": "Plugin id 'kat_nmap_normalize' is already used"}


def test_add_boefje(test_client, organisation):
    boefje = Boefje(id="test_plugin", name="My test boefje", static=False)
    response = test_client.post(f"/v1/organisations/{organisation.id}/plugins", content=boefje.model_dump_json())
    assert response.status_code == 201

    response = test_client.post(f"/v1/organisations/{organisation.id}/plugins", json={"a": "b"})
    assert response.status_code == 422

    response = test_client.get(f"/v1/organisations/{organisation.id}/plugins/?plugin_type=boefje")
    assert len(response.json()) == 45

    boefje_dict = boefje.dict()
    boefje_dict["consumes"] = list(boefje_dict["consumes"])
    boefje_dict["produces"] = list(boefje_dict["produces"])

    response = test_client.get(f"/v1/organisations/{organisation.id}/plugins/test_plugin")
    assert response.json() == boefje_dict


<<<<<<< HEAD
def test_cannot_add_plugin_with_duplicate_name(test_client, organisation):
    boefje = Boefje(id="test_plugin", name="My test boefje", static=False)
    response = test_client.post(f"/v1/organisations/{organisation.id}/plugins", content=boefje.json())
    assert response.status_code == 201

    boefje = Boefje(id="test_plugin_2", name="My test boefje", static=False)
    response = test_client.post(f"/v1/organisations/{organisation.id}/plugins", content=boefje.json())
    assert response.status_code == 400

    normalizer = Normalizer(id="test_normalizer", name="My test normalizer", static=False)
    response = test_client.post(f"/v1/organisations/{organisation.id}/plugins", content=normalizer.json())
    assert response.status_code == 201

    normalizer = Normalizer(id="test_normalizer_2", name="My test normalizer", static=False)
    response = test_client.post(f"/v1/organisations/{organisation.id}/plugins", content=normalizer.json())
=======
def test_cannot_add_static_plugin_with_duplicate_name(test_client, organisation):
    boefje = Boefje(id="test_plugin", name="DNS records", static=False)
    response = test_client.post(f"/v1/organisations/{organisation.id}/plugins", content=boefje.model_dump_json())
    assert response.status_code == 400

    boefje = Boefje(id="test_plugin", name="DNS records", static=False)
    response = test_client.post(f"/v1/organisations/{organisation.id}/plugins", content=boefje.model_dump_json())
    assert response.status_code == 400
    assert response.json() == {"message": "Plugin name 'DNS records' is already used"}


def test_cannot_add_plugin_with_duplicate_name(test_client, organisation):
    boefje = Boefje(id="test_plugin", name="My test boefje", static=False)
    response = test_client.post(f"/v1/organisations/{organisation.id}/plugins", content=boefje.model_dump_json())
    assert response.status_code == 201

    boefje = Boefje(id="test_plugin_2", name="My test boefje", static=False)
    response = test_client.post(f"/v1/organisations/{organisation.id}/plugins", content=boefje.model_dump_json())
    assert response.status_code == 400
    assert response.json() == {
        "message": 'duplicate key value violates unique constraint "unique_boefje_name"\n'
        "DETAIL:  Key (name)=(My test boefje) already exists.\n"
    }

    normalizer = Normalizer(id="test_normalizer", name="My test normalizer", static=False)
    response = test_client.post(f"/v1/organisations/{organisation.id}/plugins", content=normalizer.model_dump_json())
    assert response.status_code == 201

    normalizer = Normalizer(id="test_normalizer_2", name="My test normalizer", static=False)
    response = test_client.post(f"/v1/organisations/{organisation.id}/plugins", content=normalizer.model_dump_json())
>>>>>>> 68dcd193
    assert response.status_code == 400


def test_delete_boefje(test_client, organisation):
    boefje = Boefje(id="test_plugin", name="My test boefje", static=False)
    response = test_client.post(f"/v1/organisations/{organisation.id}/plugins", content=boefje.model_dump_json())
    assert response.status_code == 201

    response = test_client.delete(f"/v1/organisations/{organisation.id}/boefjes/test_plugin")
    assert response.status_code == 204
    response = test_client.get(f"/v1/organisations/{organisation.id}/plugins/test_plugin")
    assert response.status_code == 404


def test_add_normalizer(test_client, organisation):
    normalizer = Normalizer(id="test_normalizer", name="My test normalizer", static=False)
    response = test_client.post(f"/v1/organisations/{organisation.id}/plugins", content=normalizer.model_dump_json())
    assert response.status_code == 201

    response = test_client.get(f"/v1/organisations/{organisation.id}/plugins/?plugin_type=normalizer")
    assert len(response.json()) == 56

    response = test_client.get(f"/v1/organisations/{organisation.id}/plugins/test_normalizer")
    assert response.json() == normalizer.dict()


def test_delete_normalizer(test_client, organisation):
    normalizer = Normalizer(id="test_normalizer", name="My test normalizer", static=False)
    response = test_client.post(f"/v1/organisations/{organisation.id}/plugins", content=normalizer.model_dump_json())
    assert response.status_code == 201

    response = test_client.delete(f"/v1/organisations/{organisation.id}/normalizers/test_normalizer")
    assert response.status_code == 204
    response = test_client.get(f"/v1/organisations/{organisation.id}/plugins/test_normalizer")
    assert response.status_code == 404


def test_update_plugins(test_client, organisation):
    normalizer = Normalizer(id="norm_id", name="My test normalizer")
    boefje = Boefje(id="test_plugin", name="My test boefje", description="123")

    test_client.post(f"/v1/organisations/{organisation.id}/plugins", content=boefje.model_dump_json())
    test_client.patch(f"/v1/organisations/{organisation.id}/boefjes/{boefje.id}", json={"description": "4"})
    test_client.patch(f"/v1/organisations/{organisation.id}/boefjes/{boefje.id}", json={"scan_level": 3})
    test_client.patch(f"/v1/organisations/{organisation.id}/plugins/{boefje.id}", json={"enabled": True})

    response = test_client.get(f"/v1/organisations/{organisation.id}/plugins/{boefje.id}")
    assert response.json()["description"] == "4"
    assert response.json()["scan_level"] == 3
    assert response.json()["enabled"] is True

    test_client.post(f"/v1/organisations/{organisation.id}/plugins", content=normalizer.model_dump_json())
    test_client.patch(f"/v1/organisations/{organisation.id}/normalizers/{normalizer.id}", json={"version": "v1.2"})

    response = test_client.get(f"/v1/organisations/{organisation.id}/plugins/{normalizer.id}")
    assert response.json()["version"] == "v1.2"


def test_cannot_create_boefje_with_invalid_schema(test_client, organisation):
    boefje = Boefje(id="test_plugin", name="My test boefje", description="123").model_dump(mode="json")
    boefje["schema"] = {"$schema": 3}

    r = test_client.post(f"/v1/organisations/{organisation.id}/plugins", json=boefje)
    assert r.status_code == 400


def test_update_boefje_schema(test_client, organisation):
    boefje = Boefje(id="test_plugin", name="My test boefje", description="123")
    test_client.post(f"/v1/organisations/{organisation.id}/plugins", content=boefje.model_dump_json())

    r = test_client.patch(f"/v1/organisations/{organisation.id}/boefjes/{boefje.id}", json={"schema": {"$schema": 3}})
    assert r.status_code == 400

    valid_schema = {
        "title": "Arguments",
        "type": "object",
        "properties": {
            "MY_KEY": {
                "title": "MY_KEY",
                "type": "integer",
            }
        },
        "required": [],
    }
    r = test_client.patch(f"/v1/organisations/{organisation.id}/boefjes/{boefje.id}", json={"schema": valid_schema})
    assert r.status_code == 204

    schema = test_client.get(f"/v1/organisations/{organisation.id}/plugins/{boefje.id}/schema.json").json()
    assert schema == valid_schema

    api_boefje = test_client.get(f"/v1/organisations/{organisation.id}/plugins/{boefje.id}").json()
    assert api_boefje["schema"] == valid_schema

    r = test_client.patch(f"/v1/organisations/{organisation.id}/boefjes/dns-records", json={"schema": valid_schema})
    assert r.status_code == 404


def test_cannot_update_static_plugins(test_client, organisation):
    r = test_client.patch(f"/v1/organisations/{organisation.id}/boefjes/dns-records", json={"id": "4", "version": "s"})
    assert r.status_code == 404
    r = test_client.patch(f"/v1/organisations/{organisation.id}/boefjes/dns-records", json={"name": "Overwrite name"})
    assert r.status_code == 404

    response = test_client.get(f"/v1/organisations/{organisation.id}/plugins/dns-records")
    assert response.json()["name"] == "DNS records"
    assert response.json()["version"] is None
    assert response.json()["id"] == "dns-records"

    test_client.patch(f"/v1/organisations/{organisation.id}/plugins/dns-records", json={"enabled": True})
    response = test_client.get(f"/v1/organisations/{organisation.id}/plugins/dns-records")
    assert response.json()["enabled"] is True

    response = test_client.patch(f"/v1/organisations/{organisation.id}/boefjes/dns-records", json={"version": "v1.2"})
    assert response.status_code == 400

    response = test_client.get(f"/v1/organisations/{organisation.id}/plugins/dns-records")
    assert response.json()["version"] != "v1.2"


def test_basic_settings_api(test_client, organisation):
    plug = "dns-records"

    test_client.put(f"/v1/organisations/{organisation.id}/{plug}/settings", json={"new": "settings", "with integer": 5})
    response = test_client.get(f"/v1/organisations/{organisation.id}/{plug}/settings")
    assert response.json() == {"new": "settings", "with integer": 5}

    test_client.put(f"/v1/organisations/{organisation.id}/{plug}/settings", json={"with integer": 8})
    response = test_client.get(f"/v1/organisations/{organisation.id}/{plug}/settings")
    assert response.json() == {"with integer": 8}

    test_client.delete(f"/v1/organisations/{organisation.id}/{plug}/settings")
    response = test_client.get(f"/v1/organisations/{organisation.id}/{plug}/settings")
    assert response.json() == {}


def test_clone_settings(test_client, organisation):
    plug = "dns-records"

    # Set a setting on the first organisation and enable dns-records
    test_client.put(
        f"/v1/organisations/{organisation.id}/{plug}/settings",
        json={"test_key": "test value", "test_key_2": "test value 2"},
    )
    test_client.patch(f"/v1/organisations/{organisation.id}/plugins/{plug}", json={"enabled": True})

    assert test_client.get(f"/v1/organisations/{organisation.id}/{plug}/settings").json() == {
        "test_key": "test value",
        "test_key_2": "test value 2",
    }
    assert test_client.get(f"/v1/organisations/{organisation.id}/plugins/{plug}").json()["enabled"] is True

    # Add the second organisation
    new_org_id = "org2"
    org2 = Organisation(id=new_org_id, name="Second test Organisation")
    test_client.post("/v1/organisations/", content=org2.json())
    test_client.put(f"/v1/organisations/{new_org_id}/{plug}/settings", json={"test_key": "second value"})

    # Show that the second organisation has no settings and dns-records is not enabled
    assert test_client.get(f"/v1/organisations/{new_org_id}/{plug}/settings").json() == {"test_key": "second value"}
    assert test_client.get(f"/v1/organisations/{new_org_id}/plugins/{plug}").json()["enabled"] is False

    # Enable two boefjes that should get disabled by the cloning
    test_client.patch(f"/v1/organisations/{new_org_id}/plugins/nmap", json={"enabled": True})
    assert test_client.get(f"/v1/organisations/{new_org_id}/plugins/nmap").json()["enabled"] is True

    # Call the clone endpoint
    test_client.post(f"/v1/organisations/{organisation.id}/settings/clone/{new_org_id}")

    # Verify that all settings are copied
    response = test_client.get(f"/v1/organisations/{new_org_id}/{plug}/settings")
    assert response.json() == {"test_key": "test value", "test_key_2": "test value 2"}

    # And that the enabled boefje from the original organisation got enabled
    response = test_client.get(f"/v1/organisations/{new_org_id}/plugins/{plug}")
    assert response.json()["enabled"] is True

    # And the originally enabled boefje got disabled
    response = test_client.get(f"/v1/organisations/{new_org_id}/plugins/nmap")
    assert response.json()["enabled"] is False<|MERGE_RESOLUTION|>--- conflicted
+++ resolved
@@ -72,23 +72,6 @@
     assert response.json() == boefje_dict
 
 
-<<<<<<< HEAD
-def test_cannot_add_plugin_with_duplicate_name(test_client, organisation):
-    boefje = Boefje(id="test_plugin", name="My test boefje", static=False)
-    response = test_client.post(f"/v1/organisations/{organisation.id}/plugins", content=boefje.json())
-    assert response.status_code == 201
-
-    boefje = Boefje(id="test_plugin_2", name="My test boefje", static=False)
-    response = test_client.post(f"/v1/organisations/{organisation.id}/plugins", content=boefje.json())
-    assert response.status_code == 400
-
-    normalizer = Normalizer(id="test_normalizer", name="My test normalizer", static=False)
-    response = test_client.post(f"/v1/organisations/{organisation.id}/plugins", content=normalizer.json())
-    assert response.status_code == 201
-
-    normalizer = Normalizer(id="test_normalizer_2", name="My test normalizer", static=False)
-    response = test_client.post(f"/v1/organisations/{organisation.id}/plugins", content=normalizer.json())
-=======
 def test_cannot_add_static_plugin_with_duplicate_name(test_client, organisation):
     boefje = Boefje(id="test_plugin", name="DNS records", static=False)
     response = test_client.post(f"/v1/organisations/{organisation.id}/plugins", content=boefje.model_dump_json())
@@ -119,7 +102,6 @@
 
     normalizer = Normalizer(id="test_normalizer_2", name="My test normalizer", static=False)
     response = test_client.post(f"/v1/organisations/{organisation.id}/plugins", content=normalizer.model_dump_json())
->>>>>>> 68dcd193
     assert response.status_code == 400
 
 
