--- conflicted
+++ resolved
@@ -140,35 +140,28 @@
         storage.is_enabled_by_id(plugin.id, "wrong")
 
 
-<<<<<<< HEAD
-        with self.plugin_storage as storage:
-            storage.update_boefje(boefje.id, {"description": "4"})
-        self.assertEqual(storage.boefje_by_id(boefje.id).description, "4")
-
-        with self.plugin_storage as storage:
-            storage.update_boefje(boefje.id, {"scan_level": 3})
-
-        self.assertEqual(storage.boefje_by_id(boefje.id).scan_level, 3)
-
-        boefje.description = "4"
-        boefje.scan_level = 3
-        all_plugins = storage.get_all()
-        self.assertEqual(all_plugins, [boefje])
-=======
 def test_bare_boefje_storage(plugin_storage):
     boefje = Boefje(id="test_boefje", name="Test", static=False)
 
     with plugin_storage as storage:
         storage.create_boefje(boefje)
->>>>>>> 7a1e2c72
 
     returned_boefje = storage.boefje_by_id(boefje.id)
     assert boefje == returned_boefje
 
     storage.update_boefje(boefje.id, {"description": "4"})
+    with plugin_storage as storage:
+        storage.update_boefje(boefje.id, {"description": "4"})
     assert storage.boefje_by_id(boefje.id).description == "4"
     boefje.description = "4"
 
+    with plugin_storage as storage:
+        storage.update_boefje(boefje.id, {"scan_level": 3})
+
+    assert storage.boefje_by_id(boefje.id).scan_level == 3
+
+    boefje.description = "4"
+    boefje.scan_level = 3
     all_plugins = storage.get_all()
     assert all_plugins == [boefje]
 
