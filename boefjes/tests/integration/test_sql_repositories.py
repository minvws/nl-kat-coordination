--- conflicted
+++ resolved
@@ -149,11 +149,6 @@
     returned_boefje = storage.boefje_by_id(boefje.id)
     assert boefje == returned_boefje
 
-<<<<<<< HEAD
-    storage.update_boefje(boefje.id, {"description": "4"})
-    with plugin_storage as storage:
-        storage.update_boefje(boefje.id, {"description": "4"})
-=======
     with plugin_storage as storage:
         storage.update_boefje(boefje.id, {"description": "4"})
 
@@ -166,7 +161,7 @@
 
     boefje.description = "4"
     boefje.scan_level = 3
->>>>>>> 59eb97f0
+
     assert storage.boefje_by_id(boefje.id).description == "4"
     boefje.description = "4"
 
