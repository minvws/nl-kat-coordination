import os

import alembic.config
import pytest
from sqlalchemy import text
from sqlalchemy.orm import Session, sessionmaker

<<<<<<< HEAD
from boefjes.config import settings
from boefjes.sql.db import SQL_BASE, get_engine
from boefjes.sql.organisation_storage import SQLOrganisationStorage
from boefjes.worker.models import Organisation
=======
from boefjes.sql.db import SQL_BASE, get_engine
>>>>>>> 9d29622f

pytestmark = pytest.mark.skipif(os.environ.get("CI") != "1", reason="Needs a CI database.")


@pytest.fixture
def migration_cd34fdfafdaf() -> Session:
    alembic.config.main(argv=["--config", "/app/boefjes/boefjes/alembic.ini", "upgrade", "head"])
    # To reset autoincrement ids
    alembic.config.main(argv=["--config", "/app/boefjes/boefjes/alembic.ini", "downgrade", "base"])
    # Set state to revision cd34fdfafdaf
    alembic.config.main(argv=["--config", "/app/boefjes/boefjes/alembic.ini", "upgrade", "cd34fdfafdaf"])

    engine = get_engine()
    session = sessionmaker(bind=engine)()

    query = f"""INSERT INTO organisation (id, name) values {','.join(map(str, [
        ("dev1", "Test 1 "),
         ("dev2", "Test 2 "),
    ]))}"""  # noqa: S608
    session.get_bind().execute(text(query))

    entries = [(1, "LOCAL", "Repository Local", "https://local.com/")]
    query = f"INSERT INTO repository (pk, id, name, base_url) values {','.join(map(str, entries))}"  # noqa: S608

    engine.execute(text(query))

    entries = [(1, "test_plugin_id", True, 1, 1)]  # New unique constraint fails
    query = (
        f"INSERT INTO plugin_state (id, plugin_id, enabled, organisation_pk, repository_pk)"
        f"values {','.join(map(str, entries))}"
    )  # noqa: S608

    engine.execute(text(query))

    entries = [(1, 1)]
    query = f"INSERT INTO organisation_repository (repository_pk, organisation_pk) values {','.join(map(str, entries))}"  # noqa: S608
    engine.execute(text(query))

    yield session
    session.commit()

    engine.execute(text("DELETE FROM plugin_state"))

    alembic.config.main(argv=["--config", "/app/boefjes/boefjes/alembic.ini", "upgrade", "head"])

    engine.execute(";".join([f"TRUNCATE TABLE {t} CASCADE" for t in SQL_BASE.metadata.tables]))


def test_fail_on_non_unique(migration_cd34fdfafdaf):
    session = migration_cd34fdfafdaf

    entries = [(2, "test", "test", "https://test.co/")]  # Another non-local repository
    query = f"INSERT INTO repository (pk, id, name, base_url) values {','.join(map(str, entries))}"  # noqa: S608
    session.get_bind().execute(text(query))
    entries = [(2, "test_plugin_id", True, 1, 2)]  # New unique constraint fails
    query = (
        f"INSERT INTO plugin_state (id, plugin_id, enabled, organisation_pk, repository_pk)"
        f"values {','.join(map(str, entries))}"
    )  # noqa: S608
    session.get_bind().execute(text(query))

    with pytest.raises(Exception) as ctx:
        alembic.config.main(argv=["--config", "/app/boefjes/boefjes/alembic.ini", "upgrade", "7c88b9cd96aa"])

    assert "remove plugin_states that refer to nonlocal repositories first" in str(ctx.value)

    # Fix unique constraint failures
    session.get_bind().execute(text("DELETE FROM plugin_state WHERE id = 2; DELETE FROM repository WHERE pk = 2"))

    alembic.config.main(argv=["--config", "/app/boefjes/boefjes/alembic.ini", "upgrade", "7c88b9cd96aa"])

    all_plugin_states = [x[1:] for x in session.get_bind().execute(text("SELECT * FROM plugin_state")).fetchall()]
    assert all_plugin_states == [("test_plugin_id", True, 1)]


def test_downgrade(migration_cd34fdfafdaf):
    session = migration_cd34fdfafdaf
    session.get_bind().execute(text("DELETE FROM plugin_state WHERE id = 2"))  # Fix unique constraint fails

    alembic.config.main(argv=["--config", "/app/boefjes/boefjes/alembic.ini", "upgrade", "7c88b9cd96aa"])
    alembic.config.main(argv=["--config", "/app/boefjes/boefjes/alembic.ini", "downgrade", "-1"])

    all_plugin_states = [x[1:] for x in session.get_bind().execute(text("SELECT * FROM plugin_state")).fetchall()]

    assert all_plugin_states == [("test_plugin_id", True, 1, 1)]
    assert session.get_bind().execute(text("SELECT * from repository")).fetchall() == [
        (1, "LOCAL", "Local Plugin Repository", "http://dev/null")
    ]<|MERGE_RESOLUTION|>--- conflicted
+++ resolved
@@ -5,14 +5,7 @@
 from sqlalchemy import text
 from sqlalchemy.orm import Session, sessionmaker
 
-<<<<<<< HEAD
-from boefjes.config import settings
 from boefjes.sql.db import SQL_BASE, get_engine
-from boefjes.sql.organisation_storage import SQLOrganisationStorage
-from boefjes.worker.models import Organisation
-=======
-from boefjes.sql.db import SQL_BASE, get_engine
->>>>>>> 9d29622f
 
 pytestmark = pytest.mark.skipif(os.environ.get("CI") != "1", reason="Needs a CI database.")
 
