--- conflicted
+++ resolved
@@ -75,26 +75,16 @@
         time.sleep(self.sleep_time)
 
         try:
-<<<<<<< HEAD
-            if "boefje" in queue:
-                p_item = TypeAdapter(Task).validate_json(self.boefje_responses.pop(0))
-=======
             if WorkerManager.Queue.BOEFJES.value in queue:
                 response = TypeAdapter(PaginatedTasksResponse).validate_json(self.boefje_responses.pop(0))
                 p_item = response.results[0]
->>>>>>> e8287728
                 self._popped_items[str(p_item.id)] = p_item
                 self._tasks[str(p_item.id)] = self._task_from_id(p_item.id)
                 return p_item
 
-<<<<<<< HEAD
-            if "normalizer" in queue:
-                p_item = TypeAdapter(Task).validate_json(self.normalizer_responses.pop(0))
-=======
             if WorkerManager.Queue.NORMALIZERS.value in queue:
                 response = TypeAdapter(PaginatedTasksResponse).validate_json(self.normalizer_responses.pop(0))
                 p_item = response.results[0]
->>>>>>> e8287728
                 self._popped_items[str(p_item.id)] = p_item
                 self._tasks[str(p_item.id)] = self._task_from_id(p_item.id)
                 return p_item
