--- conflicted
+++ resolved
@@ -1,4 +1,6 @@
 import multiprocessing
+from typing import Literal
+
 import time
 import uuid
 from datetime import datetime, timezone
@@ -15,12 +17,7 @@
 from boefjes.clients.bytes_client import BytesAPIClient
 from boefjes.config import settings
 from boefjes.dependencies.plugins import PluginService, get_plugin_service
-<<<<<<< HEAD
-from boefjes.job_handler import bytes_api_client
-=======
-from boefjes.job_handler import BoefjeHandler, NormalizerHandler, bytes_api_client
-from boefjes.job_models import BoefjeMeta, NormalizerMeta
->>>>>>> 9d29622f
+from boefjes.job_handler import NormalizerHandler, bytes_api_client
 from boefjes.katalogus.root import app
 from boefjes.local.runner import LocalNormalizerJobRunner
 from boefjes.sql.config_storage import SQLConfigStorage, create_encrypter
@@ -30,7 +27,8 @@
 from boefjes.storage.interfaces import OrganisationNotFound
 from boefjes.storage.memory import ConfigStorageMemory, OrganisationStorageMemory, PluginStorageMemory
 from boefjes.worker.boefje_handler import BoefjeHandler
-from boefjes.worker.interfaces import Handler, SchedulerClientInterface, Task, TaskStatus, TaskPop
+from boefjes.worker.interfaces import SchedulerClientInterface, Task, TaskPop, TaskStatus
+from boefjes.worker.job_models import BoefjeMeta, NormalizerMeta
 from boefjes.worker.manager import SchedulerWorkerManager, WorkerManager
 from boefjes.worker.models import Organisation
 from boefjes.worker.repository import (
@@ -41,17 +39,6 @@
     get_local_repository,
     get_normalizer_resource,
 )
-<<<<<<< HEAD
-=======
-from boefjes.models import Organisation
-from boefjes.runtime_interfaces import WorkerManager
-from boefjes.sql.config_storage import SQLConfigStorage, create_encrypter
-from boefjes.sql.db import SQL_BASE, get_engine
-from boefjes.sql.organisation_storage import SQLOrganisationStorage, get_organisations_store
-from boefjes.sql.plugin_storage import SQLPluginStorage
-from boefjes.storage.interfaces import OrganisationNotFound
-from boefjes.storage.memory import ConfigStorageMemory, OrganisationStorageMemory, PluginStorageMemory
->>>>>>> 9d29622f
 from octopoes.api.models import Declaration, Observation
 from octopoes.connector.octopoes import OctopoesAPIConnector
 from octopoes.models import OOI
@@ -132,7 +119,7 @@
 
 class MockBytesAPIClient:
     def __init__(self):
-        self.queue = Manager().Queue()
+        self.queue = multiprocessing.Manager().Queue()
 
     def save_boefje_meta(self, boefje_meta: BoefjeMeta) -> None:
         self.queue.put(("save_boefje_meta", (boefje_meta.model_dump(),)))
@@ -153,13 +140,7 @@
         self.exception = exception
         self.bytes_client = MockBytesAPIClient()
 
-<<<<<<< HEAD
-    def handle(self, task: Task):
-=======
-    def handle(
-        self, item: BoefjeMeta | NormalizerMeta
-    ) -> tuple[BoefjeMeta, list[tuple[set, bytes | str]]] | None | bool:
->>>>>>> 9d29622f
+    def handle(self, task: Task) -> tuple[BoefjeMeta, list[tuple[set, bytes | str]]] | None | Literal[False]:
         time.sleep(self.sleep_time)
 
         if str(task.id) in ["9071c9fd-2b9f-440f-a524-ef1ca4824fd4", "2071c9fd-2b9f-440f-a524-ef1ca4824fd4"]:
@@ -168,16 +149,12 @@
 
         self.queue.put(task)
 
-<<<<<<< HEAD
+        if task.data.boefje.id == "docker":
+            return False
+
+        return task.data, [({"my/mime"}, b"123")]
+
     def get_all(self) -> list[Task]:
-=======
-        if item.boefje.id == "docker":
-            return False
-
-        return item, [({"my/mime"}, b"123")]
-
-    def get_all(self) -> list[BoefjeMeta | NormalizerMeta]:
->>>>>>> 9d29622f
         return [self.queue.get() for _ in range(self.queue.qsize())]
 
 
@@ -211,13 +188,9 @@
         log_path=tmp_path / "patch_task_log",
     )
 
-<<<<<<< HEAD
-    return SchedulerWorkerManager(item_handler, scheduler_client, pool_size=1, poll_interval=0.01, worker_heartbeat=1.0)
-=======
     return SchedulerWorkerManager(
-        item_handler, scheduler_client, Settings(pool_size=1, poll_interval=0.01, deduplicate=True), "DEBUG"
+        item_handler, scheduler_client, pool_size=1, poll_interval=0.01, worker_heartbeat=1.0, deduplicate=True
     )
->>>>>>> 9d29622f
 
 
 @pytest.fixture
