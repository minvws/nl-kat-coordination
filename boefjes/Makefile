SHELL := bash
.ONESHELL:
.SHELLFLAGS := -eu -o pipefail -c
.DELETE_ON_ERROR:
MAKEFLAGS += --warn-undefined-variables
MAKEFLAGS += --no-builtin-rules
# Makefile Reference: https://tech.davis-hansson.com/p/make/

.PHONY: help sql migrate migrations debian ubuntu clean images

# use HIDE to run commands invisibly, unless VERBOSE defined
HIDE:=$(if $(VERBOSE),,@)

export m		# Message for alembic migration
export revid	# Revision id to generate raw sql for
export rev1		# Previous revision id for generating migrations
export rev2		# New revision id for the new migration file

# We set this to build images with the right target platform in the `images` target. This prevents arm systems such as
# systems with an Apple silicon chip to build images they cannot use.
export DOCKER_DEFAULT_PLATFORM=$(shell docker system info --format '{{.OSType}}/{{.Architecture}}')

##
##|------------------------------------------------------------------------|
##			Help
##|------------------------------------------------------------------------|
help: ## Show this help.
	@fgrep -h "##" $(MAKEFILE_LIST) | fgrep -v fgrep | sed -e 's/\\$$//' | sed -e 's/:\(.*\)##/:			/' | sed -e 's/##//'


##
##|------------------------------------------------------------------------|
##			Development
##|------------------------------------------------------------------------|

build: images

base-image:
	docker build -f **/base.Dockerfile -t openkat/boefje-base:latest .

export REGISTRY=ghcr.io/minvws/openkat

# TODO: nikto cannot run as a worker as it uses a custom javascript image. We should differentiate between these images.
# Build the images for the containerized boefjes
images: dns-sec nmap export-http nikto adr-validator masscan nuclei ssl-certificates ssl-scan testssl-sh-ciphers webpage-capture wp-scan pdio-subfinder generic

dns-sec: base-image
	docker build -f */*/kat_dnssec/boefje.Dockerfile -t $(REGISTRY)/dns-sec:latest -t openkat/dns-sec .

nmap: base-image
	docker build -f */*/kat_nmap_tcp/boefje.Dockerfile -t $(REGISTRY)/nmap:latest -t openkat/nmap .

export-http: base-image
	docker build -f */*/kat_export_http/boefje.Dockerfile -t $(REGISTRY)/export-http:latest -t openkat/export-http .

nikto: base-image
	docker build -f */*/kat_nikto/boefje.Dockerfile -t $(REGISTRY)/nikto:latest .
<<<<<<< HEAD
	docker build -f */*/kat_octoscan/boefje.Dockerfile -t $(REGISTRY)/openkat/octoscan:latest -t openkat/octoscan -t ghcr.io/minvws/openkat/octoscan:latest .
=======

adr-validator: base-image
	docker build -f */*/kat_adr_validator/boefje.Dockerfile -t $(REGISTRY)/adr-validator:latest .

masscan: base-image
	docker build -f */*/kat_masscan/boefje.Dockerfile -t $(REGISTRY)/masscan:latest .

nuclei: base-image
	docker build -f */*/kat_nuclei_cve/boefje.Dockerfile -t $(REGISTRY)/nuclei:latest .

ssl-certificates: base-image
	docker build -f */*/kat_ssl_certificates/boefje.Dockerfile -t $(REGISTRY)/ssl-certificates:latest .

ssl-scan: base-image
	docker build -f */*/kat_ssl_scan/boefje.Dockerfile -t $(REGISTRY)/ssl-scan:latest .

testssl-sh-ciphers: base-image
	docker build -f */*/kat_testssl_sh_ciphers/boefje.Dockerfile -t $(REGISTRY)/testssl-sh-ciphers:latest .

webpage-capture: base-image
	docker build -f */*/kat_webpage_capture/boefje.Dockerfile -t $(REGISTRY)/webpage-capture:latest .

wp-scan: base-image
	docker build -f */*/kat_wpscan/boefje.Dockerfile -t $(REGISTRY)/wp-scan:latest .

pdio-subfinder: base-image
	docker build -f */*/kat_pdio_subfinder/boefje.Dockerfile -t $(REGISTRY)/pdio-subfinder:latest .

generic: base-image
>>>>>>> e8386324
	docker build -f */generic.Dockerfile -t $(REGISTRY)/generic:latest -t openkat/generic .


##
##|------------------------------------------------------------------------|
##			Migrations
##|------------------------------------------------------------------------|

migrations: ## Generate a migration using alembic
ifeq ($(m),)
	$(HIDE) (echo "Specify a message with m={message} and a rev-id with revid={revid} (e.g. 0001 etc.)"; exit 1)
else
	docker compose run --rm katalogus python -m alembic --config /app/boefjes/boefjes/alembic.ini revision --autogenerate -m "$(m)"
endif


sql: ## Generate raw sql for the migrations
	docker compose run --rm katalogus python -m alembic --config /app/boefjes/boefjes/alembic.ini upgrade $(rev1):$(rev2) --sql

check:
	pre-commit run --all-files --color always

##
##|------------------------------------------------------------------------|
##			Tests
##|------------------------------------------------------------------------|

ci-docker-compose := docker compose --project-directory . -f .ci/docker-compose.yml


test: itest ## Run all tests.

itest: ## Run the integration tests.
	$(ci-docker-compose) build
	$(ci-docker-compose) down --remove-orphans
	$(ci-docker-compose) run --rm katalogus_integration
	$(ci-docker-compose) stop

migration_bench:  ## Run the migration benchmark.
	$(ci-docker-compose) build
	$(ci-docker-compose) down --remove-orphans
	$(ci-docker-compose) run --rm migration_bench
	$(ci-docker-compose) stop

bench:  ## Run the other benchmarks
	$(ci-docker-compose) build
	$(ci-docker-compose) down --remove-orphans
	$(ci-docker-compose) run --rm katalogus_integration \
	python -m cProfile -o .ci/bench_$$(date +%Y_%m_%d-%H:%M:%S).pstat -m pytest -m slow --no-cov tests/integration
	$(ci-docker-compose) stop

debian12:
	docker run --rm \
	--env PKG_NAME=kat-boefjes \
	--env BUILD_DIR=./build \
	--env REPOSITORY=minvws/nl-kat-boefjes \
	--env RELEASE_VERSION=${RELEASE_VERSION} \
	--env RELEASE_TAG=${RELEASE_TAG} \
	--mount type=bind,src=${CURDIR},dst=/app \
	--mount type=bind,src=${CURDIR}/../octopoes,dst=/octopoes \
	--workdir /app \
	kat-debian12-build-image \
	packaging/scripts/build-debian-package.sh

ubuntu22.04:
	mkdir -p build
	docker run --rm \
	--env PKG_NAME=kat-boefjes \
	--env BUILD_DIR=./build \
	--env REPOSITORY=minvws/nl-kat-boefjes \
	--env RELEASE_VERSION=${RELEASE_VERSION} \
	--env RELEASE_TAG=${RELEASE_TAG} \
	--mount type=bind,src=${CURDIR},dst=/app \
	--mount type=bind,src=${CURDIR}/../octopoes,dst=/octopoes \
	--workdir /app \
	kat-ubuntu22.04-build-image \
	packaging/scripts/build-debian-package.sh

clean:
	rm -rf build
	rm -rf debian/kat-*/ debian/.debhelper debian/files *.egg-info/ dist/
	rm -f debian/debhelper-build-stamp
	rm -f debian/*.*.debhelper
	rm -f debian/*.substvars
	rm -f debian/*.debhelper.log
	rm -f debian/changelog<|MERGE_RESOLUTION|>--- conflicted
+++ resolved
@@ -42,7 +42,7 @@
 
 # TODO: nikto cannot run as a worker as it uses a custom javascript image. We should differentiate between these images.
 # Build the images for the containerized boefjes
-images: dns-sec nmap export-http nikto adr-validator masscan nuclei ssl-certificates ssl-scan testssl-sh-ciphers webpage-capture wp-scan pdio-subfinder generic
+images: dns-sec nmap export-http nikto adr-validator masscan nuclei ssl-certificates ssl-scan testssl-sh-ciphers webpage-capture wp-scan pdio-subfinder octoscan generic
 
 dns-sec: base-image
 	docker build -f */*/kat_dnssec/boefje.Dockerfile -t $(REGISTRY)/dns-sec:latest -t openkat/dns-sec .
@@ -55,9 +55,6 @@
 
 nikto: base-image
 	docker build -f */*/kat_nikto/boefje.Dockerfile -t $(REGISTRY)/nikto:latest .
-<<<<<<< HEAD
-	docker build -f */*/kat_octoscan/boefje.Dockerfile -t $(REGISTRY)/openkat/octoscan:latest -t openkat/octoscan -t ghcr.io/minvws/openkat/octoscan:latest .
-=======
 
 adr-validator: base-image
 	docker build -f */*/kat_adr_validator/boefje.Dockerfile -t $(REGISTRY)/adr-validator:latest .
@@ -86,8 +83,10 @@
 pdio-subfinder: base-image
 	docker build -f */*/kat_pdio_subfinder/boefje.Dockerfile -t $(REGISTRY)/pdio-subfinder:latest .
 
+octoscan: base-image
+	docker build -f */*/kat_octoscan/boefje.Dockerfile -t $(REGISTRY)/octoscan:latest .
+
 generic: base-image
->>>>>>> e8386324
 	docker build -f */generic.Dockerfile -t $(REGISTRY)/generic:latest -t openkat/generic .
 
 
