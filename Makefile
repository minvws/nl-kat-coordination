--- conflicted
+++ resolved
@@ -1,76 +1,28 @@
 SHELL := bash
 .ONESHELL:
+.SHELLFLAGS := -eu -o pipefail -c
+.DELETE_ON_ERROR:
+MAKEFLAGS += --warn-undefined-variables
+MAKEFLAGS += --no-builtin-rules
+# Makefile Reference: https://tech.davis-hansson.com/p/make/
+
+.PHONY: help mypy check black done lint env debian ubuntu clean
 
 # use HIDE to run commands invisibly, unless VERBOSE defined
 HIDE:=$(if $(VERBOSE),,@)
-UNAME := $(shell uname)
 
-.PHONY: kat rebuild update clean migrate build itest debian-build-image ubuntu-build-image
+BYTES_VERSION= v0.6.0
+
+# Export cmd line args:
+export VERBOSE
+export m
+export build
+export file
 
 # Export Docker buildkit options
 export DOCKER_BUILDKIT=1
 export COMPOSE_DOCKER_CLI_BUILD=1
 
-<<<<<<< HEAD
-kat: env-if-empty clean # This should give you a clean install
-	make build
-	make up
-
-rebuild: clean
-	make build
-	make up
-
-update: down pull
-	make build
-	make up
-
-clean: down # This should clean up all persistent data
-	-docker volume rm nl-kat-coordination_rocky-db-data nl-kat-coordination_bytes-db-data nl-kat-coordination_katalogus-db-data nl-kat-coordination_xtdb-data nl-kat-coordination_scheduler-db-data
-	-docker-compose run --rm --no-deps --entrypoint /bin/rm -u root bytes -rf bytes-data
-
-export version
-
-upgrade: fetch down # Upgrade to the latest release without losing persistent data. Usage: `make upgrade version=v1.5.0` (version is optional)
-ifeq ($(version),)
-	version=$(shell curl --silent  "https://api.github.com/repos/minvws/nl-kat-coordination/tags" | jq -r '.[].name' | grep -v "rc" | head -n 1)
-	make upgrade version=$$version
-else
-	make checkout branch=$(version)
-	make build-all
-	make up
-endif
-
-reset: down
-	-docker volume rm nl-kat-coordination_bytes-db-data nl-kat-coordination_katalogus-db-data nl-kat-coordination_xtdb-data nl-kat-coordination_scheduler-db-data
-	-docker-compose run --rm --no-deps --entrypoint /bin/rm -u root bytes -rf bytes-data
-	make up
-	make -C boefjes build
-	make -C rocky almost-flush
-
-up:
-	docker-compose up -d --force-recreate
-
-down:
-	-docker-compose down
-
-fetch:
-	-git fetch
-
-pull:
-	-git pull
-
-env-if-empty:
-ifeq ("$(wildcard .env)","")
-	make env
-endif
-
-env:  # Create .env file from the env-dist with randomly generated credentials from vars annotated by "{%EXAMPLE_VAR}"
-	$(HIDE) cp .env-dist .env
-ifeq ($(UNAME), Darwin)  # Different sed on MacOS
-	$(HIDE) grep -o "{%\([_A-Z]*\)}" .env-dist | sort -u | while read v; do sed -i '' "s/$$v/$$(openssl rand -hex 25)/g" .env; done
-else
-	$(HIDE) grep -o "{%\([_A-Z]*\)}" .env-dist | sort -u | while read v; do sed -i "s/$$v/$$(openssl rand -hex 25)/g" .env; done
-=======
 ci-docker-compose := docker-compose -f base.yml  -f .ci/docker-compose.yml
 
 ##
@@ -154,44 +106,17 @@
 	$(ci-docker-compose) run --rm mula python -m pytest tests/unit/${file} ${function}
 else
 	$(ci-docker-compose) run --rm mula python -m pytest tests/unit
->>>>>>> 833f7a77
 endif
 	$(ci-docker-compose) down --remove-orphans
 
-<<<<<<< HEAD
-checkout: # Usage: `make checkout branch=develop`
-	-git checkout $(branch)
-
-pull-reset:
-	-git reset --hard HEAD
-	-git pull
-
-build-all:  # Build should prepare all other services: migrate them, seed them, etc.
-ifeq ($(UNAME), Darwin)
-	docker-compose build --build-arg USER_UID="$$(id -u)"
-else
-	docker-compose build --build-arg USER_UID="$$(id -u)" --build-arg USER_GID="$$(id -g)"
-=======
 itest: ## Run the integration tests.
 ifneq ($(file),)
 	$(ci-docker-compose) run --rm mula python -m pytest tests/integration/${file} ${function}
 else
 	$(ci-docker-compose) run --rm mula python -m pytest tests/integration
->>>>>>> 833f7a77
 endif
 	$(ci-docker-compose) down --remove-orphans
 
-<<<<<<< HEAD
-build: build-all
-	make -C rocky build
-	make -C boefjes build
-
-debian-build-image:
-	docker build -t kat-debian-build-image packaging/debian
-
-ubuntu-build-image:
-	docker build -t kat-ubuntu-build-image packaging/ubuntu
-=======
 stest: ## Run the simulation tests.
 	$(ci-docker-compose) run --rm mula python -m pytest tests/simulation
 	$(ci-docker-compose) down --remove-orphans
@@ -237,5 +162,4 @@
 	rm -f debian/*.*.debhelper
 	rm -f debian/*.substvars
 	rm -f debian/*.debhelper.log
-	rm -f debian/changelog
->>>>>>> 833f7a77
+	rm -f debian/changelog