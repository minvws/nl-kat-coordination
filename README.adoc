
= Wat is OpenKAT? 

<<<<<<< HEAD
OpenKAT heeft als doel het monitoren, registreren en analyseren van de status van informatiesystemen. OpenKAT scant netwerken, analyseert kwetsbaarheden en maakt toegankelijke rapporten. Het integreert de meest gebruikte netwerktools en scansoftware in een modulair framework, heeft toegang tot externe databases zoals shodan en combineert de informatie uit al deze bronnen in overzichtelijke rapportages. 
=======
OpenKAT heeft als doel het monitoren, registreren en analyseren van de status van informatiesystemen. OpenKAT scant netwerken, analyseert kwetsbaarheden en maakt toegankelijke rapporten. Het integreert de meest gebruikte netwerktools en scansoftware in een modulair framework, heeft toegang tot externe databases zoals shodan en combineert de informatie uit al deze bronnen in overzichtelijke rapportages.
>>>>>>> 485c9300

OpenKAT scant, verzamelt, analyseert en rapporteert in een permanent proces: 

image::https://user-images.githubusercontent.com/76487016/172068892-d8bb4552-5d4e-42d5-bd94-d1fb1b6d18b7.png[Flow van OpenKAT,640,]

Wil je meer weten, lees dan de uitgebreide documentatie. Een toegankelijk startpunt is de link:https://github.com/minvws/nl-kat-coordination/wiki/Algemene-uitleg-OpenKAT-en-bijbehorende-figuren[informatiebrochure], waarin ook bovenstaand model wordt uitgelegd. Alle informatie over OpenKAT en de functionaliteit van het pakket is te vinden link:https://github.com/minvws/nl-kat-coordination/wiki[op de wiki]. 

OpenKAT is nog volop in ontwikkeling. Hiervoor is input welkom!

== Welke code bevat OpenKAT? 

OpenKAT omvat de volgende repositories: 

=== link:https://github.com/minvws/nl-kat-coordination[NL-KAT-Coordination]

De centrale repo van OpenKAT bevat alle documentatie en informatie om OpenKAT zelf te installeren. 

=== link:https://github.com/minvws/nl-kat-mula[NL-KAT-mula]

Mula is de scheduler, die in OpenKAT de boefjes aanstuurt.

=== link:https://github.com/minvws/nl-kat-octopoes[NL-KAT-octopoes]

Octopoes is het datamodel met alle objecten. Octopoes omvat ook de XTDB, waarin alle objecten zijn opgeslagen. 

=== link:https://github.com/minvws/nl-kat-rocky[NL-KAT-rocky]

Rocky is de frontend van OpenKAT. Rocky maakt gebruik van Manon Open voor de scheiding van stijl en inhoud. 

=== link:https://github.com/minvws/nl-kat-bytes[NL-KAT-bytes]

Bytes bevat de database met ruwe informatie en metadata, met externe signing voor de forensische borging

=== link:https://github.com/minvws/nl-kat-boefjes[NL-KAT-boefjes]

Boefjes bevat twee onderdelen van OpenKAT: boefjes, de plugins die scans uitvoeren en whiskers, de normalizers die de data normaliseren en er objecten van maken. 

== Hoe kan ik OpenKAT installeren en gebruiken? 

OpenKAT kan direct worden geinstalleerd met behulp van link:https://github.com/minvws/nl-kat-coordination/wiki/Installatiehandleiding-KAT[de installatiehandleiding op de wiki]. De standaard installatie werkt in elk geval met Ubuntu en met MacOS X. Er zijn ook debian packages beschikbaar. 

Bij het bouwen van een productieomgeving bepalen de beschikbare bronnen en de toepassing hoe ver je de systemen splitst en schaalt. link:https://github.com/minvws/nl-kat-coordination/wiki/Infrastructuur-en-voorbeeldinstallatie[Voorbeelden van de installatiemogelijkheden] zijn beschikbaar.

== Welke ondersteuning krijgt het project? 

OpenKAT is gebouwd door het Ministerie van VWS, Directie Informatiebeleid, programma Realisatie Digitale Ondersteuning. Dit is een tijdelijk programma in verband met de pandemie. De komende periode is er ondersteuning voor de doorontwikkeling van OpenKAT. Onder andere Z-Cert heeft ontwikkeltijd ter beschikking gesteld. Het team staat open voor samenwerking met gebruikers en andere partijen. 

== Wat levert dit op voor andere open source projecten? 

OpenKAT en onderdelen ervan kunnen onder de voorwaarden van de EU PL 1.2 licentie worden toegepast in andere projecten. Zo maakt de frontend gebruik van Manon-Open, een framework waarin content en styling zijn gescheiden en dat goed bruikbaar is voor andere projecten. Daarnaast is het mogelijk om OpenKAT te integreren in andere systemen. Het uitgangspunt is dat het als framework functioneert en aanpasbaar is aan verschillende situaties. 

= Licenties

== Onder welke licentie wordt OpenKAT vrijgegeven?
 
OpenKAT wordt beschikbaar onder link:https://joinup.ec.europa.eu/collection/eupl/eupl-text-eupl-12[de EU PL 1.2 licentie]. Deze licentie is gekozen omdat het een redelijke mate van vrijheid biedt, maar wel het publieke karakter waarborgt. De EU PL 1.2 licentie blijft behouden bij verdere verspreiding van de software. Wijzigingen en toevoegingen kunnen plaatsvinden onder de EU PL 1.2 licentie of onder verenigbare licenties, die een vergelijkbaar karakter hebben. 

De tools die door OpenKAT worden aangesproken kunnen hun eigen licentie hebben, uit het OS/S domein of vanuit commerciele toepassing. De eigenaar van het systeem dat deze tools aanspreekt is hier zelf verantwoordelijk voor. De opname van nieuwe boefjes in de KAT-alogus wordt geregeld in een aparte overeenkomst. 

== Plugins bouwen

Het gebruik van plugins zoals boefjes (scraper), whiskers (normalizer) of bits (businessrule) die informatie uit andere tools analyseren maakt het mogelijk om systemen met een ander type licentie met OpenKAT te laten samenwerken. Plugins link:https://github.com/minvws/nl-kat-coordination/wiki/Plugins-maken:-Boefjes,-Whiskers-en-Bits[zijn eenvoudig te bouwen] en vallen onder de EU PL 1.2 licentie, voor zover je ze in de KATalogus wilt laten opnemen voor verdere verspreiding. OpenKAT als systeem kan hierdoor prima in een corporate omgeving functioneren. 

= Meedoen!

== Hoe kan ik meedoen en meehelpen?

Je kunt direct meedoen en betrokken zijn bij de ontwikkeling van OpenKAT: 

* Installeer het systeem en gebruik het, geef ons feedback
* Boef je eigen boefjes, whiskers en bits
* Help mee om het datamodel uit te breiden
* Stel nieuwe features voor
* Stuur link:https://github.com/minvws/nl-kat-coordination/issues[bugreports in als issue] 
* Help mee met het beschikbaar maken van OpenKAT voor andere operating systems
 
== Kunnen externe ontwikkelaars ook code toevoegen aan het project? 

Ja, dat is zeker de bedoeling van het openbaar maken van de broncode. We zijn op zoek naar mensen die willen meehelpen. In eerste instantie ligt de coordinatie van het project bij het ontwikkelteam bij het Ministerie van VWS, maar we staan open voor alle bijdragen. De opzet is om rond OpenKAT een community op te bouwen die de software gebruikt en helpt ontwikkelen, om er zo voor te zorgen dat het een goede bijdrage kan leveren aan de informatiebeveiliging. 

== Hoe kan ik wijzigingen zoals bugfixes, patches en nieuwe features toevoegen? 

Je kunt direct PR's insturen via Github, of contact opnemen met de community manager via meedoen@openkat.nl. 

OpenKAT hanteert de volgende uitgangspunten voor het schrijven van code: 

* python 3.8
* Alle code via pullrequests met reviews
* link:https://peps.python.org/pep-0008/[Python met PEP8: ]
* Pylint
* link:https://pypi.org/project/black/[Black], 120 tekens regellengte: 
* Type hinting
* Tests

Op Github tref je een development branch aan. Hiervoor kunnen pull requests voor review worden aangeleverd. Op basis van de development branch wordt de main branch gevoed, ten behoeve van productiereleases. De reviews worden gedaan door VWS developers. 

Als je wilt dat je boefje wordt opgenomen in de KAT-alogus geldt er een aparte regeling, waar we je graag over vertellen. Stuur een mailtje naar meedoen@openkat.nl. 

== Ik run Arch/NetBSD/OpenVMS of iets anders leuks, hoe kan ik zorgen dat OpenKAT het ook op mijn systeem doet? 

OpenKAT gaat er vanuit dat je ubuntu of debian gebruikt, maar de community manager kreeg het onder Mac OS X zo aan de gang. Probeer het dus gerust, en help ons vooral met fixes en documentatie voor de installatie op je favoriete systeem!

= Internationalisatie

== In welke talen is OpenKAT beschikbaar?

OpenKAT ondersteunt op dit moment de volgende talen: 

- Engels
- Nederlands
- Papiamento

De meeste documentatie in de software zelf is in het Engels geschreven. De handleidingen en de wiki zijn in het Nederland, maar willen we graag ook in andere talen beschikbaar maken. 

= Contact met het team

Er een aantal opties om contact te leggen het met team van OpenKAT: 

* Direct contact: meedoen@openkat.nl
* Forum: link:https://github.com/minvws/nl-kat-coordination/discussions[Github Discussions] of de OpenKAT groep op link:https://www.linkedin.com/[Linkedin]
* IRC: #openkat op irc.libera.chat
<|MERGE_RESOLUTION|>--- conflicted
+++ resolved
@@ -1,11 +1,7 @@
 
 = Wat is OpenKAT? 
 
-<<<<<<< HEAD
-OpenKAT heeft als doel het monitoren, registreren en analyseren van de status van informatiesystemen. OpenKAT scant netwerken, analyseert kwetsbaarheden en maakt toegankelijke rapporten. Het integreert de meest gebruikte netwerktools en scansoftware in een modulair framework, heeft toegang tot externe databases zoals shodan en combineert de informatie uit al deze bronnen in overzichtelijke rapportages. 
-=======
 OpenKAT heeft als doel het monitoren, registreren en analyseren van de status van informatiesystemen. OpenKAT scant netwerken, analyseert kwetsbaarheden en maakt toegankelijke rapporten. Het integreert de meest gebruikte netwerktools en scansoftware in een modulair framework, heeft toegang tot externe databases zoals shodan en combineert de informatie uit al deze bronnen in overzichtelijke rapportages.
->>>>>>> 485c9300
 
 OpenKAT scant, verzamelt, analyseert en rapporteert in een permanent proces: 
 
