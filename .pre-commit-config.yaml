--- conflicted
+++ resolved
@@ -1,19 +1,4 @@
 repos:
-<<<<<<< HEAD
-  - repo: https://github.com/pre-commit/pre-commit-hooks
-    rev: v4.4.0
-    hooks:
-      - id: trailing-whitespace
-      - id: mixed-line-ending
-        args: [ "--fix=lf" ]
-      - id: detect-private-key
-      - id: check-case-conflict
-      - id: check-yaml
-      - id: check-json
-      - id: check-toml
-      - id: debug-statements
-      - id: end-of-file-fixer
-=======
 - repo: https://github.com/pre-commit/pre-commit-hooks
   rev: v4.4.0
   hooks:
@@ -31,24 +16,13 @@
       (?x)(
       ^boefjes/tests/examples/rdns-nxdomain.txt$
       )
->>>>>>> dab8bb9b
 
 
-<<<<<<< HEAD
-  - repo: https://github.com/rstcheck/rstcheck
-    rev: v6.1.2
-    hooks:
-      - id: rstcheck
-        # https://github.com/rstcheck/rstcheck-core/issues/4
-        args: [ "--ignore-messages", "Hyperlink target .* is not referenced" ]
-        additional_dependencies: [ "rstcheck[sphinx]" ]
-=======
 - repo: https://github.com/abravalheri/validate-pyproject
   rev: v0.12.2
   hooks:
   - id: validate-pyproject
     files: pyproject.toml$
->>>>>>> dab8bb9b
 
 - repo: https://github.com/rstcheck/rstcheck
   rev: v6.1.2
@@ -80,31 +54,6 @@
   hooks:
   - id: black
 
-<<<<<<< HEAD
-  - repo: https://github.com/codespell-project/codespell
-    rev: v2.2.4
-    hooks:
-      - id: codespell
-        additional_dependencies: ['tomli']
-        args: [-L, lama]
-        exclude: |
-          (?x)(
-          \.po$ |
-          \.xml$ |
-          poetry.lock$ |
-          pyproject.toml$ |
-          requirements-.*.txt$ |
-          retirejs.json$ |
-          ^boefjes/boefjes/plugins/kat_fierce/lists |
-          ^boefjes/tests/examples/inputs/cve-result-without-cvss.json |
-          ^keiko/glossaries |
-          ^keiko/templates/.*/template.tex$ |
-          ^rocky/assets/vendors |
-          ^rocky/assets/css/themes/soft/fonts/tabler-icons/tabler-icons.scss$ |
-          ^rocky/tests/stubs |
-          ^docs/source/_static
-          )
-=======
 - repo: https://github.com/pre-commit/mirrors-mypy
   rev: v1.2.0
   hooks:
@@ -121,7 +70,6 @@
       docs/source/conf\.py$ |
       setup\.py$
       )
->>>>>>> dab8bb9b
 
 - repo: https://github.com/codespell-project/codespell
   rev: v2.2.4
@@ -138,6 +86,7 @@
       requirements-.*.txt$ |
       retirejs.json$ |
       ^boefjes/boefjes/plugins/kat_fierce/lists |
+      ^boefjes/tests/examples/inputs/cve-result-without-cvss.json |
       ^boefjes/tests/examples |
       ^keiko/glossaries |
       ^keiko/templates/.*/template.tex$ |
@@ -147,7 +96,15 @@
       ^docs/source/_static
       )
 
-<<<<<<< HEAD
+- repo: https://github.com/Riverside-Healthcare/djLint
+  rev: v1.32.1
+  hooks:
+  - id: djlint-reformat-django
+    files: '^rocky/.*/templates/.*$'
+
+  - id: djlint-django
+    files: '^rocky/.*/templates/.*$'
+
   - repo: https://github.com/thibaudcolas/pre-commit-stylelint
     rev: v15.10.1
     hooks:
@@ -157,29 +114,9 @@
           - stylelint@15.10.1
           - stylelint-config-standard-scss@10.0.0
         files: "^(rocky\/assets\/css\/|docs\/source\/).*.(css|scss|sass)$"
-=======
-- repo: https://github.com/Riverside-Healthcare/djLint
-  rev: v1.32.1
-  hooks:
-  - id: djlint-reformat-django
-    files: '^rocky/.*/templates/.*$'
-
-  - id: djlint-django
-    files: '^rocky/.*/templates/.*$'
-
-# - repo: https://github.com/thibaudcolas/pre-commit-stylelint
-#   rev: v15.4.0
-#   hooks:
-#     - id: stylelint
-#       args: [--fix]
-#       additional_dependencies:
-#              - stylelint@15.4.0
-#              - stylelint-config-standard-scss@8.0.0
-#       files:  "^(rocky\/assets\/src\/|docs\/source\/).*.(css|scss|sass)$"
 
 - repo: https://github.com/shellcheck-py/shellcheck-py
   rev: v0.9.0.5
   hooks:
   - id: shellcheck
-    args: ["-e", "SC1091"]
->>>>>>> dab8bb9b
+    args: ["-e", "SC1091"]