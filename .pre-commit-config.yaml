--- conflicted
+++ resolved
@@ -40,7 +40,7 @@
           /tests/
 
   - repo: https://github.com/charliermarsh/ruff-pre-commit
-    rev: "v0.0.263"
+    rev: 'v0.0.263'
     hooks:
       - id: ruff
 
@@ -53,14 +53,7 @@
     rev: v1.2.0
     hooks:
       - id: mypy
-        additional_dependencies:
-          [
-            "types-PyYAML",
-            "types-requests",
-            "types-cachetools",
-            "pydantic",
-            "pynacl",
-          ]
+        additional_dependencies: ['types-PyYAML', 'types-requests', 'types-cachetools', 'pydantic', 'pynacl']
         exclude: |
           (?x)(
           ^boefjes/ |
@@ -77,12 +70,8 @@
     rev: v2.2.4
     hooks:
       - id: codespell
-<<<<<<< HEAD
-        additional_dependencies: ["tomli"]
-=======
         additional_dependencies: ['tomli']
         args: [-L, lama]
->>>>>>> b9f7b258
         exclude: |
           (?x)(
           \.po$ |
@@ -104,7 +93,7 @@
     rev: v1.19.16
     hooks:
       - id: djlint-django
-        files: "^rocky/.*/templates/.*$"
+        files: '^rocky/.*/templates/.*$'
 
   - repo: https://github.com/thibaudcolas/pre-commit-stylelint
     rev: v15.9.0
