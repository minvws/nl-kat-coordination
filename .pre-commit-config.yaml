--- conflicted
+++ resolved
@@ -84,7 +84,6 @@
       ^boefjes/tools |
       ^keiko/templates |
       ^mula/whitelist\.py$ |
-<<<<<<< HEAD
       ^octopoes/bits |
       ^octopoes/octopoes/core |
       ^octopoes/octopoes/events |
@@ -92,10 +91,6 @@
       ^octopoes/octopoes/repositories |
       ^octopoes/octopoes/xtdb |
       ^octopoes/tools |
-      ^rocky/fmea/ |
-=======
-      ^octopoes/ |
->>>>>>> 46a15446
       ^rocky/whitelist\.py$ |
       /tests/ |
       docs/source/conf\.py$ |
