repos:
  - repo: https://github.com/pre-commit/pre-commit-hooks
    rev: v4.4.0
    hooks:
      - id: trailing-whitespace
      - id: mixed-line-ending
        args: [ "--fix=lf" ]
      - id: detect-private-key
      - id: check-case-conflict
      - id: check-yaml
      - id: check-json
      - id: check-toml
      - id: debug-statements
      - id: end-of-file-fixer

  - repo: https://github.com/abravalheri/validate-pyproject
    rev: v0.12.2
    hooks:
      - id: validate-pyproject
        files: pyproject.toml$

  - repo: https://github.com/rstcheck/rstcheck
    rev: v6.1.2
    hooks:
      - id: rstcheck
        # https://github.com/rstcheck/rstcheck-core/issues/4
        args: [ "--ignore-messages", "Hyperlink target .* is not referenced" ]
        additional_dependencies: [ "rstcheck[sphinx]" ]

  - repo: https://github.com/MarketSquare/robotframework-tidy
    rev: "4.1.0"
    hooks:
      - id: robotidy

  - repo: https://github.com/jendrikseipp/vulture
    rev: v2.7
    hooks:
      - id: vulture
        exclude: |
          /tests/

  - repo: https://github.com/charliermarsh/ruff-pre-commit
    rev: 'v0.0.263'
    hooks:
      - id: ruff

  - repo: https://github.com/psf/black
    rev: "23.3.0"
    hooks:
      - id: black

  - repo: https://github.com/pre-commit/mirrors-mypy
    rev: v1.2.0
    hooks:
      - id: mypy
<<<<<<< HEAD
        additional_dependencies: [ "types-PyYAML", "types-requests", "types-cachetools", "pydantic", "pynacl" ]
=======
        additional_dependencies: ['types-PyYAML', 'types-requests', 'types-cachetools', 'pydantic', 'pynacl']
>>>>>>> 102560f8
        exclude: |
          (?x)(
          ^boefjes/ |
          ^keiko/templates |
          ^mula/whitelist\.py$ |
          ^octopoes/ |
          ^rocky/ |
          /tests/ |
          docs/source/conf\.py$ |
          setup\.py$
          )

  - repo: https://github.com/codespell-project/codespell
    rev: v2.2.4
    hooks:
      - id: codespell
<<<<<<< HEAD
        additional_dependencies: [ "tomli" ]
        args: [ -L, lama ]
=======
        additional_dependencies: ['tomli']
        args: [-L, lama]
>>>>>>> 102560f8
        exclude: |
          (?x)(
          \.po$ |
          \.xml$ |
          poetry.lock$ |
          pyproject.toml$ |
          requirements-.*.txt$ |
          retirejs.json$ |
          ^boefjes/boefjes/plugins/kat_fierce/lists |
          ^keiko/glossaries |
          ^keiko/templates/.*/template.tex$ |
          ^rocky/assets/vendors |
          ^rocky/assets/css/themes/soft/fonts/tabler-icons/tabler-icons.scss$ |
          ^rocky/tests/stubs |
          ^docs/source/_static
          )

  - repo: https://github.com/Riverside-Healthcare/djLint
    rev: v1.19.16
    hooks:
      - id: djlint-django
        files: '^rocky/.*/templates/.*$'

  - repo: https://github.com/thibaudcolas/pre-commit-stylelint
    rev: v15.10.1
    hooks:
      - id: stylelint
        args: [ --fix ]
        additional_dependencies:
          - stylelint@15.10.1
          - stylelint-config-standard-scss@10.0.0
        files: "^(rocky\/assets\/css\/|docs\/source\/).*.(css|scss|sass)$"<|MERGE_RESOLUTION|>--- conflicted
+++ resolved
@@ -53,11 +53,7 @@
     rev: v1.2.0
     hooks:
       - id: mypy
-<<<<<<< HEAD
-        additional_dependencies: [ "types-PyYAML", "types-requests", "types-cachetools", "pydantic", "pynacl" ]
-=======
         additional_dependencies: ['types-PyYAML', 'types-requests', 'types-cachetools', 'pydantic', 'pynacl']
->>>>>>> 102560f8
         exclude: |
           (?x)(
           ^boefjes/ |
@@ -74,13 +70,8 @@
     rev: v2.2.4
     hooks:
       - id: codespell
-<<<<<<< HEAD
-        additional_dependencies: [ "tomli" ]
-        args: [ -L, lama ]
-=======
         additional_dependencies: ['tomli']
         args: [-L, lama]
->>>>>>> 102560f8
         exclude: |
           (?x)(
           \.po$ |
