import django_filters
from django import forms
from django.conf import settings
from django.contrib import messages
from django.db.models import Q
from django.db.models.functions import Coalesce
from django.shortcuts import redirect
from django.urls import reverse, reverse_lazy
from django.utils.http import url_has_allowed_host_and_scheme
from django.utils.translation import gettext_lazy as _
from django.views.generic import CreateView, DeleteView, DetailView, UpdateView
from django_filters.views import FilterView

from openkat.models import Organization
from openkat.permissions import KATModelPermissionRequiredMixin
from plugins.models import EnabledPlugin, Plugin, PluginQuerySet, ScanLevel
from tasks.models import Task, TaskStatus


class PluginFilter(django_filters.FilterSet):
    name = django_filters.CharFilter(
        label="Name", 
        lookup_expr="icontains",
        widget=forms.TextInput(attrs={
            "autocomplete": "off",
        })
    )
    oci_image = django_filters.CharFilter(
        label="Container image", 
        lookup_expr="icontains",
        widget=forms.TextInput(attrs={
            "autocomplete": "off",
        })
    )
    scan_level = django_filters.ChoiceFilter(
        label="Scan level",
        choices=ScanLevel.choices, 
    )
    enabled = django_filters.ChoiceFilter(
        label="State",
        choices=((True, "Enabled"), (False, "Disabled")),
    )

    class Meta:
        model = Plugin
        fields = ["name", "oci_image", "scan_level", "enabled"]


class PluginListView(FilterView):
    template_name = "plugin_list.html"
    fields = ["enabled_plugins"]
    model = Plugin
    paginate_by = settings.VIEW_DEFAULT_PAGE_SIZE
    filterset_class = PluginFilter

    def get_queryset(self) -> PluginQuerySet:
        plugins: PluginQuerySet = super().get_queryset()

        if not self.request.user.can_access_all_organizations:
            # TODO: multi organization filter
            organization = Organization.objects.filter(members__user=self.request.user).first()
            plugins = plugins.with_enabled(organization)
        else:
            plugins = plugins.with_enabled(None)

        order_by = self.request.GET.get("order_by", "name")
        sorting_order = self.request.GET.get("sorting_order", "asc")

        if order_by and sorting_order == "desc":
            return plugins.order_by(f"-{order_by}")

        return plugins.order_by(order_by)

    def get_context_data(self, **kwargs):
        context = super().get_context_data(**kwargs)
        context["breadcrumbs"] = [{"url": reverse("plugin_list"), "text": _("Plugins")}]
        context["order_by"] = self.request.GET.get("order_by")
        context["sorting_order"] = self.request.GET.get("sorting_order", "asc")
        context["sorting_order_class"] = "ascending" if context["sorting_order"] == "asc" else "descending"

        return context


class PluginDetailView(DetailView):
    template_name = "plugin.html"
    model = Plugin

    def get_queryset(self):
        return (
            super()
            .get_queryset()
            .filter(Q(enabled_plugins__organization=None) | Q(enabled_plugins__isnull=True))
            .annotate(
                enabled=Coalesce("enabled_plugins__enabled", False), enabled_id=Coalesce("enabled_plugins__id", None)
            )
        )

    def get_context_data(self, **kwargs):
        context = super().get_context_data(**kwargs)
        context["breadcrumbs"] = [
            {"url": reverse("plugin_list"), "text": _("Plugins")},
            {"url": reverse("plugin_detail", kwargs={"pk": self.get_object().id}), "text": _("Plugin details")},
        ]

        return context


class PluginIdDetailView(PluginDetailView):
    slug_url_kwarg = "plugin_id"
    slug_field = "plugin_id"


class PluginCreateView(KATModelPermissionRequiredMixin, CreateView):
    model = Plugin
    fields = ["plugin_id", "name", "description", "scan_level", "oci_image", "oci_arguments"]
    template_name = "plugin_form.html"

    def get_form_kwargs(self):
        if self.request.method == "POST" and "plugin_id" in self.request.GET:
            if "duplicate" in self.request.GET and self.request.GET["duplicate"]:
                # Do not set self.object as we want to create a new plugin
                return super().get_form_kwargs()

            # Will perform an update instead of a Create
            self.object = Plugin.objects.get(pk=self.request.GET["plugin_id"])
            return super().get_form_kwargs()

        if "plugin_id" in self.request.GET:
            # Will provide the form with initial values from this plugin
            self.object = Plugin.objects.get(pk=self.request.GET["plugin_id"])

        kwargs = super().get_form_kwargs()

        # If we are duplicating a plugin, we should make sure a unique plugin id and name are chosen
        if "duplicate" in self.request.GET and self.request.GET["duplicate"]:
            kwargs["initial"]["plugin_id"] = None
            kwargs["initial"]["name"] = None

        return kwargs

    def form_invalid(self, form):
        return redirect(reverse("plugin_list"))

    def get_success_url(self, **kwargs):
        redirect_url = self.get_form().data.get("current_url")

        if redirect_url and url_has_allowed_host_and_scheme(redirect_url, allowed_hosts=None):
            return redirect_url

        return reverse_lazy("plugin_list")


class PluginUpdateView(KATModelPermissionRequiredMixin, UpdateView):
    model = Plugin
    fields = ["plugin_id", "name", "description", "scan_level", "oci_image", "oci_arguments"]
    template_name = "plugin_settings.html"

    def setup(self, request, *args, **kwargs):
        super().setup(request, *args, **kwargs)
        self.plugin = self.get_object()

    def get_success_url(self, **kwargs):
        return reverse("plugin_detail", kwargs={"pk": self.plugin.pk})

<<<<<<< HEAD
=======
        return reverse("plugin_detail", kwargs={"pk": self.object.id})

>>>>>>> 9af53682
    def get_context_data(self, **kwargs):
        context = super().get_context_data(**kwargs)
        context["plugin"] = self.plugin
        context["breadcrumbs"] = [
            {"url": reverse("plugin_list"), "text": _("Plugins")},
            {"url": reverse("plugin_detail", kwargs={"pk": self.plugin.pk}), "text": _("Plugin details")},
        ]

        return context


class PluginDeleteView(KATModelPermissionRequiredMixin, DeleteView):
    model = Plugin

    def form_invalid(self, form):
        return redirect(reverse("plugin_list"))

    def get_success_url(self, **kwargs):
        redirect_url = self.get_form().data.get("current_url")

        if redirect_url and url_has_allowed_host_and_scheme(redirect_url, allowed_hosts=None):
            return redirect_url

        return reverse_lazy("plugin_list")


class EnabledPluginView(KATModelPermissionRequiredMixin, CreateView):
    model = EnabledPlugin
    fields = ["enabled", "plugin", "organization"]
    template_name = "enable_disable_plugin.html"

    def form_invalid(self, form):
        return redirect(reverse("plugin_list"))

    def get_success_url(self, **kwargs):
        redirect_url = self.get_form().data.get("current_url")

        if redirect_url and url_has_allowed_host_and_scheme(redirect_url, allowed_hosts=None):
            return redirect_url

        return reverse_lazy("plugin_list")


class EnabledPluginUpdateView(KATModelPermissionRequiredMixin, UpdateView):
    model = EnabledPlugin
    fields = ["enabled"]
    template_name = "enable_disable_plugin.html"

    def form_invalid(self, form):
        return redirect(reverse("plugin_list"))

    def form_valid(self, form):
        result = super().form_valid(form)

        if self.object.enabled:
            messages.add_message(
                self.request, messages.SUCCESS, _("Plugin '{}' has been enabled.").format(self.object.plugin.name)
            )
            return result

        # Plugin has been disabled, cancel all tasks for this plugin and organization
        for task in Task.objects.filter(
            organization=self.object.organization,
            data__plugin_id=self.object.plugin.id,
            status__in=[TaskStatus.PENDING, TaskStatus.QUEUED, TaskStatus.RUNNING, TaskStatus.DISPATCHED],
        ):
            task.cancel()

        messages.add_message(
            self.request, messages.SUCCESS, _("Plugin '{}' has been disabled.").format(self.object.plugin.name)
        )
        return result

    def get_success_url(self, **kwargs):
        redirect_url = self.get_form().data.get("current_url")

        if redirect_url and url_has_allowed_host_and_scheme(redirect_url, allowed_hosts=None):
            return redirect_url

        return reverse_lazy("plugin_list")<|MERGE_RESOLUTION|>--- conflicted
+++ resolved
@@ -19,27 +19,13 @@
 
 class PluginFilter(django_filters.FilterSet):
     name = django_filters.CharFilter(
-        label="Name", 
-        lookup_expr="icontains",
-        widget=forms.TextInput(attrs={
-            "autocomplete": "off",
-        })
+        label="Name", lookup_expr="icontains", widget=forms.TextInput(attrs={"autocomplete": "off"})
     )
     oci_image = django_filters.CharFilter(
-        label="Container image", 
-        lookup_expr="icontains",
-        widget=forms.TextInput(attrs={
-            "autocomplete": "off",
-        })
+        label="Container image", lookup_expr="icontains", widget=forms.TextInput(attrs={"autocomplete": "off"})
     )
-    scan_level = django_filters.ChoiceFilter(
-        label="Scan level",
-        choices=ScanLevel.choices, 
-    )
-    enabled = django_filters.ChoiceFilter(
-        label="State",
-        choices=((True, "Enabled"), (False, "Disabled")),
-    )
+    scan_level = django_filters.ChoiceFilter(label="Scan level", choices=ScanLevel.choices)
+    enabled = django_filters.ChoiceFilter(label="State", choices=((True, "Enabled"), (False, "Disabled")))
 
     class Meta:
         model = Plugin
@@ -155,24 +141,18 @@
     fields = ["plugin_id", "name", "description", "scan_level", "oci_image", "oci_arguments"]
     template_name = "plugin_settings.html"
 
-    def setup(self, request, *args, **kwargs):
-        super().setup(request, *args, **kwargs)
-        self.plugin = self.get_object()
-
-    def get_success_url(self, **kwargs):
-        return reverse("plugin_detail", kwargs={"pk": self.plugin.pk})
-
-<<<<<<< HEAD
-=======
+    def form_invalid(self, form):
         return reverse("plugin_detail", kwargs={"pk": self.object.id})
 
->>>>>>> 9af53682
+    def get_success_url(self, **kwargs):
+        return reverse("plugin_detail", kwargs={"pk": self.object.pk})
+
     def get_context_data(self, **kwargs):
         context = super().get_context_data(**kwargs)
-        context["plugin"] = self.plugin
+        context["plugin"] = self.object
         context["breadcrumbs"] = [
             {"url": reverse("plugin_list"), "text": _("Plugins")},
-            {"url": reverse("plugin_detail", kwargs={"pk": self.plugin.pk}), "text": _("Plugin details")},
+            {"url": reverse("plugin_detail", kwargs={"pk": self.object.id}), "text": _("Plugin details")},
         ]
 
         return context
