--- conflicted
+++ resolved
@@ -19,11 +19,7 @@
         </div>
         {% if perms.openkat.add_enabledplugin %}
             <div class="horizontal-view">
-<<<<<<< HEAD
-                {% include "new_enable_disable_plugin.html" with plugin=plugin %}
-=======
                 {% include "enable_disable_plugin.html" with plugin=plugin %}
->>>>>>> 2e2ef5cb
 
             </div>
         {% endif %}
@@ -31,11 +27,7 @@
     <div class="image-square">
         <div class="image-container">
             <img loading="lazy"
-<<<<<<< HEAD
-                 src="{% url "plugin_cover_image" plugin_id=plugin.id %}"
-=======
                  src="{% static 'img/keiko.jpg' %}"
->>>>>>> 2e2ef5cb
                  alt="plugin placeholder image" />
         </div>
     </div>
