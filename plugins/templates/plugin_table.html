--- conflicted
+++ resolved
@@ -51,18 +51,7 @@
                               class="{% if order_by == "enabled" and sorting_order == "asc" %} icon ti-chevron-up {% elif order_by == "enabled" and sorting_order == "desc" %} icon ti-chevron-down {% else %} icon ti-direction {% endif %}"></span>
                     </button>
                 </th>
-<<<<<<< HEAD
                 <th scope="col"></th>
-=======
-                {% if perms.openkat.add_enabledplugin %}
-                    <th scope="col">{% translate "Toggle" %}</th>
-                {% endif %}
-                <th scope="col">{% translate "" %}</th>
-                <th scope="col">{% translate "" %}</th>
-                <th scope="col">{% translate "" %}</th>
-                <th scope="col">{% translate "Results" %}</th>
-                <th scope="col">{% translate "" %}</th>
->>>>>>> 2e2ef5cb
             </tr>
         </thead>
         <tbody>
@@ -102,13 +91,8 @@
                         {% include "scan_level_indicator.html" with value=plugin.scan_level %}
 
                     </td>
-<<<<<<< HEAD
                     <td>
-                        {% if perms.openkat.can_enable_disable_plugin %}
-=======
-                    {% if perms.openkat.add_enabledplugin %}
-                        <td>
->>>>>>> 2e2ef5cb
+                        {% if perms.openkat.add_enabledplugin %}
                             <form action="{% if not plugin.enabled_id %} {% url "plugin_enabled" %} {% else %} {% url "edit_enabled_plugin" pk=plugin.enabled_id %} {% endif %}"
                                   method="post"
                                   class="inline">
@@ -128,34 +112,18 @@
                                     {% endif %}
                                 </button>
                             </form>
-<<<<<<< HEAD
                         {% else %}
                             {% if plugin.enabled %}
                                 <span class="label system-tag color-2">{% translate "Enabled" %}</span>
                             {% else %}
                                 <span class="label system-tag color-3">{% translate "Disabled" %}</span>
-=======
-                        </td>
-                    {% endif %}
-                    {#                TODO: permissions #}
-                    <td>
-                        <a href="{% url 'add_plugin' %}?plugin_id={{ plugin.id }}&duplicate=true">
-                            <button type="submit" class="icon ti-copy action-button">{% translate "Duplicate" %}</button>
+                            {% endif %}
+                        {% endif %}
+                    </td>
+                    <td class="nowrap">
+                        <a href="{% url "plugin_detail" pk=plugin.id %}">
+                            <span class="icon ti-chevron-right"></span>
                         </a>
-                    </td>
-                    <td>
-                        <a href="{% url 'add_plugin' %}?plugin_id={{ plugin.id }}">
-                            <button type="submit" class="icon ti-edit action-button">{% translate "Edit" %}</button>
-                        </a>
-                    </td>
-                    <td>
-                        <form action="{% url 'delete_plugin' plugin.id %}" method="post">
-                            {% csrf_token %}
-                            <button type="submit" class="icon ti-trash action-button">{% translate "Delete" %}</button>
-                        </form>
-                    </td>
-                    <td>
-                        <a href="{% url 'file_list' %}?plugin_id={{ plugin.plugin_id }}">{% translate "See Results" %}</a>
                     </td>
                     <td>
                         {% if plugin.enabled %}
@@ -170,17 +138,11 @@
                                     <input type="hidden" name="plugin" value="{{ plugin.id }}">
                                     <button type="submit">{% translate "Run" %}</button>
                                 </form>
->>>>>>> 2e2ef5cb
                             {% endif %}
                         {% endif %}
                     </td>
-                    <td class="nowrap">
-                        <a href="{% url "plugin_detail" pk=plugin.id %}">
-                            <span class="icon ti-chevron-right"></span>
-                        </a>
-                    </td>
                 </tr>
-{% endfor %}
-</tbody>
-</table>
+            {% endfor %}
+        </tbody>
+    </table>
 </div>