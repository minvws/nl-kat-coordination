name: Rocky Check if translations are up to date

on:
  push:
    paths:
      - rocky/**
      - .github/workflows/rocky_makelang.yml
  pull_request:
    paths:
      - rocky/**
      - .github/workflows/rocky_makelang.yml

jobs:
  makelang:

    runs-on: ubuntu-latest
    steps:
      - uses: actions/checkout@v4

      - name: Set up Python
        uses: actions/setup-python@v4
        id: py311
        with:
          python-version: 3.11
          cache: pip

      - name: Install GNU gettext utilities
        run: sudo apt-get install -y --no-install-recommends gettext

      - name: Install requirements.txt
        run: |
          grep -v git+https:// requirements.txt | pip install -r /dev/stdin
          grep git+https:// requirements.txt | pip install -r /dev/stdin
        working-directory: ./rocky

      - name: Install Octopoes
        run: pip install wheel && cd octopoes && python setup.py bdist_wheel && pip install dist/octopoes*.whl

<<<<<<< HEAD
      - name: Generate the .po files if they changed
        run: make lang
=======
      - name: Generate the .pot file if source strings changed
        run: SECRET_KEY="whatever" make lang
>>>>>>> e1493e2f
        working-directory: ./rocky
        env:
          BYTES_API: http://bytes:8000
          BYTES_PASSWORD: password
          BYTES_USERNAME: username
          KATALOGUS_API: http://katalogus:8000
          KEIKO_API: http://keiko:8000
          OCTOPOES_API: http://octopoes_api:80
          SCHEDULER_API: http://scheduler:8000
          SECRET_KEY: whatever



      - name: Check if at least one source string changed
        run: |
          changed_lines=$(git diff --unified=0 rocky/rocky/locale/django.pot | grep -E -o '^[+-](msgid|msgstr)' | wc -l)
          if [ "$changed_lines" -ge 1 ]; then
            echo "More than just POT-Creation-Date changed in django.pot"
            exit 1
          fi<|MERGE_RESOLUTION|>--- conflicted
+++ resolved
@@ -36,13 +36,8 @@
       - name: Install Octopoes
         run: pip install wheel && cd octopoes && python setup.py bdist_wheel && pip install dist/octopoes*.whl
 
-<<<<<<< HEAD
-      - name: Generate the .po files if they changed
+      - name: Generate the .pot file if source strings changed
         run: make lang
-=======
-      - name: Generate the .pot file if source strings changed
-        run: SECRET_KEY="whatever" make lang
->>>>>>> e1493e2f
         working-directory: ./rocky
         env:
           BYTES_API: http://bytes:8000
