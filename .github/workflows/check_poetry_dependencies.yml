name: Check Poetry dependencies

on:
  push:
    paths:
      - '**/requirements.txt'
      - '**/requirements-dev.txt'
      - '**/pyproject.toml'
      - '**/poetry.lock'
  pull_request:
    paths:
      - '**/requirements.txt'
      - '**/requirements-dev.txt'
      - '**/pyproject.toml'
      - '**/poetry.lock'


jobs:
  poetry-dependencies:

    permissions:
      # Give the default GITHUB_TOKEN write permission to commit and push the
      # added or changed files to the repository.
      contents: write

    runs-on: ubuntu-latest
    steps:
      - uses: actions/checkout@v3

      - name: Set up Python
        uses: actions/setup-python@v4
        id: py311
        with:
          python-version: 3.11
          cache: pip

      - name: Install pip dependencies
        run: pip install poetry

      - name: Check, lock, and export Poetry dependencies
        run: make poetry-dependencies

      - name: Check if there are any changed files
        if: ${{ github.actor != 'dependabot[bot]' }}
        run: git diff --exit-code

      - name: Commit and push changes
        if: ${{ github.actor == 'dependabot[bot]' }}
<<<<<<< HEAD
        run: |
          git config user.name github-actions
          git config user.email github-actions@github.com
          git commit -a -S -m "Update requirements.txt"
          git push
=======
        run: git commit -a -S -m "Update requirements.txt" && git push
>>>>>>> e44ee8df
<|MERGE_RESOLUTION|>--- conflicted
+++ resolved
@@ -46,12 +46,9 @@
 
       - name: Commit and push changes
         if: ${{ github.actor == 'dependabot[bot]' }}
-<<<<<<< HEAD
         run: |
           git config user.name github-actions
           git config user.email github-actions@github.com
           git commit -a -S -m "Update requirements.txt"
           git push
-=======
-        run: git commit -a -S -m "Update requirements.txt" && git push
->>>>>>> e44ee8df
+          