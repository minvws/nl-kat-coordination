[tool.black]
target-version = ["py38", "py39", "py310", "py311"]
line-length = 120

[tool.mypy]
python_version = "3.8"
plugins = ["pydantic.mypy"]
strict = false
ignore_missing_imports = true
follow_imports = "skip"
disallow_untyped_decorators = false # Needed for FastAPI decorators

[tool.setuptools_scm]
write_to = "_version.py"

[tool.vulture]
min_confidence = 90
exclude = ["/tests/", "*venv*"]
paths = ["."]


[tool.ruff]
# Enable classic flake8, pyflakes, eradicate, and tidyimport
# To be extended with DJ, PT, RUF, C90, D, PL, RET
select = ["E", "F", "ERA", "W", "TID", "I", "G", "INP", "T20", "UP", "ISC", "PTH", "SIM", "PLC", "A"]
# non-pep585-annotation and non-pep604-annotation are not actually compatible with 3.8
ignore = ["UP006", "UP007", "A003"]
fix = true

# Exclude a variety of commonly ignored directories.
exclude = [
    ".bzr",
    ".direnv",
    ".eggs",
    ".git",
    ".hg",
    ".mypy_cache",
    ".nox",
    ".pants.d",
    ".ruff_cache",
    ".svn",
    ".tox",
    ".venv",
    "__pypackages__",
    "_build",
    "buck-out",
    "build",
    "old",
    "dist",
    "node_modules",
    "venv",
    "__pycache__"

]

# Same as Black.
line-length = 120

# Support Python 3.8 and higher
target-version = "py38"

# Add "Example" to allowed code comments
task-tags = ["Example", "todo", "TODO", "FIXME"]


[tool.ruff.per-file-ignores]
"__init__.py" = ["F401","F403"]
"whitelist.py" = ["F821", "INP"]
"rocky/*/migrations/*.py" = ["E501"]
"octopoes/bits/check_csp_header/check_csp_header.py" = ["ERA001"]
"boefjes/boefjes/plugins/kat_binaryedge/http_web/normalize.py" = ["ERA001"]
"*/packaging/*" = ["INP"]
"*/.ci/*" = ["INP"]
"conf.py" = ["INP", "PTH", "A"]
"conftest.py" = ["INP"]
"setup.py" = ["INP"]
"manage.py" = ["INP"]
"*/tests/*" = ["T20"]
"boefjes/boefjes/plugins/*" = ["PTH"]
"scripts/*.py" = ["INP001", "T201"]
"cveapi/cveapi.py" = ["INP001"]

[tool.ruff.flake8-tidy-imports]
[tool.ruff.flake8-tidy-imports.banned-api]
"rocky.settings".msg = "Use django.conf.settings"

[tool.codespell]
ignore-words-list = 'edn,juxt'

[tool.poetry]
name = "openkat"
version = "0.0.1.dev1"
description = "OpenKAT Coordination package"
authors = ["MinVWS <maintainer@openkat.nl>"]
license = "EUPL"
readme = "README.rst"

[build-system]
requires = ["poetry-core>=1.0.0","setuptools>=65", "setuptools_scm[toml]>=7.1"]
build-backend = "poetry.core.masonry.api"

[tool.poetry.dependencies]
python = "^3.8"
sphinx = "<7"
sphinx_rtd_theme = "1.2.2"
sphinxcontrib-mermaid = "^0.9.2"
<<<<<<< HEAD
myst-parser = "^2.0.0"
=======
myst-parser = "2.0.0"
settings-doc = "2.0.0"
colorama = "0.4.6" # Required on all platforms, not just win32
>>>>>>> af377594

[tool.poetry.group.dev.dependencies]
pre-commit = "3.2.2"<|MERGE_RESOLUTION|>--- conflicted
+++ resolved
@@ -104,13 +104,9 @@
 sphinx = "<7"
 sphinx_rtd_theme = "1.2.2"
 sphinxcontrib-mermaid = "^0.9.2"
-<<<<<<< HEAD
 myst-parser = "^2.0.0"
-=======
-myst-parser = "2.0.0"
 settings-doc = "2.0.0"
 colorama = "0.4.6" # Required on all platforms, not just win32
->>>>>>> af377594
 
 [tool.poetry.group.dev.dependencies]
 pre-commit = "3.2.2"