from logging import getLogger
from typing import Dict

from django.contrib import messages
from django.http import HttpResponseRedirect
from django.shortcuts import redirect
from django.urls import reverse
from django.utils.translation import gettext_lazy as _
from requests import RequestException

from katalogus.views.mixins import SinglePluginView

logger = getLogger(__name__)


class PluginEnableDisableView(SinglePluginView):
    def check_required_settings(self, settings: Dict):
        if self.plugin_schema is None:
            return True

        return all([field in settings for field in self.plugin_schema["required"]])

    def post(self, request, *args, **kwargs):
        plugin_state = kwargs["plugin_state"]
        if plugin_state == "True":
            self.katalogus_client.disable_boefje(self.plugin)
            messages.add_message(
                self.request,
                messages.WARNING,
                _("{} '{}' disabled.").format(self.plugin.type.title(), self.plugin.name),
            )
            return HttpResponseRedirect(request.POST.get("current_url"))

        try:
            plugin_settings = self.katalogus_client.get_plugin_settings(self.plugin.id)
        except RequestException:
            messages.add_message(
                self.request,
                messages.ERROR,
                _("Failed fetching settings for {}. Is the Katalogus up?").format(self.plugin.name),
            )
            return redirect(
                reverse(
                    "plugin_detail",
                    kwargs={
                        "organization_code": self.organization.code,
                        "plugin_id": self.plugin.id,
                        "plugin_type": self.plugin.type,
                    },
                )
            )

        if not self.check_required_settings(plugin_settings):
            messages.add_message(
                self.request,
                messages.INFO,
                _("Before enabling, please set the required settings for '{}'.").format(self.plugin.name),
            )
            return redirect(
                reverse(
                    "plugin_settings_add",
                    kwargs={
                        "organization_code": self.organization.code,
                        "plugin_id": self.plugin.id,
                        "plugin_type": self.plugin.type,
                    },
                )
            )

<<<<<<< HEAD
        if self.organization_member.has_clearance(self.plugin.scan_level.value):
            self.katalogus_client.enable_boefje(self.plugin)
            messages.add_message(
                self.request,
                messages.SUCCESS,
                _("Boefje '{boefje_name}' enabled.").format(boefje_name=self.plugin.name),
            )
        else:
            member_clearance_level_text = (
                "Your clearance level is L{}. Contact your administrator to get a higher clearance level."
            ).format(self.organization_member.acknowledged_clearance_level)

            if (
                self.organization_member.trusted_clearance_level < 0
                or self.organization_member.acknowledged_clearance_level < 0
            ):
                member_clearance_level_text = _(
                    "Your clearance level is not set. Go to your profile page to see your clearance "
                    "or contact the administrator to set a clearance level."
                )

            messages.add_message(
                self.request,
                messages.ERROR,
                _("To enable {} you need at least a clearance level of L{}. " + member_clearance_level_text).format(
                    self.plugin.name.title(),
                    self.plugin.scan_level.value,
                ),
            )
=======
        self.katalogus_client.enable_boefje(self.plugin)
        messages.add_message(
            self.request,
            messages.SUCCESS,
            _("{} '{}' enabled.").format(self.plugin.type.title(), self.plugin.name),
        )
>>>>>>> 517d843e

        return HttpResponseRedirect(request.POST.get("current_url"))<|MERGE_RESOLUTION|>--- conflicted
+++ resolved
@@ -67,13 +67,13 @@
                 )
             )
 
-<<<<<<< HEAD
         if self.organization_member.has_clearance(self.plugin.scan_level.value):
+            self.katalogus_client.enable_boefje(self.plugin)
             self.katalogus_client.enable_boefje(self.plugin)
             messages.add_message(
                 self.request,
                 messages.SUCCESS,
-                _("Boefje '{boefje_name}' enabled.").format(boefje_name=self.plugin.name),
+                _("{} '{}' enabled.").format(self.plugin.type.title(), self.plugin.name),
             )
         else:
             member_clearance_level_text = (
@@ -97,13 +97,5 @@
                     self.plugin.scan_level.value,
                 ),
             )
-=======
-        self.katalogus_client.enable_boefje(self.plugin)
-        messages.add_message(
-            self.request,
-            messages.SUCCESS,
-            _("{} '{}' enabled.").format(self.plugin.type.title(), self.plugin.name),
-        )
->>>>>>> 517d843e
 
         return HttpResponseRedirect(request.POST.get("current_url"))