from logging import getLogger
from typing import List, Optional
from uuid import uuid4

<<<<<<< HEAD
=======
from account.mixins import OrganizationView
>>>>>>> 9a62e3be
from django.contrib import messages
from django.http import Http404
from django.shortcuts import redirect
from django.urls import reverse
from django.utils.translation import gettext_lazy as _
<<<<<<< HEAD
from requests import RequestException, HTTPError
=======
from requests import HTTPError, RequestException
>>>>>>> 9a62e3be
from rest_framework.status import HTTP_404_NOT_FOUND

from katalogus.client import Plugin, get_katalogus
from octopoes.models import OOI
from rocky.exceptions import ClearanceLevelTooLowException, IndemnificationNotPresentException
from rocky.scheduler import Boefje, BoefjeTask, QueuePrioritizedItem, client
from rocky.views.mixins import OctopoesView

logger = getLogger(__name__)


class SinglePluginView(OrganizationView):
    def __init__(self, *args, **kwargs):
        super().__init__(*args, **kwargs)
        self.katalogus_client = None
        self.plugin_schema = None
        self.plugin = None

    def setup(self, request, *args, **kwargs):
        """
        Prepare organization info and KAT-alogus API client.
        """
        super().setup(request, *args, **kwargs)
        self.katalogus_client = get_katalogus(self.organization.code)
        plugin_id = kwargs.get("plugin_id")

        try:
            self.plugin = self.katalogus_client.get_plugin(plugin_id)
            self.plugin_schema = self.katalogus_client.get_plugin_schema(plugin_id)
        except HTTPError as e:
            if e.response.status_code == HTTP_404_NOT_FOUND:
                raise Http404("Plugin {} not found.".format(plugin_id))

            raise
        except RequestException:
            messages.add_message(
                self.request,
                messages.ERROR,
                _("Getting information for plugin {} failed. Please check the KATalogus logs.").format(plugin_id),
            )

    def dispatch(self, request, *args, **kwargs):
        if request.user.is_anonymous:
            return redirect(reverse("login"))

        if not self.plugin:
            return redirect(reverse("katalogus", kwargs={"organization_code": self.organization.code}))

        return super().dispatch(request, *args, **kwargs)

    def is_required_field(self, field: str) -> bool:
        return self.plugin_schema and field in self.plugin_schema.get("required", [])

    def is_valid_setting(self, setting_name: str) -> bool:
        return self.plugin_schema and setting_name in self.plugin_schema.get("properties", [])


class SingleSettingView(SinglePluginView):
    def __init__(self, *args, **kwargs):
        super().__init__(*args, **kwargs)
        self.setting_name = None

    def setup(self, request, *args, **kwargs):
        super().setup(request, *args, **kwargs)

        if not self.is_valid_setting(kwargs.get("setting_name")):
            raise Http404("Setting {} is not valid for this plugin.".format(kwargs.get("setting_name")))

        self.setting_name = kwargs.get("setting_name")


class BoefjeMixin(OctopoesView):
    """
    When a user wants to scan one or multiple OOI's,
    this mixin provides the methods to construct the boefjes for the OOI's and run them.
    """

    def run_boefje(self, katalogus_boefje: Plugin, ooi: Optional[OOI]) -> None:
        boefje_queue_name = f"boefje-{self.organization.code}"

        boefje = Boefje(
            id=katalogus_boefje.id,
            name=katalogus_boefje.name,
            description=katalogus_boefje.description,
            repository_id=katalogus_boefje.repository_id,
            version=None,
            scan_level=katalogus_boefje.scan_level.value,
            consumes={ooi_class.get_ooi_type() for ooi_class in katalogus_boefje.consumes},
            produces={ooi_class.get_ooi_type() for ooi_class in katalogus_boefje.produces},
        )

        boefje_task = BoefjeTask(
            id=uuid4().hex,
            boefje=boefje,
            input_ooi=ooi.reference if ooi else None,
            organization=self.organization.code,
        )

        item = QueuePrioritizedItem(id=boefje_task.id, priority=1, data=boefje_task)
        logger.info("Item: %s", item.json())
        client.push_task(boefje_queue_name, item)

    def run_boefje_for_oois(
        self,
        boefje: Plugin,
        oois: List[OOI],
    ) -> None:
        if not oois and not boefje.consumes:
            self.run_boefje(boefje, None)

        for ooi in oois:
            if ooi.scan_profile.level < boefje.scan_level:
                try:
                    self.raise_clearance_level(ooi.reference, boefje.scan_level)
                except (IndemnificationNotPresentException, ClearanceLevelTooLowException):
                    continue
            self.run_boefje(boefje, ooi)<|MERGE_RESOLUTION|>--- conflicted
+++ resolved
@@ -2,20 +2,13 @@
 from typing import List, Optional
 from uuid import uuid4
 
-<<<<<<< HEAD
-=======
 from account.mixins import OrganizationView
->>>>>>> 9a62e3be
 from django.contrib import messages
 from django.http import Http404
 from django.shortcuts import redirect
 from django.urls import reverse
 from django.utils.translation import gettext_lazy as _
-<<<<<<< HEAD
-from requests import RequestException, HTTPError
-=======
 from requests import HTTPError, RequestException
->>>>>>> 9a62e3be
 from rest_framework.status import HTTP_404_NOT_FOUND
 
 from katalogus.client import Plugin, get_katalogus
