from logging import getLogger
from typing import List, Optional
from uuid import uuid4

from account.mixins import OrganizationView
from django.contrib import messages
from django.http import Http404
from django.shortcuts import redirect
from django.urls import reverse
from django.utils.translation import gettext_lazy as _
from requests import HTTPError, RequestException
from rest_framework.status import HTTP_404_NOT_FOUND

from katalogus.client import KATalogusClientV1, Plugin, get_katalogus
from octopoes.models import OOI
from rocky.exceptions import (
    AcknowledgedClearanceLevelTooLowException,
    IndemnificationNotPresentException,
    TrustedClearanceLevelTooLowException,
)
from rocky.scheduler import Boefje, BoefjeTask, Normalizer, NormalizerTask, QueuePrioritizedItem, RawData, client
from rocky.views.mixins import OctopoesView

logger = getLogger(__name__)


class SinglePluginView(OrganizationView):
    def __init__(self, *args, **kwargs):
        super().__init__(*args, **kwargs)
        self.katalogus_client: Optional[KATalogusClientV1] = None
        self.plugin_schema = None
        self.plugin: Optional[Plugin] = None

    def setup(self, request, *args, **kwargs):
        """
        Prepare organization info and KAT-alogus API client.
        """
        super().setup(request, *args, **kwargs)
        self.katalogus_client = get_katalogus(self.organization.code)
        plugin_id = kwargs.get("plugin_id")

        try:
            self.plugin = self.katalogus_client.get_plugin(plugin_id)
            self.plugin_schema = self.katalogus_client.get_plugin_schema(plugin_id)
        except HTTPError as e:
            if e.response.status_code == HTTP_404_NOT_FOUND:
                raise Http404(f"Plugin {plugin_id} not found.")

            raise
        except RequestException:
            messages.add_message(
                self.request,
                messages.ERROR,
                _("Getting information for plugin {} failed. Please check the KATalogus logs.").format(plugin_id),
            )

    def dispatch(self, request, *args, **kwargs):
        if not self.plugin:
            return redirect(reverse("katalogus", kwargs={"organization_code": self.organization.code}))

        return super().dispatch(request, *args, **kwargs)

    def is_required_field(self, field: str) -> bool:
        return self.plugin_schema and field in self.plugin_schema.get("required", [])


class NormalizerMixin:
    """
    When a user wants to run a normalizer on a given set of raw data,
    this mixin provides the method to construct the normalizer task for that data and run it.
    """

    def run_normalizer(self, normalizer: Plugin, raw_data: RawData) -> None:
        normalizer_task = NormalizerTask(
            id=uuid4(), normalizer=Normalizer(id=normalizer.id, version=None), raw_data=raw_data
        )

        item = QueuePrioritizedItem(id=normalizer_task.id, priority=1, data=normalizer_task)
        client.push_task(f"normalizer-{self.organization.code}", item)


class BoefjeMixin(OctopoesView):
    """
    When a user wants to scan one or multiple OOI's,
    this mixin provides the methods to construct the boefjes for the OOI's and run them.
    """

    def run_boefje(self, katalogus_boefje: Plugin, ooi: Optional[OOI]) -> None:
        boefje_task = BoefjeTask(
<<<<<<< HEAD
            id=uuid4().hex,
            boefje=Boefje.parse_obj(katalogus_boefje.dict()),
=======
            id=uuid4(),
            boefje=Boefje(id=katalogus_boefje.id, version=None),
>>>>>>> 594cbf66
            input_ooi=ooi.reference if ooi else None,
            organization=self.organization.code,
        )

        item = QueuePrioritizedItem(id=boefje_task.id, priority=1, data=boefje_task)
        client.push_task(f"boefje-{self.organization.code}", item)

    def run_boefje_for_oois(
        self,
        boefje: Plugin,
        oois: List[OOI],
    ) -> None:
        if not oois and not boefje.consumes:
            self.run_boefje(boefje, None)

        for ooi in oois:
            if ooi.scan_profile.level < boefje.scan_level:
                try:
                    self.raise_clearance_level(ooi.reference, boefje.scan_level)
                except IndemnificationNotPresentException:
                    messages.add_message(
                        self.request,
                        messages.ERROR,
                        _(
                            "Could not raise clearance level of %s to L%s. \
                            Indemnification not present at organization %s."
                        )
                        % (
                            ooi.reference.human_readable,
                            boefje.scan_level,
                            self.organization.name,
                        ),
                    )
                except TrustedClearanceLevelTooLowException:
                    messages.add_message(
                        self.request,
                        messages.ERROR,
                        _(
                            "Could not raise clearance level of %s to L%s. "
                            "You were trusted a clearance level of L%s. "
                            "Contact your administrator to receive a higher clearance."
                        )
                        % (
                            ooi.reference.human_readable,
                            boefje.scan_level,
                            self.organization_member.trusted_clearance_level,
                        ),
                    )
                except AcknowledgedClearanceLevelTooLowException:
                    messages.add_message(
                        self.request,
                        messages.ERROR,
                        _(
                            "Could not raise clearance level of %s to L%s. "
                            "You acknowledged a clearance level of L%s. "
                            "Please accept the clearance level first on your profile page to proceed."
                        )
                        % (
                            ooi.reference.human_readable,
                            boefje.scan_level,
                            self.organization_member.acknowledged_clearance_level,
                        ),
                    )

            self.run_boefje(boefje, ooi)<|MERGE_RESOLUTION|>--- conflicted
+++ resolved
@@ -87,13 +87,8 @@
 
     def run_boefje(self, katalogus_boefje: Plugin, ooi: Optional[OOI]) -> None:
         boefje_task = BoefjeTask(
-<<<<<<< HEAD
             id=uuid4().hex,
             boefje=Boefje.parse_obj(katalogus_boefje.dict()),
-=======
-            id=uuid4(),
-            boefje=Boefje(id=katalogus_boefje.id, version=None),
->>>>>>> 594cbf66
             input_ooi=ooi.reference if ooi else None,
             organization=self.organization.code,
         )
