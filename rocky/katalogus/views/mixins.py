from logging import getLogger
from typing import List, Optional, Union
from uuid import uuid4

from account.mixins import OrganizationView
from django.contrib import messages
from django.http import Http404
from django.shortcuts import redirect
from django.urls import reverse
from django.utils.translation import gettext_lazy as _
from requests import HTTPError, RequestException
from rest_framework.status import HTTP_404_NOT_FOUND
from tools.view_helpers import schedule_task

from katalogus.client import (
    Boefje as KATalogusBoefje,
)
from katalogus.client import (
    KATalogusClientV1,
    get_katalogus,
)
from katalogus.client import (
    Normalizer as KATalogusNormalizer,
)
from octopoes.models import OOI
from rocky.exceptions import (
    AcknowledgedClearanceLevelTooLowException,
    IndemnificationNotPresentException,
    TrustedClearanceLevelTooLowException,
)
from rocky.scheduler import Boefje, BoefjeTask, Normalizer, NormalizerTask, QueuePrioritizedItem, RawData
from rocky.views.mixins import OctopoesView

logger = getLogger(__name__)


class SinglePluginView(OrganizationView):
    def __init__(self, *args, **kwargs):
        super().__init__(*args, **kwargs)
        self.katalogus_client: Optional[KATalogusClientV1] = None
        self.plugin_schema = None
        self.plugin: Union[KATalogusBoefje, KATalogusNormalizer] = None

    def setup(self, request, *args, **kwargs):
        """
        Prepare organization info and KAT-alogus API client.
        """
        super().setup(request, *args, **kwargs)
        self.katalogus_client = get_katalogus(self.organization.code)
        plugin_id = kwargs.get("plugin_id")

        try:
            self.plugin = self.katalogus_client.get_plugin(plugin_id)
            self.plugin_schema = self.katalogus_client.get_plugin_schema(plugin_id)
        except HTTPError as e:
            if e.response.status_code == HTTP_404_NOT_FOUND:
                raise Http404(f"Plugin {plugin_id} not found.")

            raise
        except RequestException:
            messages.add_message(
                self.request,
                messages.ERROR,
                _("Getting information for plugin {} failed. Please check the KATalogus logs.").format(plugin_id),
            )

    def dispatch(self, request, *args, **kwargs):
        if not self.plugin:
            return redirect(reverse("katalogus", kwargs={"organization_code": self.organization.code}))

        return super().dispatch(request, *args, **kwargs)

    def is_required_field(self, field: str) -> bool:
        return self.plugin_schema and field in self.plugin_schema.get("required", [])


class NormalizerMixin(OctopoesView):
    """
    When a user wants to run a normalizer on a given set of raw data,
    this mixin provides the method to construct the normalizer task for that data and run it.
    """

    def run_normalizer(self, katalogus_normalizer: KATalogusNormalizer, raw_data: RawData) -> None:
        normalizer_task = NormalizerTask(
<<<<<<< HEAD
            id=uuid4().hex, normalizer=Normalizer.parse_obj(katalogus_normalizer.dict()), raw_data=raw_data
=======
            id=uuid4(),
            normalizer=Normalizer.parse_obj(normalizer.dict()),
            raw_data=raw_data,
>>>>>>> 5b57332d
        )

        task = QueuePrioritizedItem(id=normalizer_task.id, priority=1, data=normalizer_task)

        schedule_task(self.request, self.organization.code, task)


class BoefjeMixin(OctopoesView):
    """
    When a user wants to scan one or multiple OOI's,
    this mixin provides the methods to construct the boefjes for the OOI's and run them.
    """

    def run_boefje(self, katalogus_boefje: KATalogusBoefje, ooi: Optional[OOI]) -> None:
        boefje_task = BoefjeTask(
            id=uuid4().hex,
            boefje=Boefje.parse_obj(katalogus_boefje.dict()),
            input_ooi=ooi.reference if ooi else None,
            organization=self.organization.code,
        )

        task = QueuePrioritizedItem(id=boefje_task.id, priority=1, data=boefje_task)
        schedule_task(self.request, self.organization.code, task)

    def run_boefje_for_oois(
        self,
        boefje: KATalogusBoefje,
        oois: List[OOI],
    ) -> None:
        if not oois and not boefje.consumes:
            self.run_boefje(boefje, None)

        for ooi in oois:
            if ooi.scan_profile.level < boefje.scan_level:
                try:
                    self.raise_clearance_level(ooi.reference, boefje.scan_level)
                except IndemnificationNotPresentException:
                    messages.add_message(
                        self.request,
                        messages.ERROR,
                        _(
                            "Could not raise clearance level of %s to L%s. \
                            Indemnification not present at organization %s."
                        )
                        % (
                            ooi.reference.human_readable,
                            boefje.scan_level,
                            self.organization.name,
                        ),
                    )
                except TrustedClearanceLevelTooLowException:
                    messages.add_message(
                        self.request,
                        messages.ERROR,
                        _(
                            "Could not raise clearance level of %s to L%s. "
                            "You were trusted a clearance level of L%s. "
                            "Contact your administrator to receive a higher clearance."
                        )
                        % (
                            ooi.reference.human_readable,
                            boefje.scan_level,
                            self.organization_member.trusted_clearance_level,
                        ),
                    )
                except AcknowledgedClearanceLevelTooLowException:
                    messages.add_message(
                        self.request,
                        messages.ERROR,
                        _(
                            "Could not raise clearance level of %s to L%s. "
                            "You acknowledged a clearance level of L%s. "
                            "Please accept the clearance level first on your profile page to proceed."
                        )
                        % (
                            ooi.reference.human_readable,
                            boefje.scan_level,
                            self.organization_member.acknowledged_clearance_level,
                        ),
                    )

            self.run_boefje(boefje, ooi)<|MERGE_RESOLUTION|>--- conflicted
+++ resolved
@@ -82,13 +82,9 @@
 
     def run_normalizer(self, katalogus_normalizer: KATalogusNormalizer, raw_data: RawData) -> None:
         normalizer_task = NormalizerTask(
-<<<<<<< HEAD
-            id=uuid4().hex, normalizer=Normalizer.parse_obj(katalogus_normalizer.dict()), raw_data=raw_data
-=======
-            id=uuid4(),
-            normalizer=Normalizer.parse_obj(normalizer.dict()),
+            id=uuid4().hex,
+            normalizer=Normalizer.parse_obj(katalogus_normalizer.dict()),
             raw_data=raw_data,
->>>>>>> 5b57332d
         )
 
         task = QueuePrioritizedItem(id=normalizer_task.id, priority=1, data=normalizer_task)
