--- conflicted
+++ resolved
@@ -1,9 +1,5 @@
-<<<<<<< HEAD
-import logging
 from typing import Any
 
-=======
->>>>>>> 6826ad21
 from django.contrib import messages
 from django.utils.translation import gettext_lazy as _
 from httpx import HTTPError
