--- conflicted
+++ resolved
@@ -1,16 +1,9 @@
 import logging
 
 from django.contrib import messages
-<<<<<<< HEAD
-from django.views.generic import ListView
-from django_otp.decorators import otp_required
-from django.utils.translation import gettext_lazy as _
-
-=======
 from django.utils.translation import gettext_lazy as _
 from django.views.generic import ListView
 from django_otp.decorators import otp_required
->>>>>>> 9a62e3be
 from requests import RequestException
 from two_factor.views.utils import class_view_decorator
 
