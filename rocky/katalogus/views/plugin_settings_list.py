--- conflicted
+++ resolved
@@ -1,8 +1,5 @@
-<<<<<<< HEAD
-=======
 from typing import Any
 
->>>>>>> 0d6389a3
 from django.contrib import messages
 from django.utils.translation import gettext_lazy as _
 from httpx import HTTPError
@@ -11,11 +8,7 @@
 from rocky.paginator import RockyPaginator
 
 
-<<<<<<< HEAD
-class PluginSettingsListView(SinglePluginView, ListView):
-=======
 class PluginSettingsListView(SinglePluginView):
->>>>>>> 0d6389a3
     """
     Shows all settings available for a specific plugin (plugin schema settings).
     """
