from datetime import datetime
from logging import getLogger

<<<<<<< HEAD
from account.mixins import OrganizationView
from django.core.paginator import Page, Paginator
=======
from django.contrib import messages
from django.core.exceptions import BadRequest
from django.core.paginator import Paginator, Page
>>>>>>> 21883ebc
from django.http import FileResponse
from django.shortcuts import redirect
from django.urls.base import reverse
from django.utils.translation import gettext_lazy as _
from django.views.generic import TemplateView
from django_otp.decorators import otp_required
from two_factor.views.utils import class_view_decorator

from katalogus.client import get_katalogus
from katalogus.views import PluginSettingsListView
from katalogus.views.mixins import BoefjeMixin
from rocky import scheduler
from tools.forms.ooi import SelectOOIForm, SelectOOIFilterForm

logger = getLogger(__name__)


class PluginCoverImgView(OrganizationView):
    """Get the cover image of a plugin."""

    def get(self, request, *args, **kwargs):
        file = FileResponse(get_katalogus(self.organization.code).get_cover(kwargs["plugin_id"]))
        file.headers["Cache-Control"] = "max-age=604800"
        return file


@class_view_decorator(otp_required)
class PluginDetailView(PluginSettingsListView, BoefjeMixin, TemplateView):
    """Detail view for a specific plugin. Shows plugin settings and consumable oois for scanning."""

    template_name = "plugin_detail.html"
    scan_history_limit = 10
    limit_ooi_list = 9999

    def get_scan_history(self) -> Page:
        scheduler_id = f"{self.plugin.type}-{self.organization.code}"

        filters = [
            {
                "field": f"data__{self.plugin.type}__id",
                "operator": "eq",
                "value": self.plugin.id,
            }
        ]

        if self.request.GET.get("scan_history_search"):
            filters.append(
                {
                    "field": "data__input_ooi",
                    "operator": "eq",
                    "value": self.request.GET.get("scan_history_search"),
                }
            )

        page = int(self.request.GET.get("scan_history_page", 1))

        status = self.request.GET.get("scan_history_status")

        min_created_at = None
        if self.request.GET.get("scan_history_from"):
            min_created_at = datetime.strptime(self.request.GET.get("scan_history_from"), "%Y-%m-%d")

        max_created_at = None
        if self.request.GET.get("scan_history_to"):
            max_created_at = datetime.strptime(self.request.GET.get("scan_history_to"), "%Y-%m-%d")

        scan_history = scheduler.client.get_lazy_task_list(
            scheduler_id=scheduler_id,
            status=status,
            min_created_at=min_created_at,
            max_created_at=max_created_at,
            filters=filters,
        )

        return Paginator(scan_history, self.scan_history_limit).page(page)

    def get_context_data(self, **kwargs):
        context = super().get_context_data(**kwargs)

        context["select_ooi_filter_form"] = SelectOOIFilterForm
        if "show_all" in self.request.GET:
            context["select_oois_form"] = SelectOOIForm(
                oois=self.get_form_consumable_oois(), organization_code=self.organization.code
            )
        else:
            context["select_oois_form"] = SelectOOIForm(
                oois=self.get_form_filtered_consumable_oois(), organization_code=self.organization.code
            )
        context["plugin"] = self.plugin.dict()
        context["breadcrumbs"] = [
            {
                "url": reverse("katalogus", kwargs={"organization_code": self.organization.code}),
                "text": _("KAT-alogus"),
            },
            {
                "url": reverse(
                    "plugin_detail",
                    kwargs={
                        "organization_code": self.organization.code,
                        "plugin_type": self.plugin.type,
                        "plugin_id": self.plugin.id,
                    },
                ),
                "text": self.plugin.name,
            },
        ]

        context["scan_history"] = self.get_scan_history()
        context["scan_history_form_fields"] = [
            "scan_history_from",
            "scan_history_to",
            "scan_history_status",
            "scan_history_search",
            "scan_history_page",
        ]

        return context

    def post(self, request, *args, **kwargs):
        """Start scanning oois at plugin detail page."""
        if not self.indemnification_present:
            return self.get(request, *args, **kwargs)

        if "boefje_id" not in request.POST:
            raise BadRequest("No boefje_id provided")

        selected_oois = request.POST.getlist("ooi")
        plugin_id = request.POST["boefje_id"]
        if selected_oois and plugin_id:
            boefje = self.katalogus_client.get_plugin(plugin_id)
            oois_with_clearance_level = self.get_oois_with_clearance_level(selected_oois)
            if oois_with_clearance_level:
                self.run_boefje_for_oois(
                    boefje=boefje,
                    oois=oois_with_clearance_level,
                )
            oois_without_clearance_level = self.get_oois_without_clearance_level(selected_oois)
            if oois_without_clearance_level:
                request.session["selected_oois"] = oois_without_clearance_level
                return redirect(
                    reverse(
                        "change_clearance_level",
                        kwargs={
                            "organization_code": self.organization.code,
                            "plugin_type": self.plugin.type,
                            "plugin_id": plugin_id,
                            "scan_level": self.plugin.scan_level.value,
                        },
                    )
                )
        else:
            messages.add_message(self.request, messages.ERROR, _("Scanning has failed to start."))
            return self.get(request, *args, **kwargs)
        messages.add_message(self.request, messages.SUCCESS, _("Scanning successfully scheduled."))
        return redirect(reverse("task_list", kwargs={"organization_code": self.organization.code}))

    def get_form_consumable_oois(self):
        """Get all available OOIS that plugin can consume."""
        return self.octopoes_api_connector.list(self.plugin.consumes, limit=self.limit_ooi_list).items

    def get_form_filtered_consumable_oois(self):
        """Return a list of oois that is filtered for oois that meets clearance level."""
        oois = self.get_form_consumable_oois()
        return [ooi for ooi in oois if ooi.scan_profile.level >= self.plugin.scan_level.value]

    def get_oois_with_clearance_level(self, selected_oois):
        """Return a list of selected oois that meets clearance level."""
        oois_with_clearance_level = []
        for ooi in selected_oois:
            ooi_object = self.get_single_ooi(pk=ooi)
            if ooi_object.scan_profile.level >= self.plugin.scan_level.value:
                oois_with_clearance_level.append(ooi_object)
        return oois_with_clearance_level

    def get_oois_without_clearance_level(self, selected_oois):
        """Return a list from selected oois without clearance level for scanning"""
        oois_without_clearance_level = []
        for ooi in selected_oois:
            ooi_object = self.get_single_ooi(pk=ooi)
            if ooi_object.scan_profile.level < self.plugin.scan_level.value:
                oois_without_clearance_level.append(ooi_object.primary_key)
        return oois_without_clearance_level<|MERGE_RESOLUTION|>--- conflicted
+++ resolved
@@ -1,27 +1,23 @@
 from datetime import datetime
 from logging import getLogger
 
-<<<<<<< HEAD
 from account.mixins import OrganizationView
-from django.core.paginator import Page, Paginator
-=======
 from django.contrib import messages
 from django.core.exceptions import BadRequest
-from django.core.paginator import Paginator, Page
->>>>>>> 21883ebc
+from django.core.paginator import Page, Paginator
 from django.http import FileResponse
 from django.shortcuts import redirect
 from django.urls.base import reverse
 from django.utils.translation import gettext_lazy as _
 from django.views.generic import TemplateView
 from django_otp.decorators import otp_required
+from tools.forms.ooi import SelectOOIFilterForm, SelectOOIForm
 from two_factor.views.utils import class_view_decorator
 
 from katalogus.client import get_katalogus
 from katalogus.views import PluginSettingsListView
 from katalogus.views.mixins import BoefjeMixin
 from rocky import scheduler
-from tools.forms.ooi import SelectOOIForm, SelectOOIFilterForm
 
 logger = getLogger(__name__)
 
