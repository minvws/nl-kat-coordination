from datetime import datetime, timezone
from typing import Any

from account.mixins import OrganizationView
from dateutil import parser
from django.contrib import messages
from django.http import FileResponse
from django.shortcuts import redirect
from django.urls.base import reverse
from django.utils.translation import gettext_lazy as _
from tools.forms.ooi import SelectOOIFilterForm, SelectOOIForm

from katalogus.client import Boefje, Normalizer, get_katalogus
from katalogus.views.plugin_settings_list import PluginSettingsListView
from rocky.views.tasks import TaskListView


class PluginCoverImgView(OrganizationView):
    """Get the cover image of a plugin."""

    def get(self, request, *args, **kwargs):
        file = FileResponse(get_katalogus(self.organization.code).get_cover(kwargs["plugin_id"]))
        file.headers["Cache-Control"] = "max-age=604800"
        return file


class PluginDetailView(TaskListView, PluginSettingsListView):
    def post(self, request, *args, **kwargs):
        if self.action == self.SCAN_OOIS:
            selected_oois = request.POST.getlist("ooi", [])

            if selected_oois and self.plugin.id:
                oois = self.get_oois(selected_oois)
                boefje = self.katalogus_client.get_plugin(self.plugin.id)

                oois_with_clearance_level = oois["oois_with_clearance"]
                oois_without_clearance_level = oois["oois_without_clearance"]

                if oois_with_clearance_level:
                    self.run_boefje_for_oois(
                        boefje=boefje,
                        oois=oois_with_clearance_level,
                    )

                if oois_without_clearance_level:
                    if not self.organization_member.has_perm("tools.can_set_clearance_level"):
                        messages.error(
                            request,
                            _(
                                "Some selected OOIs needs an increase of clearance level to perform scans."
                                " You do not have the permission to change clearance level."
                            ),
                        )
                    else:
                        request.session["selected_oois"] = oois_without_clearance_level
                        return redirect(
                            reverse(
                                "change_clearance_level",
                                kwargs={
                                    "plugin_type": "boefje",
                                    "organization_code": self.organization.code,
                                    "plugin_id": self.plugin.id,
                                    "scan_level": self.plugin.scan_level.value,
                                },
                            )
                        )
        return super().post(request, *args, **kwargs)

    def get_task_filters(self) -> dict[str, str | datetime | None]:
        filters = super().get_task_filters()
        filters["plugin_id"] = self.plugin.id  # fetch only tasks for a specific plugin by id
        return filters

    def get_oois(self, selected_oois: list[str]) -> dict[str, Any]:
        oois_with_clearance = []
        oois_without_clearance = []
        for ooi in selected_oois:
            ooi_object = self.get_single_ooi(pk=ooi)
            if ooi_object.scan_profile and ooi_object.scan_profile.level >= self.plugin.scan_level.value:
                oois_with_clearance.append(ooi_object)
            else:
                oois_without_clearance.append(ooi_object.primary_key)
        return {
            "oois_with_clearance": oois_with_clearance,
            "oois_without_clearance": oois_without_clearance,
        }

    def get_context_data(self, **kwargs):
        context = super().get_context_data(**kwargs)
        context["plugin"] = self.plugin.model_dump()
        context["plugin_settings"] = self.get_plugin_settings()
        return context


class NormalizerDetailView(PluginDetailView):
    template_name = "normalizer_detail.html"
    plugin: Normalizer
    task_type = "normalizer"

    def get_context_data(self, **kwargs):
        context = super().get_context_data(**kwargs)
        context["breadcrumbs"] = [
            {
                "url": reverse("katalogus", kwargs={"organization_code": self.organization.code}),
                "text": _("KAT-alogus"),
            },
            {
                "url": reverse(
                    "normalizer_detail",
                    kwargs={
                        "organization_code": self.organization.code,
                        "plugin_id": self.plugin.id,
                    },
                ),
                "text": self.plugin.name,
            },
        ]

        return context


class BoefjeDetailView(PluginDetailView):
    """Detail view for a specific boefje. Shows boefje settings and consumable oois for scanning."""

    template_name = "boefje_detail.html"
    limit_ooi_list = 9999
    plugin: Boefje
    task_type = "boefje"

    def get_context_data(self, **kwargs):
        context = super().get_context_data(**kwargs)
        context["new_variant"] = self.request.GET.get("new_variant")
        context["variants"] = get_katalogus(self.organization.code).get_plugins(oci_image=self.plugin.oci_image)

        for variant in context["variants"]:
            if variant.created:
<<<<<<< HEAD
                variant.created = parser.isoparse(variant.created)
=======
                variant.created = datetime.fromisoformat(variant.created)
>>>>>>> 7790fd48

        context["select_ooi_filter_form"] = SelectOOIFilterForm
        if "show_all" in self.request.GET:
            context["select_oois_form"] = SelectOOIForm(
                oois=self.get_form_consumable_oois(),
                organization_code=self.organization.code,
            )
        else:
            context["select_oois_form"] = SelectOOIForm(
                oois=self.get_form_filtered_consumable_oois(),
                organization_code=self.organization.code,
            )

        context["breadcrumbs"] = [
            {
                "url": reverse("katalogus", kwargs={"organization_code": self.organization.code}),
                "text": _("KAT-alogus"),
            },
            {
                "url": reverse(
                    "boefje_detail",
                    kwargs={
                        "organization_code": self.organization.code,
                        "plugin_id": self.plugin.id,
                    },
                ),
                "text": self.plugin.name,
            },
        ]

        return context

    def get_form_consumable_oois(self):
        """Get all available OOIS that plugin can consume."""
        return self.octopoes_api_connector.list_objects(
            self.plugin.consumes,
            valid_time=datetime.now(timezone.utc),
            limit=self.limit_ooi_list,
        ).items

    def get_form_filtered_consumable_oois(self):
        """Return a list of oois that is filtered for oois that meets clearance level."""
        oois = self.get_form_consumable_oois()
        return [ooi for ooi in oois if ooi.scan_profile.level >= self.plugin.scan_level.value]<|MERGE_RESOLUTION|>--- conflicted
+++ resolved
@@ -134,11 +134,7 @@
 
         for variant in context["variants"]:
             if variant.created:
-<<<<<<< HEAD
-                variant.created = parser.isoparse(variant.created)
-=======
                 variant.created = datetime.fromisoformat(variant.created)
->>>>>>> 7790fd48
 
         context["select_ooi_filter_form"] = SelectOOIFilterForm
         if "show_all" in self.request.GET:
