from datetime import datetime
from logging import getLogger
<<<<<<< HEAD
from typing import Any, Dict, List
=======
>>>>>>> 124c0bde

from account.mixins import OrganizationView
from django.contrib import messages
from django.core.exceptions import BadRequest
from django.core.paginator import Page, Paginator
from django.http import FileResponse
from django.shortcuts import redirect
from django.urls.base import reverse
from django.utils.translation import gettext_lazy as _
from django.views.generic import TemplateView
from django_otp.decorators import otp_required
from tools.forms.ooi import SelectOOIFilterForm, SelectOOIForm
from two_factor.views.utils import class_view_decorator

from katalogus.client import get_katalogus
from katalogus.views import PluginSettingsListView
from katalogus.views.mixins import BoefjeMixin
from rocky import scheduler

logger = getLogger(__name__)


class PluginCoverImgView(OrganizationView):
    """Get the cover image of a plugin."""

    def get(self, request, *args, **kwargs):
        file = FileResponse(get_katalogus(self.organization.code).get_cover(kwargs["plugin_id"]))
        file.headers["Cache-Control"] = "max-age=604800"
        return file


@class_view_decorator(otp_required)
class PluginDetailView(PluginSettingsListView, BoefjeMixin, TemplateView):
    """Detail view for a specific plugin. Shows plugin settings and consumable oois for scanning."""

    template_name = "plugin_detail.html"
    scan_history_limit = 10
    limit_ooi_list = 9999

    def get_scan_history(self) -> Page:
<<<<<<< HEAD
        list_args: Dict[str, str] = {}
        list_args["scheduler_id"] = f"{self.plugin.type}-{self.organization.code}"
        list_args["type"] = (self.plugin.type,)
        list_args["plugin_id"] = (self.plugin.id,)
        list_args["input_ooi"] = self.request.GET.get("scan_history_search")
        list_args["status"] = self.request.GET.get("scan_history_status")
=======
        scheduler_id = f"{self.plugin.type}-{self.organization.code}"
        type = self.plugin.type
        plugin_id = self.plugin.id
        input_ooi = self.request.GET.get("scan_history_search")
        status = self.request.GET.get("scan_history_status")
>>>>>>> 124c0bde

        if self.request.GET.get("scan_history_from"):
            min_created_at = datetime.strptime(self.request.GET.get("scan_history_from"), "%Y-%m-%d")
        else:
            min_created_at = None

        if self.request.GET.get("scan_history_to"):
            max_created_at = datetime.strptime(self.request.GET.get("scan_history_to"), "%Y-%m-%d")
        else:
            max_created_at = None

        page = int(self.request.GET.get("scan_history_page", 1))

        scan_history = scheduler.client.get_lazy_task_list(
            scheduler_id=scheduler_id,
            type=type,
            plugin_id=plugin_id,
            input_ooi=input_ooi,
            status=status,
            min_created_at=min_created_at,
            max_created_at=max_created_at,
        )

        return Paginator(scan_history, self.scan_history_limit).page(page)

    def get_context_data(self, **kwargs):
        context = super().get_context_data(**kwargs)

        context["select_ooi_filter_form"] = SelectOOIFilterForm
        if "show_all" in self.request.GET:
            context["select_oois_form"] = SelectOOIForm(
                oois=self.get_form_consumable_oois(), organization_code=self.organization.code
            )
        else:
            context["select_oois_form"] = SelectOOIForm(
                oois=self.get_form_filtered_consumable_oois(), organization_code=self.organization.code
            )
        context["plugin"] = self.plugin.dict()
        context["breadcrumbs"] = [
            {
                "url": reverse("katalogus", kwargs={"organization_code": self.organization.code}),
                "text": _("KAT-alogus"),
            },
            {
                "url": reverse(
                    "plugin_detail",
                    kwargs={
                        "organization_code": self.organization.code,
                        "plugin_type": self.plugin.type,
                        "plugin_id": self.plugin.id,
                    },
                ),
                "text": self.plugin.name,
            },
        ]

        context["scan_history"] = self.get_scan_history()
        context["scan_history_form_fields"] = [
            "scan_history_from",
            "scan_history_to",
            "scan_history_status",
            "scan_history_search",
            "scan_history_page",
        ]

        return context

    def post(self, request, *args, **kwargs):
        """Start scanning oois at plugin detail page."""
        if not self.indemnification_present:
            return self.get(request, *args, **kwargs)

        if "boefje_id" not in request.POST:
            raise BadRequest("No boefje_id provided")

        selected_oois = request.POST.getlist("ooi")
        plugin_id = request.POST["boefje_id"]
        if selected_oois and plugin_id:
            oois = self.get_sorted_oois(selected_oois)
            boefje = self.katalogus_client.get_plugin(plugin_id)

            oois_with_clearance_level = oois["oois_with_clearance"]
            oois_without_clearance_level = oois["oois_without_clearance"]

            if oois_with_clearance_level:
                self.run_boefje_for_oois(
                    boefje=boefje,
                    oois=oois_with_clearance_level,
                )
                messages.add_message(self.request, messages.SUCCESS, _("Scanning successfully scheduled."))

            if oois_without_clearance_level:
                if not self.organization_member.has_perm("tools.can_set_clearance_level"):
                    messages.add_message(
                        self.request,
                        messages.ERROR,
                        _(
                            "Some selected OOIs needs an increase of clearance level to perform scans."
                            " You do not have the permission to change clearance level."
                        ),
                    )
                else:
                    request.session["selected_oois"] = oois_without_clearance_level
                    return redirect(
                        reverse(
                            "change_clearance_level",
                            kwargs={
                                "organization_code": self.organization.code,
                                "plugin_type": self.plugin.type,
                                "plugin_id": plugin_id,
                                "scan_level": self.plugin.scan_level.value,
                            },
                        )
                    )
            return redirect(reverse("task_list", kwargs={"organization_code": self.organization.code}))

        messages.add_message(self.request, messages.ERROR, _("Please select an OOI to start scan."))
        return self.get(request, *args, **kwargs)

    def get_form_consumable_oois(self):
        """Get all available OOIS that plugin can consume."""
        return self.octopoes_api_connector.list(self.plugin.consumes, limit=self.limit_ooi_list).items

    def get_form_filtered_consumable_oois(self):
        """Return a list of oois that is filtered for oois that meets clearance level."""
        oois = self.get_form_consumable_oois()
        return [ooi for ooi in oois if ooi.scan_profile.level >= self.plugin.scan_level.value]

    def get_sorted_oois(self, selected_oois: List[str]) -> Dict[str, Any]:
        oois_with_clearance = []
        oois_without_clearance = []
        for ooi in selected_oois:
            ooi_object = self.get_single_ooi(pk=ooi)
            if ooi_object.scan_profile.level >= self.plugin.scan_level.value:
                oois_with_clearance.append(ooi_object)
            else:
                oois_without_clearance.append(ooi_object.primary_key)
        return {
            "oois_with_clearance": oois_with_clearance,
            "oois_without_clearance": oois_without_clearance,
        }<|MERGE_RESOLUTION|>--- conflicted
+++ resolved
@@ -1,9 +1,6 @@
 from datetime import datetime
 from logging import getLogger
-<<<<<<< HEAD
 from typing import Any, Dict, List
-=======
->>>>>>> 124c0bde
 
 from account.mixins import OrganizationView
 from django.contrib import messages
@@ -44,20 +41,11 @@
     limit_ooi_list = 9999
 
     def get_scan_history(self) -> Page:
-<<<<<<< HEAD
-        list_args: Dict[str, str] = {}
-        list_args["scheduler_id"] = f"{self.plugin.type}-{self.organization.code}"
-        list_args["type"] = (self.plugin.type,)
-        list_args["plugin_id"] = (self.plugin.id,)
-        list_args["input_ooi"] = self.request.GET.get("scan_history_search")
-        list_args["status"] = self.request.GET.get("scan_history_status")
-=======
         scheduler_id = f"{self.plugin.type}-{self.organization.code}"
         type = self.plugin.type
         plugin_id = self.plugin.id
         input_ooi = self.request.GET.get("scan_history_search")
         status = self.request.GET.get("scan_history_status")
->>>>>>> 124c0bde
 
         if self.request.GET.get("scan_history_from"):
             min_created_at = datetime.strptime(self.request.GET.get("scan_history_from"), "%Y-%m-%d")
