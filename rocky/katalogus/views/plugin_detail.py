--- conflicted
+++ resolved
@@ -12,19 +12,12 @@
 from django.utils.translation import gettext_lazy as _
 from django.views.generic import TemplateView
 from tools.forms.ooi import SelectOOIFilterForm, SelectOOIForm
-<<<<<<< HEAD
-=======
-from tools.view_helpers import reschedule_task
->>>>>>> 3fde22b5
 
 from katalogus.client import get_katalogus
 from katalogus.views.mixins import BoefjeMixin
 from katalogus.views.plugin_settings_list import PluginSettingsListView
-<<<<<<< HEAD
-from rocky.views.scheduler import get_list_of_tasks_lazy
-=======
-from rocky import scheduler
->>>>>>> 3fde22b5
+from rocky.views.ooi_detail import PageActions
+from rocky.views.scheduler import get_list_of_tasks, reschedule_task
 
 logger = getLogger(__name__)
 
@@ -60,8 +53,9 @@
 
         page = int(self.request.GET.get("task_history_page", 1))
 
-        task_history = get_list_of_tasks_lazy(
+        task_history = get_list_of_tasks(
             self.request,
+            self.organization.code,
             scheduler_id=scheduler_id,
             task_type=plugin_type,
             plugin_id=plugin_id,
@@ -70,11 +64,8 @@
             min_created_at=min_created_at,
             max_created_at=max_created_at,
         )
-
         return Paginator(task_history, self.task_history_limit).page(page)
 
-<<<<<<< HEAD
-=======
     def post(self, request, *args, **kwargs):
         action = request.POST["action"]
 
@@ -89,7 +80,6 @@
             task_id = self.request.POST.get("task_id")
             reschedule_task(self.request, self.organization.code, task_id)
 
->>>>>>> 3fde22b5
     def get_context_data(self, **kwargs):
         context = super().get_context_data(**kwargs)
 
