--- conflicted
+++ resolved
@@ -1,16 +1,10 @@
 from datetime import datetime
 from logging import getLogger
 
-<<<<<<< HEAD
-from django.contrib import messages
-from django.core.exceptions import BadRequest
-from django.core.paginator import Paginator, Page
-=======
 from account.mixins import OrganizationView
 from django.contrib import messages
 from django.core.exceptions import BadRequest
 from django.core.paginator import Page, Paginator
->>>>>>> 9a62e3be
 from django.http import FileResponse
 from django.shortcuts import redirect
 from django.urls.base import reverse
@@ -24,7 +18,6 @@
 from katalogus.views import PluginSettingsListView
 from katalogus.views.mixins import BoefjeMixin
 from rocky import scheduler
-from tools.forms.ooi import SelectOOIForm, SelectOOIFilterForm
 
 logger = getLogger(__name__)
 
