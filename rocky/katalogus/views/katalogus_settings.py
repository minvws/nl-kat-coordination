--- conflicted
+++ resolved
@@ -58,12 +58,7 @@
     """View that gives an overview of all plugins settings"""
 
     template_name = "katalogus_settings.html"
-<<<<<<< HEAD
-    paginate_by = 10
     permission_required = "tools.can_view_katalogus_settings"
-=======
-    permission_required = "tools.can_scan_organization"
->>>>>>> 4254e009
     plugin_type = "boefjes"
 
     def get_context_data(self, **kwargs):
