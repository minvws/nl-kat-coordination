--- conflicted
+++ resolved
@@ -23,36 +23,7 @@
         """If the form is valid, redirect to the supplied URL."""
         form_data = form.cleaned_data
 
-<<<<<<< HEAD
         plugin = create_boefje_with_form_data(form_data, self.plugin_id, str(datetime.now()))
-=======
-        plugin_id = str(uuid.uuid4())
-        return_to_plugin_id = self.kwargs.get("plugin_id", plugin_id)
-
-        arguments = [] if form_data["oci_arguments"] == "" else form_data["oci_arguments"].split()
-        consumes = [] if form_data["consumes"] == "" else form_data["consumes"].strip("[]").replace("'", "").split(", ")
-        produces = [] if form_data["produces"] == "" else form_data["produces"].split(",")
-        produces = [p.strip() for p in produces]
-        input_objects = []
-
-        for input_object in consumes:
-            input_objects.append(type_by_name(input_object))
-
-        boefje = Boefje(
-            id=plugin_id,
-            name=form_data.get("name"),
-            created=str(datetime.now()),
-            description=form_data.get("description"),
-            enabled=False,
-            type="boefje",
-            scan_level=form_data["scan_level"],
-            consumes=input_objects,
-            produces=produces,
-            boefje_schema=form_data["boefje_schema"],
-            oci_image=form_data.get("oci_image"),
-            oci_arguments=arguments,
-        )
->>>>>>> 1b4aed64
 
         get_katalogus(self.organization.code).create_plugin(plugin)
         query_params = urlencode({"new_variant": True})
@@ -104,25 +75,14 @@
     def get_initial(self):
         initial = super().get_initial()
 
-<<<<<<< HEAD
         consumes = []
-=======
-        self.initial = {
-            "oci_image": self.plugin.oci_image,
-            "oci_arguments": " ".join(self.plugin.oci_arguments),
-            "boefje_schema": self.plugin.boefje_schema,
-            "consumes": consumes,
-            "produces": ", ".join(self.plugin.produces),
-            "scan_level": self.plugin.scan_level,
-        }
->>>>>>> 1b4aed64
 
         for input_object in self.plugin.consumes:
             consumes.append(input_object.__name__)
 
         initial["oci_image"] = self.plugin.oci_image
         initial["oci_arguments"] = " ".join(self.plugin.oci_arguments)
-        initial["schema"] = self.plugin.schema
+        initial["boefje_schema"] = self.plugin.boefje_schema
         initial["consumes"] = consumes
         initial["produces"] = ", ".join(self.plugin.produces)
         initial["scan_level"] = self.plugin.scan_level
@@ -177,7 +137,7 @@
         initial["description"] = self.plugin.description
         initial["oci_image"] = self.plugin.oci_image
         initial["oci_arguments"] = " ".join(self.plugin.oci_arguments)
-        initial["schema"] = self.plugin.schema
+        initial["boefje_schema"] = self.plugin.boefje_schema
         initial["consumes"] = consumes
         initial["produces"] = ", ".join(self.plugin.produces)
         initial["scan_level"] = self.plugin.scan_level
@@ -250,7 +210,7 @@
         scan_level=form_data["scan_level"],
         consumes=input_objects,
         produces=produces,
-        schema=form_data["schema"],
+        boefje_schema=form_data["boefje_schema"],
         oci_image=form_data.get("oci_image"),
         oci_arguments=arguments,
     )