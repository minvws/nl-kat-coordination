from django.urls import path

from katalogus.views.change_clearance_level import ChangeClearanceLevel
from katalogus.views.katalogus import KATalogusView
from katalogus.views.katalogus_settings import ConfirmCloneSettingsView, KATalogusSettingsListView
from katalogus.views.plugin_detail import PluginCoverImgView, PluginDetailView
from katalogus.views.plugin_enable_disable import PluginEnableDisableView
from katalogus.views.plugin_settings_add import PluginSettingsAddView
from katalogus.views.plugin_settings_delete import PluginSettingsDeleteView

urlpatterns = [
    path("", KATalogusView.as_view(), name="katalogus"),
    path("view/<view>/", KATalogusView.as_view(), name="katalogus"),
    path(
        "settings/",
<<<<<<< HEAD
        KATalogusSettingsListView.as_view(),
        name="katalogus_settings",
    ),
    path(
        "settings/migrate/",
        KATalogusSettingsListView.as_view(),
        name="katalogus_clone_settings",
    ),
    path(
=======
        views.KATalogusSettingsView.as_view(),
        name="katalogus_settings",
    ),
    path(
>>>>>>> fce6020c
        "settings/migrate/confirmation/<to_organization>/",
        ConfirmCloneSettingsView.as_view(),
        name="confirm_clone_settings",
    ),
    path(
        "plugins/<plugin_type>/<plugin_id>/",
        PluginDetailView.as_view(),
        name="plugin_detail",
    ),
    path(
        "plugins/<plugin_type>/<plugin_id>/<plugin_state>/",
        PluginEnableDisableView.as_view(),
        name="plugin_enable_disable",
    ),
    path(
        "plugins/<plugin_id>/cover.jpg",
        PluginCoverImgView.as_view(),
        name="plugin_cover",
    ),
    path(
        "plugins/<plugin_type>/<plugin_id>/change-clearance-level/<scan_level>/",
        ChangeClearanceLevel.as_view(),
        name="change_clearance_level",
    ),
    path(
        "plugins/<plugin_type>/<plugin_id>/settings/add/",
        PluginSettingsAddView.as_view(),
        name="plugin_settings_add",
    ),
    path(
        "plugins/<plugin_type>/<plugin_id>/settings/delete/",
        PluginSettingsDeleteView.as_view(),
        name="plugin_settings_delete",
    ),
]<|MERGE_RESOLUTION|>--- conflicted
+++ resolved
@@ -2,7 +2,7 @@
 
 from katalogus.views.change_clearance_level import ChangeClearanceLevel
 from katalogus.views.katalogus import KATalogusView
-from katalogus.views.katalogus_settings import ConfirmCloneSettingsView, KATalogusSettingsListView
+from katalogus.views.katalogus_settings import ConfirmCloneSettingsView, KATalogusSettingsView
 from katalogus.views.plugin_detail import PluginCoverImgView, PluginDetailView
 from katalogus.views.plugin_enable_disable import PluginEnableDisableView
 from katalogus.views.plugin_settings_add import PluginSettingsAddView
@@ -13,22 +13,15 @@
     path("view/<view>/", KATalogusView.as_view(), name="katalogus"),
     path(
         "settings/",
-<<<<<<< HEAD
-        KATalogusSettingsListView.as_view(),
+        KATalogusSettingsView.as_view(),
         name="katalogus_settings",
     ),
     path(
         "settings/migrate/",
-        KATalogusSettingsListView.as_view(),
+        KATalogusSettingsView.as_view(),
         name="katalogus_clone_settings",
     ),
     path(
-=======
-        views.KATalogusSettingsView.as_view(),
-        name="katalogus_settings",
-    ),
-    path(
->>>>>>> fce6020c
         "settings/migrate/confirmation/<to_organization>/",
         ConfirmCloneSettingsView.as_view(),
         name="confirm_clone_settings",
