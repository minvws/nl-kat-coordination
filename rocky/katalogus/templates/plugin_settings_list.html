{% load static %}
{% load i18n %}

{% if object_list %}
<<<<<<< HEAD
  <section>
    <div>
      <h1>{{ plugin.type|title }}{% translate ' Details' %}</h1>
      <p>
        {% translate 'Settings' %}
      </p>
      <div class="horizontal-scroll">
        <table>
          <caption>{% translate 'Overview of settings:' %}</caption>
          <thead>
            <tr>
              <th scope="col">{% translate 'Name' %}</th>
              <th scope="col">{% translate 'Value' %}</th>
              <th scope="col">{% translate 'Required' %}</th>
              <th scope="col">{% translate 'Action' %}</th>
              <th scope="col">{% translate 'Delete' %}</th>
            </tr>
          </thead>
          <tbody>
            {% for setting in object_list %}
              <tr>
                <td>{{ setting.name }}</td>
                <td>
                  {% if setting.value is None %}
                    {% translate 'Unset' %}
                  {% else %}
                    {{ setting.value }}
                  {% endif %}
                </td>
                <td>
                  {% if setting.required %}
                    {% translate 'Yes' %}
                  {% else %}
                    {% translate 'No' %}
                  {% endif %}
                </td>
                {% if setting.value is None %}
                  <td>
                    <a href="{% url 'plugin_settings_add_single' organization_code=organization.code plugin_type=plugin.type plugin_id=plugin.id setting_name=setting.name %}">{% translate 'Add' %}</a>
                  </td>
                  <td></td>
                {% else %}
                  <td>
                    <a href="{% url 'plugin_settings_edit' organization_code=organization.code plugin_type=plugin.type plugin_id=plugin.id setting_name=setting.name %}">{% translate 'Edit' %}</a>
                  </td>
                  <td>
                    <a href="{% url 'plugin_settings_delete' organization_code=organization.code plugin_type=plugin.type plugin_id=plugin.id setting_name=setting.name %}">{% translate 'Delete' %}</a>
                  </td>
                {% endif %}
              </tr>
            {% endfor %}
          </tbody>
        </table>
        {% include 'partials/pagination.html' %}
      </div>
    </div>
  </section>
=======
    <section>
        <div>
            <h1>{{ plugin.type|title }}{% translate " Details" %}</h1>
            <p>{% translate "Settings" %}</p>
            <div class="horizontal-scroll">
                <table>
                    <caption>{% translate "Overview of settings:" %}</caption>
                    <thead>
                        <tr>
                            <th scope="col">{% translate "Name" %}</th>
                            <th scope="col">{% translate "Value" %}</th>
                            <th scope="col">{% translate "Required" %}</th>
                            <th scope="col">{% translate "Action" %}</th>
                            <th scope="col">{% translate "Delete" %}</th>
                        </tr>
                    </thead>
                    <tbody>
                        {% for setting in object_list %}
                            <tr>
                                <td>{{ setting.name }}</td>
                                <td>
                                    {% if not setting.value %}
                                        {% translate "Unset" %}
                                    {% else %}
                                        {{ setting.value }}
                                    {% endif %}
                                </td>
                                <td>
                                    {% if setting.required %}
                                        {% translate "Yes" %}
                                    {% else %}
                                        {% translate "No" %}
                                    {% endif %}
                                </td>
                                {% if not setting.value %}
                                    <td>
                                        <a href="{% url 'plugin_settings_add_single' organization_code=organization.code plugin_type=plugin.type plugin_id=plugin.id setting_name=setting.name %}">{% translate "Add" %}</a>
                                    </td>
                                    <td></td>
                                {% else %}
                                    <td>
                                        <a href="{% url 'plugin_settings_edit' organization_code=organization.code plugin_type=plugin.type plugin_id=plugin.id setting_name=setting.name %}">{% translate "Edit" %}</a>
                                    </td>
                                    <td>
                                        <a href="{% url 'plugin_settings_delete' organization_code=organization.code plugin_type=plugin.type plugin_id=plugin.id name=setting.name %}">{% translate "Delete" %}</a>
                                    </td>
                                {% endif %}
                            </tr>
                        {% endfor %}
                    </tbody>
                </table>
                {% include "partials/pagination.html" %}

            </div>
        </div>
    </section>
>>>>>>> 4a1ed960
{% endif %}<|MERGE_RESOLUTION|>--- conflicted
+++ resolved
@@ -2,65 +2,6 @@
 {% load i18n %}
 
 {% if object_list %}
-<<<<<<< HEAD
-  <section>
-    <div>
-      <h1>{{ plugin.type|title }}{% translate ' Details' %}</h1>
-      <p>
-        {% translate 'Settings' %}
-      </p>
-      <div class="horizontal-scroll">
-        <table>
-          <caption>{% translate 'Overview of settings:' %}</caption>
-          <thead>
-            <tr>
-              <th scope="col">{% translate 'Name' %}</th>
-              <th scope="col">{% translate 'Value' %}</th>
-              <th scope="col">{% translate 'Required' %}</th>
-              <th scope="col">{% translate 'Action' %}</th>
-              <th scope="col">{% translate 'Delete' %}</th>
-            </tr>
-          </thead>
-          <tbody>
-            {% for setting in object_list %}
-              <tr>
-                <td>{{ setting.name }}</td>
-                <td>
-                  {% if setting.value is None %}
-                    {% translate 'Unset' %}
-                  {% else %}
-                    {{ setting.value }}
-                  {% endif %}
-                </td>
-                <td>
-                  {% if setting.required %}
-                    {% translate 'Yes' %}
-                  {% else %}
-                    {% translate 'No' %}
-                  {% endif %}
-                </td>
-                {% if setting.value is None %}
-                  <td>
-                    <a href="{% url 'plugin_settings_add_single' organization_code=organization.code plugin_type=plugin.type plugin_id=plugin.id setting_name=setting.name %}">{% translate 'Add' %}</a>
-                  </td>
-                  <td></td>
-                {% else %}
-                  <td>
-                    <a href="{% url 'plugin_settings_edit' organization_code=organization.code plugin_type=plugin.type plugin_id=plugin.id setting_name=setting.name %}">{% translate 'Edit' %}</a>
-                  </td>
-                  <td>
-                    <a href="{% url 'plugin_settings_delete' organization_code=organization.code plugin_type=plugin.type plugin_id=plugin.id setting_name=setting.name %}">{% translate 'Delete' %}</a>
-                  </td>
-                {% endif %}
-              </tr>
-            {% endfor %}
-          </tbody>
-        </table>
-        {% include 'partials/pagination.html' %}
-      </div>
-    </div>
-  </section>
-=======
     <section>
         <div>
             <h1>{{ plugin.type|title }}{% translate " Details" %}</h1>
@@ -82,7 +23,7 @@
                             <tr>
                                 <td>{{ setting.name }}</td>
                                 <td>
-                                    {% if not setting.value %}
+                                    {% if setting.value is None %}
                                         {% translate "Unset" %}
                                     {% else %}
                                         {{ setting.value }}
@@ -95,7 +36,7 @@
                                         {% translate "No" %}
                                     {% endif %}
                                 </td>
-                                {% if not setting.value %}
+                                {% if setting.value is None %}
                                     <td>
                                         <a href="{% url 'plugin_settings_add_single' organization_code=organization.code plugin_type=plugin.type plugin_id=plugin.id setting_name=setting.name %}">{% translate "Add" %}</a>
                                     </td>
@@ -117,5 +58,4 @@
             </div>
         </div>
     </section>
->>>>>>> 4a1ed960
 {% endif %}