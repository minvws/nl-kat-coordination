--- conflicted
+++ resolved
@@ -7,36 +7,37 @@
     {% include "header.html" %}
 
     <main id="main-content" tabindex="-1" class="katalogus">
-      <section>
-        <div class="fifty-fifty">
-          <div>
-            <h1>{% translate "KAT-alogus" %}</h1>
-            <p class="emphasized">
-              {% blocktranslate %}
+        <section>
+            <div>
+                <div class="fifty-fifty">
+                    <div>
+                        <h1>{% translate "KAT-alogus" %}</h1>
+                        <p class="emphasized">
+                            {% blocktranslate %}
                 An overview of all available boefjes.
                 Boefjes can be used to scan for vulnerablilities and security issues within specified objects.
                 Each boefje has his own focus area and strengths.
               {% endblocktranslate %}
-            </p>
-          </div>
-          {% if perms.tools.can_scan_organization %}
-            <div class="horizontal-view toolbar">
-              <a class="button ghost" href="{% url 'katalogus_settings' organization.code %}">{% translate "KAT-alogus Settings" %}</a>
+                        </p>
+                    </div>
+                    {% if perms.tools.can_scan_organization %}
+                        <div class="horizontal-view toolbar">
+                            <a class="button ghost"
+                               href="{% url 'katalogus_settings' organization.code %}">{% translate "KAT-alogus Settings" %}</a>
+                        </div>
+                    {% endif %}
+                </div>
             </div>
-          {% endif %}
-        </div>
-      </section>
+        </section>
+        <section>
+            {% include "partials/katalogus_filter.html" with total_plugins=object_list|length form=form %}
 
-      <section>
-          {% include "partials/katalogus_filter.html" with total_plugins=object_list|length form=form %}
-      </section>
+        </section>
+        {% if view == "table" %}
+            <section>
+                <div>
+                    {% include "partials/katalogus_toolbar.html" with view=view %}
 
-<<<<<<< HEAD
-      {% if view == "table" %}
-        <section>
-          <div>
-            {% include "partials/katalogus_toolbar.html" with view=view %}
-=======
                     <div class="horizontal-scroll">
                         <table>
                             <caption>{% translate "Boefjes overview:" %}</caption>
@@ -54,51 +55,33 @@
                                         <td>{{ plugin.description }}</td>
                                         <td>
                                             {% include "partials/enable_disable_plugin.html" with plugin=plugin %}
->>>>>>> e0764270
 
-            <div class="horizontal-scroll">
-              <table>
-                <caption>{% translate "Boefjes overview:" %}</caption>
-                <thead>
-                    <tr>
-                        <th>{% translate "Boefje name" %}</th>
-                        <th>{% translate "Boefje description" %}</th>
-                        <th colspan="2">{% translate "Actions" %}</th>
-                    </tr>
-                </thead>
-                <tbody>
-                  {% for plugin in object_list %}
-                    <tr>
-                      <td scope="row">{{ plugin.name }}</td>
-                      <td>{{ plugin.description }}</td>
-                      <td>
-                          {% include "partials/enable_disable_plugin.html" with plugin=plugin %}
-                      </td>
-                      <td>
-                          <a href="{% url "plugin_detail" organization_code=organization.code plugin_type=plugin.type plugin_id=plugin.id %}"
-                              class="nowrap">{% translate "See details" %}</a>
-                      </td>
-                    </tr>
-                  {% endfor %}
-                </tbody>
-              </table>
-            </div>
-          </div>
-        </section>
-      {% else %}
-        <section>
-          <div>
-            {% include "partials/katalogus_toolbar.html" with view=view %}
+                                        </td>
+                                        <td>
+                                            <a href="{% url "plugin_detail" organization_code=organization.code plugin_type=plugin.type plugin_id=plugin.id %}"
+                                               class="nowrap">{% translate "See details" %}</a>
+                                        </td>
+                                    </tr>
+                                {% endfor %}
+                            </tbody>
+                        </table>
+                    </div>
+                </div>
+            </section>
+        {% else %}
+            <section>
+                <div>
+                    {% include "partials/katalogus_toolbar.html" with view=view %}
 
-            <div class="column-4 tiles plugins images-cover">
-                {% for plugin in object_list %}
-                    {% include "partials/plugin_tile.html" with plugin=plugin %}
+                    <div class="column-4 tiles plugins images-cover">
+                        {% for plugin in object_list %}
+                            {% include "partials/plugin_tile.html" with plugin=plugin %}
 
-                {% endfor %}
-            </div>
-          </div>
-        </section>
-      {% endif %}
+                        {% endfor %}
+                    </div>
+                </div>
+            </section>
+        {% endif %}
     </main>
 {% endblock content %}
 {% block html_at_end_body %}
