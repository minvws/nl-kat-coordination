--- conflicted
+++ resolved
@@ -17,11 +17,7 @@
                 <p>
                     {% blocktranslate %}
                         You can create a new Boefje. If you want more information on this,
-<<<<<<< HEAD
-                        you can check out the documentation.
-=======
                         you can check out the <a href="https://docs.openkat.nl/developer_documentation/development_tutorial/creating_a_boefje.html">documentation</a>.
->>>>>>> 2489404f
                     {% endblocktranslate%}
                 </p>
                 <form action="" method="post" class="help">
