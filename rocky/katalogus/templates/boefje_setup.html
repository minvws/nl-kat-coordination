--- conflicted
+++ resolved
@@ -11,11 +11,8 @@
             <div class="layout-form">
                 {% if boefje_variant %}
                     <h1>{% translate "Boefje variant setup" %}</h1>
-<<<<<<< HEAD
-=======
                 {% elif edit_boefje_name %}
                     <h1>{% translate "Edit" %} "{{ edit_boefje_name }}"</h1>
->>>>>>> 5d29d7b9
                 {% else %}
                     <h1>{% translate "Boefje setup" %}</h1>
                 {% endif %}
