{% load i18n %}
{% load static %}

<div role="group" id="plugin_{{ plugin.id|slugify }}">
    <img src="{% url "plugin_cover" organization_code=organization.code plugin_id=plugin.id %}"
<<<<<<< HEAD
         alt="boefje placeholder image"/>
    <p class="plugin-title">
        <strong>{{ plugin.name }}</strong><span class="label-plugin-type {{ plugin.type }}">{{ plugin.type|title }}</span>
=======
         alt="boefje placeholder image" />
    <div class="horizontal-view scan-intensity">
        <span class="de-emphasized">{% translate "Scan level:" %}</span>
        <ul class="level-indicator l{{ plugin.scan_level }}">
            {% for i in "1234"|make_list %}<li></li>{% endfor %}
        </ul>
    </div>
    <p>
        <strong>{{ plugin.name }}</strong>
>>>>>>> dab8bb9b
    </p>
    {% if plugin.description %}<p class="plugin-description">{{ plugin.description }}</p>{% endif %}
    {% if plugin.scan_level != None %}
        <div class="horizontal-view scan-intensity">
            <ul class="level-indicator l{{ plugin.scan_level }}">
                {% for i in "1234"|make_list %}<li></li>{% endfor %}
            </ul>
        </div>
    {% endif %}
    <span class="plugin-author-link de-emphasized"><a target="_blank" href="https://openkat.nl">OpenKAT</a></span>
    <div class="action-buttons">
        {% include "partials/enable_disable_plugin.html" with plugin=plugin %}

<<<<<<< HEAD
        {% if plugin.scan_level != None %}
            <a class="plugin-detail-link"
               href="{% url "plugin_detail" organization_code=organization.code plugin_type=plugin.type plugin_id=plugin.id %}">{% translate "See details" %}</a>
        {% endif %}
=======
>>>>>>> dab8bb9b
    </div>
</div><|MERGE_RESOLUTION|>--- conflicted
+++ resolved
@@ -3,21 +3,9 @@
 
 <div role="group" id="plugin_{{ plugin.id|slugify }}">
     <img src="{% url "plugin_cover" organization_code=organization.code plugin_id=plugin.id %}"
-<<<<<<< HEAD
-         alt="boefje placeholder image"/>
+         alt="boefje placeholder image" />
     <p class="plugin-title">
         <strong>{{ plugin.name }}</strong><span class="label-plugin-type {{ plugin.type }}">{{ plugin.type|title }}</span>
-=======
-         alt="boefje placeholder image" />
-    <div class="horizontal-view scan-intensity">
-        <span class="de-emphasized">{% translate "Scan level:" %}</span>
-        <ul class="level-indicator l{{ plugin.scan_level }}">
-            {% for i in "1234"|make_list %}<li></li>{% endfor %}
-        </ul>
-    </div>
-    <p>
-        <strong>{{ plugin.name }}</strong>
->>>>>>> dab8bb9b
     </p>
     {% if plugin.description %}<p class="plugin-description">{{ plugin.description }}</p>{% endif %}
     {% if plugin.scan_level != None %}
@@ -31,12 +19,9 @@
     <div class="action-buttons">
         {% include "partials/enable_disable_plugin.html" with plugin=plugin %}
 
-<<<<<<< HEAD
         {% if plugin.scan_level != None %}
             <a class="plugin-detail-link"
                href="{% url "plugin_detail" organization_code=organization.code plugin_type=plugin.type plugin_id=plugin.id %}">{% translate "See details" %}</a>
         {% endif %}
-=======
->>>>>>> dab8bb9b
     </div>
 </div>