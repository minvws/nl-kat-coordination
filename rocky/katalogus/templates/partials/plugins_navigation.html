{% load i18n %}

<div>
    <nav class="tabs" aria-label="{% translate "Plugins Navigation" %}">
        <ul>
            <li {% if active == "boefjes" %}aria-current="page"{% endif %}>
                <a href="{% url 'boefjes_list' organization.code view_type %}">{% translate "Boefjes" %}</a>
            </li>
            <li {% if active == "normalizers" %}aria-current="page"{% endif %}>
                <a href="{% url 'normalizers_list' organization.code view_type %}">{% translate "Normalizers" %}</a>
            </li>
<<<<<<< HEAD
            <li {% if active == "awaiting_approval" %}aria-current="page"{% endif %}>
                <a href="">{% translate "Awaiting approval" %}</a>
=======
            <li {% if active == "all" %}aria-current="page"{% endif %}>
                <a href="{% url 'katalogus' organization.code view_type %}">{% translate "All" %}</a>
>>>>>>> 77f868f9
            </li>
            <li {% if active == "about-plugins" %}aria-current="page"{% endif %}>
                <a href="{% url 'about_plugins' organization.code %}">{% translate "About plugins" %}</a>
            </li>
        </ul>
    </nav>
</div><|MERGE_RESOLUTION|>--- conflicted
+++ resolved
@@ -9,13 +9,8 @@
             <li {% if active == "normalizers" %}aria-current="page"{% endif %}>
                 <a href="{% url 'normalizers_list' organization.code view_type %}">{% translate "Normalizers" %}</a>
             </li>
-<<<<<<< HEAD
-            <li {% if active == "awaiting_approval" %}aria-current="page"{% endif %}>
-                <a href="">{% translate "Awaiting approval" %}</a>
-=======
             <li {% if active == "all" %}aria-current="page"{% endif %}>
                 <a href="{% url 'katalogus' organization.code view_type %}">{% translate "All" %}</a>
->>>>>>> 77f868f9
             </li>
             <li {% if active == "about-plugins" %}aria-current="page"{% endif %}>
                 <a href="{% url 'about_plugins' organization.code %}">{% translate "About plugins" %}</a>
