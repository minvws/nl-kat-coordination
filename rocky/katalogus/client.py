--- conflicted
+++ resolved
@@ -255,11 +255,7 @@
         scan_level=scan_level,
         consumes=consumes,
         produces=boefje["produces"],
-<<<<<<< HEAD
-        boefje_schema=boefje.get("schema"),
-=======
         boefje_schema=boefje.get("boefje_schema"),
->>>>>>> 5d29d7b9
         oci_image=boefje.get("oci_image"),
         oci_arguments=boefje.get("oci_arguments", []),
     )
