--- conflicted
+++ resolved
@@ -1,8 +1,4 @@
-<<<<<<< HEAD
 import functools
-=======
-import json
->>>>>>> 59d32944
 from io import BytesIO
 from typing import Annotated
 
@@ -259,7 +255,6 @@
     def get_enabled_normalizers(self) -> list[Plugin]:
         return [plugin for plugin in self.get_normalizers() if plugin.enabled]
 
-<<<<<<< HEAD
     def _patch_plugin_state(self, plugin_id: str, enabled: bool) -> None:
         logger.info("Toggle plugin state", plugin_id=plugin_id, enabled=enabled)
         safe_plugin_id = urlencode(plugin_id)
@@ -268,12 +263,6 @@
             f"{self.organization_uri}/plugins/{safe_plugin_id}",
             json={"enabled": enabled},
         )
-=======
-    def _patch_plugin_state(self, boefje_id: str, enabled: bool) -> None:
-        logger.info("Toggle plugin state", plugin_id=boefje_id, enabled=enabled)
-
-        response = self.session.patch(f"{self.organization_uri}/plugins/{boefje_id}", json={"enabled": enabled})
->>>>>>> 59d32944
         response.raise_for_status()
 
     def get_description(self, plugin_id: str) -> str:
