import json
from io import BytesIO
from typing import Annotated
from urllib.parse import quote

import httpx
import structlog
from django.conf import settings
from django.core.exceptions import ValidationError
from django.core.validators import validate_unicode_slug
from django.utils.translation import gettext_lazy as _
from httpx import HTTPStatusError, Response, codes
from jsonschema.exceptions import SchemaError
from jsonschema.validators import Draft202012Validator
from pydantic import AfterValidator, BaseModel, Field, field_serializer, field_validator
from tools.enums import SCAN_LEVEL
from tools.models import Organization, OrganizationMember

from octopoes.models import OOI
from octopoes.models.exception import TypeNotFound
from octopoes.models.types import type_by_name
from rocky.health import ServiceHealth

logger = structlog.get_logger("katalogus_client")


def valid_plugin_id(plugin_id: str) -> str:
    # plugin IDs should alphanumeric, including dashes, underscores and dots.
    if not plugin_id.replace("-", "").replace("_", "").replace(".", "").isalnum():
        raise ValueError("Plugin ID is not valid")

    return plugin_id


def valid_organization_code(organization_code: str) -> str:
    try:
        validate_unicode_slug(organization_code)
        return organization_code
    except ValidationError:
        raise ValueError("Organization code is not valid")


class Plugin(BaseModel):
    id: Annotated[str, AfterValidator(valid_plugin_id)]
    name: str
    version: str | None = None
    authors: str | None = None
    created: str | None = None
    description: str | None = None
    related: list[str] = Field(default_factory=list)
    type: str
    # TODO: this is the only field making a Plugin organization-specific. If we could separate the use of the enabled
    #  field from other uses, we would be able to drop the organization_code as an argument in a lot of places, hence
    #  simplifying the usage of the KATalogus for installation-wide operations (as plugins are not specific to an
    #  organization). One could argue that having this field here should mean we need an organization field as well to
    #  make sense out of it: for which organization is this plugin in fact enabled?
    enabled: bool

    def can_scan(self, member) -> bool:
        return member.has_perm("tools.can_scan_organization")


class Boefje(Plugin):
    scan_level: SCAN_LEVEL
    consumes: set[type[OOI]] = Field(default_factory=set)
    produces: set[str] = Field(default_factory=set)
    options: list[str] | None = None
    runnable_hash: str | None = None
    interval: int | None = None
    boefje_schema: dict | None = None
    oci_image: str | None = None
    oci_arguments: list[str] = Field(default_factory=list)

    # use a custom field_serializer for `consumes`
    @field_serializer("consumes")
    def serialize_consumes(self, consumes: set[type[OOI]]):
        return {ooi_class.get_ooi_type() for ooi_class in consumes}

    @field_validator("boefje_schema")
    @classmethod
    def json_schema_valid(cls, boefje_schema: dict) -> dict | None:
        if boefje_schema is None:
            return None

        try:
            Draft202012Validator.check_schema(boefje_schema)
        except SchemaError as e:
            raise ValueError("The schema field is not a valid JSON schema") from e

        return boefje_schema

    def can_scan(self, member) -> bool:
        return super().can_scan(member) and member.has_clearance_level(self.scan_level.value)


class Normalizer(Plugin):
    consumes: set[str]
    produces: set[type[OOI]]

    # use a custom field_serializer for `produces`
    @field_serializer("produces")
    def serialize_produces(self, produces: set[type[OOI]]):
        return {ooi_class.get_ooi_type() for ooi_class in produces}


class KATalogusError(Exception):
    @property
    def message(self):
        return self._message

    def __init__(self, message: str | None = None):
        if message is None:
            message = _("The KATalogus has an unexpected error. Check the logs for further details.")

        self._message = message

        super().__init__(message)

    def __str__(self):
        return self._message


class KATalogusHTTPStatusError(KATalogusError):
    def __init__(self, error: httpx.HTTPStatusError):
        self.error = error

        super().__init__(_("An HTTP %d error occurred. Check logs for more info.").format(error.response.status_code))


class DuplicatePluginError(KATalogusError):
    def __init__(self, error_message: str):
        super().__init__(error_message)


class DuplicateNameError(KATalogusError):
    def __init__(self):
        super().__init__(_("Boefje with this name already exists."))


class DuplicateIdError(KATalogusError):
    def __init__(self):
        super().__init__(_("Boefje with this ID already exists."))


class KATalogusNotAllowedError(KATalogusError):
    def __init__(self, error_message: str):
        super().__init__(_(error_message))


def verify_response(response: Response) -> None:
    try:
        response.raise_for_status()
    except HTTPStatusError as error:
        response.read()

        if error.response.status_code == codes.BAD_REQUEST and "duplicate key" in error.response.text:
            raise DuplicatePluginError("Duplicate plugin name") from error

<<<<<<< HEAD
        if error.response.status_code == codes.BAD_REQUEST and "Duplicate plugin" in error.response.text:
            error_message = json.loads(error.response.text).get("detail")
            raise DuplicatePluginError(error_message) from error
=======
class KATalogusClientV1:
    def __init__(self, base_uri: str, organization: str | None):
        self.session = httpx.Client(base_url=base_uri, timeout=settings.ROCKY_OUTGOING_REQUEST_TIMEOUT)
        self.organization = valid_organization_code(organization) if organization else organization
        self.organization_uri = f"/v1/organisations/{organization}"
>>>>>>> 66b77cc3

        if error.response.status_code in [codes.FORBIDDEN, codes.NOT_FOUND]:
            raise KATalogusNotAllowedError("Access to resource not allowed")

        raise KATalogusHTTPStatusError(error) from error


class KATalogusClient:
    def __init__(self, base_uri: str):
        self.session = httpx.Client(base_url=base_uri, event_hooks={"response": [verify_response]})

    def health(self) -> ServiceHealth:
        response = self.session.get("/health")

        return ServiceHealth.model_validate_json(response.content)

    def organization_exists(self, organization_code: str) -> bool:
        try:
            self.session.get(f"/v1/organisations/{organization_code}")
        except KATalogusNotAllowedError:
            return False

        return True

    def create_organization(self, organization):
        self.session.post("/v1/organisations/", json={"id": organization.code, "name": organization.name})

        logger.info("Created organization", name=organization.name)

    def delete_organization(self, organization_code: str):
        self.session.delete(f"/v1/organisations/{organization_code}")

        logger.info("Deleted organization", organization_code=organization_code)

    def get_plugins(self, organization_code: str, **params) -> list[Plugin]:
        response = self.session.get(f"/v1/organisations/{organization_code}/plugins", params=params)

        return [parse_plugin(plugin) for plugin in response.json()]

    def get_plugin(self, organization_code: str, plugin_id: str) -> Plugin:
        response = self.session.get(f"/v1/organisations/{organization_code}/plugins/{quote(plugin_id)}")

        return parse_plugin(response.json())

    def get_plugin_settings(self, organization_code: str, plugin_id: str) -> dict:
        response = self.session.get(f"/v1/organisations/{organization_code}/{quote(plugin_id)}/settings")

        return response.json()

    def upsert_plugin_settings(self, organization_code: str, plugin_id: str, values: dict) -> None:
        self.session.put(f"/v1/organisations/{organization_code}/{quote(plugin_id)}/settings", json=values)

        logger.info("Upsert plugin settings", plugin_id=plugin_id)

    def delete_plugin_settings(self, organization_code: str, plugin_id: str) -> None:
        self.session.delete(f"/v1/organisations/{organization_code}/{quote(plugin_id)}/settings")

        logger.info("Delete plugin settings", plugin_id=plugin_id)

    def clone_all_configuration_to_organization(self, from_organization: str, to_organization: str):
        to_organization = quote(to_organization)
        response = self.session.post(f"/v1/organisations/{from_organization}/settings/clone/{to_organization}")

        return response

    def get_normalizers(self, organization_code: str) -> list[Plugin]:
        return self.get_plugins(organization_code, plugin_type="normalizer")

    def get_boefjes(self, organization_code: str) -> list[Plugin]:
        return self.get_plugins(organization_code, plugin_type="boefje")

    def enable_plugin(self, organization_code: str, plugin: Plugin) -> None:
        self._patch_plugin_state(organization_code, plugin.id, True)

    def enable_boefje_by_id(self, organization_code: str, boefje_id: str) -> None:
        self.enable_plugin(organization_code, self.get_plugin(organization_code, boefje_id))

    def disable_plugin(self, organization_code: str, plugin: Plugin) -> None:
        self._patch_plugin_state(organization_code, plugin.id, False)

    def get_enabled_boefjes(self, organization_code: str) -> list[Plugin]:
        return self.get_plugins(organization_code, plugin_type="boefje", enabled=True)

    def get_cover(self, organization_code: str, plugin_id: str) -> BytesIO:
        # TODO: does not need to be organization-specific
        response = self.session.get(f"/v1/organisations/{organization_code}/plugins/{quote(plugin_id)}/cover.jpg")

        return BytesIO(response.content)

    def create_plugin(self, organization_code: str, plugin: Plugin) -> None:
        try:
            response = self.session.post(
                f"/v1/organisations/{organization_code}/plugins",
                headers={"Content-Type": "application/json"},
                content=plugin.model_dump_json(exclude_none=True),
            )
            if response.status_code == codes.CREATED:
                logger.info("Plugin %s created", plugin.name)
            else:
                logger.info("Plugin %s could not be created", plugin.name)
        except KATalogusHTTPStatusError:
            logger.info("Plugin %s could not be created", plugin.name)
            raise

    def edit_plugin(self, organization_code: str, plugin: Plugin) -> None:
        try:
            response = self.session.patch(
                f"/v1/organisations/{organization_code}/boefjes/{plugin.id}",
                content=plugin.model_dump_json(exclude_none=True),
            )
            if response.status_code == codes.CREATED:
                logger.info("Plugin %s updated", plugin.name)
            else:
                logger.info("Plugin %s could not be updated", plugin.name)
        except KATalogusHTTPStatusError:
            logger.info("Plugin %s could not be updated", plugin.name)
            raise

    def _patch_plugin_state(self, organization_code: str, plugin_id: str, enabled: bool) -> None:
        logger.info("Toggle plugin state", plugin_id=plugin_id, enabled=enabled)
        plugin_id = quote(plugin_id)

        self.session.patch(f"/v1/organisations/{organization_code}/plugins/{plugin_id}", json={"enabled": enabled})


class KATalogus:
    """
    An adapter between the full KATalogusClient and the organization-specific context of most views. This restricts
    the set of available methods on the KATalogusClient and simplifies the interface by "currying" the organization
    into the relevant methods as an argument. We should use this class in the views to avoid making calls exposing
    information from other organizations users are not allowed to see.
    """

    def __init__(self, katalogus_client: KATalogusClient, member: OrganizationMember):
        self._katalogus_client = katalogus_client
        self._member = member

    def get_plugins(self, **params) -> list[Plugin]:
        return self._katalogus_client.get_plugins(self._member.organization.code, **params)

    def get_plugin(self, plugin_id: str) -> Plugin:
        return self._katalogus_client.get_plugin(self._member.organization.code, plugin_id)

    def get_plugin_settings(self, plugin_id: str) -> dict:
        if not self._member.has_perm("tools.can_view_katalogus_settings"):
            raise KATalogusNotAllowedError("User is not allowed to see plugin settings")

        return self._katalogus_client.get_plugin_settings(self._member.organization.code, plugin_id)

    def upsert_plugin_settings(self, plugin_id: str, values: dict) -> None:
        if not self._member.has_perm("tools.can_set_katalogus_settings"):
            raise KATalogusNotAllowedError("User is not allowed to set plugin settings")

        return self._katalogus_client.upsert_plugin_settings(self._member.organization.code, plugin_id, values)

    def delete_plugin_settings(self, plugin_id: str) -> None:
        if not self._member.has_perm("tools.can_set_katalogus_settings"):
            raise KATalogusNotAllowedError("User is not allowed to delete plugin settings")

        return self._katalogus_client.delete_plugin_settings(self._member.organization.code, plugin_id)

    def clone_all_configuration_to_organization(self, to_organization: str):
        if not self._member.has_perm("tools.can_set_katalogus_settings") or self._member.user.is_superuser:
            raise KATalogusNotAllowedError("User is not allowed to set plugin settings")

        try:
            to_member = OrganizationMember.objects.get(user=self._member.user, organization__code=to_organization)
            if to_member.blocked:
                raise KATalogusNotAllowedError("User is not allowed to access the other organization")
        except Organization.DoesNotExist:
            raise
        except OrganizationMember.DoesNotExist:
            if not self._member.user.is_superuser and not self._member.user.has_perm(
                "tools.can_access_all_organizations"
            ):
                raise KATalogusNotAllowedError("User is not allowed to access the other organization")

        return self._katalogus_client.clone_all_configuration_to_organization(
            self._member.organization.code, to_organization
        )

    def get_normalizers(self) -> list[Plugin]:
        return self._katalogus_client.get_normalizers(self._member.organization.code)

    def get_boefjes(self) -> list[Plugin]:
        return self._katalogus_client.get_boefjes(self._member.organization.code)

    def enable_plugin(self, plugin: Plugin) -> None:
        if not self._member.has_perm("tools.can_enable_disable_boefje"):
            raise KATalogusNotAllowedError("User is not allowed to enable plugins")

        return self._katalogus_client.enable_plugin(self._member.organization.code, plugin)

    def enable_boefje_by_id(self, boefje_id: str) -> None:
        if not self._member.has_perm("tools.can_enable_disable_boefje"):
            raise KATalogusNotAllowedError("User is not allowed to enable plugins")

        return self._katalogus_client.enable_boefje_by_id(self._member.organization.code, boefje_id)

    def disable_plugin(self, plugin: Plugin) -> None:
        if not self._member.has_perm("tools.can_enable_disable_boefje"):
            raise KATalogusNotAllowedError("User is not allowed to disable plugins")

        return self._katalogus_client.disable_plugin(self._member.organization.code, plugin)

    def get_enabled_boefjes(self) -> list[Plugin]:
        return self._katalogus_client.get_plugins(self._member.organization.code, plugin_type="boefje", enabled=True)

    def get_cover(self, plugin_id: str) -> BytesIO:
        return self._katalogus_client.get_cover(self._member.organization.code, plugin_id)

    def create_plugin(self, plugin: Plugin) -> None:
        if not self._member.has_perm("tools.can_add_boefje"):
            raise KATalogusNotAllowedError("User is not allowed to create plugins")

        return self._katalogus_client.create_plugin(self._member.organization.code, plugin)

    def edit_plugin(self, plugin: Plugin) -> None:
        if not self._member.has_perm("tools.can_add_boefje"):
            raise KATalogusNotAllowedError("User is not allowed to edit plugins")

        return self._katalogus_client.edit_plugin(self._member.organization.code, plugin)


def parse_boefje(boefje: dict) -> Boefje:
    scan_level = SCAN_LEVEL(boefje["scan_level"])

    consumes = set()

    for type_name in boefje.get("consumes", []):
        try:
            consumes.add(type_by_name(type_name))
        except TypeNotFound:
            logger.warning("Unknown OOI type %s for boefje consumes %s", type_name, boefje["id"])

    return Boefje(
        id=boefje["id"],
        name=boefje.get("name") or boefje["id"],
        created=boefje.get("created"),
        description=boefje.get("description"),
        interval=boefje.get("interval"),
        enabled=boefje["enabled"],
        type=boefje["type"],
        scan_level=scan_level,
        consumes=consumes,
        produces=boefje["produces"],
        boefje_schema=boefje.get("boefje_schema"),
        oci_image=boefje.get("oci_image"),
        oci_arguments=boefje.get("oci_arguments", []),
    )


def parse_normalizer(normalizer: dict) -> Normalizer:
    consumes = set(normalizer["consumes"])
    consumes.add(f"normalizer/{normalizer['id']}")
    produces = set()
    for type_name in normalizer.get("produces", []):
        try:
            produces.add(type_by_name(type_name))
        except TypeNotFound:
            logger.warning("Unknown OOI type %s for normalizer produces %s", type_name, normalizer["id"])

    return Normalizer(
        id=normalizer["id"],
        name=normalizer["name"],
        description=normalizer["description"],
        enabled=normalizer["enabled"],
        type=normalizer["type"],
        consumes=consumes,
        produces=produces,
    )


def parse_plugin(plugin: dict) -> Plugin:
    if plugin["type"] == "boefje":
        return parse_boefje(plugin)
    elif plugin["type"] == "normalizer":
        return parse_normalizer(plugin)
    else:
        raise Exception(f"Unknown plugin type: {plugin['type']}")


def get_katalogus_client() -> KATalogusClient:
    return KATalogusClient(settings.KATALOGUS_API)


def get_katalogus(member: OrganizationMember) -> KATalogus:
    return KATalogus(get_katalogus_client(), member)<|MERGE_RESOLUTION|>--- conflicted
+++ resolved
@@ -156,17 +156,9 @@
         if error.response.status_code == codes.BAD_REQUEST and "duplicate key" in error.response.text:
             raise DuplicatePluginError("Duplicate plugin name") from error
 
-<<<<<<< HEAD
         if error.response.status_code == codes.BAD_REQUEST and "Duplicate plugin" in error.response.text:
             error_message = json.loads(error.response.text).get("detail")
             raise DuplicatePluginError(error_message) from error
-=======
-class KATalogusClientV1:
-    def __init__(self, base_uri: str, organization: str | None):
-        self.session = httpx.Client(base_url=base_uri, timeout=settings.ROCKY_OUTGOING_REQUEST_TIMEOUT)
-        self.organization = valid_organization_code(organization) if organization else organization
-        self.organization_uri = f"/v1/organisations/{organization}"
->>>>>>> 66b77cc3
 
         if error.response.status_code in [codes.FORBIDDEN, codes.NOT_FOUND]:
             raise KATalogusNotAllowedError("Access to resource not allowed")
@@ -176,7 +168,11 @@
 
 class KATalogusClient:
     def __init__(self, base_uri: str):
-        self.session = httpx.Client(base_url=base_uri, event_hooks={"response": [verify_response]})
+        self.session = httpx.Client(
+            base_url=base_uri,
+            event_hooks={"response": [verify_response]},
+            timeout=settings.ROCKY_OUTGOING_REQUEST_TIMEOUT,
+        )
 
     def health(self) -> ServiceHealth:
         response = self.session.get("/health")
