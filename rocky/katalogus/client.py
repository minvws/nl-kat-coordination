import json
from io import BytesIO
<<<<<<< HEAD
from typing import Annotated
from urllib.parse import quote
=======
from logging import getLogger
from typing import TYPE_CHECKING
>>>>>>> b7d3a86b

import httpx
import structlog
from django.conf import settings
from django.core.exceptions import ValidationError
from django.core.validators import validate_unicode_slug
from django.utils.translation import gettext_lazy as _
from httpx import HTTPStatusError, Response, codes
from jsonschema.exceptions import SchemaError
from jsonschema.validators import Draft202012Validator
from pydantic import AfterValidator, BaseModel, Field, field_serializer, field_validator
from tools.enums import SCAN_LEVEL
from tools.models import Organization, OrganizationMember

if TYPE_CHECKING:
    # This prevents circurlar import
    from tools.models import OrganizationMember

from octopoes.models import OOI
from octopoes.models.exception import TypeNotFound
from octopoes.models.types import type_by_name
from rocky.health import ServiceHealth

logger = structlog.get_logger("katalogus_client")


def valid_plugin_id(plugin_id: str) -> str:
    # plugin IDs should alphanumeric, including dashes, underscores and dots.
    if not plugin_id.replace("-", "").replace("_", "").replace(".", "").isalnum():
        raise ValueError("Plugin ID is not valid")

    return plugin_id


def valid_organization_code(organization_code: str) -> str:
    try:
        validate_unicode_slug(organization_code)
        return organization_code
    except ValidationError:
        raise ValueError("Organization code is not valid")


class Plugin(BaseModel):
    id: Annotated[str, AfterValidator(valid_plugin_id)]
    name: str
    version: str | None = None
    authors: str | None = None
    created: str | None = None
    description: str | None = None
    related: list[str] = Field(default_factory=list)
    type: str
    # TODO: this is the only field making a Plugin organization-specific. If we could separate the use of the enabled
    #  field from other uses, we would be able to drop the organization_code as an argument in a lot of places, hence
    #  simplifying the usage of the KATalogus for installation-wide operations (as plugins are not specific to an
    #  organization). One could argue that having this field here should mean we need an organization field as well to
    #  make sense out of it: for which organization is this plugin in fact enabled?
    enabled: bool

    def can_scan(self, member: "OrganizationMember") -> bool:
        return member.has_perm("tools.can_scan_organization")


class Boefje(Plugin):
    scan_level: SCAN_LEVEL
    consumes: set[type[OOI]] = Field(default_factory=set)
    produces: set[str] = Field(default_factory=set)
    options: list[str] | None = None
    runnable_hash: str | None = None
    interval: int | None = None
    boefje_schema: dict | None = None
    oci_image: str | None = None
    oci_arguments: list[str] = Field(default_factory=list)

    # use a custom field_serializer for `consumes`
    @field_serializer("consumes")
    def serialize_consumes(self, consumes: set[type[OOI]]) -> set[str]:
        return {ooi_class.get_ooi_type() for ooi_class in consumes}

<<<<<<< HEAD
    @field_validator("boefje_schema")
    @classmethod
    def json_schema_valid(cls, boefje_schema: dict) -> dict | None:
        if boefje_schema is None:
            return None

        try:
            Draft202012Validator.check_schema(boefje_schema)
        except SchemaError as e:
            raise ValueError("The schema field is not a valid JSON schema") from e

        return boefje_schema

    def can_scan(self, member) -> bool:
        return super().can_scan(member) and member.has_clearance_level(self.scan_level.value)
=======
    def can_scan(self, member: "OrganizationMember") -> bool:
        return super().can_scan(member) and member.acknowledged_clearance_level >= self.scan_level.value
>>>>>>> b7d3a86b


class Normalizer(Plugin):
    consumes: set[str]
    produces: set[type[OOI]]

    # use a custom field_serializer for `produces`
    @field_serializer("produces")
    def serialize_produces(self, produces: set[type[OOI]]) -> set[str]:
        return {ooi_class.get_ooi_type() for ooi_class in produces}


class KATalogusError(Exception):
    @property
    def message(self):
        return self._message

    def __init__(self, message: str | None = None):
        if message is None:
            message = _("The KATalogus has an unexpected error. Check the logs for further details.")

        self._message = message

        super().__init__(message)

    def __str__(self):
        return self._message


class KATalogusHTTPStatusError(KATalogusError):
    def __init__(self, error: httpx.HTTPStatusError):
        self.error = error

        super().__init__(_("An HTTP %d error occurred. Check logs for more info.").format(error.response.status_code))


class DuplicatePluginError(KATalogusError):
    def __init__(self, error_message: str):
        super().__init__(error_message)


<<<<<<< HEAD
class DuplicateNameError(KATalogusError):
    def __init__(self):
        super().__init__(_("Boefje with this name already exists."))


class DuplicateIdError(KATalogusError):
    def __init__(self):
        super().__init__(_("Boefje with this ID already exists."))


class KATalogusNotAllowedError(KATalogusError):
    def __init__(self, error_message: str):
        super().__init__(_(error_message))


def verify_response(response: Response) -> None:
    try:
=======
    def create_organization(self, name: str) -> None:
        response = self.session.post("/v1/organisations/", json={"id": self.organization, "name": name})
        response.raise_for_status()

    def delete_organization(self) -> None:
        response = self.session.delete(self.organization_uri)
>>>>>>> b7d3a86b
        response.raise_for_status()
    except HTTPStatusError as error:
        response.read()

        if error.response.status_code == codes.BAD_REQUEST and "duplicate key" in error.response.text:
            raise DuplicatePluginError("Duplicate plugin name") from error

        if error.response.status_code == codes.BAD_REQUEST and "Duplicate plugin" in error.response.text:
            error_message = json.loads(error.response.text).get("detail")
            raise DuplicatePluginError(error_message) from error

        if error.response.status_code in [codes.FORBIDDEN, codes.NOT_FOUND]:
            raise KATalogusNotAllowedError("Access to resource not allowed")

        raise KATalogusHTTPStatusError(error) from error


class KATalogusClient:
    def __init__(self, base_uri: str):
        self.session = httpx.Client(
            base_url=base_uri,
            event_hooks={"response": [verify_response]},
            timeout=settings.ROCKY_OUTGOING_REQUEST_TIMEOUT,
        )

    def health(self) -> ServiceHealth:
        response = self.session.get("/health")

        return ServiceHealth.model_validate_json(response.content)

    def organization_exists(self, organization_code: str) -> bool:
        try:
            self.session.get(f"/v1/organisations/{quote(organization_code)}")
        except KATalogusNotAllowedError:
            return False

        return True

    def create_organization(self, organization):
        self.session.post("/v1/organisations/", json={"id": organization.code, "name": organization.name})

        logger.info("Created organization", name=organization.name)

    def delete_organization(self, organization_code: str):
        self.session.delete(f"/v1/organisations/{quote(organization_code)}")

        logger.info("Deleted organization", organization_code=organization_code)

    def get_plugins(self, organization_code: str, **params) -> list[Plugin]:
        response = self.session.get(f"/v1/organisations/{quote(organization_code)}/plugins", params=params)

        return [parse_plugin(plugin) for plugin in response.json()]

    def get_plugin(self, organization_code: str, plugin_id: str) -> Plugin:
        response = self.session.get(f"/v1/organisations/{quote(organization_code)}/plugins/{quote(plugin_id)}")

        return parse_plugin(response.json())

<<<<<<< HEAD
    def get_plugin_settings(self, organization_code: str, plugin_id: str) -> dict:
        response = self.session.get(f"/v1/organisations/{quote(organization_code)}/{quote(plugin_id)}/settings")
=======
    def get_plugin_schema(self, plugin_id: str) -> dict | None:
        response = self.session.get(f"{self.organization_uri}/plugins/{plugin_id}/schema.json")
        response.raise_for_status()
>>>>>>> b7d3a86b

        return response.json()

    def upsert_plugin_settings(self, organization_code: str, plugin_id: str, values: dict) -> None:
        self.session.put(f"/v1/organisations/{quote(organization_code)}/{quote(plugin_id)}/settings", json=values)

        logger.info("Upsert plugin settings", plugin_id=plugin_id)

    def delete_plugin_settings(self, organization_code: str, plugin_id: str) -> None:
        self.session.delete(f"/v1/organisations/{quote(organization_code)}/{quote(plugin_id)}/settings")

        logger.info("Delete plugin settings", plugin_id=plugin_id)

    def clone_all_configuration_to_organization(self, from_organization: str, to_organization: str):
        to_organization = quote(to_organization)
        from_organization = quote(from_organization)
        response = self.session.post(f"/v1/organisations/{from_organization}/settings/clone/{to_organization}")

        return response

    def get_normalizers(self, organization_code: str) -> list[Plugin]:
        return self.get_plugins(organization_code, plugin_type="normalizer")

    def get_boefjes(self, organization_code: str) -> list[Plugin]:
        return self.get_plugins(organization_code, plugin_type="boefje")

    def enable_plugin(self, organization_code: str, plugin: Plugin) -> None:
        self._patch_plugin_state(organization_code, plugin.id, True)

    def enable_boefje_by_id(self, organization_code: str, boefje_id: str) -> None:
        self.enable_plugin(organization_code, self.get_plugin(organization_code, boefje_id))

    def disable_plugin(self, organization_code: str, plugin: Plugin) -> None:
        self._patch_plugin_state(organization_code, plugin.id, False)

    def get_enabled_boefjes(self, organization_code: str) -> list[Plugin]:
        return self.get_plugins(organization_code, plugin_type="boefje", enabled=True)

    def get_cover(self, organization_code: str, plugin_id: str) -> BytesIO:
        # TODO: does not need to be organization-specific
        response = self.session.get(
            f"/v1/organisations/{quote(organization_code)}/plugins/{quote(plugin_id)}/cover.jpg"
        )

        return BytesIO(response.content)

    def create_plugin(self, organization_code: str, plugin: Plugin) -> None:
        try:
            response = self.session.post(
                f"/v1/organisations/{quote(organization_code)}/plugins",
                headers={"Content-Type": "application/json"},
                content=plugin.model_dump_json(exclude_none=True),
            )
            if response.status_code == codes.CREATED:
                logger.info("Plugin %s created", plugin.name)
            else:
                logger.info("Plugin %s could not be created", plugin.name)
        except KATalogusHTTPStatusError:
            logger.info("Plugin %s could not be created", plugin.name)
            raise

    def edit_plugin(self, organization_code: str, plugin: Plugin) -> None:
        try:
            response = self.session.patch(
                f"/v1/organisations/{quote(organization_code)}/boefjes/{plugin.id}",
                content=plugin.model_dump_json(exclude_none=True),
            )
            if response.status_code == codes.CREATED:
                logger.info("Plugin %s updated", plugin.name)
            else:
                logger.info("Plugin %s could not be updated", plugin.name)
        except KATalogusHTTPStatusError:
            logger.info("Plugin %s could not be updated", plugin.name)
            raise

    def _patch_plugin_state(self, organization_code: str, plugin_id: str, enabled: bool) -> None:
        logger.info("Toggle plugin state", plugin_id=plugin_id, enabled=enabled)
        plugin_id = quote(plugin_id)

        self.session.patch(
            f"/v1/organisations/{quote(organization_code)}/plugins/{plugin_id}", json={"enabled": enabled}
        )


class KATalogus:
    """
    An adapter between the full KATalogusClient and the organization-specific context of most views. This restricts
    the set of available methods on the KATalogusClient and simplifies the interface by "currying" the organization
    into the relevant methods as an argument. We should use this class in the views to avoid making calls exposing
    information from other organizations users are not allowed to see.
    """

    def __init__(self, katalogus_client: KATalogusClient, member: OrganizationMember):
        self._katalogus_client = katalogus_client
        self._member = member

    def get_plugins(self, **params) -> list[Plugin]:
        return self._katalogus_client.get_plugins(self._member.organization.code, **params)

    def get_plugin(self, plugin_id: str) -> Plugin:
        return self._katalogus_client.get_plugin(self._member.organization.code, plugin_id)

    def get_plugin_settings(self, plugin_id: str) -> dict:
        if not self._member.has_perm("tools.can_view_katalogus_settings"):
            raise KATalogusNotAllowedError("User is not allowed to see plugin settings")

        return self._katalogus_client.get_plugin_settings(self._member.organization.code, plugin_id)

    def upsert_plugin_settings(self, plugin_id: str, values: dict) -> None:
        if not self._member.has_perm("tools.can_set_katalogus_settings"):
            raise KATalogusNotAllowedError("User is not allowed to set plugin settings")

<<<<<<< HEAD
        return self._katalogus_client.upsert_plugin_settings(self._member.organization.code, plugin_id, values)

    def delete_plugin_settings(self, plugin_id: str) -> None:
        if not self._member.has_perm("tools.can_set_katalogus_settings"):
            raise KATalogusNotAllowedError("User is not allowed to delete plugin settings")

        return self._katalogus_client.delete_plugin_settings(self._member.organization.code, plugin_id)

    def clone_all_configuration_to_organization(self, to_organization: str):
        if not self._member.has_perm("tools.can_set_katalogus_settings") or self._member.user.is_superuser:
            raise KATalogusNotAllowedError("User is not allowed to set plugin settings")
=======
    def delete_plugin_settings(self, plugin_id: str) -> None:
        response = self.session.delete(f"{self.organization_uri}/{plugin_id}/settings")
        response.raise_for_status()

    def clone_all_configuration_to_organization(self, to_organization: str) -> None:
        response = self.session.post(f"{self.organization_uri}/settings/clone/{to_organization}")
        response.raise_for_status()

    def health(self) -> ServiceHealth:
        response = self.session.get("/health")
        response.raise_for_status()
>>>>>>> b7d3a86b

        try:
            to_member = OrganizationMember.objects.get(user=self._member.user, organization__code=to_organization)
            if to_member.blocked:
                raise KATalogusNotAllowedError("User is not allowed to access the other organization")
        except Organization.DoesNotExist:
            raise
        except OrganizationMember.DoesNotExist:
            if not self._member.user.is_superuser and not self._member.user.has_perm(
                "tools.can_access_all_organizations"
            ):
                raise KATalogusNotAllowedError("User is not allowed to access the other organization")

        return self._katalogus_client.clone_all_configuration_to_organization(
            self._member.organization.code, to_organization
        )

    def get_normalizers(self) -> list[Plugin]:
        return self._katalogus_client.get_normalizers(self._member.organization.code)

    def get_boefjes(self) -> list[Plugin]:
        return self._katalogus_client.get_boefjes(self._member.organization.code)

    def enable_plugin(self, plugin: Plugin) -> None:
        if not self._member.has_perm("tools.can_enable_disable_boefje"):
            raise KATalogusNotAllowedError("User is not allowed to enable plugins")

        return self._katalogus_client.enable_plugin(self._member.organization.code, plugin)

    def enable_boefje_by_id(self, boefje_id: str) -> None:
        if not self._member.has_perm("tools.can_enable_disable_boefje"):
            raise KATalogusNotAllowedError("User is not allowed to enable plugins")

        return self._katalogus_client.enable_boefje_by_id(self._member.organization.code, boefje_id)

    def disable_plugin(self, plugin: Plugin) -> None:
        if not self._member.has_perm("tools.can_enable_disable_boefje"):
            raise KATalogusNotAllowedError("User is not allowed to disable plugins")

        return self._katalogus_client.disable_plugin(self._member.organization.code, plugin)

    def get_enabled_boefjes(self) -> list[Plugin]:
        return self._katalogus_client.get_plugins(self._member.organization.code, plugin_type="boefje", enabled=True)

    def get_cover(self, plugin_id: str) -> BytesIO:
        return self._katalogus_client.get_cover(self._member.organization.code, plugin_id)

    def create_plugin(self, plugin: Plugin) -> None:
        if not self._member.has_perm("tools.can_add_boefje"):
            raise KATalogusNotAllowedError("User is not allowed to create plugins")

        return self._katalogus_client.create_plugin(self._member.organization.code, plugin)

    def edit_plugin(self, plugin: Plugin) -> None:
        if not self._member.has_perm("tools.can_add_boefje"):
            raise KATalogusNotAllowedError("User is not allowed to edit plugins")

        return self._katalogus_client.edit_plugin(self._member.organization.code, plugin)


def parse_boefje(boefje: dict) -> Boefje:
    scan_level = SCAN_LEVEL(boefje["scan_level"])

    consumes = set()

    for type_name in boefje.get("consumes", []):
        try:
            consumes.add(type_by_name(type_name))
        except TypeNotFound:
            logger.warning("Unknown OOI type %s for boefje consumes %s", type_name, boefje["id"])

    return Boefje(
        id=boefje["id"],
        name=boefje.get("name") or boefje["id"],
        created=boefje.get("created"),
        description=boefje.get("description"),
        interval=boefje.get("interval"),
        enabled=boefje["enabled"],
        type=boefje["type"],
        scan_level=scan_level,
        consumes=consumes,
        produces=boefje["produces"],
        boefje_schema=boefje.get("boefje_schema"),
        oci_image=boefje.get("oci_image"),
        oci_arguments=boefje.get("oci_arguments", []),
    )


def parse_normalizer(normalizer: dict) -> Normalizer:
    consumes = set(normalizer["consumes"])
    consumes.add(f"normalizer/{normalizer['id']}")
    produces = set()
    for type_name in normalizer.get("produces", []):
        try:
            produces.add(type_by_name(type_name))
        except TypeNotFound:
            logger.warning("Unknown OOI type %s for normalizer produces %s", type_name, normalizer["id"])

    return Normalizer(
        id=normalizer["id"],
        name=normalizer["name"],
        description=normalizer["description"],
        enabled=normalizer["enabled"],
        type=normalizer["type"],
        consumes=consumes,
        produces=produces,
    )


def parse_plugin(plugin: dict) -> Plugin:
    if plugin["type"] == "boefje":
        return parse_boefje(plugin)
    elif plugin["type"] == "normalizer":
        return parse_normalizer(plugin)
    else:
        raise Exception(f"Unknown plugin type: {plugin['type']}")


def get_katalogus_client() -> KATalogusClient:
    return KATalogusClient(settings.KATALOGUS_API)


def get_katalogus(member: OrganizationMember) -> KATalogus:
    return KATalogus(get_katalogus_client(), member)<|MERGE_RESOLUTION|>--- conflicted
+++ resolved
@@ -1,12 +1,7 @@
 import json
 from io import BytesIO
-<<<<<<< HEAD
 from typing import Annotated
 from urllib.parse import quote
-=======
-from logging import getLogger
-from typing import TYPE_CHECKING
->>>>>>> b7d3a86b
 
 import httpx
 import structlog
@@ -20,10 +15,6 @@
 from pydantic import AfterValidator, BaseModel, Field, field_serializer, field_validator
 from tools.enums import SCAN_LEVEL
 from tools.models import Organization, OrganizationMember
-
-if TYPE_CHECKING:
-    # This prevents circurlar import
-    from tools.models import OrganizationMember
 
 from octopoes.models import OOI
 from octopoes.models.exception import TypeNotFound
@@ -65,7 +56,7 @@
     #  make sense out of it: for which organization is this plugin in fact enabled?
     enabled: bool
 
-    def can_scan(self, member: "OrganizationMember") -> bool:
+    def can_scan(self, member: OrganizationMember) -> bool:
         return member.has_perm("tools.can_scan_organization")
 
 
@@ -85,7 +76,6 @@
     def serialize_consumes(self, consumes: set[type[OOI]]) -> set[str]:
         return {ooi_class.get_ooi_type() for ooi_class in consumes}
 
-<<<<<<< HEAD
     @field_validator("boefje_schema")
     @classmethod
     def json_schema_valid(cls, boefje_schema: dict) -> dict | None:
@@ -99,12 +89,8 @@
 
         return boefje_schema
 
-    def can_scan(self, member) -> bool:
+    def can_scan(self, member: OrganizationMember) -> bool:
         return super().can_scan(member) and member.has_clearance_level(self.scan_level.value)
-=======
-    def can_scan(self, member: "OrganizationMember") -> bool:
-        return super().can_scan(member) and member.acknowledged_clearance_level >= self.scan_level.value
->>>>>>> b7d3a86b
 
 
 class Normalizer(Plugin):
@@ -146,7 +132,6 @@
         super().__init__(error_message)
 
 
-<<<<<<< HEAD
 class DuplicateNameError(KATalogusError):
     def __init__(self):
         super().__init__(_("Boefje with this name already exists."))
@@ -164,14 +149,6 @@
 
 def verify_response(response: Response) -> None:
     try:
-=======
-    def create_organization(self, name: str) -> None:
-        response = self.session.post("/v1/organisations/", json={"id": self.organization, "name": name})
-        response.raise_for_status()
-
-    def delete_organization(self) -> None:
-        response = self.session.delete(self.organization_uri)
->>>>>>> b7d3a86b
         response.raise_for_status()
     except HTTPStatusError as error:
         response.read()
@@ -230,14 +207,8 @@
 
         return parse_plugin(response.json())
 
-<<<<<<< HEAD
     def get_plugin_settings(self, organization_code: str, plugin_id: str) -> dict:
         response = self.session.get(f"/v1/organisations/{quote(organization_code)}/{quote(plugin_id)}/settings")
-=======
-    def get_plugin_schema(self, plugin_id: str) -> dict | None:
-        response = self.session.get(f"{self.organization_uri}/plugins/{plugin_id}/schema.json")
-        response.raise_for_status()
->>>>>>> b7d3a86b
 
         return response.json()
 
@@ -350,7 +321,6 @@
         if not self._member.has_perm("tools.can_set_katalogus_settings"):
             raise KATalogusNotAllowedError("User is not allowed to set plugin settings")
 
-<<<<<<< HEAD
         return self._katalogus_client.upsert_plugin_settings(self._member.organization.code, plugin_id, values)
 
     def delete_plugin_settings(self, plugin_id: str) -> None:
@@ -362,19 +332,6 @@
     def clone_all_configuration_to_organization(self, to_organization: str):
         if not self._member.has_perm("tools.can_set_katalogus_settings") or self._member.user.is_superuser:
             raise KATalogusNotAllowedError("User is not allowed to set plugin settings")
-=======
-    def delete_plugin_settings(self, plugin_id: str) -> None:
-        response = self.session.delete(f"{self.organization_uri}/{plugin_id}/settings")
-        response.raise_for_status()
-
-    def clone_all_configuration_to_organization(self, to_organization: str) -> None:
-        response = self.session.post(f"{self.organization_uri}/settings/clone/{to_organization}")
-        response.raise_for_status()
-
-    def health(self) -> ServiceHealth:
-        response = self.session.get("/health")
-        response.raise_for_status()
->>>>>>> b7d3a86b
 
         try:
             to_member = OrganizationMember.objects.get(user=self._member.user, organization__code=to_organization)
