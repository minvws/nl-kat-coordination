from io import BytesIO
from logging import getLogger

import httpx
from django.conf import settings
from django.utils.translation import gettext_lazy as _
from jsonschema.exceptions import SchemaError
from jsonschema.validators import Draft202012Validator
from pydantic import BaseModel, Field, field_serializer
from tools.enums import SCAN_LEVEL

from octopoes.models import OOI
from octopoes.models.exception import TypeNotFound
from octopoes.models.types import type_by_name
from rocky.health import ServiceHealth

logger = getLogger(__name__)


class Plugin(BaseModel):
    id: str
    name: str
    version: str | None = None
    authors: str | None = None
    created: str | None = None
    description: str | None = None
    environment_keys: list[str] | None = None
    related: list[str] = Field(default_factory=list)
    enabled: bool
    type: str

    # def dict(self, *args, **kwargs):
    #     """Pydantic does not stringify the OOI classes, but then templates can't render them"""
    #     # todo: use field_serializer instead

    def can_scan(self, member) -> bool:
        return member.has_perm("tools.can_scan_organization")


class Boefje(Plugin):
    scan_level: SCAN_LEVEL
    consumes: set[type[OOI]]
    options: list[str] | None = None
    runnable_hash: str | None = None
    produces: set[str]

    # use a custom field_serializer for `consumes`
    @field_serializer("consumes")
    def serialize_consumes(self, consumes: set[type[OOI]]):
        return {ooi_class.get_ooi_type() for ooi_class in consumes}

    def can_scan(self, member) -> bool:
        return super().can_scan(member) and member.acknowledged_clearance_level >= self.scan_level.value


class Normalizer(Plugin):
    consumes: set[str]
    produces: set[type[OOI]]

    # use a custom field_serializer for `produces`
    @field_serializer("produces")
    def serialize_produces(self, produces: set[type[OOI]]):
        return {ooi_class.get_ooi_type() for ooi_class in produces}


class KATalogusError(Exception):
    message: str = _("The KATalogus has an unexpected error. Check the logs for further details.")

    def __str__(self):
        return str(self.message)


class KATalogusHTTPStatusError(KATalogusError):
    def __init__(self, *args: object, status_code: str | None = None) -> None:
        super().__init__(*args)
        status_message = ""
        if status_code is not None:
            status_message = f"{status_code}: "
        self.message = status_message + _("A HTTP error occurred. Check logs for more info.")


class KATalogusClientV1:
    def __init__(self, base_uri: str, organization: str):
        self.session = httpx.Client(base_url=base_uri)
        self.organization = organization
        self.organization_uri = f"/v1/organisations/{organization}"

    def organization_exists(self) -> bool:
        response = self.session.get(self.organization_uri)

        return response.status_code != 404

    def create_organization(self, name: str):
        response = self.session.post("/v1/organisations/", json={"id": self.organization, "name": name})
        response.raise_for_status()

    def delete_organization(self):
        response = self.session.delete(self.organization_uri)
        response.raise_for_status()

    def get_plugins(self, **params):
        try:
            response = self.session.get(f"{self.organization_uri}/plugins", params=params)
            response.raise_for_status()
        except httpx.HTTPStatusError as error:
            raise KATalogusHTTPStatusError(status_code=str(error.response.status_code))
        return [parse_plugin(plugin) for plugin in response.json()]

    def get_plugin(self, plugin_id: str) -> Plugin:
        response = self.session.get(f"{self.organization_uri}/plugins/{plugin_id}")
        response.raise_for_status()
        return parse_plugin(response.json())

    def get_plugin_schema(self, plugin_id) -> dict | None:
        response = self.session.get(f"{self.organization_uri}/plugins/{plugin_id}/schema.json")
        response.raise_for_status()

        schema = response.json()
        if not schema:
            return None

        try:
            Draft202012Validator.check_schema(schema)
        except SchemaError as error:
            logger.warning("Invalid schema found for plugin %s, %s", plugin_id, error)
        else:
            return schema

        return None

    def get_plugin_settings(self, plugin_id: str) -> dict:
        response = self.session.get(f"{self.organization_uri}/{plugin_id}/settings")
        response.raise_for_status()
        return response.json()

    def upsert_plugin_settings(self, plugin_id: str, values: dict) -> None:
        response = self.session.put(f"{self.organization_uri}/{plugin_id}/settings", json=values)
        response.raise_for_status()

    def delete_plugin_settings(self, plugin_id: str):
        response = self.session.delete(f"{self.organization_uri}/{plugin_id}/settings")
        response.raise_for_status()
        return response

    def clone_all_configuration_to_organization(self, to_organization: str):
        response = self.session.post(f"{self.organization_uri}/settings/clone/{to_organization}")
        response.raise_for_status()

        return response

    def health(self) -> ServiceHealth:
        response = self.session.get("/health")
        response.raise_for_status()

        return ServiceHealth.model_validate_json(response.content)

    def get_normalizers(self) -> list[Plugin]:
        return self.get_plugins(plugin_type="normalizer")

    def get_boefjes(self) -> list[Plugin]:
        return self.get_plugins(plugin_type="boefje")

<<<<<<< HEAD
    def enable_boefje(self, plugin: Boefje) -> None:
        self._patch_boefje_state(plugin.id, True)
=======
    def enable_boefje(self, plugin: Plugin) -> None:
        self._patch_boefje_state(plugin.id, True, plugin.repository_id)
>>>>>>> 67f18e33

    def enable_boefje_by_id(self, boefje_id: str) -> None:
        self.enable_boefje(self.get_plugin(boefje_id))

<<<<<<< HEAD
    def disable_boefje(self, plugin: Boefje) -> None:
        self._patch_boefje_state(plugin.id, False)
=======
    def disable_boefje(self, plugin: Plugin) -> None:
        self._patch_boefje_state(plugin.id, False, plugin.repository_id)
>>>>>>> 67f18e33

    def get_enabled_boefjes(self) -> list[Plugin]:
        return [plugin for plugin in self.get_boefjes() if plugin.enabled]

    def get_enabled_normalizers(self) -> list[Plugin]:
        return [plugin for plugin in self.get_normalizers() if plugin.enabled]

<<<<<<< HEAD
    def _patch_boefje_state(self, boefje_id: str, enabled: bool) -> None:
        response = self.session.patch(f"{self.organization_uri}/plugins/{boefje_id}", json={"enabled": enabled})
=======
    def _patch_boefje_state(self, boefje_id: str, enabled: bool, repository_id: str) -> None:
        response = self.session.patch(
            f"{self.organization_uri}/repositories/{repository_id}/plugins/{boefje_id}",
            json={"enabled": enabled},
        )
>>>>>>> 67f18e33
        response.raise_for_status()

    def get_description(self, boefje_id: str) -> str:
        response = self.session.get(f"{self.organization_uri}/plugins/{boefje_id}/description.md")
        response.raise_for_status()

        return response.content.decode("utf-8")

    def get_cover(self, boefje_id: str) -> BytesIO:
        response = self.session.get(f"{self.organization_uri}/plugins/{boefje_id}/cover.jpg")
        response.raise_for_status()
        return BytesIO(response.content)


def parse_boefje(boefje: dict) -> Boefje:
    scan_level = SCAN_LEVEL(boefje["scan_level"])

    consumes = set()

    for type_name in boefje.get("consumes", []):
        try:
            consumes.add(type_by_name(type_name))
        except TypeNotFound:
            logger.warning("Unknown OOI type %s for boefje consumes %s", type_name, boefje["id"])

    return Boefje(
        id=boefje["id"],
        name=boefje.get("name") or boefje["id"],
        description=boefje["description"],
        enabled=boefje["enabled"],
        type=boefje["type"],
        scan_level=scan_level,
        consumes=consumes,
        produces=boefje["produces"],
    )


def parse_normalizer(normalizer: dict) -> Normalizer:
    # TODO: give normalizers a proper name in backend
    name = normalizer["id"].replace("_", " ").replace("kat ", "").title()

    consumes = set(normalizer["consumes"])
    consumes.add(f"normalizer/{normalizer['id']}")
    produces = set()
    for type_name in normalizer.get("produces", []):
        try:
            produces.add(type_by_name(type_name))
        except TypeNotFound:
            logger.warning("Unknown OOI type %s for normalizer produces %s", type_name, normalizer["id"])

    return Normalizer(
        id=normalizer["id"],
        name=name,
        description=normalizer["description"],
        enabled=normalizer["enabled"],
        type=normalizer["type"],
        consumes=consumes,
        produces=produces,
    )


def parse_plugin(plugin: dict) -> Plugin:
    if plugin["type"] == "boefje":
        return parse_boefje(plugin)
    elif plugin["type"] == "normalizer":
        return parse_normalizer(plugin)
    else:
        raise Exception(f"Unknown plugin type: {plugin['type']}")


def get_katalogus(organization: str) -> KATalogusClientV1:
    return KATalogusClientV1(settings.KATALOGUS_API, organization)<|MERGE_RESOLUTION|>--- conflicted
+++ resolved
@@ -160,24 +160,14 @@
     def get_boefjes(self) -> list[Plugin]:
         return self.get_plugins(plugin_type="boefje")
 
-<<<<<<< HEAD
-    def enable_boefje(self, plugin: Boefje) -> None:
+    def enable_boefje(self, plugin: Plugin) -> None:
         self._patch_boefje_state(plugin.id, True)
-=======
-    def enable_boefje(self, plugin: Plugin) -> None:
-        self._patch_boefje_state(plugin.id, True, plugin.repository_id)
->>>>>>> 67f18e33
 
     def enable_boefje_by_id(self, boefje_id: str) -> None:
         self.enable_boefje(self.get_plugin(boefje_id))
 
-<<<<<<< HEAD
-    def disable_boefje(self, plugin: Boefje) -> None:
+    def disable_boefje(self, plugin: Plugin) -> None:
         self._patch_boefje_state(plugin.id, False)
-=======
-    def disable_boefje(self, plugin: Plugin) -> None:
-        self._patch_boefje_state(plugin.id, False, plugin.repository_id)
->>>>>>> 67f18e33
 
     def get_enabled_boefjes(self) -> list[Plugin]:
         return [plugin for plugin in self.get_boefjes() if plugin.enabled]
@@ -185,16 +175,11 @@
     def get_enabled_normalizers(self) -> list[Plugin]:
         return [plugin for plugin in self.get_normalizers() if plugin.enabled]
 
-<<<<<<< HEAD
     def _patch_boefje_state(self, boefje_id: str, enabled: bool) -> None:
-        response = self.session.patch(f"{self.organization_uri}/plugins/{boefje_id}", json={"enabled": enabled})
-=======
-    def _patch_boefje_state(self, boefje_id: str, enabled: bool, repository_id: str) -> None:
         response = self.session.patch(
-            f"{self.organization_uri}/repositories/{repository_id}/plugins/{boefje_id}",
+            f"{self.organization_uri}/plugins/{boefje_id}",
             json={"enabled": enabled},
         )
->>>>>>> 67f18e33
         response.raise_for_status()
 
     def get_description(self, boefje_id: str) -> str:
