import json
from io import BytesIO
from typing import Annotated
from urllib.parse import quote

import httpx
import structlog
from django.conf import settings
from django.core.exceptions import ValidationError
from django.core.validators import validate_unicode_slug
from django.utils.translation import gettext_lazy as _
from httpx import HTTPError, HTTPStatusError, Response, codes
from jsonschema.exceptions import SchemaError
from jsonschema.validators import Draft202012Validator
from pydantic import AfterValidator, BaseModel, Field, field_serializer, field_validator
from tools.enums import SCAN_LEVEL
from tools.models import Organization, OrganizationMember

from octopoes.models import OOI
from octopoes.models.exception import TypeNotFound
from octopoes.models.types import type_by_name
from rocky.health import ServiceHealth

logger = structlog.get_logger("katalogus_client")


def valid_plugin_id(plugin_id: str) -> str:
    # plugin IDs should alphanumeric, including dashes, underscores and dots.
    if not plugin_id.replace("-", "").replace("_", "").replace(".", "").isalnum():
        raise ValueError("Plugin ID is not valid")

    return plugin_id


def valid_organization_code(organization_code: str) -> str:
    try:
        validate_unicode_slug(organization_code)
        return organization_code
    except ValidationError:
        raise ValueError("Organization code is not valid")


class Plugin(BaseModel):
    id: Annotated[str, AfterValidator(valid_plugin_id)]
    name: str
    version: str | None = None
    authors: str | None = None
    created: str | None = None
    description: str | None = None
    related: list[str] = Field(default_factory=list)
    type: str
    # TODO: this is the only field making a Plugin organization-specific. If we could separate the use of the enabled
    #  field from other uses, we would be able to drop the organization_code as an argument in a lot of places, hence
    #  simplifying the usage of the KATalogus for installation-wide operations (as plugins are not specific to an
    #  organization). One could argue that having this field here should mean we need an organization field as well to
    #  make sense out of it: for which organization is this plugin in fact enabled?
    enabled: bool

    def can_scan(self, member: OrganizationMember) -> bool:
        return member.has_perm("tools.can_scan_organization")


class Boefje(Plugin):
    scan_level: SCAN_LEVEL
    consumes: set[type[OOI]] = Field(default_factory=set)
    produces: set[str] = Field(default_factory=set)
    options: list[str] | None = None
    runnable_hash: str | None = None
    interval: int | None = None
    run_on: list[str] | None = None
    boefje_schema: dict | None = None
    oci_image: str | None = None
    oci_arguments: list[str] = Field(default_factory=list)

    # use a custom field_serializer for `consumes`
    @field_serializer("consumes")
    def serialize_consumes(self, consumes: set[type[OOI]]) -> set[str]:
        return {ooi_class.get_ooi_type() for ooi_class in consumes}

    @field_validator("boefje_schema")
    @classmethod
    def json_schema_valid(cls, boefje_schema: dict) -> dict | None:
        if boefje_schema is None:
            return None

        try:
            Draft202012Validator.check_schema(boefje_schema)
        except SchemaError as e:
            raise ValueError("The schema field is not a valid JSON schema") from e

        return boefje_schema

    def can_scan(self, member: OrganizationMember) -> bool:
        return super().can_scan(member) and member.has_clearance_level(self.scan_level.value)


class Normalizer(Plugin):
    consumes: set[str]
    produces: set[type[OOI]]

    # use a custom field_serializer for `produces`
    @field_serializer("produces")
    def serialize_produces(self, produces: set[type[OOI]]) -> set[str]:
        return {ooi_class.get_ooi_type() for ooi_class in produces}


class KATalogusError(Exception):
    @property
    def message(self):
        return self._message

    def __init__(self, message: str | None = None):
        if message is None:
            message = _("The KATalogus has an unexpected error. Check the logs for further details.")

        self._message = message

        super().__init__(message)

    def __str__(self):
        return self._message


class KATalogusHTTPStatusError(KATalogusError):
    def __init__(self, error: httpx.HTTPStatusError):
        self.error = error

        super().__init__(_("An HTTP %d error occurred. Check logs for more info.").format(error.response.status_code))


class KATalogusHTTPError(KATalogusError):
    def __init__(self, error: httpx.HTTPError):
        self.error = error

        super().__init__(_("An HTTP error occurred. Check logs for more info."))


class DuplicatePluginError(KATalogusError):
    def __init__(self, error_message: str):
        super().__init__(error_message)


class DuplicateNameError(KATalogusError):
    def __init__(self):
        super().__init__(_("Boefje with this name already exists."))


class DuplicateIdError(KATalogusError):
    def __init__(self):
        super().__init__(_("Boefje with this ID already exists."))


class KATalogusNotAllowedError(KATalogusError):
    def __init__(self, error_message: str):
        super().__init__(_(error_message))


def verify_response(response: Response) -> None:
    try:
        response.raise_for_status()
    except HTTPStatusError as error:
        response.read()

        if error.response.status_code == codes.BAD_REQUEST and "duplicate key" in error.response.text:
            raise DuplicatePluginError("Duplicate plugin name") from error

        if error.response.status_code == codes.BAD_REQUEST and "Duplicate plugin" in error.response.text:
            error_message = json.loads(error.response.text).get("detail")
            raise DuplicatePluginError(error_message) from error

        if error.response.status_code in [codes.FORBIDDEN, codes.NOT_FOUND]:
            raise KATalogusNotAllowedError("Access to resource not allowed")

        raise KATalogusHTTPStatusError(error) from error
    except HTTPError as error:
        raise KATalogusError("KATalogus request failed") from error


class KATalogusClient:
    def __init__(self, base_uri: str):
        self.session = httpx.Client(
            base_url=base_uri,
            event_hooks={"response": [verify_response]},
            timeout=settings.ROCKY_OUTGOING_REQUEST_TIMEOUT,
        )

    def health(self) -> ServiceHealth:
        response = self.session.get("/health")

        return ServiceHealth.model_validate_json(response.content)

    def organization_exists(self, organization_code: str) -> bool:
        try:
            self.session.get(f"/v1/organisations/{quote(organization_code)}")
        except KATalogusNotAllowedError:
            return False

        return True

    def create_organization(self, organization):
        self.session.post("/v1/organisations/", json={"id": organization.code, "name": organization.name})

        logger.info("Created organization", name=organization.name)

    def delete_organization(self, organization_code: str):
        self.session.delete(f"/v1/organisations/{quote(organization_code)}")

        logger.info("Deleted organization", organization_code=organization_code)

    def get_plugins(self, organization_code: str, **params) -> list[Boefje | Normalizer]:
        response = self.session.get(f"/v1/organisations/{quote(organization_code)}/plugins", params=params)

        return [parse_plugin(plugin) for plugin in response.json()]

    def get_plugin(self, organization_code: str, plugin_id: str) -> Plugin:
        response = self.session.get(f"/v1/organisations/{quote(organization_code)}/plugins/{quote(plugin_id)}")

        return parse_plugin(response.json())

    def get_plugin_settings(self, organization_code: str, plugin_id: str) -> dict:
        response = self.session.get(f"/v1/organisations/{quote(organization_code)}/{quote(plugin_id)}/settings")

        return response.json()

    def upsert_plugin_settings(self, organization_code: str, plugin_id: str, values: dict) -> None:
        logger.info("Adding plugin settings", event_code=800023, plugin=plugin_id)
        self.session.put(f"/v1/organisations/{quote(organization_code)}/{quote(plugin_id)}/settings", json=values)

        logger.info("Upsert plugin settings", plugin_id=plugin_id)

    def delete_plugin_settings(self, organization_code: str, plugin_id: str) -> None:
        logger.info("Deleting plugin settings", event_code=800024, plugin=plugin_id)
        self.session.delete(f"/v1/organisations/{quote(organization_code)}/{quote(plugin_id)}/settings")

        logger.info("Deleted plugin settings", plugin_id=plugin_id)

    def clone_all_configuration_to_organization(self, from_organization: str, to_organization: str):
        to_organization = quote(to_organization)
        from_organization = quote(from_organization)
        logger.info("Cloning organization settings", event_code=910000, to_organization_code=to_organization)
        response = self.session.post(f"/v1/organisations/{from_organization}/settings/clone/{to_organization}")

        return response

    def get_normalizers(self, organization_code: str) -> list[Plugin]:
        return self.get_plugins(organization_code, plugin_type="normalizer")

    def get_boefjes(self, organization_code: str) -> list[Plugin]:
        return self.get_plugins(organization_code, plugin_type="boefje")

    def enable_plugin(self, organization_code: str, plugin: Plugin) -> None:
        logger.info("Enabling plugin", event_code=800021, plugin=plugin.id)

        self._patch_plugin_state(organization_code, plugin.id, True)

    def enable_boefje_by_id(self, organization_code: str, boefje_id: str) -> None:
        self.enable_plugin(organization_code, self.get_plugin(organization_code, boefje_id))

    def disable_plugin(self, organization_code: str, plugin: Plugin) -> None:
        logger.info("Disabling plugin", event_code=800022, plugin=plugin.id)
        self._patch_plugin_state(organization_code, plugin.id, False)

    def get_enabled_boefjes(self, organization_code: str) -> list[Plugin]:
        return self.get_plugins(organization_code, plugin_type="boefje", state=True)

    def get_cover(self, organization_code: str, plugin_id: str) -> BytesIO:
        # TODO: does not need to be organization-specific
        response = self.session.get(
            f"/v1/organisations/{quote(organization_code)}/plugins/{quote(plugin_id)}/cover.jpg"
        )

        return BytesIO(response.content)

    def create_plugin(self, organization_code: str, plugin: Plugin) -> None:
        try:
            logger.info("Creating boefje", event_code=800025, boefje=plugin)
            response = self.session.post(
                f"/v1/organisations/{quote(organization_code)}/plugins",
                headers={"Content-Type": "application/json"},
                content=plugin.model_dump_json(exclude_none=True),
            )
            if response.status_code == codes.CREATED:
                logger.info("Plugin %s created", plugin.name)
            else:
                logger.info("Plugin %s could not be created", plugin.name)
        except KATalogusHTTPStatusError:
            logger.info("Plugin %s could not be created", plugin.name)
            raise

    def edit_plugin(self, organization_code: str, plugin: Plugin) -> None:
        try:
            logger.info("Editing boefje", event_code=800026, boefje=plugin.id)
            response = self.session.patch(
                f"/v1/organisations/{quote(organization_code)}/boefjes/{plugin.id}", content=plugin.model_dump_json()
            )
            if response.status_code == codes.NO_CONTENT:
                logger.info("Plugin %s updated", plugin.name)
            else:
                logger.info("Plugin %s could not be updated", plugin.name)
        except KATalogusHTTPStatusError:
            logger.info("Plugin %s could not be updated", plugin.name)
            raise

    def _patch_plugin_state(self, organization_code: str, plugin_id: str, enabled: bool) -> None:
        logger.info("Toggle plugin state", plugin_id=plugin_id, enabled=enabled)
        plugin_id = quote(plugin_id)

        self.session.patch(
            f"/v1/organisations/{quote(organization_code)}/plugins/{plugin_id}", json={"enabled": enabled}
        )


class KATalogus:
    """
    An adapter between the full KATalogusClient and the organization-specific context of most views. This restricts
    the set of available methods on the KATalogusClient and simplifies the interface by "currying" the organization
    into the relevant methods as an argument. We should use this class in the views to avoid making calls exposing
    information from other organizations users are not allowed to see.
    """

    def __init__(self, katalogus_client: KATalogusClient, member: OrganizationMember):
        self._katalogus_client = katalogus_client
        self._member = member

    def get_plugins(self, **params) -> list[Plugin]:
        return self._katalogus_client.get_plugins(self._member.organization.code, **params)

    def get_plugin(self, plugin_id: str) -> Plugin:
        return self._katalogus_client.get_plugin(self._member.organization.code, plugin_id)

    def get_plugin_settings(self, plugin_id: str) -> dict:
        if not self._member.has_perm("tools.can_view_katalogus_settings"):
            raise KATalogusNotAllowedError("User is not allowed to see plugin settings")

        return self._katalogus_client.get_plugin_settings(self._member.organization.code, plugin_id)

    def upsert_plugin_settings(self, plugin_id: str, values: dict) -> None:
        if not self._member.has_perm("tools.can_set_katalogus_settings"):
            raise KATalogusNotAllowedError("User is not allowed to set plugin settings")

        return self._katalogus_client.upsert_plugin_settings(self._member.organization.code, plugin_id, values)

    def delete_plugin_settings(self, plugin_id: str) -> None:
        if not self._member.has_perm("tools.can_set_katalogus_settings"):
            raise KATalogusNotAllowedError("User is not allowed to delete plugin settings")

        return self._katalogus_client.delete_plugin_settings(self._member.organization.code, plugin_id)

    def clone_all_configuration_to_organization(self, to_organization: str):
        if not self._member.has_perm("tools.can_set_katalogus_settings") or self._member.user.is_superuser:
            raise KATalogusNotAllowedError("User is not allowed to set plugin settings")

        try:
            to_member = OrganizationMember.objects.get(user=self._member.user, organization__code=to_organization)
            if to_member.blocked:
                raise KATalogusNotAllowedError("User is not allowed to access the other organization")
        except Organization.DoesNotExist:
            raise
        except OrganizationMember.DoesNotExist:
            if not self._member.user.is_superuser and not self._member.user.has_perm(
                "tools.can_access_all_organizations"
            ):
                raise KATalogusNotAllowedError("User is not allowed to access the other organization")

        return self._katalogus_client.clone_all_configuration_to_organization(
            self._member.organization.code, to_organization
        )

    def get_normalizers(self) -> list[Plugin]:
        return self._katalogus_client.get_normalizers(self._member.organization.code)

    def get_boefjes(self) -> list[Plugin]:
        return self._katalogus_client.get_boefjes(self._member.organization.code)

    def enable_plugin(self, plugin: Plugin) -> None:
        if not self._member.has_perm("tools.can_enable_disable_boefje"):
            raise KATalogusNotAllowedError("User is not allowed to enable plugins")

        return self._katalogus_client.enable_plugin(self._member.organization.code, plugin)

    def enable_boefje_by_id(self, boefje_id: str) -> None:
        if not self._member.has_perm("tools.can_enable_disable_boefje"):
            raise KATalogusNotAllowedError("User is not allowed to enable plugins")

        return self._katalogus_client.enable_boefje_by_id(self._member.organization.code, boefje_id)

    def disable_plugin(self, plugin: Plugin) -> None:
        if not self._member.has_perm("tools.can_enable_disable_boefje"):
            raise KATalogusNotAllowedError("User is not allowed to disable plugins")

        return self._katalogus_client.disable_plugin(self._member.organization.code, plugin)

<<<<<<< HEAD
    def get_enabled_boefjes(self) -> list[Boefje]:
=======
    def get_enabled_boefjes(self) -> list[Plugin]:
>>>>>>> e24ede5b
        return self._katalogus_client.get_plugins(self._member.organization.code, plugin_type="boefje", state=True)

    def get_cover(self, plugin_id: str) -> BytesIO:
        return self._katalogus_client.get_cover(self._member.organization.code, plugin_id)

    def create_plugin(self, plugin: Plugin) -> None:
        if not self._member.has_perm("tools.can_add_boefje"):
            raise KATalogusNotAllowedError("User is not allowed to create plugins")

        return self._katalogus_client.create_plugin(self._member.organization.code, plugin)

    def edit_plugin(self, plugin: Plugin) -> None:
        if not self._member.has_perm("tools.can_add_boefje"):
            raise KATalogusNotAllowedError("User is not allowed to edit plugins")

        return self._katalogus_client.edit_plugin(self._member.organization.code, plugin)


def parse_boefje(boefje: dict) -> Boefje:
    scan_level = SCAN_LEVEL(boefje["scan_level"])

    consumes = set()

    for type_name in boefje.get("consumes", []):
        try:
            consumes.add(type_by_name(type_name))
        except TypeNotFound:
            logger.warning("Unknown OOI type %s for boefje consumes %s", type_name, boefje["id"])

    return Boefje(
        id=boefje["id"],
        name=boefje.get("name") or boefje["id"],
        created=boefje.get("created"),
        description=boefje.get("description"),
        interval=boefje.get("interval"),
        run_on=boefje.get("run_on"),
        enabled=boefje["enabled"],
        type=boefje["type"],
        scan_level=scan_level,
        consumes=consumes,
        produces=boefje["produces"],
        boefje_schema=boefje.get("boefje_schema"),
        oci_image=boefje.get("oci_image"),
        oci_arguments=boefje.get("oci_arguments", []),
    )


def parse_normalizer(normalizer: dict) -> Normalizer:
    consumes = set(normalizer["consumes"])
    consumes.add(f"normalizer/{normalizer['id']}")
    produces = set()
    for type_name in normalizer.get("produces", []):
        try:
            produces.add(type_by_name(type_name))
        except TypeNotFound:
            logger.warning("Unknown OOI type %s for normalizer produces %s", type_name, normalizer["id"])

    return Normalizer(
        id=normalizer["id"],
        name=normalizer["name"],
        description=normalizer["description"],
        enabled=normalizer["enabled"],
        type=normalizer["type"],
        consumes=consumes,
        produces=produces,
    )


def parse_plugin(plugin: dict) -> Boefje | Normalizer:
    if plugin["type"] == "boefje":
        return parse_boefje(plugin)
    elif plugin["type"] == "normalizer":
        return parse_normalizer(plugin)
    else:
        raise Exception(f"Unknown plugin type: {plugin['type']}")


def get_katalogus_client() -> KATalogusClient:
    return KATalogusClient(settings.KATALOGUS_API)


def get_katalogus(member: OrganizationMember) -> KATalogus:
    return KATalogus(get_katalogus_client(), member)<|MERGE_RESOLUTION|>--- conflicted
+++ resolved
@@ -242,10 +242,10 @@
 
         return response
 
-    def get_normalizers(self, organization_code: str) -> list[Plugin]:
+    def get_normalizers(self, organization_code: str) -> list[Normalizer]:
         return self.get_plugins(organization_code, plugin_type="normalizer")
 
-    def get_boefjes(self, organization_code: str) -> list[Plugin]:
+    def get_boefjes(self, organization_code: str) -> list[Boefje]:
         return self.get_plugins(organization_code, plugin_type="boefje")
 
     def enable_plugin(self, organization_code: str, plugin: Plugin) -> None:
@@ -366,10 +366,10 @@
             self._member.organization.code, to_organization
         )
 
-    def get_normalizers(self) -> list[Plugin]:
+    def get_normalizers(self) -> list[Normalizer]:
         return self._katalogus_client.get_normalizers(self._member.organization.code)
 
-    def get_boefjes(self) -> list[Plugin]:
+    def get_boefjes(self) -> list[Boefje]:
         return self._katalogus_client.get_boefjes(self._member.organization.code)
 
     def enable_plugin(self, plugin: Plugin) -> None:
@@ -390,11 +390,7 @@
 
         return self._katalogus_client.disable_plugin(self._member.organization.code, plugin)
 
-<<<<<<< HEAD
     def get_enabled_boefjes(self) -> list[Boefje]:
-=======
-    def get_enabled_boefjes(self) -> list[Plugin]:
->>>>>>> e24ede5b
         return self._katalogus_client.get_plugins(self._member.organization.code, plugin_type="boefje", state=True)
 
     def get_cover(self, plugin_id: str) -> BytesIO:
