from typing import Any

from django.core.paginator import EmptyPage, Page, PageNotAnInteger, Paginator
from django.utils.translation import gettext_lazy as _


class RockyPaginator(Paginator):
<<<<<<< HEAD
    def __init__(self, *args, **kwargs) -> None:
=======
    def __init__(
        self,
        *args,
        **kwargs,
    ):
>>>>>>> b7d3a86b
        super().__init__(*args, **kwargs)

        if self.orphans != 0:
            raise ValueError("Setting orphans is not supported")

    def validate_number(self, number: Any) -> int:
        """Validate the given 1-based page number."""
        try:
            if isinstance(number, float) and not number.is_integer():
                raise ValueError
            parsed_number = int(number)
        except (TypeError, ValueError):
            raise PageNotAnInteger(_("That page number is not an integer"))
        if parsed_number < 1:
            raise EmptyPage(_("That page number is less than 1"))
        return parsed_number

    def page(self, number: Any) -> Page:
        """Return a Page object per page number."""
        number = self.validate_number(number)
        bottom = (number - 1) * self.per_page
        top = bottom + self.per_page
        page_objects = self.object_list[bottom:top]
        if not page_objects and number > self.num_pages:
            raise EmptyPage(_("That page contains no results"))
        return self._get_page(page_objects, number, self)<|MERGE_RESOLUTION|>--- conflicted
+++ resolved
@@ -5,15 +5,7 @@
 
 
 class RockyPaginator(Paginator):
-<<<<<<< HEAD
     def __init__(self, *args, **kwargs) -> None:
-=======
-    def __init__(
-        self,
-        *args,
-        **kwargs,
-    ):
->>>>>>> b7d3a86b
         super().__init__(*args, **kwargs)
 
         if self.orphans != 0:
