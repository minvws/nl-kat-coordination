# SOME DESCRIPTIVE TITLE.
# Copyright (C) YEAR THE PACKAGE'S COPYRIGHT HOLDER
# This file is distributed under the same license as the PACKAGE package.
# FIRST AUTHOR <EMAIL@ADDRESS>, YEAR.
#
#, fuzzy
msgid ""
msgstr ""
"Project-Id-Version: PACKAGE VERSION\n"
"Report-Msgid-Bugs-To: \n"
<<<<<<< HEAD
"POT-Creation-Date: 2024-07-22 13:56+0000\n"
=======
"POT-Creation-Date: 2024-08-05 08:22+0000\n"
>>>>>>> 3680b099
"PO-Revision-Date: YEAR-MO-DA HO:MI+ZONE\n"
"Last-Translator: FULL NAME <EMAIL@ADDRESS>\n"
"Language-Team: LANGUAGE <LL@li.org>\n"
"Language: \n"
"MIME-Version: 1.0\n"
"Content-Type: text/plain; charset=UTF-8\n"
"Content-Transfer-Encoding: 8bit\n"
"Plural-Forms: nplurals=INTEGER; plural=EXPRESSION;\n"

#: account/admin.py
msgid "Permissions"
msgstr ""

#: account/admin.py
msgid "Important dates"
msgstr ""

#: account/forms/account_setup.py katalogus/templates/katalogus_settings.html
#: katalogus/templates/plugin_settings_list.html
#: reports/report_types/dns_report/report.html
#: reports/report_types/tls_report/report.html
#: reports/templates/partials/export_report_settings.html
#: reports/templates/report_overview/report_history_table.html
#: reports/templates/report_overview/subreports_table.html
#: rocky/templates/organizations/organization_list.html
#: rocky/templates/organizations/organization_settings.html
#: rocky/templates/partials/ooi_detail_related_object.html
msgid "Name"
msgstr ""

#: account/forms/account_setup.py
msgid "The name that will be used in order to communicate."
msgstr ""

#: account/forms/account_setup.py
msgid "Please provide username"
msgstr ""

#: account/forms/account_setup.py
msgid "Email"
msgstr ""

#: account/forms/account_setup.py
msgid "Enter an email address."
msgstr ""

#: account/forms/account_setup.py
msgid "Password"
msgstr ""

#: account/forms/account_setup.py
msgid "Choose a super secret password"
msgstr ""

#: account/forms/account_setup.py
msgid "Choose another email."
msgstr ""

#: account/forms/account_setup.py tools/forms/settings.py
msgid "--- Please select one of the available options ----"
msgstr ""

#: account/forms/account_setup.py
msgid "Account Type"
msgstr ""

#: account/forms/account_setup.py
msgid "Every member of OpenKAT must be part of an account type."
msgstr ""

#: account/forms/account_setup.py
msgid "Please select an account type to proceed."
msgstr ""

#: account/forms/account_setup.py
#: onboarding/templates/step_3e_trusted_acknowledge_clearance_level.html
msgid "Trusted clearance level"
msgstr ""

#: account/forms/account_setup.py
msgid "Select a clearance level you trust this member with."
msgstr ""

#: account/forms/account_setup.py onboarding/forms.py tools/forms/ooi.py
msgid "Please select a clearance level to proceed."
msgstr ""

#: account/forms/account_setup.py
msgid "The name of the organization."
msgstr ""

#: account/forms/account_setup.py
msgid "explanation-organization-name"
msgstr ""

#: account/forms/account_setup.py
#, python-brace-format
msgid "A unique code of {code_length} characters."
msgstr ""

#: account/forms/account_setup.py
msgid "explanation-organization-code"
msgstr ""

#: account/forms/account_setup.py
msgid "Organization name is required to proceed."
msgstr ""

#: account/forms/account_setup.py
msgid "Choose another organization."
msgstr ""

#: account/forms/account_setup.py
msgid "Organization code is required to proceed."
msgstr ""

#: account/forms/account_setup.py
msgid "Choose another code for your organization."
msgstr ""

#: account/forms/account_setup.py
msgid ""
"I declare that OpenKAT may scan the assets of my organization and that I "
"have permission to scan these assets. I am aware of the implications a scan "
"with a higher scan level brings on my systems."
msgstr ""

#: account/forms/account_setup.py
msgid ""
"I declare that I am authorized to give this indemnification within my "
"organization. I have the experience and knowledge to know what the "
"consequences might be and can be held responsible for them."
msgstr ""

#: account/forms/account_setup.py
msgid "Trusted to change Clearance Levels."
msgstr ""

#: account/forms/account_setup.py
msgid "Acknowledged to change Clearance Levels."
msgstr ""

#: account/forms/account_setup.py
#: rocky/templates/organizations/organization_member_list.html
#: rocky/views/organization_member_list.py
msgid "Blocked"
msgstr ""

#: account/forms/account_setup.py
msgid ""
"Set the members status to blocked, so they don't have access to the "
"organization anymore."
msgstr ""

#: account/forms/account_setup.py
#: rocky/templates/organizations/organization_member_list.html
msgid "Accepted clearance level"
msgstr ""

#: account/forms/account_setup.py
msgid "Enter tags separated by comma."
msgstr ""

#: account/forms/account_setup.py
msgid "The two password fields didn’t match."
msgstr ""

#: account/forms/account_setup.py
msgid "New password"
msgstr ""

#: account/forms/account_setup.py
msgid "Enter a new password"
msgstr ""

#: account/forms/account_setup.py
msgid "New password confirmation"
msgstr ""

#: account/forms/account_setup.py
msgid "Repeat the new password"
msgstr ""

#: account/forms/account_setup.py
msgid "Confirm the new password"
msgstr ""

#: account/forms/login.py
msgid "Please enter a correct email address and password."
msgstr ""

#: account/forms/login.py
msgid "This account is inactive."
msgstr ""

#: account/forms/login.py
msgid "Insert the email you registered with or got at OpenKAT installation."
msgstr ""

#: account/forms/organization.py
msgid "Organization is required."
msgstr ""

#: account/forms/organization.py tools/view_helpers.py
#: rocky/templates/dashboard_redteam.html
#: rocky/templates/organizations/organization_list.html
#: rocky/views/organization_add.py
msgid "Organizations"
msgstr ""

#: account/forms/organization.py
msgid "The organization from which to clone settings."
msgstr ""

#: account/forms/password_reset.py
msgid "Email address"
msgstr ""

#: account/forms/password_reset.py
msgid "A reset link will be sent to this email"
msgstr ""

#: account/forms/password_reset.py
msgid "The email address connected to your OpenKAT-account"
msgstr ""

#: account/forms/token.py
msgid ""
"Insert the token generated by the authenticator app to setup the two factor "
"authentication."
msgstr ""

#: account/forms/token.py
msgid "Insert the token generated by your token authenticator app."
msgstr ""

#: account/forms/token.py
msgid "Backup token"
msgstr ""

#: account/mixins.py
msgid "Clearance level has been set"
msgstr ""

#: account/mixins.py
#, python-format
msgid ""
"Could not raise clearance level of %s to L%s. Indemnification not present at "
"organization %s."
msgstr ""

#: account/mixins.py
#, python-format
msgid ""
"Could not raise clearance level of %s to L%s. You were trusted a clearance "
"level of L%s. Contact your administrator to receive a higher clearance."
msgstr ""

#: account/mixins.py
#, python-format
msgid ""
"Could not raise clearance level of %s to L%s. You acknowledged a clearance "
"level of L%s. Please accept the clearance level first on your profile page "
"to proceed."
msgstr ""

#: account/models.py
msgid "The Email must be set"
msgstr ""

#: account/models.py
msgid "Superuser must have is_staff=True."
msgstr ""

#: account/models.py
msgid "Superuser must have is_superuser=True."
msgstr ""

#: account/models.py
msgid "full name"
msgstr ""

#: account/models.py
msgid "email"
msgstr ""

#: account/models.py
msgid "staff status"
msgstr ""

#: account/models.py
msgid "Designates whether the user can log into this admin site."
msgstr ""

#: account/models.py tools/models.py
msgid "active"
msgstr ""

#: account/models.py
msgid ""
"Designates whether this user should be treated as active. Unselect this "
"instead of deleting accounts."
msgstr ""

#: account/models.py
msgid "date joined"
msgstr ""

#: account/models.py
msgid "name"
msgstr ""

#: account/templates/account_detail.html account/views/account.py
msgid "Account details"
msgstr ""

#: account/templates/account_detail.html account/templates/password_reset.html
#: account/views/password_reset.py
msgid "Reset password"
msgstr ""

#: account/templates/account_detail.html
msgid "Full name"
msgstr ""

#: account/templates/account_detail.html
msgid "E-mail address"
msgstr ""

#: account/templates/account_detail.html
msgid "Member type"
msgstr ""

#: account/templates/account_detail.html
#: rocky/templates/crisis_room/crisis_room_findings_block.html
msgid "Organization"
msgstr ""

#: account/templates/account_detail.html
msgid "Permission to set OOI clearance levels"
msgstr ""

#: account/templates/account_detail.html
msgid "OOI clearance"
msgstr ""

#: account/templates/account_detail.html
msgid ""
"\n"
"                            You don't have any clearance to scan objects."
"<br>\n"
"                            Get in contact with the admin to give you the "
"necessary clearance level.\n"
"                        "
msgstr ""

#: account/templates/account_detail.html
msgid "You have currently accepted clearance up to level"
msgstr ""

#: account/templates/account_detail.html
msgid "Explanation OOI Clearance"
msgstr ""

#: account/templates/account_detail.html
msgid ""
"You can withdraw this at anytime you like, but know that you won't be able "
"to change clearance levels anymore when you do."
msgstr ""

#: account/templates/account_detail.html
#, python-format
msgid ""
"\n"
"                            Withdraw L%(acl)s clearance and responsibility\n"
"                    "
msgstr ""

#: account/templates/account_detail.html
msgid "Explanation OOI clearance"
msgstr ""

#: account/templates/account_detail.html
#, python-format
msgid ""
"You are granted clearance for level L%(tcl)s by your admin. Before you can "
"change OOI clearance levels up to this level, you need to accept this "
"permission. Remember: <strong>with great power comes great responsibility.</"
"strong>"
msgstr ""

#: account/templates/account_detail.html
#, python-format
msgid ""
"\n"
"                        Accept level L%(tcl)s clearance and responsibility\n"
"                    "
msgstr ""

#: account/templates/password_reset.html
msgid "Use the form below to reset your password."
msgstr ""

#: account/templates/password_reset.html
#: account/templates/password_reset_confirm.html
msgid "Send"
msgstr ""

#: account/templates/password_reset.html
#: account/templates/password_reset_confirm.html
msgid "Back"
msgstr ""

#: account/templates/password_reset_confirm.html
msgid "Confirm reset password"
msgstr ""

#: account/templates/password_reset_confirm.html
msgid "Use the form below to confirm resetting your password"
msgstr ""

#: account/templates/password_reset_confirm.html
msgid "Confirm password"
msgstr ""

#: account/templates/password_reset_confirm.html
msgid "The link is invalid"
msgstr ""

#: account/templates/password_reset_confirm.html
msgid ""
"The password reset link was invalid, possibly because it has already been "
"used.  Please request a new password reset."
msgstr ""

#: account/templates/password_reset_email.html
#, python-format
msgid ""
"You're receiving this email because you requested a password reset for your "
"user account at %(site_name)s."
msgstr ""

#: account/templates/password_reset_email.html
#: account/templates/registration_email.html
msgid "Please go to the following page and choose a new password:"
msgstr ""

#: account/templates/password_reset_email.html
#: account/templates/registration_email.html
msgid "Sincerely,"
msgstr ""

#: account/templates/password_reset_email.html
#: account/templates/registration_email.html
msgid "The OpenKAT team"
msgstr ""

#: account/templates/password_reset_subject.txt
#, python-format
msgid "Password reset on %(site_name)s"
msgstr ""

#: account/templates/recover_email.html account/views/recover_email.py
msgid "Recover email address"
msgstr ""

#: account/templates/recover_email.html
msgid "Information on how to recover your connected email address"
msgstr ""

#: account/templates/recover_email.html
msgid "Forgotten email address?"
msgstr ""

#: account/templates/recover_email.html
msgid ""
"If you don’t remember the email address connected to your account, contact:"
msgstr ""

#: account/templates/recover_email.html
msgid "Please contact the system administrator."
msgstr ""

#: account/templates/recover_email.html
msgid "Back to login"
msgstr ""

#: account/templates/recover_email.html
msgid "Back to Home"
msgstr ""

#: account/templates/registration_email.html
#, python-format
msgid ""
"Welcome to OpenKAT. You're receiving this email because you have been added "
"to organization \"%(organization)s\" at %(site_name)s."
msgstr ""

#: account/templates/registration_subject.txt
#, python-format
msgid "Verify OpenKAT account on %(site_name)s"
msgstr ""

#: account/validators.py
msgid "Your password must contain at least the following:"
msgstr ""

#: account/validators.py
msgid " characters"
msgstr ""

#: account/validators.py
msgid " digits"
msgstr ""

#: account/validators.py
msgid " letters"
msgstr ""

#: account/validators.py
msgid " special characters such as: "
msgstr ""

#: account/validators.py
msgid " lower case letters"
msgstr ""

#: account/validators.py
msgid " upper case letters"
msgstr ""

#: account/views/login.py
msgid "Your session has timed out. Please login again."
msgstr ""

#: account/views/login.py rocky/templates/header.html
msgid "OpenKAT"
msgstr ""

#: account/views/login.py account/views/password_reset.py
#: account/views/recover_email.py rocky/templates/partials/secondary-menu.html
#: rocky/templates/two_factor/core/login.html
msgid "Login"
msgstr ""

#: account/views/login.py
msgid "Two factor authentication"
msgstr ""

#: account/views/password_reset.py
msgid "We couldn't send a password reset link. Contact "
msgstr ""

#: account/views/password_reset.py
msgid ""
"We couldn't send a password reset link. Contact your system administrator."
msgstr ""

#: components/modal/template.html
msgid "Close modal"
msgstr ""

#: components/modal/template.html
#: katalogus/templates/change_clearance_level.html
#: katalogus/templates/confirmation_clone_settings.html
#: katalogus/templates/plugin_settings_delete.html
#: reports/templates/partials/export_report_settings.html
#: rocky/templates/oois/ooi_delete.html
#: rocky/templates/oois/ooi_mute_finding.html
#: rocky/templates/organizations/organization_edit.html
#: rocky/templates/organizations/organization_member_edit.html
#: rocky/templates/two_factor/_wizard_actions.html
msgid "Cancel"
msgstr ""

#: crisis_room/views.py
msgid ""
"Failed to get list of findings for organization {}, check server logs for "
"more details."
msgstr ""

#: katalogus/client.py
msgid ""
"The KATalogus has an unexpected error. Check the logs for further details."
msgstr ""

#: katalogus/client.py
msgid "A HTTP error occurred. Check logs for more info."
msgstr ""

#: katalogus/forms/katalogus_filter.py
msgid "Show all"
msgstr ""

#: katalogus/forms/katalogus_filter.py
#: reports/report_types/dns_report/report.html
msgid "Enabled"
msgstr ""

#: katalogus/forms/katalogus_filter.py
msgid "Disabled"
msgstr ""

#: katalogus/forms/katalogus_filter.py
msgid "Enabled-Disabled"
msgstr ""

#: katalogus/forms/katalogus_filter.py
msgid "Disabled-Enabled"
msgstr ""

#: katalogus/forms/katalogus_filter.py
msgid "Filter options"
msgstr ""

#: katalogus/forms/katalogus_filter.py
msgid "Sorting options"
msgstr ""

#: katalogus/forms/plugin_settings.py
#: reports/templates/partials/export_report_settings.html
msgid "This field is required."
msgstr ""

#: katalogus/templates/about_plugins.html
#: katalogus/templates/partials/plugins_navigation.html
msgid "About plugins"
msgstr ""

#: katalogus/templates/about_plugins.html katalogus/templates/katalogus.html
msgid ""
"Plugins gather data, objects and insight. Each plugin has its own focus area "
"and strengths and may be able to work with other plugins to gain even more "
"insights."
msgstr ""

#: katalogus/templates/about_plugins.html katalogus/templates/boefjes.html
msgid ""
"Boefjes gather factual information, such as by calling an external scanning "
"tool like nmap or using a database like shodan."
msgstr ""

#: katalogus/templates/about_plugins.html katalogus/templates/normalizers.html
msgid ""
"Normalizers analyze the information and turn it into objects for the data "
"model in Octopoes."
msgstr ""

#: katalogus/templates/about_plugins.html
msgid ""
"Bits are business rules that look for insight within the current dataset and "
"search for specific insight and draw conclusions."
msgstr ""

#: katalogus/templates/boefje_detail.html
msgid "Scan level"
msgstr ""

#: katalogus/templates/boefje_detail.html
#: katalogus/templates/normalizer_detail.html
#: reports/report_types/aggregate_organisation_report/appendix.html
#: reports/report_types/dns_report/report.html
#: reports/report_types/findings_report/report.html
#: reports/report_types/vulnerability_report/report.html
#: reports/templates/summary/report_asset_overview.html
#: tools/forms/finding_type.py rocky/templates/oois/ooi_detail.html
#: rocky/templates/oois/ooi_detail_findings_list.html rocky/templates/scan.html
msgid "Description"
msgstr ""

#: katalogus/templates/boefje_detail.html
#: katalogus/templates/normalizer_detail.html
msgid "Consumes"
msgstr ""

#: katalogus/templates/boefje_detail.html
#, python-format
msgid "%(plugin_name)s is able to scan the following object types:"
msgstr ""

#: katalogus/templates/boefje_detail.html
#: katalogus/templates/normalizer_detail.html
#, python-format
msgid "%(plugin_name)s does not need any input objects."
msgstr ""

#: katalogus/templates/boefje_detail.html
#: katalogus/templates/normalizer_detail.html
msgid "Produces"
msgstr ""

#: katalogus/templates/boefje_detail.html
#: katalogus/templates/normalizer_detail.html
#, python-format
msgid "%(plugin_name)s can produce the following output:"
msgstr ""

#: katalogus/templates/boefjes.html katalogus/templates/normalizers.html
msgid "available"
msgstr ""

#: katalogus/templates/change_clearance_level.html
#: katalogus/templates/partials/objects_to_scan.html
#: reports/templates/partials/report_setup_scan.html
msgid "scan level warning"
msgstr ""

#: katalogus/templates/change_clearance_level.html
#, python-format
msgid ""
"%(plugin_name)s will only scan objects with a corresponding clearance level "
"of <strong>L%(scan_level)s</strong> or higher."
msgstr ""

#: katalogus/templates/change_clearance_level.html
msgid "Scan object"
msgstr ""

#: katalogus/templates/change_clearance_level.html
#, python-format
msgid ""
"The following objects are not yet cleared for level %(scan_level)s, please "
"be advised that by continuing you will declare a level %(scan_level)s on "
"these objects."
msgstr ""

#: katalogus/templates/change_clearance_level.html
#: reports/report_types/aggregate_organisation_report/appendix.html
#: reports/templates/summary/report_asset_overview.html
msgid "Selected objects"
msgstr ""

#: katalogus/templates/change_clearance_level.html
#: reports/templates/partials/report_ooi_list.html
#: reports/templates/report_overview/report_history_table.html
#: reports/templates/summary/ooi_selection.html
msgid "Object"
msgstr ""

#: katalogus/templates/change_clearance_level.html onboarding/forms.py
#: reports/templates/partials/report_ooi_list.html
#: reports/templates/summary/ooi_selection.html tools/forms/ooi.py
#: rocky/templates/oois/ooi_page_tabs.html
#: rocky/templates/partials/explanations.html
msgid "Clearance level"
msgstr ""

#: katalogus/templates/change_clearance_level.html
msgid "Are you sure you want to scan anyways?"
msgstr ""

#: katalogus/templates/change_clearance_level.html
#: rocky/templates/oois/ooi_detail.html
msgid "Scan"
msgstr ""

#: katalogus/templates/clone_settings.html
#: katalogus/templates/confirmation_clone_settings.html
msgid "Clone settings"
msgstr ""

#: katalogus/templates/clone_settings.html
#, python-format
msgid ""
"\n"
"        Use the form below to clone the settings from "
"<i>%(current_organization)s</i> to the selected organization.\n"
"        This includes both the KAT-alogus settings as well as enabled and "
"disabled plugins.\n"
"      "
msgstr ""

#: katalogus/templates/confirmation_clone_settings.html
msgid "Clone"
msgstr ""

#: katalogus/templates/katalogus.html
msgid "All plugins"
msgstr ""

#: katalogus/templates/katalogus.html
msgid ""
"\n"
"                            Plugin available\n"
"                        "
msgid_plural ""
"\n"
"                            Plugins available\n"
"                        "
msgstr[0] ""
msgstr[1] ""

#: katalogus/templates/katalogus_settings.html
msgid "KAT-alogus Settings"
msgstr ""

#: katalogus/templates/katalogus_settings.html
msgid ""
"There are currently no settings defined. Add settings at plugin detail page."
msgstr ""

#: katalogus/templates/katalogus_settings.html
#: reports/templates/partials/export_report_settings.html
#: reports/templates/partials/report_setup_scan.html
#: reports/templates/partials/report_types_selection.html
#: rocky/templates/two_factor/core/otp_required.html
msgid "Go back"
msgstr ""

#: katalogus/templates/katalogus_settings.html
msgid "This is an overview of the latest settings of all plugins."
msgstr ""

#: katalogus/templates/katalogus_settings.html
msgid "Latest plugin settings"
msgstr ""

#: katalogus/templates/katalogus_settings.html
#: rocky/templates/tasks/ooi_detail_task_list.html
msgid "Plugin"
msgstr ""

#: katalogus/templates/katalogus_settings.html
#: katalogus/templates/plugin_settings_list.html
#: rocky/templates/oois/ooi_delete.html
msgid "Value"
msgstr ""

#: katalogus/templates/normalizer_detail.html
#, python-format
msgid "%(plugin_name)s is able to process the following mime types:"
msgstr ""

#: katalogus/templates/partials/boefje_tile.html
msgid "This object type is required"
msgstr ""

#: katalogus/templates/partials/boefje_tile.html
msgid "Scan level:"
msgstr ""

#: katalogus/templates/partials/boefje_tile.html
msgid "Publisher:"
msgstr ""

#: katalogus/templates/partials/boefje_tile.html
#: katalogus/templates/partials/plugin_tile.html
#: katalogus/templates/partials/plugins.html
msgid "See details"
msgstr ""

#: katalogus/templates/partials/enable_disable_plugin.html
msgid "Enable"
msgstr ""

#: katalogus/templates/partials/enable_disable_plugin.html
#: rocky/templates/two_factor/profile/disable.html
msgid "Disable"
msgstr ""

#: katalogus/templates/partials/enable_disable_plugin.html
msgid "You don't have permission to enable"
msgstr ""

#: katalogus/templates/partials/katalogus_filter.html
msgid "Filter plugins"
msgstr ""

#: katalogus/templates/partials/katalogus_filter.html
msgid "Clear filter"
msgstr ""

#: katalogus/templates/partials/katalogus_header.html
#: katalogus/views/change_clearance_level.py katalogus/views/katalogus.py
#: katalogus/views/katalogus_settings.py katalogus/views/plugin_detail.py
#: katalogus/views/plugin_settings_add.py
#: katalogus/views/plugin_settings_delete.py
#: rocky/templates/dashboard_client.html rocky/templates/dashboard_redteam.html
#: rocky/templates/header.html
msgid "KAT-alogus"
msgstr ""

#: katalogus/templates/partials/katalogus_header.html
msgid "An overview of all available plugins."
msgstr ""

#: katalogus/templates/partials/katalogus_header.html
#: katalogus/templates/plugin_settings_list.html
#: katalogus/views/katalogus_settings.py tools/view_helpers.py
#: rocky/templates/header.html
#: rocky/templates/organizations/organization_settings.html
msgid "Settings"
msgstr ""

#: katalogus/templates/partials/katalogus_toolbar.html
msgid "Gridview"
msgstr ""

#: katalogus/templates/partials/katalogus_toolbar.html
msgid "Tableview"
msgstr ""

#: katalogus/templates/partials/objects_to_scan.html
#: rocky/templates/findings/finding_list.html
#: rocky/templates/forms/widgets/checkbox_group_table.html
#: rocky/templates/oois/ooi_list.html
#: rocky/templates/organizations/organization_crisis_room.html
msgid "Object list"
msgstr ""

#: katalogus/templates/partials/objects_to_scan.html
#, python-format
msgid ""
"This Boefje will only scan objects with a corresponding clearance level of "
"<strong>L%(scan_level)s</strong> or higher. There is no indemnification for "
"this Boefje to scan an OOI with a lower clearance level than "
"<strong>L%(scan_level)s</strong>. Use the filter to show OOI's with a lower "
"clearance level."
msgstr ""

#: katalogus/templates/partials/objects_to_scan.html
msgid "Warning scan level:"
msgstr ""

#: katalogus/templates/partials/objects_to_scan.html
msgid ""
"Scanning OOI's with a lower clearance level will result in OpenKAT "
"increasing the clearance level on that OOI, not only for this scan but from "
"now on out, until it manually gets set to something else again. This means "
"that all other enabled Boefjes will use this higher clearance level aswel."
msgstr ""

#: katalogus/templates/partials/objects_to_scan.html
#, python-format
msgid ""
"You currently don't have any objects that meet the scan level of %(name)s. "
"Add objects with a complying clearance level, or alter the clearance level "
"of existing objects."
msgstr ""

#: katalogus/templates/partials/objects_to_scan.html
#, python-format
msgid ""
"You currently don't have scannable objects for %(name)s. Add objects to use "
"this Boefje. This Boefje is able to scan objects of the following types:"
msgstr ""

#: katalogus/templates/partials/plugin_settings_required.html
msgid "The form could not be initialized."
msgstr ""

#: katalogus/templates/partials/plugin_settings_required.html
msgid "Required settings"
msgstr ""

#: katalogus/templates/partials/plugin_settings_required.html
#: katalogus/templates/plugin_settings_list.html
#: rocky/templates/findings/finding_add.html
#: rocky/templates/partials/ooi_detail_related_object.html
#: rocky/templates/partials/ooi_list_toolbar.html
msgid "Add"
msgstr ""

#: katalogus/templates/partials/plugin_tile.html
msgid "Required for:"
msgstr ""

#: katalogus/templates/partials/plugins.html
msgid "Plugins overview:"
msgstr ""

#: katalogus/templates/partials/plugins.html
#: reports/templates/summary/selected_plugins.html
msgid "Plugin name"
msgstr ""

#: katalogus/templates/partials/plugins.html
#: reports/templates/summary/selected_plugins.html
msgid "Plugin type"
msgstr ""

#: katalogus/templates/partials/plugins.html
#: reports/templates/summary/selected_plugins.html
msgid "Plugin description"
msgstr ""

#: katalogus/templates/partials/plugins.html
#: rocky/templates/organizations/organization_settings.html
msgid "Actions"
msgstr ""

#: katalogus/templates/partials/plugins_navigation.html
#: reports/templates/report_overview/report_overview_navigation.html
msgid "Plugins Navigation"
msgstr ""

#: katalogus/templates/partials/plugins_navigation.html
#: tools/forms/scheduler.py
msgid "All"
msgstr ""

#: katalogus/templates/partials/plugins_navigation.html
#: rocky/templates/scan.html rocky/templates/tasks/boefjes.html
#: rocky/templates/tasks/partials/tab_navigation.html
msgid "Boefjes"
msgstr ""

#: katalogus/templates/partials/plugins_navigation.html
#: rocky/templates/tasks/normalizers.html
#: rocky/templates/tasks/partials/tab_navigation.html
msgid "Normalizers"
msgstr ""

#: katalogus/templates/plugin_settings_add.html
msgid ""
"\n"
"            Add setting\n"
"          "
msgid_plural ""
"\n"
"            Add settings\n"
"          "
msgstr[0] ""
msgstr[1] ""

#: katalogus/templates/plugin_settings_add.html
msgid ""
"\n"
"            Setting\n"
"          "
msgid_plural ""
"\n"
"            Settings\n"
"          "
msgstr[0] ""
msgstr[1] ""

#: katalogus/templates/plugin_settings_add.html
msgid ""
"\n"
"                  Add setting and enable boefje\n"
"                "
msgid_plural ""
"\n"
"                  Add settings and enable boefje\n"
"                "
msgstr[0] ""
msgstr[1] ""

#: katalogus/templates/plugin_settings_add.html
msgid ""
"\n"
"                Add setting\n"
"              "
msgid_plural ""
"\n"
"                Add settings\n"
"              "
msgstr[0] ""
msgstr[1] ""

#: katalogus/templates/plugin_settings_delete.html
msgid "Delete settings"
msgstr ""

#: katalogus/templates/plugin_settings_delete.html
#, python-format
msgid ""
"Are you sure you want to delete all settings for the plugin %(plugin_name)s?"
msgstr ""

#: katalogus/templates/plugin_settings_delete.html
#: katalogus/templates/plugin_settings_list.html
#: katalogus/views/plugin_settings_delete.py
#: rocky/templates/admin/delete_confirmation.html rocky/views/ooi_delete.py
msgid "Delete"
msgstr ""

#: katalogus/templates/plugin_settings_list.html
msgid " Details"
msgstr ""

#: katalogus/templates/plugin_settings_list.html
msgid "Overview of settings"
msgstr ""

#: katalogus/templates/plugin_settings_list.html
msgid "Required"
msgstr ""

#: katalogus/templates/plugin_settings_list.html
msgid "Action"
msgstr ""

#: katalogus/templates/plugin_settings_list.html
msgid "Unset"
msgstr ""

#: katalogus/templates/plugin_settings_list.html
#: reports/report_types/dns_report/report.html
msgid "Yes"
msgstr ""

#: katalogus/templates/plugin_settings_list.html
#: reports/report_types/dns_report/report.html
msgid "No"
msgstr ""

#: katalogus/templates/plugin_settings_list.html
#: rocky/templates/organizations/organization_member_list.html
#: rocky/templates/organizations/organization_settings.html
#: rocky/views/ooi_edit.py rocky/views/organization_edit.py
msgid "Edit"
msgstr ""

#: katalogus/views/change_clearance_level.py
msgid "Session has terminated, please select objects again."
msgstr ""

#: katalogus/views/change_clearance_level.py
msgid "Change clearance level"
msgstr ""

#: katalogus/views/katalogus_settings.py
msgid "Settings from {} to {} successfully cloned."
msgstr ""

#: katalogus/views/katalogus_settings.py
#: katalogus/views/plugin_settings_list.py
msgid "Failed getting settings for boefje {}"
msgstr ""

#: katalogus/views/mixins.py
msgid ""
"Getting information for plugin {} failed. Please check the KATalogus logs."
msgstr ""

#: katalogus/views/plugin_detail.py
msgid ""
"Some selected OOIs needs an increase of clearance level to perform scans. "
"You do not have the permission to change clearance level."
msgstr ""

#: katalogus/views/plugin_enable_disable.py
msgid "{} '{}' disabled."
msgstr ""

#: katalogus/views/plugin_enable_disable.py
msgid "Failed fetching settings for {}. Is the Katalogus up?"
msgstr ""

#: katalogus/views/plugin_enable_disable.py
msgid "Before enabling, please set the required settings for '{}'."
msgstr ""

#: katalogus/views/plugin_enable_disable.py
msgid "{} '{}' enabled."
msgstr ""

#: katalogus/views/plugin_enable_disable.py
msgid ""
"Your clearance level is not set. Go to your profile page to see your "
"clearance or contact the administrator to set a clearance level."
msgstr ""

#: katalogus/views/plugin_enable_disable.py
msgid "To enable {} you need at least a clearance level of L{}. "
msgstr ""

#: katalogus/views/plugin_settings_add.py
msgid "Trying to add settings to boefje without schema"
msgstr ""

#: katalogus/views/plugin_settings_add.py
msgid "No changes to the settings added: no form data present"
msgstr ""

#: katalogus/views/plugin_settings_add.py
msgid "Added settings for '{}'"
msgstr ""

#: katalogus/views/plugin_settings_add.py
msgid "Failed adding settings"
msgstr ""

#: katalogus/views/plugin_settings_add.py
msgid "Enabling {} failed"
msgstr ""

#: katalogus/views/plugin_settings_add.py
msgid "Boefje '{}' enabled."
msgstr ""

#: katalogus/views/plugin_settings_add.py
msgid "Add settings"
msgstr ""

#: katalogus/views/plugin_settings_delete.py
msgid "Settings for plugin {} successfully deleted."
msgstr ""

#: katalogus/views/plugin_settings_delete.py
msgid "Plugin {} has no settings."
msgstr ""

#: katalogus/views/plugin_settings_delete.py
msgid ""
"Failed deleting Settings for plugin {}. Check the Katalogus logs for more "
"info."
msgstr ""

#: onboarding/forms.py tools/forms/ooi.py
msgid ""
"Boefjes that has a scan level below or equal to the clearance level, is "
"permitted to scan an object."
msgstr ""

#: onboarding/forms.py tools/forms/ooi.py
msgid "explanation-clearance-level"
msgstr ""

#: onboarding/forms.py
msgid "Please enter a valid URL starting with 'http://' or 'https://'."
msgstr ""

#: onboarding/templates/account/step_1_registration_intro.html
msgid "Register"
msgstr ""

#: onboarding/templates/account/step_1_registration_intro.html
msgid "Create a new account for your organization"
msgstr ""

#: onboarding/templates/account/step_1_registration_intro.html
msgid ""
"All user  accounts are part of an organization. So if you’re new and your "
"company is also new to OpenKAT you can register here to create a OpenKAT "
"account for your company including an admin account for you. If you like a "
"user account that is connected to an already existing organization within "
"OpenKAT you can ask the admin to create an account for you."
msgstr ""

#: onboarding/templates/account/step_1_registration_intro.html
#: onboarding/templates/step_1_introduction.html
msgid "Let's get started"
msgstr ""

#: onboarding/templates/account/step_1_registration_intro.html
#: onboarding/templates/step_1_introduction.html
msgid "How does OpenKAT work"
msgstr ""

#: onboarding/templates/account/step_1_registration_intro.html
msgid ""
"OpenKAT is able to give insight into security risks on your online objects. "
"For example, your websites, mailservers or online data. OpenKAT uses scans "
"to find and assess the area's that might be at risk and reports these back "
"to you. As a user you decide which insight you would like and OpenKAT guides "
"you to through the process. During this introduction you will be guided "
"through the steps to create a report."
msgstr ""

#: onboarding/templates/account/step_2a_organization_setup.html
#: onboarding/templates/account/step_2a_organization_update.html
#: onboarding/templates/account/step_2b_indemnification_setup.html
#: onboarding/templates/account/step_2c_account_setup_intro.html
#: onboarding/templates/account/step_3_account_user_type.html
#: onboarding/templates/account/step_4_account_setup_admin.html
#: onboarding/templates/account/step_5_account_setup_red_teamer.html
#: onboarding/templates/account/step_6_account_setup_client.html
msgid "OpenKAT setup"
msgstr ""

#: onboarding/templates/account/step_2a_organization_setup.html
#: onboarding/templates/account/step_2a_organization_update.html
#: rocky/templates/organizations/organization_add.html
msgid "Organization setup"
msgstr ""

#: onboarding/templates/account/step_2a_organization_setup.html
msgid ""
"Please enter the following organization details. These details can be edited "
"within the organization page within OpenKAT when necessary. Adding a new "
"organization requires a new database."
msgstr ""

#: onboarding/templates/account/step_2a_organization_setup.html
#: onboarding/templates/account/step_2a_organization_update.html
#: rocky/templates/organizations/organization_add.html
#: rocky/templates/organizations/organization_settings.html
#: rocky/templates/partials/organization_properties_table.html
msgid "Organization details"
msgstr ""

#: onboarding/templates/account/step_2a_organization_setup.html
#: onboarding/templates/account/step_4_account_setup_admin.html
#: onboarding/templates/account/step_5_account_setup_red_teamer.html
#: onboarding/templates/account/step_6_account_setup_client.html
#: rocky/templates/forms/json_schema_form.html
#: rocky/templates/organizations/organization_add.html
#: rocky/templates/organizations/organization_member_add.html
#: rocky/templates/organizations/organization_member_add_account_type.html
#: rocky/templates/partials/elements/ooi_detail_settings.html
#: rocky/templates/partials/elements/ooi_report_settings.html
#: rocky/templates/partials/form/indemnification_add_form.html
#: rocky/templates/two_factor/_wizard_actions.html
msgid "Submit"
msgstr ""

#: onboarding/templates/account/step_2a_organization_update.html
#: rocky/templates/organizations/organization_add.html
msgid ""
"Please enter the following organization details. These details can be edited "
"within the organization page within OpenKAT when necessary."
msgstr ""

#: onboarding/templates/account/step_2a_organization_update.html
msgid "Submit changes"
msgstr ""

#: onboarding/templates/account/step_2a_organization_update.html
#: onboarding/templates/account/step_2b_indemnification_setup.html
#: onboarding/templates/step_3d_clearance_level_introduction.html
#: reports/templates/partials/report_setup_scan.html
msgid "Continue"
msgstr ""

#: onboarding/templates/account/step_2b_indemnification_setup.html
msgid "Indemnification setup"
msgstr ""

#: onboarding/templates/account/step_2b_indemnification_setup.html
msgid "Indemnification on the organization is already present."
msgstr ""

#: onboarding/templates/account/step_2c_account_setup_intro.html
#: onboarding/templates/account/step_3_account_user_type.html
msgid "Account setup"
msgstr ""

#: onboarding/templates/account/step_2c_account_setup_intro.html
msgid "Accounts"
msgstr ""

#: onboarding/templates/account/step_2c_account_setup_intro.html
msgid "Organization setup with separate accounts:"
msgstr ""

#: onboarding/templates/account/step_2c_account_setup_intro.html
msgid ""
"Within OpenKAT it is possible to create separate user accounts with the "
"specific roles. Each with their own functionalities and permissions. This is "
"useful when multiple people will be working with the same OpenKAT-setup. You "
"can choose to create the separate accounts during this introduction or when "
"you’re ready from the OpenKAT users page."
msgstr ""

#: onboarding/templates/account/step_2c_account_setup_intro.html
msgid "Single account setup:"
msgstr ""

#: onboarding/templates/account/step_2c_account_setup_intro.html
msgid ""
"Alternatively it is also an option to run OpenKAT from a single user "
"account. Which is useful when you are the only user in the account. You will "
"be able to access the functionality of the different roles from your "
"account. You can always add additional user accounts If you’re team expands "
"in the future."
msgstr ""

#: onboarding/templates/account/step_2c_account_setup_intro.html
msgid "Create separate accounts"
msgstr ""

#: onboarding/templates/account/step_2c_account_setup_intro.html
msgid "Continue with this account, onboard me!"
msgstr ""

#: onboarding/templates/account/step_3_account_user_type.html
msgid "Users"
msgstr ""

#: onboarding/templates/account/step_3_account_user_type.html
msgid ""
"Within OpenKAT there are three types of user accounts. Each has its own "
"functions."
msgstr ""

#: onboarding/templates/account/step_3_account_user_type.html
#: onboarding/templates/account/step_4_account_setup_admin.html
msgid "Admin"
msgstr ""

#: onboarding/templates/account/step_3_account_user_type.html
#: onboarding/templates/account/step_4_account_setup_admin.html
msgid ""
"Each organization must have an admin. The admin can create and manage user "
"accounts as well as organization details."
msgstr ""

#: onboarding/templates/account/step_3_account_user_type.html
#: onboarding/templates/account/step_5_account_setup_red_teamer.html
msgid "Red teamer"
msgstr ""

#: onboarding/templates/account/step_3_account_user_type.html
#: onboarding/templates/account/step_5_account_setup_red_teamer.html
msgid "A red teamer account can run scans and generate reports."
msgstr ""

#: onboarding/templates/account/step_3_account_user_type.html
#: onboarding/templates/account/step_6_account_setup_client.html
msgid "Client account"
msgstr ""

#: onboarding/templates/account/step_3_account_user_type.html
msgid "A client account can access reports."
msgstr ""

#: onboarding/templates/account/step_3_account_user_type.html
msgid ""
"Each organization requires at least one admin and one red teamer account to "
"function. This introduction will guide you through the setup of both. After "
"that you can choose to add a client account as well."
msgstr ""

#: onboarding/templates/account/step_3_account_user_type.html
msgid "Let's add accounts"
msgstr ""

#: onboarding/templates/account/step_4_account_setup_admin.html
msgid "Admin account setup"
msgstr ""

#: onboarding/templates/account/step_4_account_setup_admin.html
msgid "Admin details"
msgstr ""

#: onboarding/templates/account/step_4_account_setup_admin.html
#: onboarding/templates/account/step_5_account_setup_red_teamer.html
msgid "Skip this step"
msgstr ""

#: onboarding/templates/account/step_4_account_setup_admin.html
#: onboarding/templates/account/step_5_account_setup_red_teamer.html
#: onboarding/templates/account/step_6_account_setup_client.html
msgid "Go back to previous step"
msgstr ""

#: onboarding/templates/account/step_5_account_setup_red_teamer.html
msgid "Red teamer account setup"
msgstr ""

#: onboarding/templates/account/step_5_account_setup_red_teamer.html
msgid "Red teamer details"
msgstr ""

#: onboarding/templates/account/step_6_account_setup_client.html
msgid "Client account setup (optional)"
msgstr ""

#: onboarding/templates/account/step_6_account_setup_client.html
msgid ""
"A client account can access reports. Adding a client account to the "
"organization is optional."
msgstr ""

#: onboarding/templates/account/step_6_account_setup_client.html
msgid "User details"
msgstr ""

#: onboarding/templates/account/step_6_account_setup_client.html
msgid "Finish organization setup"
msgstr ""

#: onboarding/templates/dns_report.html
#: onboarding/templates/step_2a_choose_report_info.html
#: onboarding/templates/step_2b_choose_report_type.html
#: onboarding/templates/step_3a_setup_scan_ooi_info.html
#: onboarding/templates/step_3b_setup_scan_ooi_add.html
#: onboarding/templates/step_3c_setup_scan_ooi_detail.html
#: onboarding/templates/step_4_report.html onboarding/view_helpers.py
msgid "OpenKAT introduction"
msgstr ""

#: onboarding/templates/dns_report.html
#: onboarding/templates/step_2b_choose_report_type.html
#: reports/report_types/dns_report/report.py
msgid "DNS Report"
msgstr ""

#: onboarding/templates/dns_report.html
#, python-format
msgid ""
"These are the findings of a OpenKAT-analysis (%(observed_at)s). Click a "
"finding for more detailed information about the issue, its origin, severity "
"and possible solutions."
msgstr ""

#: onboarding/templates/dns_report.html
msgid "DNS Tree"
msgstr ""

#: onboarding/templates/step_1_introduction.html
#: rocky/templates/landing_page.html
msgid "Welcome to OpenKAT"
msgstr ""

#: onboarding/templates/step_1_introduction.html
msgid ""
"OpenKAT is the \"Kwetsbaarheden Analyse Tool\" (Vulnerabilities Analysis "
"Tool). An Open-Source-project developed by the Ministry of Health, Welfare "
"and Sport to make your and our world a safer place."
msgstr ""

#: onboarding/templates/step_1_introduction.html
msgid ""
"OpenKAT is able to give insight into security risks on your online objects. "
"For example, your websites, mailservers or online data."
msgstr ""

#: onboarding/templates/step_1_introduction.html
msgid ""
"OpenKAT uses plugins to find and assess the area's that might be at risk and "
"reports these back to you. Each plugin has its own skillset which could be "
"scanning, normalizing or analyzing data. As a user you decide which areas "
"you would like to monitor or scan and which insight you would like to "
"receive."
msgstr ""

#: onboarding/templates/step_1_introduction.html
msgid ""
"Within OpenKAT you can view the insights as well as all the data OpenKAT has "
"found. You can choose to browse through the data or view reports."
msgstr ""

#: onboarding/templates/step_1_introduction.html
msgid ""
"During this introduction you will be guided through the steps to create a "
"report."
msgstr ""

#: onboarding/templates/step_1_introduction.html
#: onboarding/templates/step_2a_choose_report_info.html
#: onboarding/templates/step_2b_choose_report_type.html
#: onboarding/templates/step_3a_setup_scan_ooi_info.html
#: onboarding/templates/step_3b_setup_scan_ooi_add.html
#: onboarding/templates/step_3c_setup_scan_ooi_detail.html
#: onboarding/templates/step_3d_clearance_level_introduction.html
#: onboarding/templates/step_3e_trusted_acknowledge_clearance_level.html
#: onboarding/templates/step_3f_set_clearance_level.html
#: onboarding/templates/step_3g_setup_scan_select_plugins.html
#: rocky/templates/partials/form/boefje_tiles_form.html
msgid "Skip onboarding"
msgstr ""

#: onboarding/templates/step_2a_choose_report_info.html
msgid "Choose a report - Introduction"
msgstr ""

#: onboarding/templates/step_2a_choose_report_info.html
#: reports/templates/report_overview/report_overview_header.html
#: reports/views/base.py rocky/templates/header.html
msgid "Reports"
msgstr ""

#: onboarding/templates/step_2a_choose_report_info.html
msgid ""
"Reports within OpenKAT contain an overview of the scanned objects, issues "
"found within them and known security risks that the object might be "
"vulnerable to. Each report gives a high overview of the state of the object "
"as well as detailed information on what OpenKAT found and possible solutions."
msgstr ""

#: onboarding/templates/step_2a_choose_report_info.html
#: reports/report_types/dns_report/report.html
msgid "Data"
msgstr ""

#: onboarding/templates/step_2a_choose_report_info.html
msgid ""
"OpenKAT can scan and analyze by using plugins. Each plugin has it's unique "
"skillset and will collect specific data or give specific insights. You "
"manage the plugins within your account which let's OpenKAT know which "
"plugins to run and on which objects or areas."
msgstr ""

#: onboarding/templates/step_2a_choose_report_info.html
msgid "Generating a report"
msgstr ""

#: onboarding/templates/step_2a_choose_report_info.html
msgid ""
"When you choose a report type OpenKAT will guide you through the setup. "
"OpenKAT will ask the necessary questions based on the input the report "
"needs, as well as asks for permission to run plugins that you haven’t "
"enabled yet but are needed to collect or analyze the data."
msgstr ""

#: onboarding/templates/step_2a_choose_report_info.html
msgid ""
"You can also choose to look at the collected data directly or generate your "
"own report by selecting and running plugins on objects of your choice. "
"OpenKAT will present the results."
msgstr ""

#: onboarding/templates/step_2a_choose_report_info.html
msgid "Permission"
msgstr ""

#: onboarding/templates/step_2a_choose_report_info.html
msgid ""
"Plugins can be provided by OpenKAT but they can also come from the "
"community. Before a plugin can run, you need to give it permission by "
"enabling it."
msgstr ""

#: onboarding/templates/step_2a_choose_report_info.html
msgid ""
"When you generate a report. OpenKAT will let you know which plugins it "
"requires or suggests so you can choose to enable them."
msgstr ""

#: onboarding/templates/step_2a_choose_report_info.html
msgid "Let's choose a report"
msgstr ""

#: onboarding/templates/step_2b_choose_report_type.html
msgid "Choose a report - Type"
msgstr ""

#: onboarding/templates/step_2b_choose_report_type.html
msgid ""
"Within OpenKAT you can view reports for each of your current objects. For "
"specific reports you can choose one of the available report types and "
"generate a report. Such as a pentest, a DNS-report or a Mail Report to give "
"some examples."
msgstr ""

#: onboarding/templates/step_2b_choose_report_type.html
msgid "For this tutorial we will create a DNS-report to get you started."
msgstr ""

#: onboarding/templates/step_2b_choose_report_type.html
msgid ""
"When you start to generate this report. OpenKAT will guide you through the "
"necessary steps."
msgstr ""

#: onboarding/templates/step_3a_setup_scan_ooi_info.html
#: onboarding/templates/step_3b_setup_scan_ooi_add.html
#: onboarding/templates/step_3c_setup_scan_ooi_detail.html
msgid "Setup scan"
msgstr ""

#: onboarding/templates/step_3a_setup_scan_ooi_info.html
msgid "Let OpenKAT know what object to scan"
msgstr ""

#: onboarding/templates/step_3a_setup_scan_ooi_info.html
msgid ""
"Plugins scan and analyze objects. OpenKAT needs to know which object(s) you "
"would like to scan and analyze for the DNS-report. So it can tell you which "
"plugins are available for the chosen object."
msgstr ""

#: onboarding/templates/step_3a_setup_scan_ooi_info.html
msgid "Understanding objects"
msgstr ""

#: onboarding/templates/step_3a_setup_scan_ooi_info.html
msgid ""
"A lot of things can be an object within the scope of OpenKAT. For example a "
"mailserver, an IP address, a URL, a DNS record, a hostname or a network to "
"name a few.  While these objects can be related to each other they are all "
"objects within OpenKAT that can be scanned to gain valuable insight."
msgstr ""

#: onboarding/templates/step_3a_setup_scan_ooi_info.html
msgid "Creating, adding and editing objects"
msgstr ""

#: onboarding/templates/step_3a_setup_scan_ooi_info.html
msgid ""
"Within OpenKAT you can view, add and edit objects from the organization’s "
"object page."
msgstr ""

#: onboarding/templates/step_3a_setup_scan_ooi_info.html
msgid ""
"Let’s add an object to scan for the DNS-Report. For this introduction we "
"suggest adding a URL."
msgstr ""

#: onboarding/templates/step_3a_setup_scan_ooi_info.html
msgid "Add URL"
msgstr ""

#: onboarding/templates/step_3b_setup_scan_ooi_add.html
#: onboarding/templates/step_3c_setup_scan_ooi_detail.html onboarding/views.py
msgid "Creating an object"
msgstr ""

#: onboarding/templates/step_3b_setup_scan_ooi_add.html
msgid "Create your first object, a URL by filling out the form below."
msgstr ""

#: onboarding/templates/step_3b_setup_scan_ooi_add.html
msgid ""
"Additional details and examples can be found by pressing on the help button "
"next to the input field."
msgstr ""

#: onboarding/templates/step_3b_setup_scan_ooi_add.html
msgid "Dependencies"
msgstr ""

#: onboarding/templates/step_3b_setup_scan_ooi_add.html
msgid ""
"Most objects have dependencies on the existence of other objects. For "
"example a URL needs to be connected to a network, hostname, fqdn (fully "
"qualified domain name) and IP address. OpenKAT collects these additional "
"object automatically when possible. By running plugins to collect or extract "
"this data."
msgstr ""

#: onboarding/templates/step_3b_setup_scan_ooi_add.html
msgid ""
"The additional objects that OpenKAT created will be added to your object "
"list as separate objects. If OpenKAT can’t add them automatically it will "
"guide you through the process of creating them manually."
msgstr ""

#: onboarding/templates/step_3b_setup_scan_ooi_add.html
#: reports/templates/partials/report_ooi_list.html
msgid "Create object"
msgstr ""

#: onboarding/templates/step_3c_setup_scan_ooi_detail.html
msgid ""
"Based on the url you provided OpenKAT added the necessary additional objects "
"to create a url object."
msgstr ""

#: onboarding/templates/step_3c_setup_scan_ooi_detail.html
msgid "URL"
msgstr ""

#: onboarding/templates/step_3c_setup_scan_ooi_detail.html
#: reports/report_types/dns_report/report.html
#: reports/templates/partials/report_ooi_list.html
#: reports/templates/summary/ooi_selection.html tools/forms/ooi.py
#: rocky/templates/partials/elements/ooi_tree_condensed_table.html
#: rocky/templates/partials/explanations.html
#: rocky/templates/partials/ooi_detail_related_object.html
#: rocky/templates/partials/ooi_report_findings_block_table_expanded_row.html
msgid "Type"
msgstr ""

#: onboarding/templates/step_3c_setup_scan_ooi_detail.html
msgid "Path"
msgstr ""

#: onboarding/templates/step_3c_setup_scan_ooi_detail.html
msgid "Hostname"
msgstr ""

#: onboarding/templates/step_3c_setup_scan_ooi_detail.html
msgid "scheme"
msgstr ""

#: onboarding/templates/step_3c_setup_scan_ooi_detail.html
msgid "Network"
msgstr ""

#: onboarding/templates/step_3c_setup_scan_ooi_detail.html
msgid "Start scanning"
msgstr ""

#: onboarding/templates/step_3d_clearance_level_introduction.html
#: onboarding/templates/step_3e_trusted_acknowledge_clearance_level.html
#: onboarding/templates/step_3f_set_clearance_level.html
msgid "OpenKAT Introduction"
msgstr ""

#: onboarding/templates/step_3d_clearance_level_introduction.html
#: onboarding/templates/step_3e_trusted_acknowledge_clearance_level.html
msgid "Setup scan - OOI clearance for"
msgstr ""

#: onboarding/templates/step_3d_clearance_level_introduction.html
#: reports/templates/partials/report_introduction.html
msgid "Introduction"
msgstr ""

#: onboarding/templates/step_3d_clearance_level_introduction.html
#: rocky/templates/partials/form/indemnification_add_form.html
msgid ""
"Some scans are lightweight while others might be a bit more aggressive with "
"their scanning. OpenKAT requires you to set a clearance level for each "
"object to prevent you from unintentionally running aggressive scans. For "
"example you might have the right to run any type of scan on your own server "
"but you probably don’t have the right to do so for objects owned by other "
"people of companies."
msgstr ""

#: onboarding/templates/step_3d_clearance_level_introduction.html
msgid "How to know required clearance level"
msgstr ""

#: onboarding/templates/step_3d_clearance_level_introduction.html
msgid ""
"Each plugin that scans will have a scan intensity score. The intensity of "
"the scan must be equal to or below the clearance level you set for your "
"object. If the scan has an intensity level that is too high, OpenKAT will "
"notify you before running it. Visually clearance levels and intensity scores "
"are indicated with little cat paws."
msgstr ""

#: onboarding/templates/step_3d_clearance_level_introduction.html
msgid ""
"This scan has a scan intensity score of 1, requiring a level 1 clearance "
"level to be run. This means that the scan does not touch the object itself, "
"but only searches for information about the object."
msgstr ""

#: onboarding/templates/step_3d_clearance_level_introduction.html
msgid ""
"An example of a more aggressive scan. Which has a scan intensity score of 3. "
"Meaning it requires at least a level 3 clearance level to be set on your "
"object."
msgstr ""

#: onboarding/templates/step_3e_trusted_acknowledge_clearance_level.html
msgid ""
"\n"
"                    OpenKAT has a permission system that allows "
"administrators to\n"
"                    configure which users can set a certain clearance level. "
"The will make sure\n"
"                    that only users that are trusted can start the more "
"aggressive scans.\n"
"                "
msgstr ""

#: onboarding/templates/step_3e_trusted_acknowledge_clearance_level.html
msgid "Acknowledge clearance level"
msgstr ""

#: onboarding/templates/step_3e_trusted_acknowledge_clearance_level.html
msgid ""
"\n"
"                    Before a member is granted the ability to set clearance "
"levels on an object,\n"
"                    they must first acknowledge and accept the clearance "
"level set by the administrators.\n"
"                    The maximum scanning level permitted for a member is "
"aligned with the trusted clearance level.\n"
"                    By acknowledging the trusted clearance level, this "
"member formally agrees to abide by\n"
"                    this permission and gains the capability to perform "
"scans only up to this trusted clearance level.\n"
"                    This two-step process ensures that the member operates "
"within authorized boundaries.\n"
"                "
msgstr ""

#: onboarding/templates/step_3e_trusted_acknowledge_clearance_level.html
msgid "What is my clearance level?"
msgstr ""

#: onboarding/templates/step_3e_trusted_acknowledge_clearance_level.html
#, python-format
msgid ""
"\n"
"                                Unfortunately you cannot continue the "
"onboarding. </br>\n"
"                                Your administrator has trusted you with a "
"clearance level of <strong>L%(tcl)s</strong>.</br>\n"
"                                You need at least a clearance level of "
"<strong>L%(dns_report_least_clearance_level)s</strong> to scan "
"<strong>%(ooi)s</strong></br>\n"
"                                Contact your administrator to receive a "
"higher clearance.\n"
"                            "
msgstr ""

#: onboarding/templates/step_3e_trusted_acknowledge_clearance_level.html
#, python-format
msgid ""
"\n"
"                            Your administrator has trusted you with a "
"clearance level of <strong>L%(tcl)s</strong>.</br>\n"
"                            You must first accept this clearance level to "
"continue.\n"
"                            "
msgstr ""

#: onboarding/templates/step_3e_trusted_acknowledge_clearance_level.html
#, python-format
msgid ""
"\n"
"                            Accept level L%(tcl)s clearance and "
"responsibility\n"
"                        "
msgstr ""

#: onboarding/templates/step_3e_trusted_acknowledge_clearance_level.html
#, python-format
msgid ""
"\n"
"                            Your administrator has <strong>trusted</strong> "
"you with a clearance level of <strong>L%(tcl)s</strong>.</br>\n"
"                            You have also <strong>acknowledged</strong> to "
"use this clearance level of <strong>L%(acl)s</strong>.\n"
"                            "
msgstr ""

#: onboarding/templates/step_3e_trusted_acknowledge_clearance_level.html
#: onboarding/templates/step_3f_set_clearance_level.html
#: rocky/templates/oois/ooi_list.html
#: rocky/templates/scan_profiles/scan_profile_detail.html
#: rocky/templates/scan_profiles/scan_profile_reset.html
msgid "Set clearance level"
msgstr ""

#: onboarding/templates/step_3f_set_clearance_level.html
msgid "Setup scan - Set clearance level for"
msgstr ""

#: onboarding/templates/step_3f_set_clearance_level.html
#, python-format
msgid ""
"After creating a new object OpenKAT will ask you to set a clearance level. "
"On the object detail page you can always change the clearance level. For the "
"onboarding we will suggest to set the clearance level to "
"L%(dns_report_least_clearance_level)s."
msgstr ""

#: onboarding/templates/step_3g_setup_scan_select_plugins.html
msgid "Setup scan - Enable plugins"
msgstr ""

#: onboarding/templates/step_3g_setup_scan_select_plugins.html
msgid "Plugins introduction"
msgstr ""

#: onboarding/templates/step_3g_setup_scan_select_plugins.html
msgid ""
"OpenKAT uses plugins to scan, check and analyze. Each plugin will bring a "
"specific skillset that will help to generate your report. There are three "
"types of plugins."
msgstr ""

#: onboarding/templates/step_3g_setup_scan_select_plugins.html
msgid "Boefjes:"
msgstr ""

#: onboarding/templates/step_3g_setup_scan_select_plugins.html
msgid ""
"Scan objects for data. Each boefje has a scan intensity score to prevent "
"invasive scanning on objects where you don’t have the clearance to do so."
msgstr ""

#: onboarding/templates/step_3g_setup_scan_select_plugins.html
msgid "Normalizers:"
msgstr ""

#: onboarding/templates/step_3g_setup_scan_select_plugins.html
msgid ""
"Check the data for specific objects and add these object to your object list."
msgstr ""

#: onboarding/templates/step_3g_setup_scan_select_plugins.html
msgid "Bits:"
msgstr ""

#: onboarding/templates/step_3g_setup_scan_select_plugins.html
msgid "Analyze the available data to come to insights and conclusions."
msgstr ""

#: onboarding/templates/step_3g_setup_scan_select_plugins.html
msgid ""
"OpenKAT will be able to generate a full report when all the required and "
"suggested plugins are enabled. If you choose not to give a plugin permission "
"to run, the data that plugin would collect or produce will be left out of "
"the report which will then be generated based on the available data "
"collected by the enabled plugins. Below are the suggested and required "
"plugins for this report."
msgstr ""

#: onboarding/templates/step_3g_setup_scan_select_plugins.html
msgid "Let’s setup your scan by enabling the plugins of your choice below."
msgstr ""

#: onboarding/templates/step_3g_setup_scan_select_plugins.html
msgid "Required and suggested plugins"
msgstr ""

#: onboarding/templates/step_3g_setup_scan_select_plugins.html
msgid "Enable and start scan"
msgstr ""

#: onboarding/templates/step_4_report.html
msgid "Report"
msgstr ""

#: onboarding/templates/step_4_report.html
msgid "Boefjes are scanning"
msgstr ""

#: onboarding/templates/step_4_report.html
msgid ""
"The enabled boefjes are collecting the data needed to generate the DNS-"
"report. This may take some time based on the type of scans and the number of "
"objects found. For the current scan we expect boefjes to take about 3 "
"minutes."
msgstr ""

#: onboarding/templates/step_4_report.html
msgid ""
"During this introduction we ask you to wait till the scan is ready. After "
"which you can view the report."
msgstr ""

#: onboarding/templates/step_4_report.html
msgid ""
"After the onboarding, boefjes run in the background. This enables you to use "
"OpenKAT in the meantime without waiting for scans to finish. When you would "
"like to see the status of a scan you can open the \"tasks\" page."
msgstr ""

#: onboarding/templates/step_4_report.html
msgid "Open my DNS-report"
msgstr ""

#: onboarding/view_helpers.py
msgid "1: Introduction"
msgstr ""

#: onboarding/view_helpers.py
msgid "2: Choose a report"
msgstr ""

#: onboarding/view_helpers.py
msgid "3: Setup scan"
msgstr ""

#: onboarding/view_helpers.py
msgid "4: Open report"
msgstr ""

#: onboarding/view_helpers.py
msgid "2: Organization setup"
msgstr ""

#: onboarding/view_helpers.py
msgid "3: Indemnification"
msgstr ""

#: onboarding/view_helpers.py
msgid "4: Account setup"
msgstr ""

#: onboarding/view_helpers.py
msgid "OpenKAT Setup"
msgstr ""

#: onboarding/views.py
msgid "Fetch the parent DNS zone of a hostname"
msgstr ""

#: onboarding/views.py
msgid "Finds subdomains by brute force"
msgstr ""

#: onboarding/views.py
msgid "Please select a plugin to proceed."
msgstr ""

#: onboarding/views.py
msgid "Please select all required plugins to proceed."
msgstr ""

#: onboarding/views.py
msgid "An error occurred while enabling {}. The plugin is not available."
msgstr ""

#: onboarding/views.py
msgid "Plugins successfully enabled."
msgstr ""

#: onboarding/views.py
#, python-brace-format
msgid "{org_name} successfully created."
msgstr ""

#: onboarding/views.py
#, python-brace-format
msgid "{org_name} successfully updated."
msgstr ""

#: onboarding/views.py
#, python-brace-format
msgid "{name} successfully created."
msgstr ""

#: reports/forms.py tools/forms/ooi_form.py
msgid "Filter by OOI types"
msgstr ""

#: reports/forms.py reports/templates/report_overview/report_history_table.html
msgid "Report types"
msgstr ""

#: reports/report_types/aggregate_organisation_report/appendix.html
#: reports/report_types/multi_organization_report/appendix.html
#: reports/templates/partials/report_sidemenu.html
msgid "Appendix"
msgstr ""

#: reports/report_types/aggregate_organisation_report/appendix.html
msgid "Currently filtered on"
msgstr ""

#: reports/report_types/aggregate_organisation_report/appendix.html
#: reports/templates/partials/report_sidemenu.html
#: reports/templates/summary/report_asset_overview.html
msgid "Selected Report Types"
msgstr ""

#: reports/report_types/aggregate_organisation_report/appendix.html
msgid "Selected report types"
msgstr ""

#: reports/report_types/aggregate_organisation_report/appendix.html
#: reports/templates/partials/plugin_overview_table.html
#: reports/templates/report_overview/report_history_table.html
#: reports/templates/report_overview/subreports_table.html
#: reports/templates/summary/report_asset_overview.html
msgid "Report type"
msgstr ""

#: reports/report_types/aggregate_organisation_report/appendix.html
#: reports/templates/partials/report_sidemenu.html
msgid "Service Versions and Health"
msgstr ""

#: reports/report_types/aggregate_organisation_report/appendix.html
msgid "Service, version and health"
msgstr ""

#: reports/report_types/aggregate_organisation_report/appendix.html
#: reports/templates/summary/service_health.html rocky/templates/footer.html
#: rocky/templates/health.html
msgid "Service"
msgstr ""

#: reports/report_types/aggregate_organisation_report/appendix.html
#: reports/templates/summary/service_health.html rocky/templates/health.html
msgid "Version"
msgstr ""

#: reports/report_types/aggregate_organisation_report/appendix.html
#: rocky/templates/footer.html rocky/views/health.py
msgid "Health"
msgstr ""

#: reports/report_types/aggregate_organisation_report/appendix.html
#: rocky/templates/health.html
msgid "Healthy"
msgstr ""

#: reports/report_types/aggregate_organisation_report/appendix.html
msgid "Unhealthy"
msgstr ""

#: reports/report_types/aggregate_organisation_report/appendix.html
msgid "Used Config objects"
msgstr ""

#: reports/report_types/aggregate_organisation_report/appendix.html
msgid "Used config objects"
msgstr ""

#: reports/report_types/aggregate_organisation_report/appendix.html
msgid "Primary Key"
msgstr ""

#: reports/report_types/aggregate_organisation_report/appendix.html
msgid "Bit ID"
msgstr ""

#: reports/report_types/aggregate_organisation_report/appendix.html
msgid "Config"
msgstr ""

#: reports/report_types/aggregate_organisation_report/appendix.html
msgid "No config objects found."
msgstr ""

#: reports/report_types/aggregate_organisation_report/asset_overview.html
#: reports/report_types/multi_organization_report/asset_overview.html
#: reports/templates/partials/generate_report_sidemenu.html
#: reports/templates/partials/report_sidemenu.html
#: reports/templates/summary/report_asset_overview.html
msgid "Asset overview"
msgstr ""

#: reports/report_types/aggregate_organisation_report/asset_overview.html
#: reports/report_types/multi_organization_report/asset_overview.html
msgid ""
"An overview of the manually released scanned assets. Assets in <strong>bold</"
"strong> are taken as a starting point, assets that are not in bold were "
"found by OpenKAT itself."
msgstr ""

#: reports/report_types/aggregate_organisation_report/basic_security.html
#: reports/templates/partials/report_sidemenu.html
msgid "Basic security"
msgstr ""

#: reports/report_types/aggregate_organisation_report/basic_security.html
msgid ""
"In this chapter, first a table of compliance checks is displayed, followed "
"by a detailed examination of compliance issues for each component."
msgstr ""

#: reports/report_types/aggregate_organisation_report/basic_security.html
msgid "Overview of the basic security status"
msgstr ""

#: reports/report_types/aggregate_organisation_report/basic_security.html
msgid ""
"This table provides an overview of the basic security status of the known "
"assets. Basic security in order. In principle, all values in this table "
"should be checked off."
msgstr ""

#: reports/report_types/aggregate_organisation_report/basic_security.html
msgid "Basic security status"
msgstr ""

#: reports/report_types/aggregate_organisation_report/basic_security.html
#: reports/report_types/ipv6_report/report.html
#: reports/report_types/multi_organization_report/ipv6.html
#: reports/report_types/systems_report/report.html
msgid "System type"
msgstr ""

#: reports/report_types/aggregate_organisation_report/basic_security.html
#: reports/report_types/aggregate_organisation_report/report.html
#: reports/report_types/multi_organization_report/basic_security_details.html
#: reports/templates/partials/report_sidemenu.html
msgid "Safe connections"
msgstr ""

#: reports/report_types/aggregate_organisation_report/basic_security.html
msgid "System Specific"
msgstr ""

#: reports/report_types/aggregate_organisation_report/basic_security.html
msgid "RPKI"
msgstr ""

#: reports/report_types/aggregate_organisation_report/basic_security.html
#: reports/report_types/aggregate_organisation_report/system_specific.html
#: reports/report_types/rpki_report/report.html
#: reports/report_types/safe_connections_report/report.html
msgid "server"
msgstr ""

#: reports/report_types/aggregate_organisation_report/introduction.html
#: reports/templates/partials/report_header.html
#: rocky/templates/partials/ooi_list_toolbar.html
msgid "Export"
msgstr ""

#: reports/report_types/aggregate_organisation_report/introduction.html
#: rocky/templates/oois/ooi_report.html
#: rocky/templates/partials/findings_list_toolbar.html
msgid "Download PDF"
msgstr ""

#: reports/report_types/aggregate_organisation_report/introduction.html
msgid "Download JSON"
msgstr ""

#: reports/report_types/aggregate_organisation_report/introduction.html
#: reports/templates/partials/report_header.html
msgid "This is the OpenKAT report for organization"
msgstr ""

#: reports/report_types/aggregate_organisation_report/introduction.html
#: reports/templates/partials/report_header.html
msgid "Created with data from:"
msgstr ""

#: reports/report_types/aggregate_organisation_report/introduction.html
#: reports/report_types/multi_organization_report/introduction.html
#: reports/templates/partials/report_header.html
msgid "Created on:"
msgstr ""

#: reports/report_types/aggregate_organisation_report/introduction.html
#: reports/report_types/aggregate_organisation_report/report_design.html
#: reports/report_types/multi_organization_report/introduction.html
#: reports/templates/partials/report_header.html
msgid "Created by:"
msgstr ""

#: reports/report_types/aggregate_organisation_report/recommendations.html
#: reports/report_types/multi_organization_report/recommendations.html
#: reports/templates/partials/report_sidemenu.html
msgid "Recommendations"
msgstr ""

#: reports/report_types/aggregate_organisation_report/recommendations.html
#: reports/report_types/multi_organization_report/recommendations.html
#, python-format
msgid "There is <i>%(total_findings)s</i> vulnerability"
msgid_plural "There are <i>%(total_findings)s</i> vulnerabilities"
msgstr[0] ""
msgstr[1] ""

#: reports/report_types/aggregate_organisation_report/recommendations.html
#: reports/report_types/multi_organization_report/recommendations.html
#, python-format
msgid "found on <i>%(total_systems)s</i> system."
msgid_plural "found on <i>%(total_systems)s</i> systems."
msgstr[0] ""
msgstr[1] ""

#: reports/report_types/aggregate_organisation_report/recommendations.html
#: reports/report_types/multi_organization_report/recommendations.html
msgid "There are no recommendations."
msgstr ""

#: reports/report_types/aggregate_organisation_report/report.html
#: reports/report_types/multi_organization_report/basic_security_details.html
msgid ""
"In this chapter we check if the connections of all the IP ports of the "
"system are safe. Safe connections are important to prevent unauthorised "
"access and data breaches. Strong ciphers are crucial because they ensure "
"strong encryption which protects the data from interception during "
"communiction."
msgstr ""

#: reports/report_types/aggregate_organisation_report/report.html
#: reports/templates/partials/report_sidemenu.html
msgid "System specific"
msgstr ""

#: reports/report_types/aggregate_organisation_report/report.html
#: reports/report_types/aggregate_organisation_report/system_specific.html
#: reports/report_types/multi_organization_report/basic_security_details.html
msgid ""
"This is where checks are done that are specific to system types. Different "
"security and compliance issues come into play for different systems. They "
"are listed here under each other."
msgstr ""

#: reports/report_types/aggregate_organisation_report/report.html
#: reports/report_types/multi_organization_report/basic_security_details.html
#: reports/report_types/rpki_report/report.html
#: reports/templates/partials/report_sidemenu.html
msgid "Resource Public Key Infrastructure"
msgstr ""

#: reports/report_types/aggregate_organisation_report/report.html
#: reports/report_types/multi_organization_report/basic_security_details.html
#: reports/report_types/rpki_report/report.html
msgid ""
"This section contains basic security information about resource public key "
"infrastructure. If your web server employs RPKI for its IP addresses and "
"associated nameservers, then it enhances visitor protection against "
"misconfigurations and malicious route intercepts through verified route "
"announcements, ensuring reliable server access and secure internet traffic."
msgstr ""

#: reports/report_types/aggregate_organisation_report/report.html
#: reports/report_types/aggregate_organisation_report/report_design.html
#: reports/report_types/multi_organization_report/vulnerabilities.html
#: reports/report_types/vulnerability_report/report.html
#: reports/templates/partials/report_sidemenu.html
msgid "Vulnerabilities"
msgstr ""

#: reports/report_types/aggregate_organisation_report/report.html
#: reports/report_types/aggregate_organisation_report/report_design.html
msgid "Vulnerabilities found are grouped per system."
msgstr ""

#: reports/report_types/aggregate_organisation_report/report.html
#: reports/report_types/multi_organization_report/vulnerabilities.html
msgid "No CVEs have been found."
msgstr ""

#: reports/report_types/aggregate_organisation_report/report.py
msgid "Critical vulnerabilities"
msgstr ""

#: reports/report_types/aggregate_organisation_report/report.py
msgid "IPs scanned"
msgstr ""

#: reports/report_types/aggregate_organisation_report/report.py
msgid "Hostnames scanned"
msgstr ""

#: reports/report_types/aggregate_organisation_report/report.py
msgid "Terms in report"
msgstr ""

#: reports/report_types/aggregate_organisation_report/report_design.html
msgid "Observed at:"
msgstr ""

#: reports/report_types/aggregate_organisation_report/report_design.html
#: reports/report_types/aggregate_organisation_report/summary.html
#: reports/report_types/multi_organization_report/summary.html
#: rocky/templates/partials/ooi_report_severity_totals.html
#: rocky/views/ooi_tree.py
msgid "Summary"
msgstr ""

#: reports/report_types/aggregate_organisation_report/report_design.html
#: reports/report_types/vulnerability_report/report.html
msgid "vulnerabilities on this system"
msgstr ""

#: reports/report_types/aggregate_organisation_report/system_specific.html
#: reports/report_types/multi_organization_report/basic_security_details.html
msgid "System specific checks"
msgstr ""

#: reports/report_types/aggregate_organisation_report/system_specific.html
#: reports/report_types/rpki_report/report.html
#: reports/report_types/safe_connections_report/report.html
#, python-format
msgid ""
"This table shows which checks were performed. Following that, the compliance "
"issues, if any, are shown for each %(type)s Server."
msgstr ""

#: reports/report_types/aggregate_organisation_report/system_specific.html
msgid "Check overview"
msgstr ""

#: reports/report_types/aggregate_organisation_report/system_specific.html
#: reports/report_types/mail_report/report.html
#: reports/report_types/multi_organization_report/basic_security_details.html
#: reports/report_types/name_server_report/report.html
#: reports/report_types/rpki_report/report.html
#: reports/report_types/safe_connections_report/report.html
#: reports/report_types/web_system_report/report.html
msgid "Check"
msgstr ""

#: reports/report_types/aggregate_organisation_report/system_specific.html
#: reports/report_types/mail_report/report.html
#: reports/report_types/name_server_report/report.html
#: reports/report_types/rpki_report/report.html
#: reports/report_types/safe_connections_report/report.html
#: reports/report_types/web_system_report/report.html
msgid "Compliance"
msgstr ""

#: reports/report_types/aggregate_organisation_report/system_specific.html
#: reports/report_types/rpki_report/report.html
msgid "IPs are compliant"
msgstr ""

#: reports/report_types/aggregate_organisation_report/system_specific.html
#: reports/report_types/safe_connections_report/report.html
#: reports/report_types/vulnerability_report/report.html
msgid "Host:"
msgstr ""

#: reports/report_types/aggregate_organisation_report/system_specific.html
#: reports/report_types/findings_report/report.html
#: reports/report_types/mail_report/report.html
#: reports/report_types/name_server_report/report.html
#: reports/report_types/tls_report/report.html
#: reports/report_types/vulnerability_report/report.html
#: reports/report_types/web_system_report/report.html
#: reports/templates/partials/report_severity_totals_table.html
#: rocky/templates/crisis_room/crisis_room_findings_block.html
#: rocky/templates/dashboard_client.html rocky/templates/dashboard_redteam.html
#: rocky/templates/header.html
#: rocky/templates/oois/ooi_detail_findings_list.html
#: rocky/templates/oois/ooi_detail_findings_overview.html
#: rocky/templates/oois/ooi_page_tabs.html
#: rocky/templates/partials/ooi_report_findings_block.html
#: rocky/templates/partials/ooi_report_findings_block_table.html
#: rocky/views/finding_list.py rocky/views/finding_type_add.py
#: rocky/views/ooi_view.py
msgid "Findings"
msgstr ""

#: reports/report_types/aggregate_organisation_report/system_specific.html
#: reports/report_types/mail_report/report.html
#: reports/report_types/name_server_report/report.html
#: reports/report_types/rpki_report/report.html
#: reports/report_types/safe_connections_report/report.html
#: reports/report_types/web_system_report/report.html
msgid "Compliance issue"
msgstr ""

#: reports/report_types/aggregate_organisation_report/system_specific.html
#: reports/report_types/findings_report/report.html
#: reports/report_types/mail_report/report.html
#: reports/report_types/name_server_report/report.html
#: reports/report_types/rpki_report/report.html
#: reports/report_types/safe_connections_report/report.html
#: reports/report_types/vulnerability_report/report.html
#: reports/report_types/web_system_report/report.html
#: reports/templates/partials/report_severity_totals_table.html
#: rocky/templates/partials/ooi_report_findings_block_table.html
#: rocky/templates/partials/ooi_report_findings_block_table_expanded_row.html
msgid "Risk level"
msgstr ""

#: reports/report_types/aggregate_organisation_report/term_overview.html
#: reports/templates/partials/report_sidemenu.html
msgid "Term Overview"
msgstr ""

#: reports/report_types/aggregate_organisation_report/term_overview.html
msgid "For definitions of terms used in this chapter, see the glossary below."
msgstr ""

#: reports/report_types/aggregate_organisation_report/term_overview.html
msgid ""
"Web servers and domains are examples of digital assets within this "
"framework. Web servers are essential for hosting and serving websites or web "
"applications, while domains represent the online addresses used to access "
"these resources. Other examples of assets in the IT realm include databases, "
"user accounts, software applications, and networking infrastructure. Asset "
"management is a critical aspect of cybersecurity, involving the "
"identification, classification, and protection of these assets to safeguard "
"against threats and ensure the overall security and functionality of an "
"organization's IT environment."
msgstr ""

#: reports/report_types/aggregate_organisation_report/term_overview.html
msgid ""
"Multiple hostnames that resolve to one IP address where at least one of the "
"hostnames or the IP address has a declared scan level that is at least L1. "
"Type systemen zijn webservers, mailservers, en nameservers (DNS)."
msgstr ""

#: reports/report_types/aggregate_organisation_report/term_overview.html
msgid ""
"A fundamental component of the client-server model. A web server uses "
"protocols like HTTP or HTTPS to facilitate communication between clients and "
"the server."
msgstr ""

#: reports/report_types/aggregate_organisation_report/term_overview.html
msgid ""
"A mail server is a specialized software application or hardware device that "
"facilitates the sending, receiving, and storage of emails within a computer "
"network. Operating on the Simple Mail Transfer Protocol (SMTP) for outgoing "
"messages and either Internet Message Access Protocol (IMAP) or Post Office "
"Protocol (POP) for incoming messages, a mail server manages email "
"communication by routing messages between users and storing them until they "
"are retrieved. The server ensures the efficient and secure transfer of "
"emails, handling tasks such as authentication, spam filtering, and message "
"storage."
msgstr ""

#: reports/report_types/aggregate_organisation_report/term_overview.html
msgid ""
"A nameserver, or Domain Name System (DNS) server, is a critical component of "
"the internet infrastructure responsible for translating human-readable "
"domain names into IP addresses, enabling the seamless navigation of the web. "
"When a user enters a domain name in a web browser, the nameserver is queried "
"to obtain the corresponding IP address of the server hosting the associated "
"website or service."
msgstr ""

#: reports/report_types/aggregate_organisation_report/term_overview.html
msgid ""
"A DICOM server, which stands for Digital Imaging and Communications in "
"Medicine, is a specialized server designed for the storage, retrieval, and "
"exchange of medical images and related information in the healthcare "
"industry. DICOM is a widely adopted standard that ensures interoperability "
"and consistency in the communication of medical images and associated data "
"among different devices and systems, such as medical imaging equipment, "
"picture archiving and communication systems (PACS), and radiology "
"information systems (RIS). DICOM servers store and manage patient-specific "
"medical images, like X-rays, CT scans, and MRIs, utilizing a standardized "
"format."
msgstr ""

#: reports/report_types/concatenated_report/report.py
msgid "Concatenated Report"
msgstr ""

#: reports/report_types/dns_report/report.html
msgid "Records found"
msgstr ""

#: reports/report_types/dns_report/report.html
msgid ""
"The DNS report gives an overview of the DNS records that were found for the "
"DNSZone. Additionally the security measures table shows whether or not DNS "
"relating security measures are enabled."
msgstr ""

#: reports/report_types/dns_report/report.html
msgid ""
"\n"
"                    <strong>Disclaimer:</strong>\n"
"                    Not all DNSRecords are parsed in OpenKAT.\n"
"                    DNS record types that are parsed and could be displayed "
"in the table are:\n"
"                "
msgstr ""

#: reports/report_types/dns_report/report.html
msgid "All existing DNS record types can be found here:"
msgstr ""

#: reports/report_types/dns_report/report.html
msgid "Record"
msgstr ""

#: reports/report_types/dns_report/report.html
msgid "TTL"
msgstr ""

#: reports/report_types/dns_report/report.html
msgid "minutes"
msgstr ""

#: reports/report_types/dns_report/report.html
msgid "No records have been found."
msgstr ""

#: reports/report_types/dns_report/report.html
msgid "Security measures"
msgstr ""

#: reports/report_types/dns_report/report.html
msgid ""
"The security measures table below shows which DNS relating security measures "
"are enabled based on the contents of the DNS records."
msgstr ""

#: reports/report_types/dns_report/report.html
#: reports/report_types/findings_report/report.html
msgid "Other findings found"
msgstr ""

#: reports/report_types/dns_report/report.html
#: rocky/templates/crisis_room/crisis_room_findings_block.html
#: rocky/templates/findings/finding_list.html
#: rocky/templates/oois/ooi_detail_findings_list.html
#: rocky/templates/oois/ooi_detail_findings_overview.html
#: rocky/templates/organizations/organization_crisis_room.html
#: rocky/templates/partials/ooi_report_severity_totals_table.html
msgid "Severity"
msgstr ""

#: reports/report_types/dns_report/report.html
#: reports/report_types/findings_report/report.html
#: rocky/templates/findings/finding_add.html
#: rocky/templates/findings/finding_list.html
#: rocky/templates/organizations/organization_crisis_room.html
#: rocky/templates/partials/ooi_report_findings_block_table_expanded_row.html
msgid "Finding"
msgstr ""

#: reports/report_types/dns_report/report.html
#: reports/report_types/findings_report/report.html
#: reports/report_types/vulnerability_report/report.html
#: rocky/templates/crisis_room/crisis_room_findings_block.html
#: rocky/templates/findings/finding_list.html
#: rocky/templates/organizations/organization_crisis_room.html
#: rocky/templates/partials/ooi_report_findings_block_table.html
#: rocky/templates/tasks/boefjes.html rocky/templates/tasks/normalizers.html
#: rocky/templates/tasks/ooi_detail_task_list.html
#: rocky/templates/tasks/plugin_detail_task_list.html
msgid "Details"
msgstr ""

#: reports/report_types/dns_report/report.html
#: reports/report_types/findings_report/report.html
#: reports/report_types/vulnerability_report/report.html
#: rocky/templates/crisis_room/crisis_room_findings_block.html
#: rocky/templates/findings/finding_list.html
#: rocky/templates/organizations/organization_crisis_room.html
#: rocky/templates/tasks/boefjes.html rocky/templates/tasks/normalizers.html
#: rocky/templates/tasks/ooi_detail_task_list.html
#: rocky/templates/tasks/plugin_detail_task_list.html
msgid "Close details"
msgstr ""

#: reports/report_types/dns_report/report.html
#: reports/report_types/findings_report/report.html
#: reports/report_types/vulnerability_report/report.html
#: rocky/templates/crisis_room/crisis_room_findings_block.html
#: rocky/templates/findings/finding_list.html
#: rocky/templates/organizations/organization_crisis_room.html
#: rocky/templates/tasks/boefjes.html rocky/templates/tasks/normalizers.html
#: rocky/templates/tasks/ooi_detail_task_list.html
#: rocky/templates/tasks/plugin_detail_task_list.html
msgid "Open details"
msgstr ""

#: reports/report_types/dns_report/report.html
msgid "Findings information"
msgstr ""

#: reports/report_types/dns_report/report.html
#: reports/report_types/findings_report/report.html
#: reports/report_types/vulnerability_report/report.html
#: reports/templates/partials/report_severity_totals_table.html
#: rocky/templates/crisis_room/crisis_room_findings_block.html
#: rocky/templates/oois/ooi_detail_findings_overview.html
#: rocky/templates/partials/ooi_report_findings_block_table.html
#: rocky/templates/partials/ooi_report_findings_block_table_expanded_row.html
msgid "Occurrences"
msgstr ""

#: reports/report_types/dns_report/report.py
msgid ""
"DNS reports focus on domain name system configuration and potential "
"weaknesses."
msgstr ""

#: reports/report_types/findings_report/report.html
msgid ""
"The Findings Report provides an overview of the identified findings on the "
"scanned systems. For each finding it shows the risk level and the number of "
"occurrences of the finding. Under the 'Details' section a description, "
"impact, recommendation and location of the finding can be found. The risk "
"level may be different for your specific environment."
msgstr ""

#: reports/report_types/findings_report/report.html
msgid "Impact"
msgstr ""

#: reports/report_types/findings_report/report.html
#: reports/report_types/multi_organization_report/recommendations.html
msgid "Recommendation"
msgstr ""

#: reports/report_types/findings_report/report.html
#: reports/report_types/vulnerability_report/report.py
msgid "First seen"
msgstr ""

#: reports/report_types/findings_report/report.html
msgid "No findings have been found."
msgstr ""

#: reports/report_types/findings_report/report.py
msgid "Findings Report"
msgstr ""

#: reports/report_types/findings_report/report.py
msgid "Shows all the finding types and their occurrences."
msgstr ""

#: reports/report_types/ipv6_report/report.html
msgid ""
"The IPv6 report provides an overview of the current IPv6 status of the "
"identified system. The table below shows whether the domain is reachable "
"over IPv6 or not. A green compliance check is shown if this is the case. A "
"grey compliance cross is shown if no IPv6 address was detected."
msgstr ""

#: reports/report_types/ipv6_report/report.html
msgid "IPv6 overview"
msgstr ""

#: reports/report_types/ipv6_report/report.html
#: reports/report_types/systems_report/report.html
msgid "Domain"
msgstr ""

#: reports/report_types/ipv6_report/report.py
msgid "IPv6 Report"
msgstr ""

#: reports/report_types/ipv6_report/report.py
msgid "Check whether hostnames point to IPv6 addresses."
msgstr ""

#: reports/report_types/mail_report/report.html
msgid ""
"The Mail Report provides an overview of the compliance checks associated "
"with e-mail servers. The current compliance checks the presence of SPF, DKIM "
"and DMARC records. The table below shows for each of these checks how many "
"of the identified mail servers are compliant, and if applicable a compliance "
"issue description and risk level. The risk level may be different for your "
"specific environment."
msgstr ""

#: reports/report_types/mail_report/report.html
msgid "Mailserver compliance"
msgstr ""

#: reports/report_types/mail_report/report.html
msgid "mailservers compliant"
msgstr ""

#: reports/report_types/mail_report/report.html
msgid "No mailservers have been found on this system."
msgstr ""

#: reports/report_types/mail_report/report.py
msgid "Mail Report"
msgstr ""

#: reports/report_types/mail_report/report.py
msgid ""
"System specific Mail Report that focusses on IP addresses and hostnames."
msgstr ""

#: reports/report_types/multi_organization_report/asset_overview.html
msgid "Overview of included assets"
msgstr ""

#: reports/report_types/multi_organization_report/asset_overview.html
msgid "Asset"
msgstr ""

#: reports/report_types/multi_organization_report/asset_overview.html
#: reports/report_types/multi_organization_report/basic_security_details.html
msgid "Amount"
msgstr ""

#: reports/report_types/multi_organization_report/asset_overview.html
msgid "IP addresses"
msgstr ""

#: reports/report_types/multi_organization_report/asset_overview.html
msgid "Domain names"
msgstr ""

#: reports/report_types/multi_organization_report/asset_overview.html
msgid "Assets with most critical vulnerabilities"
msgstr ""

#: reports/report_types/multi_organization_report/asset_overview.html
msgid "Vulnerability"
msgstr ""

#: reports/report_types/multi_organization_report/asset_overview.html
msgid "Organisation"
msgstr ""

#: reports/report_types/multi_organization_report/basic_security_details.html
msgid "Overview of safe connections"
msgstr ""

#: reports/report_types/multi_organization_report/basic_security_details.html
#: reports/report_types/safe_connections_report/report.html
msgid "Only Safe Ciphers"
msgstr ""

#: reports/report_types/multi_organization_report/basic_security_details.html
#: reports/report_types/safe_connections_report/report.html
msgid "services are compliant"
msgstr ""

#: reports/report_types/multi_organization_report/introduction.html
#: reports/templates/partials/report_header.html
msgid "Download report"
msgstr ""

#: reports/report_types/multi_organization_report/introduction.html
msgid "This is the OpenKAT Sector rapport."
msgstr ""

#: reports/report_types/multi_organization_report/introduction.html
msgid "Created with date from:"
msgstr ""

#: reports/report_types/multi_organization_report/introduction.html
msgid "This sector contains"
msgstr ""

#: reports/report_types/multi_organization_report/introduction.html
msgid "Scanned organizations."
msgstr ""

#: reports/report_types/multi_organization_report/introduction.html
msgid "Of these organizations"
msgstr ""

#: reports/report_types/multi_organization_report/introduction.html
msgid "organizations have tag"
msgstr ""

#: reports/report_types/multi_organization_report/introduction.html
msgid "The basic security scores are around "
msgstr ""

#: reports/report_types/multi_organization_report/introduction.html
msgid "A total of "
msgstr ""

#: reports/report_types/multi_organization_report/introduction.html
msgid " critical vulnerabilities have been identified."
msgstr ""

#: reports/report_types/multi_organization_report/ipv6.html
msgid "IPv6"
msgstr ""

#: reports/report_types/multi_organization_report/ipv6.html
msgid ""
"IPv6 includes improvements in security features compared to IPv4. While IPv4 "
"can implement security measures, IPv6 was designed with security in mind, "
"and its adoption can contribute to a more secure internet."
msgstr ""

#: reports/report_types/multi_organization_report/ipv6.html
msgid "In total "
msgstr ""

#: reports/report_types/multi_organization_report/ipv6.html
msgid " out of "
msgstr ""

#: reports/report_types/multi_organization_report/ipv6.html
msgid " systems have an IPv6 connection."
msgstr ""

#: reports/report_types/multi_organization_report/ipv6.html
msgid "Overview of IP version compliance"
msgstr ""

#: reports/report_types/multi_organization_report/open_ports.html
msgid ""
"See an overview of open ports found over all systems and the services these "
"systems provide."
msgstr ""

#: reports/report_types/multi_organization_report/open_ports.html
msgid "Overview of detected open ports"
msgstr ""

#: reports/report_types/multi_organization_report/open_ports.html
#: reports/report_types/open_ports_report/report.html
#: reports/templates/partials/report_sidemenu.html
msgid "Open ports"
msgstr ""

#: reports/report_types/multi_organization_report/open_ports.html
msgid "Occurrences (IP addresses)"
msgstr ""

#: reports/report_types/multi_organization_report/open_ports.html
#: reports/templates/summary/service_health.html
msgid "Services"
msgstr ""

#: reports/report_types/multi_organization_report/recommendations.html
msgid "Overview of recommendations"
msgstr ""

#: reports/report_types/multi_organization_report/recommendations.html
#: rocky/templates/partials/ooi_report_findings_block_table_expanded_row.html
msgid "Occurrence"
msgstr ""

#: reports/report_types/multi_organization_report/report.py
msgid "Multi Organization Report"
msgstr ""

#: reports/report_types/multi_organization_report/summary.html
msgid "Best scoring security check"
msgstr ""

#: reports/report_types/multi_organization_report/summary.html
msgid "Worst scoring security check"
msgstr ""

#: reports/report_types/multi_organization_report/vulnerabilities.html
msgid ""
"Vulnerabilities found are grouped per system. Here, we only consider CVE "
"vulnerabilities."
msgstr ""

#: reports/report_types/multi_organization_report/vulnerabilities.html
msgid "Vulnerabilities grouped per system"
msgstr ""

#: reports/report_types/multi_organization_report/vulnerabilities.html
msgid "total"
msgstr ""

#: reports/report_types/name_server_report/report.html
msgid ""
"The Name Server Report provides an overview of the compliance checks that "
"were performed against the identified Domain Name Servers (DNS). The "
"compliance checks verify the presence and validity of DNSSEC and whether no "
"unnecessary ports were identified to be open. The table below gives an "
"overview of the available checks including whether the system passed the "
"performed checks. The risk level and reasoning as to why an issue was "
"identified are shown too. The risk level may be different for your specific "
"environment."
msgstr ""

#: reports/report_types/name_server_report/report.html
msgid "Name server compliance"
msgstr ""

#: reports/report_types/name_server_report/report.html
msgid "DNSSEC Present"
msgstr ""

#: reports/report_types/name_server_report/report.html
msgid "name servers compliant"
msgstr ""

#: reports/report_types/name_server_report/report.html
msgid "Valid DNSSEC"
msgstr ""

#: reports/report_types/name_server_report/report.html
#: reports/report_types/web_system_report/report.html
msgid "No unnecessary ports open"
msgstr ""

#: reports/report_types/name_server_report/report.html
msgid "No nameservers have been found on this system."
msgstr ""

#: reports/report_types/name_server_report/report.py
msgid "Name Server Report"
msgstr ""

#: reports/report_types/name_server_report/report.py
msgid "Name Server Report checks name servers on basic security standards."
msgstr ""

#: reports/report_types/open_ports_report/report.html
msgid ""
"The Open Ports Report provides an overview of the open ports identified on a "
"system. The ports that are marked as <b>bold</b> were identified by direct "
"scans performed by OpenKAT (such as nmap). Ports that are not marked in bold "
"were identified through external services and/or scans (such as Shodan). "
"Scans with the same hostnames, ports and IPs are merged."
msgstr ""

#: reports/report_types/open_ports_report/report.html
msgid "Overview of open ports found for the scanned assets"
msgstr ""

#: reports/report_types/open_ports_report/report.html
#: reports/report_types/systems_report/report.html
msgid "IP address"
msgstr ""

#: reports/report_types/open_ports_report/report.html
msgid "Hostnames"
msgstr ""

#: reports/report_types/open_ports_report/report.html
msgid "Direct scan"
msgstr ""

#: reports/report_types/open_ports_report/report.py
msgid "Open Ports Report"
msgstr ""

#: reports/report_types/open_ports_report/report.py
msgid "Find open ports of IP addresses"
msgstr ""

#: reports/report_types/rpki_report/report.html
msgid ""
"The RPKI Report shows if an RPKI route announcement was available for the "
"system and if this announcement is not expired."
msgstr ""

#: reports/report_types/rpki_report/report.html
msgid "RPKI compliance"
msgstr ""

#: reports/report_types/rpki_report/report.html
msgid "RPKI Available"
msgstr ""

#: reports/report_types/rpki_report/report.html
msgid "RPKI valid"
msgstr ""

#: reports/report_types/rpki_report/report.html
msgid "RPKI record is not valid."
msgstr ""

#: reports/report_types/rpki_report/report.html
msgid "RPKI record does not exist."
msgstr ""

#: reports/report_types/rpki_report/report.html
#: reports/report_types/safe_connections_report/report.html
msgid "No IPs have been found on this system."
msgstr ""

#: reports/report_types/rpki_report/report.py
msgid "RPKI Report"
msgstr ""

#: reports/report_types/rpki_report/report.py
msgid ""
"Shows whether the IP is covered by a valid RPKI ROA. For a hostname it shows "
"the IP addresses and whether they are covered by a valid RPKI ROA."
msgstr ""

#: reports/report_types/safe_connections_report/report.html
msgid ""
"The secure connections report provides an overview of the performed checks "
"with regard to encrypted communication channels such as HTTPS. The table "
"below gives an overview of the available checks including whether the system "
"passed the performed checks. The risk level and reasoning as to why an issue "
"was identified are shown too. The risk level may be different for your "
"specific environment."
msgstr ""

#: reports/report_types/safe_connections_report/report.html
msgid "Safe connections compliance"
msgstr ""

#: reports/report_types/safe_connections_report/report.py
msgid "Safe Connections Report"
msgstr ""

#: reports/report_types/safe_connections_report/report.py
msgid "Shows whether the IPService contains safe ciphers."
msgstr ""

#: reports/report_types/systems_report/report.html
msgid ""
"The System Report provides an overview of the system types (types of similar "
"services) that were identified for each system. The following system types "
"can be identified: DNS servers, Web servers, Mail servers and those "
"classified as 'Other' servers. Each hostname and/or IP address is given one "
"or more system types depending on the identified ports and services. The "
"table below gives an overview of these results."
msgstr ""

#: reports/report_types/systems_report/report.html
msgid "Selected assets"
msgstr ""

#: reports/report_types/systems_report/report.html
msgid "No system types have been identified on this system."
msgstr ""

#: reports/report_types/systems_report/report.py
msgid "System Report"
msgstr ""

#: reports/report_types/systems_report/report.py
msgid "Combine IP addresses, hostnames and services into systems."
msgstr ""

#: reports/report_types/tls_report/report.html
msgid ""
"The TLS Report shows which TLS protocols and ciphers were identified on the "
"host for the provided port."
msgstr ""

#: reports/report_types/tls_report/report.html
msgid ""
"The table below provides an overview of the identified TLS protocols and "
"ciphers, including a status suggestion."
msgstr ""

#: reports/report_types/tls_report/report.html
msgid "Ciphers"
msgstr ""

#: reports/report_types/tls_report/report.html
#: reports/templates/partials/plugin_overview_table.html
#: rocky/templates/organizations/organization_member_list.html
#: rocky/templates/tasks/boefjes.html rocky/templates/tasks/normalizers.html
#: rocky/templates/tasks/ooi_detail_task_list.html
#: rocky/templates/tasks/plugin_detail_task_list.html
msgid "Status"
msgstr ""

#: reports/report_types/tls_report/report.html
msgid "Protocol"
msgstr ""

#: reports/report_types/tls_report/report.html
msgid "Encryption Algorithm"
msgstr ""

#: reports/report_types/tls_report/report.html
msgid "Bits"
msgstr ""

#: reports/report_types/tls_report/report.html
msgid "Key Size"
msgstr ""

#: reports/report_types/tls_report/report.html
#: rocky/templates/organizations/organization_list.html
#: rocky/templates/organizations/organization_settings.html
msgid "Code"
msgstr ""

#: reports/report_types/tls_report/report.html
msgid "Phase out"
msgstr ""

#: reports/report_types/tls_report/report.html
msgid "Good"
msgstr ""

#: reports/report_types/tls_report/report.html
msgid ""
"No ciphers were found for this combination of IP address, port and service."
msgstr ""

#: reports/report_types/tls_report/report.html
msgid ""
"The list below gives an overview of the findings based on the identified TLS "
"protocols and ciphers. This includes the reasoning why the cipher or "
"protocol is marked as a finding."
msgstr ""

#: reports/report_types/tls_report/report.py
msgid "TLS Report"
msgstr ""

#: reports/report_types/tls_report/report.py
msgid ""
"TLS Report assesses the security of data encryption and transmission "
"protocols."
msgstr ""

#: reports/report_types/vulnerability_report/report.html
msgid ""
"The Vulnerability Report provides an overview of all identified CVE "
"vulnerabilities that were identified on the selected systems. For each CVE "
"the table shows the CVE scoring, the number of occurrences, and the CVE "
"details."
msgstr ""

#: reports/report_types/vulnerability_report/report.html
msgid "Advice"
msgstr ""

#: reports/report_types/vulnerability_report/report.html
msgid "No vulnerabilities have been found on this system."
msgstr ""

#: reports/report_types/vulnerability_report/report.py
msgid "Vulnerability Report"
msgstr ""

#: reports/report_types/vulnerability_report/report.py
msgid "Vulnerabilities found are grouped for each system."
msgstr ""

#: reports/report_types/vulnerability_report/report.py
#: rocky/templates/oois/ooi_detail_origins_inference.html
#: rocky/templates/oois/ooi_detail_origins_observations.html
#: rocky/templates/partials/ooi_report_findings_block_table_expanded_row.html
msgid "Source"
msgstr ""

#: reports/report_types/vulnerability_report/report.py
msgid "Last seen"
msgstr ""

#: reports/report_types/vulnerability_report/report.py
msgid "Evidence"
msgstr ""

#: reports/report_types/web_system_report/report.html
msgid ""
"The Web System Report provides an overview of various web server checks that "
"were performed against the scanned system(s). For each performed check the "
"table below shows whether or not the server is compliant with the checks. A "
"description of why this compliant check failed is also shown, including an "
"general risk level. The risk level may be different for your specific "
"environment."
msgstr ""

#: reports/report_types/web_system_report/report.html
msgid "Web system compliance"
msgstr ""

#: reports/report_types/web_system_report/report.html
msgid "CSP Present"
msgstr ""

#: reports/report_types/web_system_report/report.html
msgid "webservers compliant"
msgstr ""

#: reports/report_types/web_system_report/report.html
msgid "Secure CSP Header"
msgstr ""

#: reports/report_types/web_system_report/report.html
msgid "Redirects HTTP to HTTPS"
msgstr ""

#: reports/report_types/web_system_report/report.html
msgid "Offers HTTPS"
msgstr ""

#: reports/report_types/web_system_report/report.html
msgid "Has a Security.txt"
msgstr ""

#: reports/report_types/web_system_report/report.html
msgid "Has a certificate"
msgstr ""

#: reports/report_types/web_system_report/report.html
msgid "Certificate is not expired"
msgstr ""

#: reports/report_types/web_system_report/report.html
msgid "Certificate is not expiring soon"
msgstr ""

#: reports/report_types/web_system_report/report.html
msgid "No webservers have been found on this system."
msgstr ""

#: reports/report_types/web_system_report/report.py
msgid "Web System Report"
msgstr ""

#: reports/report_types/web_system_report/report.py
msgid "Web System Reports check web systems on basic security standards."
msgstr ""

#: reports/templates/partials/export_report_settings.html
msgid "Report name"
msgstr ""

#: reports/templates/partials/export_report_settings.html
msgid "You can name individual reports."
msgstr ""

#: reports/templates/partials/export_report_settings.html
msgid "Report names:"
msgstr ""

#: reports/templates/partials/export_report_settings.html
msgid "Edit "
msgstr ""

#: reports/templates/partials/export_report_settings.html
msgid ""
"\n"
"                                                            Give your report "
"a custom name and optionally add the reports' reference date\n"
"                                                            to the name. To "
"do so you can select an option below.\n"
"                                                        "
msgstr ""

#: reports/templates/partials/export_report_settings.html
msgid "Report name settings."
msgstr ""

#: reports/templates/partials/export_report_settings.html
msgid "Add reference date"
msgstr ""

#: reports/templates/partials/export_report_settings.html
msgid "Select option"
msgstr ""

#: reports/templates/partials/export_report_settings.html
msgid "No reference date"
msgstr ""

#: reports/templates/partials/export_report_settings.html
msgid "Day"
msgstr ""

#: reports/templates/partials/export_report_settings.html
msgid "Week"
msgstr ""

#: reports/templates/partials/export_report_settings.html
msgid "Month"
msgstr ""

#: reports/templates/partials/export_report_settings.html
msgid "Year"
msgstr ""

#: reports/templates/partials/export_report_settings.html
msgid "Confirm"
msgstr ""

#: reports/templates/partials/export_report_settings.html
#: reports/templates/report_overview/report_overview_header.html
#: reports/views/generate_report.py
msgid "Generate report"
msgstr ""

#: reports/templates/partials/generate_report_sidemenu.html
#: reports/templates/partials/report_sidemenu.html
msgid "Table of contents"
msgstr ""

#: reports/templates/partials/main_navigation.html
msgid "Generate a report"
msgstr ""

#: reports/templates/partials/main_navigation.html
msgid ""
"To generate a report you can start by selecting report types or by selecting "
"objects."
msgstr ""

#: reports/templates/partials/plugin_overview_table.html
#: reports/templates/partials/report_sidemenu.html
#: rocky/templates/oois/ooi_page_tabs.html
msgid "Overview"
msgstr ""

#: reports/templates/partials/plugin_overview_table.html
msgid "Plugin overview table"
msgstr ""

#: reports/templates/partials/plugin_overview_table.html
#: reports/templates/partials/report_setup_scan.html
msgid "Required plugins"
msgstr ""

#: reports/templates/partials/plugin_overview_table.html
#: reports/templates/partials/report_setup_scan.html
msgid "Suggested plugins"
msgstr ""

#: reports/templates/partials/plugin_overview_table.html
msgid "Action required"
msgstr ""

#: reports/templates/partials/plugin_overview_table.html
msgid "Ready"
msgstr ""

#: reports/templates/partials/report_header.html
msgid ""
"All selected report types for the selected objects are displayed one below "
"the other."
msgstr ""

#: reports/templates/partials/report_introduction.html
msgid ""
"This report gives an overview of the current state of security for your "
"organisation for the selected date. The summary section provides an overview "
"of the selected systems (objects), plugins and reports. This is followed "
"with the findings for each report."
msgstr ""

#: reports/templates/partials/report_navigation.html
msgid "Report Navigation"
msgstr ""

#: reports/templates/partials/report_navigation.html
msgid "Generate Report"
msgstr ""

#: reports/templates/partials/report_navigation.html
#: reports/views/aggregate_report.py
msgid "Aggregate Report"
msgstr ""

#: reports/templates/partials/report_navigation.html
#: reports/views/multi_report.py
msgid "Multi Report"
msgstr ""

#: reports/templates/partials/report_ooi_list.html
#, python-format
msgid "Select object (%(total_oois)s)"
msgid_plural "Select objects (%(total_oois)s)"
msgstr[0] ""
msgstr[1] ""

#: reports/templates/partials/report_ooi_list.html
msgid "Select which objects you want to include in your report."
msgstr ""

#: reports/templates/partials/report_ooi_list.html
#: rocky/templates/admin/change_list.html rocky/templates/oois/ooi_list.html
#: rocky/templates/tasks/partials/task_filter.html
msgid "Filter"
msgstr ""

#: reports/templates/partials/report_ooi_list.html
#: rocky/templates/oois/ooi_list.html
msgid "Currently filtered on:"
msgstr ""

#: reports/templates/partials/report_ooi_list.html
msgid "No objects found."
msgstr ""

#: reports/templates/partials/report_ooi_list.html
msgid "Go to the object page"
msgstr ""

#: reports/templates/partials/report_ooi_list.html
msgid "objects selected"
msgstr ""

#: reports/templates/partials/report_ooi_list.html
msgid "Deselect all objects"
msgstr ""

#: reports/templates/partials/report_ooi_list.html
#: rocky/templates/oois/ooi_list.html
#, python-format
msgid "Showing %(length)s of %(total)s objects"
msgstr ""

#: reports/templates/partials/report_ooi_list.html
#, python-format
msgid "Select all %(total_oois)s object"
msgid_plural "Select all %(total_oois)s objects"
msgstr[0] ""
msgstr[1] ""

#: reports/templates/partials/report_ooi_list.html
#: reports/templates/report_overview/report_history_table.html
#: reports/templates/summary/ooi_selection.html tools/forms/ooi.py
#: tools/view_helpers.py rocky/templates/admin/delete_confirmation.html
#: rocky/templates/admin/delete_selected_confirmation.html
#: rocky/templates/dashboard_client.html rocky/templates/dashboard_redteam.html
#: rocky/templates/header.html rocky/templates/indemnification_present.html
#: rocky/views/ooi_add.py rocky/views/ooi_list.py rocky/views/ooi_view.py
#: rocky/views/upload_csv.py rocky/views/upload_raw.py
msgid "Objects"
msgstr ""

#: reports/templates/partials/report_ooi_list.html
#: reports/templates/summary/ooi_selection.html
msgid "Clearance type"
msgstr ""

#: reports/templates/partials/report_ooi_list.html
#: reports/templates/partials/report_types_selection.html
msgid "Continue with selection"
msgstr ""

#: reports/templates/partials/report_setup_scan.html
#: reports/views/aggregate_report.py reports/views/generate_report.py
#: reports/views/multi_report.py
msgid "Configuration"
msgstr ""

#: reports/templates/partials/report_setup_scan.html
msgid "Set up the required plugins for this report."
msgstr ""

#: reports/templates/partials/report_setup_scan.html
#: reports/templates/partials/report_types_selection.html
msgid "Change selection"
msgstr ""

#: reports/templates/partials/report_setup_scan.html
msgid "Plugins"
msgstr ""

#: reports/templates/partials/report_setup_scan.html
msgid ""
"KAT will be able to generate a full report when all the required and "
"suggested boefjes are enabled."
msgstr ""

#: reports/templates/partials/report_setup_scan.html
msgid ""
"If you choose not to enable a plugin, the data that plugin would collect or "
"produce will be left out of the report which will then be generated based on "
"the available data collected by the enabled plugins."
msgstr ""

#: reports/templates/partials/report_setup_scan.html
msgid ""
"Some plugins are mandatory as they are crucial for a report type. Reports "
"that don't have their requirements met will be skipped."
msgstr ""

#: reports/templates/partials/report_setup_scan.html
msgid "Warning! Before you proceed read the following points:"
msgstr ""

#: reports/templates/partials/report_setup_scan.html
msgid ""
"OpenKAT is designed to scan all known objects on a regular basis using the "
"enabled plugins and set clearance levels. This means that scans will run "
"automatically. Be patient; plugins may take some time before they have "
"collected all their data. Enabling them just before report generation will "
"likely result in inaccurate reports, as plugins have not finished collecting "
"data."
msgstr ""

#: reports/templates/partials/report_setup_scan.html
msgid "This report type requires the following plugins to be enabled:"
msgstr ""

#: reports/templates/partials/report_setup_scan.html
msgid "Good job! All required plugins are enabled."
msgstr ""

#: reports/templates/partials/report_setup_scan.html
msgid "Show enabled plugins"
msgstr ""

#: reports/templates/partials/report_setup_scan.html
msgid ""
"This report requires at least one of the following plugins to be enabled to "
"generate the report:"
msgstr ""

#: reports/templates/partials/report_setup_scan.html
msgid "Good job! All suggested plugins are enabled"
msgstr ""

#: reports/templates/partials/report_setup_scan.html
msgid "Hide suggested plugins"
msgstr ""

#: reports/templates/partials/report_setup_scan.html
msgid "Show more suggested plugins"
msgstr ""

#: reports/templates/partials/report_severity_totals.html
#: reports/templates/partials/report_severity_totals_table.html
msgid "Findings overview"
msgstr ""

#: reports/templates/partials/report_severity_totals_table.html
#: rocky/templates/partials/ooi_report_severity_totals_table.html
msgid "Total per severity overview"
msgstr ""

#: reports/templates/partials/report_sidemenu.html
msgid "Selected Objects"
msgstr ""

#: reports/templates/partials/report_sidemenu.html
#: reports/templates/summary/selected_plugins.html
msgid "Selected Plugins"
msgstr ""

#: reports/templates/partials/report_sidemenu.html
msgid "Used Config Objects"
msgstr ""

#: reports/templates/partials/report_types_selection.html
msgid "Choose report types"
msgstr ""

#: reports/templates/partials/report_types_selection.html
msgid ""
"Various types of reports, such as DNS reports and TLS reports, are essential "
"for identifying vulnerabilities in different aspects of a system's security. "
"DNS reports focus on domain name system configuration and potential "
"weaknesses, while TLS reports assess the security of data encryption and "
"transmission protocols, helping organizations pinpoint areas where security "
"improvements are needed."
msgstr ""

#: reports/templates/partials/report_types_selection.html
#, python-format
msgid "Selected object (%(total_oois)s)"
msgid_plural "Selected objects (%(total_oois)s)"
msgstr[0] ""
msgstr[1] ""

#: reports/templates/partials/report_types_selection.html
#, python-format
msgid "You have selected %(total_oois)s object in previous step."
msgid_plural "You have selected %(total_oois)s objects in previous step."
msgstr[0] ""
msgstr[1] ""

#: reports/templates/partials/report_types_selection.html
msgid "Available report types"
msgstr ""

#: reports/templates/partials/report_types_selection.html
msgid "All report types that are available for your selection."
msgstr ""

#: reports/templates/partials/report_types_selection.html
msgid "Toggle all report types"
msgstr ""

#: reports/templates/report_overview/report_history.html
#: reports/views/report_overview.py
msgid "Reports history"
msgstr ""

#: reports/templates/report_overview/report_history.html
msgid "An overview of all your generated reports."
msgstr ""

#: reports/templates/report_overview/report_history.html
#, python-format
msgid "Showing %(length)s of %(total)s reports"
msgstr ""

#: reports/templates/report_overview/report_history_table.html
msgid "Reports:"
msgstr ""

#: reports/templates/report_overview/report_history_table.html
msgid "Input Objects"
msgstr ""

#: reports/templates/report_overview/report_history_table.html
#: reports/templates/report_overview/subreports_table.html
msgid "Reference date"
msgstr ""

#: reports/templates/report_overview/report_history_table.html
#: reports/templates/report_overview/subreports_table.html
msgid "Creation date"
msgstr ""

#: reports/templates/report_overview/report_history_table.html
msgid "Shows parent report details"
msgstr ""

#: reports/templates/report_overview/report_history_table.html
msgid "Close children report object details"
msgstr ""

#: reports/templates/report_overview/report_history_table.html
msgid "Subreports details:"
msgstr ""

#: reports/templates/report_overview/report_history_table.html
#, python-format
msgid ""
"\n"
"                                    This report consist of %(counter)s "
"subreport with the following report type and object.\n"
"                                "
msgid_plural ""
"\n"
"                                    This report consist of %(counter)s "
"subreports with the following report types and objects.\n"
"                                "
msgstr[0] ""
msgstr[1] ""

#: reports/templates/report_overview/report_history_table.html
#: reports/templates/report_overview/subreports_header.html
#: reports/views/report_overview.py
msgid "Subreports"
msgstr ""

#: reports/templates/report_overview/report_history_table.html
msgid "Report ID"
msgstr ""

#: reports/templates/report_overview/report_history_table.html
msgid "Shows subreport details"
msgstr ""

#: reports/templates/report_overview/report_history_table.html
msgid "View all subreports"
msgstr ""

#: reports/templates/report_overview/report_overview_header.html
msgid "Overview of reports"
msgstr ""

#: reports/templates/report_overview/report_overview_navigation.html
msgid "Recent"
msgstr ""

#: reports/templates/report_overview/report_overview_navigation.html
msgid "Presets"
msgstr ""

#: reports/templates/report_overview/report_overview_navigation.html
msgid "Scheduled"
msgstr ""

#: reports/templates/report_overview/report_overview_navigation.html
msgid "Folders"
msgstr ""

#: reports/templates/report_overview/report_overview_navigation.html
msgid "History"
msgstr ""

#: reports/templates/report_overview/subreports.html
#, python-format
msgid "Showing %(length)s of %(total)s subreports"
msgstr ""

#: reports/templates/report_overview/subreports_header.html
msgid "Back to Reports History"
msgstr ""

#: reports/templates/report_overview/subreports_header.html
msgid "An overview of all underlying reports of"
msgstr ""

#: reports/templates/report_overview/subreports_header.html
#: reports/templates/report_overview/subreports_table.html
msgid "Shows report details"
msgstr ""

#: reports/templates/report_overview/subreports_table.html
msgid "Subreports:"
msgstr ""

#: reports/templates/report_overview/subreports_table.html
#: rocky/templates/tasks/boefjes.html
#: rocky/templates/tasks/plugin_detail_task_list.html
msgid "Input Object"
msgstr ""

#: reports/templates/summary/report_asset_overview.html
msgid ""
"The objects listed in the table below were used to generate this report. For "
"each object in the table it additionally shows the clearance level and "
"whether or not the object was added by a user ('Declared') or indirectly "
"identified through another service or system ('Inherited')."
msgstr ""

#: reports/templates/summary/report_asset_overview.html
msgid ""
"The table below shows which reports were chosen to generate this report, "
"including a report description."
msgstr ""

#: reports/templates/summary/selected_plugins.html
msgid ""
"The table below shows all required or optional plugins for the selected "
"reports."
msgstr ""

#: reports/templates/summary/selected_plugins.html
msgid "Required and optional plugins"
msgstr ""

#: reports/templates/summary/selected_plugins.html
msgid "Plugin enabled"
msgstr ""

#: reports/templates/summary/selected_plugins.html
msgid "Plugin options"
msgstr ""

#: reports/templates/summary/selected_plugins.html
msgid "Plugin scan level"
msgstr ""

#: reports/templates/summary/selected_plugins.html
msgid ""
"There are no required or optional plugins needed for the selected report "
"types."
msgstr ""

#: reports/views/aggregate_report.py
msgid "Aggregate report"
msgstr ""

#: reports/views/aggregate_report.py reports/views/generate_report.py
#: reports/views/multi_report.py
msgid "Select objects"
msgstr ""

#: reports/views/aggregate_report.py reports/views/generate_report.py
#: reports/views/multi_report.py
msgid "Select report types"
msgstr ""

#: reports/views/aggregate_report.py reports/views/generate_report.py
#: reports/views/multi_report.py
msgid "Export setup"
msgstr ""

#: reports/views/aggregate_report.py reports/views/generate_report.py
msgid "Save report"
msgstr ""

<<<<<<< HEAD
#: reports/views/base.py
msgid "Select at least one OOI to proceed."
=======
#: reports/views/aggregate_report.py reports/views/generate_report.py
msgid ""
"No data could be found for %(report_types). Object(s) did not exist on "
"%(date)s."
msgstr ""

#: reports/views/aggregate_report.py reports/views/base.py
#: reports/views/generate_report.py reports/views/multi_report.py
msgid "Select at least one report type to proceed."
>>>>>>> 3680b099
msgstr ""

#: reports/views/base.py
msgid "Select at least one report type to proceed."
msgstr ""

#: reports/views/base.py
#, python-format
msgid "Report type '%s' does not exist."
msgstr ""

<<<<<<< HEAD
#: reports/views/mixins.py
msgid ""
"No data could be found for %(report_types). Object(s) did not exist on "
"%(date)s."
msgstr ""

#: reports/views/multi_report.py
msgid "Multi report"
=======
#: reports/views/generate_report.py
#, python-brace-format
msgid "Concatenated Report for {oois_count} objects"
msgstr ""

#: reports/views/generate_report.py
#, python-brace-format
msgid "Concatenated Report for {ooi}"
msgstr ""

#: reports/views/generate_report.py
#, python-brace-format
msgid "{report_type} for {oois_count} objects"
msgstr ""

#: reports/views/generate_report.py
#, python-brace-format
msgid "{report_type} for {ooi}"
>>>>>>> 3680b099
msgstr ""

#: reports/views/multi_report.py
msgid "Multi report"
msgstr ""

#: reports/views/multi_report.py
msgid "View report"
msgstr ""

#: reports/views/view_helpers.py
msgid "1: Select objects"
msgstr ""

#: reports/views/view_helpers.py
msgid "2: Choose report types"
msgstr ""

#: reports/views/view_helpers.py
msgid "3: Configuration"
msgstr ""

#: reports/views/view_helpers.py
msgid "4: Export setup"
msgstr ""

#: reports/views/view_helpers.py
msgid "3: Export setup"
msgstr ""

#: tools/forms/base.py
msgid "Date"
msgstr ""

#: tools/forms/base.py tools/forms/scheduler.py
msgid "The selected date is in the future. Please select a different date."
msgstr ""

#: tools/forms/finding_type.py
msgid "KAT-ID"
msgstr ""

#: tools/forms/finding_type.py
msgid "Unique ID within OpenKAT, for this type"
msgstr ""

#: tools/forms/finding_type.py
msgid "Title"
msgstr ""

#: tools/forms/finding_type.py
msgid "Give the finding type a fitting title"
msgstr ""

#: tools/forms/finding_type.py
msgid "Describe the finding type"
msgstr ""

#: tools/forms/finding_type.py
msgid "Risk"
msgstr ""

#: tools/forms/finding_type.py
msgid "Solution"
msgstr ""

#: tools/forms/finding_type.py
msgid "How can this be solved?"
msgstr ""

#: tools/forms/finding_type.py
msgid "Describe how this type of finding can be solved"
msgstr ""

#: tools/forms/finding_type.py
msgid "References"
msgstr ""

#: tools/forms/finding_type.py
msgid "Please give some references on the solution"
msgstr ""

#: tools/forms/finding_type.py
msgid "Please give sources and references on the suggested solution"
msgstr ""

#: tools/forms/finding_type.py
msgid "Impact description"
msgstr ""

#: tools/forms/finding_type.py
msgid "Describe the solutions impact"
msgstr ""

#: tools/forms/finding_type.py
msgid "Solution chance"
msgstr ""

#: tools/forms/finding_type.py
msgid "Solution impact"
msgstr ""

#: tools/forms/finding_type.py
msgid "Solution effort"
msgstr ""

#: tools/forms/finding_type.py
msgid "ID should start with "
msgstr ""

#: tools/forms/finding_type.py
msgid "Finding type already exists"
msgstr ""

#: tools/forms/finding_type.py
msgid "Click to select one of the available options"
msgstr ""

#: tools/forms/finding_type.py
msgid "Finding types"
msgstr ""

#: tools/forms/finding_type.py
#: rocky/templates/partials/finding_occurrence_definition_list.html
msgid "Proof"
msgstr ""

#: tools/forms/finding_type.py
msgid "Provide evidence of your finding"
msgstr ""

#: tools/forms/finding_type.py
msgid "Describe your finding"
msgstr ""

#: tools/forms/finding_type.py
msgid "Reproduce finding"
msgstr ""

#: tools/forms/finding_type.py
msgid "Please explain how to reproduce your finding"
msgstr ""

#: tools/forms/finding_type.py
msgid "Date/Time (UTC)"
msgstr ""

#: tools/forms/finding_type.py
msgid "Doc! I'm from the future, I'm here to take you back!"
msgstr ""

#: tools/forms/finding_type.py
msgid "OOI doesn't exist"
msgstr ""

#: tools/forms/findings.py
msgid "Show non-muted findings"
msgstr ""

#: tools/forms/findings.py
msgid "Show muted findings"
msgstr ""

#: tools/forms/findings.py
msgid "Show muted and non-muted findings"
msgstr ""

#: tools/forms/findings.py
msgid "Filter by severity"
msgstr ""

#: tools/forms/findings.py
msgid "Filter by muted findings"
msgstr ""

#: tools/forms/ooi.py
msgid "Filter types"
msgstr ""

#: tools/forms/ooi.py
msgid "Clearance Level"
msgstr ""

#: tools/forms/ooi.py
msgid "Show objects that don't meet the Boefjes scan level."
msgstr ""

#: tools/forms/ooi.py
msgid "Show Boefjes that exceed the objects clearance level."
msgstr ""

#: tools/forms/ooi_form.py
msgid "option"
msgstr ""

#: tools/forms/ooi_form.py
#, python-brace-format
msgid "Optionally choose a {option_label}"
msgstr ""

#: tools/forms/ooi_form.py
#, python-brace-format
msgid "Please choose a {option_label}"
msgstr ""

#: tools/forms/ooi_form.py
msgid "Filter by clearance level"
msgstr ""

#: tools/forms/ooi_form.py
msgid "Filter by clearance type"
msgstr ""

#: tools/forms/scheduler.py
msgid "From"
msgstr ""

#: tools/forms/scheduler.py
msgid "To"
msgstr ""

#: tools/forms/scheduler.py rocky/templates/tasks/partials/stats.html
msgid "Cancelled"
msgstr ""

#: tools/forms/scheduler.py rocky/templates/tasks/partials/stats.html
msgid "Completed"
msgstr ""

#: tools/forms/scheduler.py rocky/templates/tasks/partials/stats.html
msgid "Dispatched"
msgstr ""

#: tools/forms/scheduler.py rocky/templates/tasks/partials/stats.html
msgid "Failed"
msgstr ""

#: tools/forms/scheduler.py rocky/templates/tasks/partials/stats.html
msgid "Pending"
msgstr ""

#: tools/forms/scheduler.py rocky/templates/tasks/partials/stats.html
msgid "Queued"
msgstr ""

#: tools/forms/scheduler.py rocky/templates/tasks/partials/stats.html
msgid "Running"
msgstr ""

#: tools/forms/scheduler.py
msgid "Search"
msgstr ""

#: tools/forms/scheduler.py
msgid "Search by object name"
msgstr ""

#: tools/forms/settings.py
msgid "--- Show all ----"
msgstr ""

#: tools/forms/settings.py
msgid "recommendation"
msgstr ""

#: tools/forms/settings.py
msgid "low"
msgstr ""

#: tools/forms/settings.py
msgid "medium"
msgstr ""

#: tools/forms/settings.py
msgid "high"
msgstr ""

#: tools/forms/settings.py
msgid "very high"
msgstr ""

#: tools/forms/settings.py
msgid "critical"
msgstr ""

#: tools/forms/settings.py
msgid "quickfix"
msgstr ""

#: tools/forms/settings.py
msgid "Declared"
msgstr ""

#: tools/forms/settings.py
msgid "Inherited"
msgstr ""

#: tools/forms/settings.py
msgid "Empty"
msgstr ""

#: tools/forms/settings.py
msgid "Add one finding type ID per line."
msgstr ""

#: tools/forms/settings.py
msgid "Add the date and time of your finding (UTC)"
msgstr ""

#: tools/forms/settings.py
msgid ""
"OpenKAT stores a time indication with every observation, so it is possible "
"to see the status of your network through time. Select a datetime to change "
"the view to represent that moment in time."
msgstr ""

#: tools/forms/settings.py
msgid "Depth of the tree."
msgstr ""

#: tools/forms/upload_csv.py
msgid "Only CSV file supported"
msgstr ""

#: tools/forms/upload_csv.py
msgid "File could not be decoded"
msgstr ""

#: tools/forms/upload_csv.py
msgid "No file selected"
msgstr ""

#: tools/forms/upload_csv.py
msgid "The uploaded file is empty."
msgstr ""

#: tools/forms/upload_csv.py
msgid "The number of columns do not meet the requirements."
msgstr ""

#: tools/forms/upload_csv.py
msgid "OOI Type in CSV does not meet the criteria."
msgstr ""

#: tools/forms/upload_csv.py
msgid "An error has occurred during the parsing of the csv file:"
msgstr ""

#: tools/forms/upload_csv.py
msgid "Upload CSV file"
msgstr ""

#: tools/forms/upload_csv.py
msgid "Only accepts CSV file."
msgstr ""

#: tools/forms/upload_oois.py rocky/templates/partials/explanations.html
msgid "Object Type"
msgstr ""

#: tools/forms/upload_oois.py
msgid "Choose a type of which objects are added."
msgstr ""

#: tools/forms/upload_raw.py
msgid "Mime types"
msgstr ""

#: tools/forms/upload_raw.py
msgid ""
"<p>Add a set of mime types, separated by commas, for example:</"
"p><p><i>\"text/html, image/jpeg\"</i> or <i>\"boefje/dns-records\"</i>.</"
"p><p>Mime types are used to match the correct normalizer to a raw file. When "
"the mime type \"boefje/dns-records\" is added, the normalizer expects the "
"raw file to contain dns scan information.</p>"
msgstr ""

#: tools/forms/upload_raw.py rocky/templates/partials/ooi_list_toolbar.html
#: rocky/templates/upload_raw.html
msgid "Upload raw file"
msgstr ""

#: tools/models.py
msgid "The name of the organisation"
msgstr ""

#: tools/models.py
msgid ""
"A slug containing only lower-case unicode letters, numbers, hyphens or "
"underscores that will be used in URLs and paths"
msgstr ""

#: tools/models.py
msgid ""
"This organization code is reserved by OpenKAT and cannot be used. Choose "
"another organization code."
msgstr ""

#: tools/models.py
msgid "new"
msgstr ""

#: tools/view_helpers.py rocky/templates/header.html
#: rocky/templates/organizations/organization_list.html
#: rocky/templates/organizations/organization_member_list.html
#: rocky/templates/partials/organization_member_list_filters.html
#: rocky/views/organization_member_edit.py
msgid "Members"
msgstr ""

#: rocky/messaging.py
msgid ""
"You have trusted this member with a clearance level of L{}. This member "
"needs at least a clearance level of L{} in order to do a proper onboarding. "
"Edit this member and change the clearance level if necessary."
msgstr ""

#: rocky/paginator.py
msgid "That page number is not an integer"
msgstr ""

#: rocky/paginator.py
msgid "That page number is less than 1"
msgstr ""

#: rocky/paginator.py
msgid "That page contains no results"
msgstr ""

#: rocky/scheduler.py
msgid ""
"The Scheduler has an unexpected error. Check the Scheduler logs for further "
"details."
msgstr ""

#: rocky/scheduler.py
msgid "Could not connect to Scheduler. Service is possibly down."
msgstr ""

#: rocky/scheduler.py
msgid "Your request could not be validated."
msgstr ""

#: rocky/scheduler.py
msgid "Task could not be found."
msgstr ""

#: rocky/scheduler.py
msgid ""
"Scheduler is receiving too many requests. Increase SCHEDULER_PQ_MAXSIZE or "
"wait for task to finish."
msgstr ""

#: rocky/scheduler.py
msgid "Bad request. Your request could not be interpreted by the Scheduler."
msgstr ""

#: rocky/scheduler.py
msgid "The Scheduler has received a conflict. Your task is already in queue."
msgstr ""

#: rocky/scheduler.py
msgid "A HTTPError occurred. See Scheduler logs for more info."
msgstr ""

#: rocky/scheduler.py
msgid "Task list: "
msgstr ""

#: rocky/scheduler.py
msgid "Task statistics: "
msgstr ""

#: rocky/settings.py
msgid "Blue light"
msgstr ""

#: rocky/settings.py
msgid "Blue medium"
msgstr ""

#: rocky/settings.py
msgid "Blue dark"
msgstr ""

#: rocky/settings.py
msgid "Green light"
msgstr ""

#: rocky/settings.py
msgid "Green medium"
msgstr ""

#: rocky/settings.py
msgid "Green dark"
msgstr ""

#: rocky/settings.py
msgid "Yellow light"
msgstr ""

#: rocky/settings.py
msgid "Yellow medium"
msgstr ""

#: rocky/settings.py
msgid "Yellow dark"
msgstr ""

#: rocky/settings.py
msgid "Orange light"
msgstr ""

#: rocky/settings.py
msgid "Orange medium"
msgstr ""

#: rocky/settings.py
msgid "Orange dark"
msgstr ""

#: rocky/settings.py
msgid "Red light"
msgstr ""

#: rocky/settings.py
msgid "Red medium"
msgstr ""

#: rocky/settings.py
msgid "Red dark"
msgstr ""

#: rocky/settings.py
msgid "Violet light"
msgstr ""

#: rocky/settings.py
msgid "Violet medium"
msgstr ""

#: rocky/settings.py
msgid "Violet dark"
msgstr ""

#: rocky/settings.py
msgid "Plain"
msgstr ""

#: rocky/settings.py
msgid "Solid"
msgstr ""

#: rocky/settings.py
msgid "Dashed"
msgstr ""

#: rocky/settings.py
msgid "Dotted"
msgstr ""

#: rocky/templates/403.html
msgid "Error code 403: Unauthorized"
msgstr ""

#: rocky/templates/403.html
msgid "Your account is not authorized to access this page or organization."
msgstr ""

#: rocky/templates/403.html
msgid "Please contact your system administrator."
msgstr ""

#: rocky/templates/403.html rocky/templates/404.html
msgid "You may want to go back to the"
msgstr ""

#: rocky/templates/403.html rocky/templates/404.html
#: rocky/templates/crisis_room/crisis_room.html
msgid "Crisis Room"
msgstr ""

#: rocky/templates/404.html
msgid "Error code 404: Page not found"
msgstr ""

#: rocky/templates/404.html
msgid ""
"The page you wanted to see or the file you wanted to view was not found."
msgstr ""

#: rocky/templates/admin/base.html
msgid "Skip to main content"
msgstr ""

#: rocky/templates/admin/base.html
msgid "Welcome,"
msgstr ""

#: rocky/templates/admin/base.html
msgid "View site"
msgstr ""

#: rocky/templates/admin/base.html
msgid "Documentation"
msgstr ""

#: rocky/templates/admin/base.html
msgid "Change password"
msgstr ""

#: rocky/templates/admin/base.html
msgid "Log out"
msgstr ""

#: rocky/templates/admin/base.html rocky/templates/header.html
msgid "Breadcrumbs"
msgstr ""

#: rocky/templates/admin/base.html rocky/templates/admin/change_form.html
#: rocky/templates/admin/change_list.html
#: rocky/templates/admin/delete_confirmation.html
#: rocky/templates/admin/delete_selected_confirmation.html
msgid "Home"
msgstr ""

#: rocky/templates/admin/change_form.html
#, python-format
msgid "Add %(name)s"
msgstr ""

#: rocky/templates/admin/change_form.html
#: rocky/templates/admin/change_list.html
msgid "Please correct the error below."
msgid_plural "Please correct the errors below."
msgstr[0] ""
msgstr[1] ""

#: rocky/templates/admin/change_list.html
msgid "Hide counts"
msgstr ""

#: rocky/templates/admin/change_list.html
msgid "Show counts"
msgstr ""

#: rocky/templates/admin/change_list.html
msgid "Clear all filters"
msgstr ""

#: rocky/templates/admin/delete_confirmation.html
#, python-format
msgid ""
"Deleting the %(object_name)s '%(escaped_object)s' would result in deleting "
"related objects, but your account doesn't have permission to delete the "
"following types of objects"
msgstr ""

#: rocky/templates/admin/delete_confirmation.html
#, python-format
msgid ""
"Deleting the %(object_name)s '%(escaped_object)s' would require deleting the "
"following protected related objects"
msgstr ""

#: rocky/templates/admin/delete_confirmation.html
#, python-format
msgid ""
"Are you sure you want to delete the %(object_name)s \"%(escaped_object)s\"? "
"All of the following related items will be deleted"
msgstr ""

#: rocky/templates/admin/delete_confirmation.html
#: rocky/templates/admin/delete_selected_confirmation.html
msgid "Yes, I’m sure"
msgstr ""

#: rocky/templates/admin/delete_confirmation.html
#: rocky/templates/admin/delete_selected_confirmation.html
msgid "No, take me back"
msgstr ""

#: rocky/templates/admin/delete_selected_confirmation.html
msgid "Delete multiple objects"
msgstr ""

#: rocky/templates/admin/delete_selected_confirmation.html
#, python-format
msgid ""
"Deleting the selected %(objects_name)s would result in deleting related "
"objects, but your account doesn't have permission to delete the following "
"types of objects"
msgstr ""

#: rocky/templates/admin/delete_selected_confirmation.html
#, python-format
msgid ""
"Deleting the selected %(objects_name)s would require deleting the following "
"protected related objects"
msgstr ""

#: rocky/templates/admin/delete_selected_confirmation.html
#, python-format
msgid ""
"Are you sure you want to delete the selected %(objects_name)s? All of the "
"following objects and their related items will be deleted"
msgstr ""

#: rocky/templates/admin/popup_response.html
msgid "Popup closing…"
msgstr ""

#: rocky/templates/crisis_room/crisis_room.html
msgid ""
"An overview of all (critical) findings OpenKAT found. Check the detail "
"section for additional severity information."
msgstr ""

#: rocky/templates/crisis_room/crisis_room_findings_block.html
msgid "Total findings"
msgstr ""

#: rocky/templates/crisis_room/crisis_room_findings_block.html
msgid "Total Findings"
msgstr ""

#: rocky/templates/crisis_room/crisis_room_findings_block.html
msgid " Finding Details"
msgstr ""

#: rocky/templates/crisis_room/crisis_room_findings_block.html
#: rocky/templates/oois/ooi_detail_findings_list.html
#: rocky/templates/partials/ooi_report_findings_block_table_expanded_row.html
msgid "Finding details"
msgstr ""

#: rocky/templates/crisis_room/crisis_room_findings_block.html
#: rocky/templates/organizations/organization_list.html
msgid "There were no organizations found for your user account"
msgstr ""

#: rocky/templates/crisis_room/crisis_room_findings_block.html
msgid "Top critical organizations"
msgstr ""

#: rocky/templates/crisis_room/crisis_room_findings_block.html
msgid "Critical findings"
msgstr ""

#: rocky/templates/crisis_room/crisis_room_findings_block.html
msgid "Critical Findings"
msgstr ""

#: rocky/templates/dashboard_client.html rocky/templates/dashboard_redteam.html
#: rocky/templates/header.html
msgid "Close menu"
msgstr ""

#: rocky/templates/dashboard_client.html rocky/templates/dashboard_redteam.html
#: rocky/templates/header.html
msgid "Main navigation"
msgstr ""

#: rocky/templates/dashboard_client.html
msgid "Indemnifications"
msgstr ""

#: rocky/templates/dashboard_client.html rocky/templates/dashboard_redteam.html
#: rocky/templates/partials/secondary-menu.html
msgid "Logout"
msgstr ""

#: rocky/templates/dashboard_client.html rocky/templates/dashboard_redteam.html
msgid "Welcome"
msgstr ""

#: rocky/templates/dashboard_client.html rocky/templates/dashboard_redteam.html
msgid "User overview"
msgstr ""

#: rocky/templates/dashboard_redteam.html
#: rocky/templates/partials/notifications_block.html
#: rocky/templates/partials/ooi_report_findings_block_table_expanded_row.html
msgid "warning"
msgstr ""

#: rocky/templates/dashboard_redteam.html
#: rocky/templates/oois/ooi_detail_origins_observations.html
#: rocky/templates/partials/notifications_block.html
#: rocky/templates/partials/ooi_report_findings_block_table_expanded_row.html
msgid "Warning:"
msgstr ""

#: rocky/templates/dashboard_redteam.html
msgid "Organization code missing"
msgstr ""

#: rocky/templates/finding_type_add.html
msgid "Add finding type:"
msgstr ""

#: rocky/templates/finding_type_add.html
msgid "Finding Type"
msgstr ""

#: rocky/templates/finding_type_add.html
#: rocky/templates/partials/findings_list_toolbar.html
#: rocky/views/finding_type_add.py
msgid "Add finding type"
msgstr ""

#: rocky/templates/findings/finding_add.html
msgid "Add finding:"
msgstr ""

#: rocky/templates/findings/finding_list.html
msgid "Findings @ "
msgstr ""

#: rocky/templates/findings/finding_list.html
#, python-format
msgid ""
"An overview of all findings OpenKAT found for organization "
"<strong>%(organization_name)s</strong>. Each finding relates to an object. "
"Click a finding for additional information."
msgstr ""

#: rocky/templates/findings/finding_list.html
#: rocky/templates/organizations/organization_crisis_room.html
msgid "Showing "
msgstr ""

#: rocky/templates/findings/finding_list.html
#: rocky/templates/organizations/organization_crisis_room.html
#: rocky/templates/partials/pagination.html
msgid "of"
msgstr ""

#: rocky/templates/findings/finding_list.html
#: rocky/templates/organizations/organization_crisis_room.html
msgid "findings"
msgstr ""

#: rocky/templates/findings/finding_list.html
#: rocky/templates/organizations/organization_crisis_room.html
msgid "Findings table"
msgstr ""

#: rocky/templates/findings/finding_list.html
#: rocky/templates/oois/ooi_page_tabs.html
#: rocky/templates/partials/elements/ooi_tree_condensed_table.html
#: rocky/templates/partials/elements/ooi_tree_condensed_table_row.html
msgid "Tree"
msgstr ""

#: rocky/templates/findings/finding_list.html
#: rocky/templates/oois/ooi_page_tabs.html
#: rocky/templates/partials/elements/ooi_tree_condensed_table.html
#: rocky/templates/partials/elements/ooi_tree_condensed_table_row.html
msgid "Graph"
msgstr ""

#: rocky/templates/findings/finding_list.html
#: rocky/templates/organizations/organization_crisis_room.html
#, python-format
msgid "Show details for %(finding)s"
msgstr ""

#: rocky/templates/findings/finding_list.html
#: rocky/templates/partials/ooi_report_findings_block_table.html
msgid "Finding type"
msgstr ""

#: rocky/templates/findings/finding_list.html
#: rocky/templates/organizations/organization_crisis_room.html
#, python-format
msgid "Show details for %(finding_type)s"
msgstr ""

#: rocky/templates/findings/finding_list.html
msgid "OOI type"
msgstr ""

#: rocky/templates/findings/finding_list.html
#: rocky/templates/organizations/organization_crisis_room.html
#, python-format
msgid "Show %(ooi_type)s objects"
msgstr ""

#: rocky/templates/findings/finding_list.html
msgid "Source OOI"
msgstr ""

#: rocky/templates/findings/finding_list.html
#, python-format
msgid "Show details for %(ooi)s"
msgstr ""

#: rocky/templates/findings/finding_list.html
msgid "Risk score"
msgstr ""

#: rocky/templates/findings/finding_list.html
msgid "Mute findings"
msgstr ""

#: rocky/templates/findings/finding_list.html
msgid "Reason:"
msgstr ""

#: rocky/templates/findings/finding_list.html
msgid "Unmute Findings"
msgstr ""

#: rocky/templates/findings/finding_list.html
msgid "Mute Findings"
msgstr ""

#: rocky/templates/findings/findings_filter.html
#: rocky/templates/partials/elements/ooi_list_settings_form.html
#: rocky/templates/tasks/partials/task_filter.html
msgid "Set filters"
msgstr ""

#: rocky/templates/findings/findings_filter.html
#: rocky/templates/partials/elements/ooi_list_settings_form.html
#: rocky/templates/tasks/partials/task_filter.html
msgid "Clear filters"
msgstr ""

#: rocky/templates/footer.html rocky/views/privacy_statement.py
msgid "Privacy Statement"
msgstr ""

#: rocky/templates/forms/widgets/checkbox_group_table.html
msgid "this field is required"
msgstr ""

#: rocky/templates/graph-d3.html
msgid ""
"Click a circle to collapse / expand the tree, click the text to view the "
"tree from that OOI and hover over the text to see details."
msgstr ""

#: rocky/templates/graph-d3.html
msgid "Tree graph"
msgstr ""

#: rocky/templates/header.html
msgid "Menu"
msgstr ""

#: rocky/templates/header.html
msgid "OpenKAT logo, go to the homepage of OpenKAT"
msgstr ""

#: rocky/templates/header.html rocky/views/finding_list.py
msgid "Crisis room"
msgstr ""

#: rocky/templates/header.html rocky/templates/tasks/ooi_detail_task_list.html
#: rocky/templates/tasks/plugin_detail_task_list.html
#: rocky/views/task_detail.py rocky/views/tasks.py
msgid "Tasks"
msgstr ""

#: rocky/templates/health.html
msgid "Health Checks"
msgstr ""

#: rocky/templates/health.html
msgid "Health checks"
msgstr ""

#: rocky/templates/health.html
msgid "Additional"
msgstr ""

#: rocky/templates/indemnification_present.html
msgid "Indemnification"
msgstr ""

#: rocky/templates/indemnification_present.html
msgid ""
"Indemnification on the organization present. You may now add objects and "
"start scans."
msgstr ""

#: rocky/templates/indemnification_present.html
msgid "Go to"
msgstr ""

#: rocky/templates/landing_page.html
msgid "Kwetsbaarheden Analyse Tool"
msgstr ""

#: rocky/templates/landing_page.html
msgid "What is OpenKAT?"
msgstr ""

#: rocky/templates/landing_page.html
msgid ""
"OpenKAT is a vulnerability analysis tool. An Open Source-project developed "
"by the Ministry of Health, Welfare and Sport to make your and our world "
"safer."
msgstr ""

#: rocky/templates/landing_page.html
msgid "OpenKAT sees"
msgstr ""

#: rocky/templates/landing_page.html
msgid ""
"Dozens of tools are integrated in OpenKAT to view the world (digital and "
"analog). <br> Our motto is therefore: I see, I see, what you do not see."
msgstr ""

#: rocky/templates/landing_page.html
msgid "OpenKAT knows"
msgstr ""

#: rocky/templates/landing_page.html
msgid ""
"OpenKAT does not forget (just like that), and can be queried without "
"scanning again. Also about a historical situation."
msgstr ""

#: rocky/templates/landing_page.html
msgid "OpenKAT is secure"
msgstr ""

#: rocky/templates/landing_page.html
msgid ""
"Forensically secured storage of evidence is one of the basic ingredients of "
"OpenKAT."
msgstr ""

#: rocky/templates/landing_page.html
msgid "OpenKAT is sweet"
msgstr ""

#: rocky/templates/landing_page.html
msgid ""
"OpenKAT thinks about privacy, and stores what is necessary, within the rules "
"of your organization and the law."
msgstr ""

#: rocky/templates/landing_page.html
msgid "A wide playing field"
msgstr ""

#: rocky/templates/landing_page.html
msgid ""
"OpenKAT makes a copy of the actual reality by means of the integrated tools. "
"Within this copy you can search for answers to countless security and policy "
"questions. Expected and unexpected changes in the world are made visible, "
"and where necessary reported or made known directly to the right people."
msgstr ""

#: rocky/templates/legal/privacy_statement.html
msgid "OpenKAT Privacy Statement"
msgstr ""

#: rocky/templates/legal/privacy_statement.html
msgid ""
"OpenKAT is dedicated to protecting the confidentiality and privacy of "
"information entrusted to it. As part of this fundamental obligation, OpenKAT "
"is committed to the appropriate protection and use of personal information "
"(sometimes referred to as \"personal data\", \"personally identifiable "
"information\" or \"PII\") that has been collected online."
msgstr ""

#: rocky/templates/oois/error.html
msgid "Object List"
msgstr ""

#: rocky/templates/oois/error.html
msgid "An error occurred. Please contact a system administrator."
msgstr ""

#: rocky/templates/oois/ooi_add.html
#, python-format
msgid "Add a %(display_type)s"
msgstr ""

#: rocky/templates/oois/ooi_add.html
msgid ""
"Here you can add the asset of the client. Findings can be added to these in "
"the findings page."
msgstr ""

#: rocky/templates/oois/ooi_add.html
#, python-format
msgid "Add %(display_type)s"
msgstr ""

#: rocky/templates/oois/ooi_add_type_select.html
msgid "Manual creation"
msgstr ""

#: rocky/templates/oois/ooi_add_type_select.html
msgid "Select the type of object you want to create."
msgstr ""

#: rocky/templates/oois/ooi_delete.html
#, python-format
msgid "Delete %(primary_key)s"
msgstr ""

#: rocky/templates/oois/ooi_delete.html
#: rocky/templates/scan_profiles/scan_profile_reset.html
msgid "Are you sure?"
msgstr ""

#: rocky/templates/oois/ooi_delete.html
#, python-format
msgid "Here you can delete the %(display_type)s."
msgstr ""

#: rocky/templates/oois/ooi_delete.html
msgid "To be deleted object(s)"
msgstr ""

#: rocky/templates/oois/ooi_delete.html
#: rocky/templates/partials/elements/ooi_tree_condensed_table.html
msgid "Key"
msgstr ""

#: rocky/templates/oois/ooi_delete.html
#: rocky/templates/partials/ooi_detail_toolbar.html
#, python-format
msgid "Delete %(display_type)s"
msgstr ""

#: rocky/templates/oois/ooi_delete.html
msgid "Deletion not possible for types: KATFindingType and CVEFindingType"
msgstr ""

#: rocky/templates/oois/ooi_detail.html
msgid "using boefjes"
msgstr ""

#: rocky/templates/oois/ooi_detail.html rocky/templates/scan.html
msgid "Boefjes overview"
msgstr ""

#: rocky/templates/oois/ooi_detail.html
#: rocky/templates/oois/ooi_detail_origins_observations.html
#: rocky/templates/scan.html rocky/templates/tasks/boefjes.html
#: rocky/templates/tasks/normalizers.html
msgid "Boefje"
msgstr ""

#: rocky/templates/oois/ooi_detail.html rocky/templates/scan.html
msgid "Scan profile"
msgstr ""

#: rocky/templates/oois/ooi_detail.html
msgid "There are no boefjes enabled to scan an OOI of type"
msgstr ""

#: rocky/templates/oois/ooi_detail.html
msgid "See"
msgstr ""

#: rocky/templates/oois/ooi_detail.html
msgid "to find and enable boefjes that can scan within the current level."
msgstr ""

#: rocky/templates/oois/ooi_detail.html
msgid "There are no boefjes available within the current clearance level of"
msgstr ""

#: rocky/templates/oois/ooi_detail.html
msgid "Or if you have the authorization, upgrade the clearance level of"
msgstr ""

#: rocky/templates/oois/ooi_detail_add_related_object.html
msgid "Add related object"
msgstr ""

#: rocky/templates/oois/ooi_detail_add_related_object.html
#: rocky/templates/oois/ooi_detail_object.html
#: rocky/templates/partials/elements/ooi_add_type_select_form.html
msgid "Object details"
msgstr ""

#: rocky/templates/oois/ooi_detail_add_related_object.html
#: rocky/templates/partials/elements/ooi_add_type_select_form.html
msgid "Object type"
msgstr ""

#: rocky/templates/oois/ooi_detail_add_related_object.html
#: rocky/templates/partials/elements/ooi_add_type_select_form.html
msgid "Choose an object type to add"
msgstr ""

#: rocky/templates/oois/ooi_detail_add_related_object.html
#: rocky/templates/partials/elements/ooi_add_type_select_form.html
msgid "Select an object type to add."
msgstr ""

#: rocky/templates/oois/ooi_detail_add_related_object.html
#: rocky/templates/partials/elements/ooi_add_type_select_form.html
#: rocky/templates/partials/ooi_list_toolbar.html rocky/views/ooi_add.py
msgid "Add object"
msgstr ""

#: rocky/templates/oois/ooi_detail_findings_list.html
#: rocky/templates/oois/ooi_findings.html
#: rocky/templates/partials/findings_list_toolbar.html
msgid "Add finding"
msgstr ""

#: rocky/templates/oois/ooi_detail_findings_list.html
msgid "Overview of findings for"
msgstr ""

#: rocky/templates/oois/ooi_detail_findings_list.html
msgid "Score"
msgstr ""

#: rocky/templates/oois/ooi_detail_findings_overview.html
msgid "Overview of the number of findings and their severity found on"
msgstr ""

#: rocky/templates/oois/ooi_detail_findings_overview.html
msgid ""
"Findings can occur multiple times. To give better insight the following "
"table shows the number of unique findings found as well as the number of "
"occurrences."
msgstr ""

#: rocky/templates/oois/ooi_detail_findings_overview.html
msgid "See finding details"
msgstr ""

#: rocky/templates/oois/ooi_detail_findings_overview.html
msgid "Total findings:"
msgstr ""

#: rocky/templates/oois/ooi_detail_origins_declarations.html
msgid "Declarations"
msgstr ""

#: rocky/templates/oois/ooi_detail_origins_inference.html
msgid "Inferred by"
msgstr ""

#: rocky/templates/oois/ooi_detail_origins_inference.html
msgid "Bit"
msgstr ""

#: rocky/templates/oois/ooi_detail_origins_inference.html
msgid "Parameters"
msgstr ""

#: rocky/templates/oois/ooi_detail_origins_observations.html
msgid "Last observed by"
msgstr ""

#: rocky/templates/oois/ooi_detail_origins_observations.html
msgid "Task ID"
msgstr ""

#: rocky/templates/oois/ooi_detail_origins_observations.html
msgid "When"
msgstr ""

#: rocky/templates/oois/ooi_detail_origins_observations.html
msgid "The boefje has since been deleted or disabled."
msgstr ""

#: rocky/templates/oois/ooi_detail_origins_observations.html
msgid "No Raw file could be found, this might point to an error in OpenKAT"
msgstr ""

#: rocky/templates/oois/ooi_detail_origins_observations.html
msgid "Warning"
msgstr ""

#: rocky/templates/oois/ooi_edit.html
#, python-format
msgid "Edit %(type)s: %(ooi_human_readable)s"
msgstr ""

#: rocky/templates/oois/ooi_edit.html
msgid "Primary key fields cannot be edited."
msgstr ""

#: rocky/templates/oois/ooi_edit.html
#, python-format
msgid "Save %(display_type)s"
msgstr ""

#: rocky/templates/oois/ooi_findings.html
msgid "Currently there are no findings for OOI"
msgstr ""

#: rocky/templates/oois/ooi_list.html
#, python-format
msgid ""
"An overview of objects found for organization <strong>%(organization_name)s</"
"strong>. Objects can be added manually or by running Boefjes. Click an "
"object for additional information."
msgstr ""

#: rocky/templates/oois/ooi_list.html
msgid "Delete object(s)"
msgstr ""

#: rocky/templates/oois/ooi_mute_finding.html
msgid "Mute finding:"
msgstr ""

#: rocky/templates/oois/ooi_mute_finding.html
msgid "Give a reason below why you want to mute this finding."
msgstr ""

#: rocky/templates/oois/ooi_mute_finding.html
msgid "Mute finding"
msgstr ""

#: rocky/templates/oois/ooi_mute_finding.html
msgid "Mute"
msgstr ""

#: rocky/templates/oois/ooi_page_tabs.html
msgid "List of views for OOI"
msgstr ""

#: rocky/templates/oois/ooi_past_due_warning.html
msgid "This object is past due"
msgstr ""

#: rocky/templates/oois/ooi_past_due_warning.html
msgid "This object is past due and has been deleted"
msgstr ""

#: rocky/templates/oois/ooi_past_due_warning.html
msgid ""
"This object is past due. You are viewing the object state in a past state."
msgstr ""

#: rocky/templates/oois/ooi_past_due_warning.html
msgid ""
"You will not be able to add Findings or other OOI's to past due objects."
msgstr ""

#: rocky/templates/oois/ooi_past_due_warning.html
#: rocky/templates/partials/hyperlink_ooi_id.html
#, python-format
msgid "Show details for %(name)s"
msgstr ""

#: rocky/templates/oois/ooi_past_due_warning.html
msgid "View the current state"
msgstr ""

#: rocky/templates/oois/ooi_past_due_warning.html
msgid ""
"You will not be able to add Findings or other OOI's, this object has been "
"deleted and is no longer available."
msgstr ""

#: rocky/templates/oois/ooi_report.html
#, python-format
msgid "Findings report for %(name)s"
msgstr ""

#: rocky/templates/oois/ooi_report.html
#, python-format
msgid ""
"These are the findings of a OpenKAT-analysis on %(observed_at)s. Click a "
"finding for more detailed information about the issue, its origin, severity "
"and possible solutions."
msgstr ""

#: rocky/templates/oois/ooi_report_404.html
#, python-format
msgid "A report for %(name)s wasn't found."
msgstr ""

#: rocky/templates/oois/ooi_report_404.html
#, python-format
msgid ""
"Perhaps it never was, perhaps it just didn't exist on %(observed_at)s <br> "
"Try some other dates!"
msgstr ""

#: rocky/templates/oois/ooi_summary.html
msgid "Summary for"
msgstr ""

#: rocky/templates/oois/ooi_summary.html
msgid "Below you can see findings that were found for"
msgstr ""

#: rocky/templates/oois/ooi_summary.html
msgid "and direct  children of this"
msgstr ""

#: rocky/templates/oois/ooi_summary.html
msgid "This"
msgstr ""

#: rocky/templates/oois/ooi_summary.html
msgid "tree view"
msgstr ""

#: rocky/templates/oois/ooi_summary.html
msgid "of the"
msgstr ""

#: rocky/templates/oois/ooi_summary.html
msgid "shows the same objects."
msgstr ""

#: rocky/templates/oois/ooi_tree.html
msgid "Object tree"
msgstr ""

#: rocky/templates/organizations/organization_crisis_room.html
msgid "Crisis room:"
msgstr ""

#: rocky/templates/organizations/organization_crisis_room.html
#: rocky/templates/organizations/organization_settings.html
msgid "indemnification warning"
msgstr ""

#: rocky/templates/organizations/organization_crisis_room.html
#, python-format
msgid ""
"\n"
"                            <strong>Warning:</strong>\n"
"                            Indemnification is not set for this "
"organization.\n"
"                            Go to the <a "
"href=\"%(organization_settings)s\">organization settings page</a> to add "
"one.\n"
"                        "
msgstr ""

#: rocky/templates/organizations/organization_crisis_room.html
msgid ""
"An overview of the top 10 most severe findings OpenKAT found. Check the "
"detail section for additional severity information."
msgstr ""

#: rocky/templates/organizations/organization_crisis_room.html
msgid "Top 10 most severe Findings"
msgstr ""

#: rocky/templates/organizations/organization_crisis_room.html
msgid "Finding type:"
msgstr ""

#: rocky/templates/organizations/organization_crisis_room.html
msgid "OOI type:"
msgstr ""

#: rocky/templates/organizations/organization_crisis_room.html
msgid "Source OOI:"
msgstr ""

#: rocky/templates/organizations/organization_edit.html
msgid "Edit organization"
msgstr ""

#: rocky/templates/organizations/organization_edit.html
msgid "Save organization"
msgstr ""

#: rocky/templates/organizations/organization_list.html
msgid "Add new organization"
msgstr ""

#: rocky/templates/organizations/organization_list.html
msgid "Organization overview:"
msgstr ""

#: rocky/templates/organizations/organization_list.html
#: rocky/templates/organizations/organization_settings.html
msgid "Tags"
msgstr ""

#: rocky/templates/organizations/organization_member_add.html
msgid " member account setup"
msgstr ""

#: rocky/templates/organizations/organization_member_add.html
msgid "Member details"
msgstr ""

#: rocky/templates/organizations/organization_member_add_account_type.html
msgid "Member account type setup"
msgstr ""

#: rocky/templates/organizations/organization_member_add_account_type.html
msgid "Choose an account type for this new member."
msgstr ""

#: rocky/templates/organizations/organization_member_add_account_type.html
msgid "Account type details"
msgstr ""

#: rocky/templates/organizations/organization_member_edit.html
#: rocky/views/organization_member_edit.py
msgid "Edit member"
msgstr ""

#: rocky/templates/organizations/organization_member_edit.html
msgid "Save member"
msgstr ""

#: rocky/templates/organizations/organization_member_list.html
#: rocky/templates/organizations/organization_settings.html
msgid "Organization:"
msgstr ""

#: rocky/templates/organizations/organization_member_list.html
#, python-format
msgid ""
"\n"
"                    An overview of \"%(organization_name)s\" its members.\n"
"                "
msgstr ""

#: rocky/templates/organizations/organization_member_list.html
msgid "Add member(s)"
msgstr ""

#: rocky/templates/organizations/organization_member_list.html
msgid "Manually"
msgstr ""

#: rocky/templates/organizations/organization_member_list.html
msgid "Upload a CSV"
msgstr ""

#: rocky/templates/organizations/organization_member_list.html
msgid "Member overview:"
msgstr ""

#: rocky/templates/organizations/organization_member_list.html
msgid "E-mail"
msgstr ""

#: rocky/templates/organizations/organization_member_list.html
msgid "Role"
msgstr ""

#: rocky/templates/organizations/organization_member_list.html
msgid "Assigned clearance level"
msgstr ""

#: rocky/templates/organizations/organization_member_list.html
msgid "Super user"
msgstr ""

#: rocky/templates/organizations/organization_member_list.html
msgid "Active"
msgstr ""

#: rocky/templates/organizations/organization_member_list.html
msgid "New"
msgstr ""

#: rocky/templates/organizations/organization_member_upload.html
msgid "Upload a csv file with members for organisation"
msgstr ""

#: rocky/templates/organizations/organization_member_upload.html
msgid "Download the template"
msgstr ""

#: rocky/templates/organizations/organization_member_upload.html
msgid "or create a csv file with the following criteria"
msgstr ""

#: rocky/templates/organizations/organization_member_upload.html
#: rocky/templates/upload_csv.html
msgid "These are the criteria for CSV upload:"
msgstr ""

#: rocky/templates/organizations/organization_member_upload.html
msgid "Upload"
msgstr ""

#: rocky/templates/organizations/organization_settings.html
#, python-format
msgid ""
"\n"
"            An overview of \"%(organization_name)s\". This shows general "
"information and its settings.\n"
"          "
msgstr ""

#: rocky/templates/organizations/organization_settings.html
msgid ""
"\n"
"              <strong>Warning:</strong>\n"
"              Indemnification is not set for this organization.\n"
"            "
msgstr ""

#: rocky/templates/organizations/organization_settings.html
#: rocky/views/indemnification_add.py
msgid "Add indemnification"
msgstr ""

#: rocky/templates/organizations/organization_settings.html
msgid "Rerun all bits"
msgstr ""

#: rocky/templates/partials/elements/ooi_detail_settings.html
msgid "Observed at"
msgstr ""

#: rocky/templates/partials/elements/ooi_detail_settings.html
#: rocky/templates/partials/elements/ooi_report_settings.html
msgid "Show settings"
msgstr ""

#: rocky/templates/partials/elements/ooi_detail_settings.html
#: rocky/templates/partials/elements/ooi_report_settings.html
msgid "Hide settings"
msgstr ""

#: rocky/templates/partials/elements/ooi_list_settings_form.html
msgid "Toggle all OOI types"
msgstr ""

#: rocky/templates/partials/elements/ooi_tree_condensed_table.html
msgid "Children"
msgstr ""

#: rocky/templates/partials/elements/ooi_tree_condensed_table_row.html
#, python-format
msgid "Show details for %(object_id)s, with %(child_count)s children."
msgstr ""

#: rocky/templates/partials/elements/ooi_tree_condensed_table_row.html
#, python-format
msgid ""
"Show tree for %(object_id)s with only children of type %(object_ooi_type)s"
msgstr ""

#: rocky/templates/partials/elements/ooi_tree_condensed_table_row.html
#, python-format
msgid "Unfold %(object_id)s with %(child_count)s children"
msgstr ""

#: rocky/templates/partials/elements/ooi_tree_table.html
msgid "go to:"
msgstr ""

#: rocky/templates/partials/elements/ooi_tree_table.html
msgid "Go to detailpage"
msgstr ""

#: rocky/templates/partials/elements/ooi_tree_table.html
msgid "detail"
msgstr ""

#: rocky/templates/partials/elements/ooi_tree_table.html
msgid "Go to tree view"
msgstr ""

#: rocky/templates/partials/elements/ooi_tree_table.html
msgid "tree"
msgstr ""

#: rocky/templates/partials/elements/ooi_tree_table.html
msgid "Go to graph view"
msgstr ""

#: rocky/templates/partials/elements/ooi_tree_table.html
msgid "graph"
msgstr ""

#: rocky/templates/partials/explanations.html
msgid "Clearance level inheritance"
msgstr ""

#: rocky/templates/partials/explanations.html
msgid "OOI"
msgstr ""

#: rocky/templates/partials/explanations.html
msgid "Origin"
msgstr ""

#: rocky/templates/partials/explanations.html
msgid "Show clearance level inheritance"
msgstr ""

#: rocky/templates/partials/finding_occurrence_definition_list.html
msgid "Reproduction"
msgstr ""

#: rocky/templates/partials/form/checkbox_group_table_form.html
msgid "Please enable plugin to start scanning."
msgstr ""

#: rocky/templates/partials/form/field_input.html
#: rocky/templates/partials/form/field_input_checkbox.html
#: rocky/templates/partials/form/field_input_radio.html
msgid "This field is required"
msgstr ""

#: rocky/templates/partials/form/field_input.html
msgid "Not set"
msgstr ""

#: rocky/templates/partials/form/field_input.html
msgid "Forgot email"
msgstr ""

#: rocky/templates/partials/form/field_input.html
msgid "Forgot password"
msgstr ""

#: rocky/templates/partials/form/field_input_errors.html
#: rocky/templates/partials/form/form_errors.html
#: rocky/templates/partials/notifications_block.html
msgid "error"
msgstr ""

#: rocky/templates/partials/form/field_input_errors.html
#: rocky/templates/partials/form/form_errors.html
#: rocky/templates/partials/notifications_block.html
msgid "Error:"
msgstr ""

#: rocky/templates/partials/form/field_input_help_text.html
msgid "Open explanation"
msgstr ""

#: rocky/templates/partials/form/field_input_help_text.html
msgid "Close explanation"
msgstr ""

#: rocky/templates/partials/form/field_input_help_text.html
#: rocky/templates/partials/notifications_block.html
#: rocky/templates/two_factor/core/login.html
msgid "explanation"
msgstr ""

#: rocky/templates/partials/form/field_input_help_text.html
#: rocky/templates/partials/notifications_block.html
#: rocky/templates/two_factor/core/login.html
msgid "Explanation:"
msgstr ""

#: rocky/templates/partials/form/indemnification_add_form.html
msgid "Here, an indemnification can be given on behalf of your organization:"
msgstr ""

#: rocky/templates/partials/form/indemnification_add_form.html
msgid ""
"Before you're able to add assets to OpenKAT and to assign clearance levels, "
"you have to give indemnification on the organization and declare that you as "
"a person can be held accountable."
msgstr ""

#: rocky/templates/partials/form/indemnification_add_form.html
msgid "Register an indemnification"
msgstr ""

#: rocky/templates/partials/hyperlink_ooi_type.html
#, python-format
msgid "Only show objects of type %(type)s"
msgstr ""

#: rocky/templates/partials/language-switcher.html
msgid "Select your language"
msgstr ""

#: rocky/templates/partials/language-switcher.html
#, python-format
msgid ""
"Current language is %(current_language)s. Choose your preferred language."
msgstr ""

#: rocky/templates/partials/list_filters.html
msgid "Hide filter options"
msgstr ""

#: rocky/templates/partials/list_filters.html
msgid "Show filter options"
msgstr ""

#: rocky/templates/partials/list_paginator.html
msgid "List pagination"
msgstr ""

#: rocky/templates/partials/list_paginator.html
msgid "Previous Page"
msgstr ""

#: rocky/templates/partials/list_paginator.html
msgid "Previous"
msgstr ""

#: rocky/templates/partials/list_paginator.html
msgid "Five Pages Back"
msgstr ""

#: rocky/templates/partials/list_paginator.html
#: rocky/templates/partials/pagination.html
msgid "Page"
msgstr ""

#: rocky/templates/partials/list_paginator.html
msgid "Five Pages Forward"
msgstr ""

#: rocky/templates/partials/list_paginator.html
msgid "Next Page"
msgstr ""

#: rocky/templates/partials/list_paginator.html
msgid "Next"
msgstr ""

#: rocky/templates/partials/notifications_block.html
msgid "confirmation"
msgstr ""

#: rocky/templates/partials/notifications_block.html
msgid "Confirmation:"
msgstr ""

#: rocky/templates/partials/ooi_detail_related_object.html
msgid "Related objects"
msgstr ""

#: rocky/templates/partials/ooi_detail_related_object.html
msgid "No related objects added to"
msgstr ""

#: rocky/templates/partials/ooi_detail_related_object.html
msgid "Use the button below to add a related object."
msgstr ""

#: rocky/templates/partials/ooi_detail_toolbar.html
msgid "Generate findings report"
msgstr ""

#: rocky/templates/partials/ooi_detail_toolbar.html
msgid "Mute Finding"
msgstr ""

#: rocky/templates/partials/ooi_detail_toolbar.html
#, python-format
msgid "Edit %(display_type)s"
msgstr ""

#: rocky/templates/partials/ooi_head.html
msgid "An overview of"
msgstr ""

#: rocky/templates/partials/ooi_head.html
msgid "object type"
msgstr ""

#: rocky/templates/partials/ooi_head.html
msgid ""
"This shows general information and its related objects. It also gives the "
"possibility to add additional related objects, or to scan for them."
msgstr ""

#: rocky/templates/partials/ooi_list_toolbar.html
msgid "Scan for objects"
msgstr ""

#: rocky/templates/partials/ooi_list_toolbar.html
#: rocky/templates/upload_csv.html rocky/views/upload_csv.py
msgid "Upload CSV"
msgstr ""

#: rocky/templates/partials/ooi_list_toolbar.html
msgid "Download as JSON"
msgstr ""

#: rocky/templates/partials/ooi_list_toolbar.html
msgid "Download as CSV"
msgstr ""

#: rocky/templates/partials/ooi_report_findings_block.html
#, python-format
msgid "%(total)s findings on %(name)s"
msgstr ""

#: rocky/templates/partials/ooi_report_findings_block_table.html
#, python-format
msgid "Findings for %(type)s %(name)s on %(observed_at)s:"
msgstr ""

#: rocky/templates/partials/ooi_report_findings_block_table.html
msgid "Open finding details"
msgstr ""

#: rocky/templates/partials/ooi_report_findings_block_table_expanded_row.html
#, python-format
msgid "Details of %(object_id)s"
msgstr ""

#: rocky/templates/partials/ooi_report_findings_block_table_expanded_row.html
msgid ""
"The severity of this findingtype has not (yet) been determined by the data "
"source. This situation requires manual investigation of the severity."
msgstr ""

#: rocky/templates/partials/ooi_report_findings_block_table_expanded_row.html
#: rocky/templates/partials/ooi_report_severity_totals_table.html
msgid "Total occurrences"
msgstr ""

#: rocky/templates/partials/ooi_report_severity_totals.html
msgid "See:"
msgstr ""

#: rocky/templates/partials/ooi_report_severity_totals_table.html
msgid "Unique"
msgstr ""

#: rocky/templates/partials/ooi_tree_toolbar_bottom.html
msgid "Tree - dense view"
msgstr ""

#: rocky/templates/partials/ooi_tree_toolbar_bottom.html
msgid "Tree - table view"
msgstr ""

#: rocky/templates/partials/organization_member_list_filters.html
msgid "Shown status types"
msgstr ""

#: rocky/templates/partials/organization_member_list_filters.html
msgid "Blocked status"
msgstr ""

#: rocky/templates/partials/organization_member_list_filters.html
msgid "Update List"
msgstr ""

#: rocky/templates/partials/organization_properties_table.html
msgid "Organization name"
msgstr ""

#: rocky/templates/partials/organization_properties_table.html
msgid "Organization code"
msgstr ""

#: rocky/templates/partials/organizations_menu_dropdown.html
msgid "Select organization"
msgstr ""

#: rocky/templates/partials/organizations_menu_dropdown.html
msgid "All organizations"
msgstr ""

#: rocky/templates/partials/page-meta.html
msgid "Logged in as:"
msgstr ""

#: rocky/templates/partials/pagination.html
msgid "first"
msgstr ""

#: rocky/templates/partials/pagination.html
msgid "previous"
msgstr ""

#: rocky/templates/partials/pagination.html
msgid "next"
msgstr ""

#: rocky/templates/partials/pagination.html
msgid "last"
msgstr ""

#: rocky/templates/partials/secondary-menu.html
msgid "User navigation"
msgstr ""

#: rocky/templates/partials/secondary-menu.html
msgid "Close user navigation"
msgstr ""

#: rocky/templates/partials/secondary-menu.html
msgid "My organizations"
msgstr ""

#: rocky/templates/partials/secondary-menu.html
msgid "Profile"
msgstr ""

#: rocky/templates/partials/skip-to-content.html
msgid "Go to content"
msgstr ""

#: rocky/templates/scan_profiles/scan_profile_detail.html
msgid "Current clearance level"
msgstr ""

#: rocky/templates/scan_profiles/scan_profile_detail.html
msgid "Inactive"
msgstr ""

#: rocky/templates/scan_profiles/scan_profile_detail.html
msgid "Declared:"
msgstr ""

#: rocky/templates/scan_profiles/scan_profile_detail.html
#, python-format
msgid ""
"\n"
"              This means that this object will be scanned by Boefjes with "
"scan level\n"
"              %(scan_level)s and lower. Setting the clearance level from "
"“declared”\n"
"              to “inherit” means that this object will inherit its level "
"from neighbouring\n"
"              objects. This means that the clearance level might stay the "
"same, increase,\n"
"              or decrease depending on other declared clearance levels. "
"Clearance levels\n"
"              of objects that inherit from this clearance level will also be "
"recalculated.\n"
"            "
msgstr ""

#: rocky/templates/scan_profiles/scan_profile_detail.html
msgid "Set clearance level to inherit"
msgstr ""

#: rocky/templates/scan_profiles/scan_profile_detail.html
msgid "Empty:"
msgstr ""

#: rocky/templates/scan_profiles/scan_profile_detail.html
msgid ""
"\n"
"                This object has a clearance level of \"L0\". This means that "
"this object will not be scanned by any Boefje until that\n"
"                Boefje is run manually for this object again. Objects with a "
"clearance level higher than \"L0\" will be scanned automatically by Boefjes "
"with\n"
"                corresponding scan levels.\n"
"            "
msgstr ""

#: rocky/templates/scan_profiles/scan_profile_reset.html
msgid "Set clearance level for:"
msgstr ""

#: rocky/templates/scan_profiles/scan_profile_reset.html
msgid "Setting the scan level from \\"
msgstr ""

#: rocky/templates/scan_profiles/scan_profile_reset.html
msgid "You are about to set the clearance level from \\"
msgstr ""

#: rocky/templates/scan_profiles/scan_profile_reset.html
msgid "Yes, set to inherit"
msgstr ""

#: rocky/templates/tasks/boefje_task_detail.html
msgid ""
"An overview of the boefje task, the input OOI and the RAW data it generated."
msgstr ""

#: rocky/templates/tasks/boefje_task_detail.html
#: rocky/templates/tasks/partials/task_actions.html
msgid "Download meta and raw data"
msgstr ""

#: rocky/templates/tasks/boefje_task_detail.html
msgid "Download meta data"
msgstr ""

#: rocky/templates/tasks/boefje_task_detail.html
msgid "Input object"
msgstr ""

#: rocky/templates/tasks/boefjes.html
msgid "There are no tasks for boefjes"
msgstr ""

#: rocky/templates/tasks/boefjes.html
msgid "List of tasks for boefjes"
msgstr ""

#: rocky/templates/tasks/boefjes.html rocky/templates/tasks/normalizers.html
#: rocky/templates/tasks/ooi_detail_task_list.html
#: rocky/templates/tasks/plugin_detail_task_list.html
msgid "Created date"
msgstr ""

#: rocky/templates/tasks/normalizers.html
msgid "There are no tasks for normalizers"
msgstr ""

#: rocky/templates/tasks/normalizers.html
msgid "List of tasks for normalizers"
msgstr ""

#: rocky/templates/tasks/normalizers.html
msgid "Normalizer"
msgstr ""

#: rocky/templates/tasks/normalizers.html
msgid "Boefje input OOI"
msgstr ""

#: rocky/templates/tasks/ooi_detail_task_list.html
#: rocky/templates/tasks/plugin_detail_task_list.html
msgid "There are no tasks for"
msgstr ""

#: rocky/templates/tasks/ooi_detail_task_list.html
#: rocky/templates/tasks/plugin_detail_task_list.html
msgid "List of tasks for"
msgstr ""

#: rocky/templates/tasks/partials/stats.html
msgid "Task statistics - Last 24 hours"
msgstr ""

#: rocky/templates/tasks/partials/stats.html
msgid "All times in UTC, blocks of 1 hour."
msgstr ""

#: rocky/templates/tasks/partials/stats.html
msgid "Timeslot"
msgstr ""

#: rocky/templates/tasks/partials/stats.html
msgid "Could not load stats, Scheduler error."
msgstr ""

#: rocky/templates/tasks/partials/tab_navigation.html
msgid "List of tasks"
msgstr ""

#: rocky/templates/tasks/partials/task_actions.html
msgid "Yielded objects"
msgstr ""

#: rocky/templates/tasks/partials/task_actions.html
msgid "Reschedule"
msgstr ""

#: rocky/templates/tasks/partials/task_actions.html
msgid "Download task data"
msgstr ""

#: rocky/templates/tasks/partials/task_filter.html
msgid "Hide filters"
msgstr ""

#: rocky/templates/tasks/partials/task_filter.html
msgid "Show filters"
msgstr ""

#: rocky/templates/two_factor/_wizard_actions.html
msgid "Log in"
msgstr ""

#: rocky/templates/two_factor/_wizard_actions.html
msgid "Authenticate"
msgstr ""

#: rocky/templates/two_factor/core/backup_tokens.html
#: rocky/templates/two_factor/profile/profile.html
msgid "Backup Tokens"
msgstr ""

#: rocky/templates/two_factor/core/backup_tokens.html
msgid ""
"Backup tokens can be used when your primary and backup phone numbers aren't "
"available. The backup tokens below can be used for login verification. If "
"you've used up all your backup tokens, you can generate a new set of backup "
"tokens. Only the backup tokens shown below will be valid."
msgstr ""

#: rocky/templates/two_factor/core/backup_tokens.html
msgid "Print these tokens and keep them somewhere safe."
msgstr ""

#: rocky/templates/two_factor/core/backup_tokens.html
msgid "You don't have any backup codes yet."
msgstr ""

#: rocky/templates/two_factor/core/backup_tokens.html
msgid "Generate Tokens"
msgstr ""

#: rocky/templates/two_factor/core/backup_tokens.html
#: rocky/templates/two_factor/core/setup_complete.html
msgid "Back to Account Security"
msgstr ""

#: rocky/templates/two_factor/core/login.html
msgid "You are logged in."
msgstr ""

#: rocky/templates/two_factor/core/login.html
msgid "Two factor authentication is enabled for your account."
msgstr ""

#: rocky/templates/two_factor/core/login.html
msgid ""
"Two factor authentication is not enabled for your account. Enable it to "
"continue."
msgstr ""

#: rocky/templates/two_factor/core/login.html
msgid "Setup two factor authentication"
msgstr ""

#: rocky/templates/two_factor/core/login.html
msgid "Credentials"
msgstr ""

#: rocky/templates/two_factor/core/login.html
msgid ""
"Use this form for entering backup tokens for logging in. These tokens have "
"been generated for you to print and keep safe. Please enter one of these "
"backup tokens to login to your account."
msgstr ""

#: rocky/templates/two_factor/core/login.html
msgid "As a last resort, you can use a backup token:"
msgstr ""

#: rocky/templates/two_factor/core/login.html
msgid "Use Backup Token"
msgstr ""

#: rocky/templates/two_factor/core/otp_required.html
msgid "Permission Denied"
msgstr ""

#: rocky/templates/two_factor/core/otp_required.html
msgid ""
"The page you requested, enforces users to verify using two-factor "
"authentication for security reasons. You need to enable these security "
"features in order to access this page."
msgstr ""

#: rocky/templates/two_factor/core/otp_required.html
#: rocky/templates/two_factor/profile/profile.html
msgid ""
"Two-factor authentication is not enabled for your account. Enable two-factor "
"authentication for enhanced account security."
msgstr ""

#: rocky/templates/two_factor/core/otp_required.html
#: rocky/templates/two_factor/core/setup.html
#: rocky/templates/two_factor/core/setup_complete.html
#: rocky/templates/two_factor/profile/profile.html
msgid "Enable Two-Factor Authentication"
msgstr ""

#: rocky/templates/two_factor/core/phone_register.html
msgid "Add Backup Phone"
msgstr ""

#: rocky/templates/two_factor/core/phone_register.html
msgid ""
"You'll be adding a backup phone number to your account. This number will be "
"used if your primary method of registration is not available."
msgstr ""

#: rocky/templates/two_factor/core/phone_register.html
msgid ""
"We've sent a token to your phone number. Please enter the token you've "
"received."
msgstr ""

#: rocky/templates/two_factor/core/setup.html
msgid ""
"To start using a token generator, please use your smartphone to scan the QR "
"code below or use the setup key. For example, use GoogleAuthenticator. Then, "
"enter the token generated by the app."
msgstr ""

#: rocky/templates/two_factor/core/setup.html
msgid "QR code"
msgstr ""

#: rocky/templates/two_factor/core/setup.html
msgid "Setup key"
msgstr ""

#: rocky/templates/two_factor/core/setup.html
msgid ""
"The secret key is a 32 characters representation of the QR code. There are 2 "
"options to setup the two factor authtentication. You can scan the QR code "
"above or you can insert this key using the secret key option of the "
"authenticator app."
msgstr ""

#: rocky/templates/two_factor/core/setup_complete.html
msgid "Congratulations, you've successfully enabled two-factor authentication."
msgstr ""

#: rocky/templates/two_factor/core/setup_complete.html
msgid "Start using OpenKAT"
msgstr ""

#: rocky/templates/two_factor/core/setup_complete.html
msgid ""
"However, it might happen that you don't have access to your primary token "
"device. To enable account recovery, add a phone number."
msgstr ""

#: rocky/templates/two_factor/core/setup_complete.html
#: rocky/templates/two_factor/profile/profile.html
msgid "Add Phone Number"
msgstr ""

#: rocky/templates/two_factor/profile/disable.html
msgid "Disable Two-factor Authentication"
msgstr ""

#: rocky/templates/two_factor/profile/disable.html
msgid ""
"You are about to disable two-factor authentication. This weakens your "
"account security, are you sure?"
msgstr ""

#: rocky/templates/two_factor/profile/profile.html
msgid "Account Security"
msgstr ""

#: rocky/templates/two_factor/profile/profile.html
msgid "Tokens will be generated by your token generator."
msgstr ""

#: rocky/templates/two_factor/profile/profile.html
#, python-format
msgid "Primary method: %(primary)s"
msgstr ""

#: rocky/templates/two_factor/profile/profile.html
msgid "Tokens will be generated by your YubiKey."
msgstr ""

#: rocky/templates/two_factor/profile/profile.html
msgid "Backup Phone Numbers"
msgstr ""

#: rocky/templates/two_factor/profile/profile.html
msgid ""
"If your primary method is not available, we are able to send backup tokens "
"to the phone numbers listed below."
msgstr ""

#: rocky/templates/two_factor/profile/profile.html
msgid "Unregister"
msgstr ""

#: rocky/templates/two_factor/profile/profile.html
msgid ""
"If you don't have any device with you, you can access your account using "
"backup tokens."
msgstr ""

#: rocky/templates/two_factor/profile/profile.html
#, python-format
msgid "You have only one backup token remaining."
msgid_plural "You have %(counter)s backup tokens remaining."
msgstr[0] ""
msgstr[1] ""

#: rocky/templates/two_factor/profile/profile.html
msgid "Show Codes"
msgstr ""

#: rocky/templates/two_factor/profile/profile.html
msgid "Disable Two-Factor Authentication"
msgstr ""

#: rocky/templates/two_factor/profile/profile.html
msgid ""
"However we strongly discourage you to do so, you can also disable two-factor "
"authentication for your account."
msgstr ""

#: rocky/templates/two_factor/twilio/sms_message.html
#, python-format
msgid "Your OTP token is %(token)s"
msgstr ""

#: rocky/templates/upload_csv.html
msgid "Automate the creation of multiple objects by uploading a CSV file."
msgstr ""

#: rocky/templates/upload_raw.html
msgid "Automate the creation of multiple objects by uploading a raw file."
msgstr ""

#: rocky/templates/upload_raw.html rocky/views/upload_raw.py
msgid "Upload raw"
msgstr ""

#: rocky/views/bytes_raw.py
msgid "Getting raw data failed."
msgstr ""

#: rocky/views/finding_add.py
msgid "Add Finding"
msgstr ""

#: rocky/views/health.py
msgid "Beautified"
msgstr ""

#: rocky/views/indemnification_add.py
msgid "Indemnification successfully set."
msgstr ""

#: rocky/views/mixins.py
msgid "The selected date is in the future."
msgstr ""

#: rocky/views/mixins.py
msgid "Can not parse date, falling back to show current date."
msgstr ""

#: rocky/views/ooi_add.py
msgid "Type select"
msgstr ""

#: rocky/views/ooi_add.py
#, python-format
msgid "Add %(ooi_type)s"
msgstr ""

#: rocky/views/ooi_detail.py
msgid "Only Question OOIs can be answered."
msgstr ""

#: rocky/views/ooi_detail.py
msgid "Question has been answered."
msgstr ""

#: rocky/views/ooi_detail_related_object.py
msgid " (as "
msgstr ""

#: rocky/views/ooi_findings.py
msgid "Object findings"
msgstr ""

#: rocky/views/ooi_list.py
msgid "No OOIs selected."
msgstr ""

#: rocky/views/ooi_list.py
msgid "Unknown action."
msgstr ""

#: rocky/views/ooi_list.py
#, python-format
msgid ""
"Could not raise clearance levels to L%s. Indemnification not present at "
"organization %s."
msgstr ""

#: rocky/views/ooi_list.py
#, python-format
msgid ""
"Could not raise clearance level to L%s. You were trusted a clearance level "
"of L%s. Contact your administrator to receive a higher clearance."
msgstr ""

#: rocky/views/ooi_list.py
#, python-format
msgid ""
"Could not raise clearance level to L%s. You acknowledged a clearance level "
"of L%s. Please accept the clearance level below to proceed."
msgstr ""

#: rocky/views/ooi_list.py
msgid "An error occurred while saving clearance levels."
msgstr ""

#: rocky/views/ooi_list.py
msgid "One of the OOI's doesn't exist"
msgstr ""

#: rocky/views/ooi_list.py
#, python-format
msgid "Successfully set scan profile to %s for %d oois."
msgstr ""

#: rocky/views/ooi_list.py
msgid "An error occurred while setting clearance levels to inherit."
msgstr ""

#: rocky/views/ooi_list.py
msgid ""
"An error occurred while setting clearance levels to inherit: one of the OOIs "
"doesn't exist."
msgstr ""

#: rocky/views/ooi_list.py
#, python-format
msgid "Successfully set %d ooi(s) clearance level to inherit."
msgstr ""

#: rocky/views/ooi_list.py
msgid "An error occurred while deleting oois."
msgstr ""

#: rocky/views/ooi_list.py
msgid "An error occurred while deleting oois: one of the OOIs doesn't exist."
msgstr ""

#: rocky/views/ooi_list.py
#, python-format
msgid ""
"Successfully deleted %d ooi(s). Note: Bits can recreate objects "
"automatically."
msgstr ""

#: rocky/views/ooi_mute.py
msgid "Please select at least one finding."
msgstr ""

#: rocky/views/ooi_mute.py
msgid "Finding(s) successfully unmuted."
msgstr ""

#: rocky/views/ooi_mute.py
msgid "Finding(s) successfully muted."
msgstr ""

#: rocky/views/ooi_report.py
msgid "You can't generate a report for an OOI on a date in the future."
msgstr ""

#: rocky/views/ooi_report.py
msgid "Findings report"
msgstr ""

#: rocky/views/ooi_report.py
msgid "Generating report failed. See Keiko logs for more information."
msgstr ""

#: rocky/views/ooi_report.py
msgid "Timeout reached generating report. See Keiko logs for more information."
msgstr ""

#: rocky/views/ooi_tree.py
msgid "Tree Visualisation"
msgstr ""

#: rocky/views/ooi_tree.py
msgid "Graph Visualisation"
msgstr ""

#: rocky/views/ooi_view.py
msgid "OOI types: "
msgstr ""

#: rocky/views/ooi_view.py
msgid "Clearance level: "
msgstr ""

#: rocky/views/ooi_view.py
msgid "Clearance type: "
msgstr ""

#: rocky/views/organization_add.py
msgid "Setup"
msgstr ""

#: rocky/views/organization_add.py
msgid "Organization added successfully."
msgstr ""

#: rocky/views/organization_add.py
msgid "You are not allowed to add organizations."
msgstr ""

#: rocky/views/organization_edit.py
#, python-format
msgid "Organization %s successfully updated."
msgstr ""

#: rocky/views/organization_member_add.py rocky/views/upload_csv.py
msgid "Add column titles. Followed by each object on a new line."
msgstr ""

#: rocky/views/organization_member_add.py
msgid "The columns are: "
msgstr ""

#: rocky/views/organization_member_add.py
msgid "Clearance levels should be between -1 and 4."
msgstr ""

#: rocky/views/organization_member_add.py
msgid "Account type can be one of: "
msgstr ""

#: rocky/views/organization_member_add.py
msgid "Add Account Type"
msgstr ""

#: rocky/views/organization_member_add.py
msgid "Member added successfully."
msgstr ""

#: rocky/views/organization_member_add.py
msgid "Add Member"
msgstr ""

#: rocky/views/organization_member_add.py
msgid "The csv file is missing required columns"
msgstr ""

#: rocky/views/organization_member_add.py
#, python-brace-format
msgid "Invalid account type: '{account_type}'"
msgstr ""

#: rocky/views/organization_member_add.py
#, python-brace-format
msgid "Invalid data for: '{email}'"
msgstr ""

#: rocky/views/organization_member_add.py
#, python-brace-format
msgid "Invalid email address: '{email}'"
msgstr ""

#: rocky/views/organization_member_add.py
msgid "Successfully processed users from csv."
msgstr ""

#: rocky/views/organization_member_add.py
msgid "Error parsing the csv file. Please verify its contents."
msgstr ""

#: rocky/views/organization_member_edit.py
#, python-format
msgid "Member %s successfully updated."
msgstr ""

#: rocky/views/organization_member_edit.py
#, python-format
msgid ""
"The updated trusted clearance level of L%s is lower then the member's "
"acknowledged clearance level of L%s. This member only has clearance for "
"level L%s. For this reason the acknowledged clearance level has been set at "
"the same level as trusted clearance level."
msgstr ""

#: rocky/views/organization_member_edit.py
msgid ""
"You have trusted this member with a higher trusted level than member "
"acknowledged. Member must first accept this level to use it."
msgstr ""

#: rocky/views/organization_member_list.py
msgid "Not blocked"
msgstr ""

#: rocky/views/organization_member_list.py
#, python-format
msgid "Blocked member %s successfully."
msgstr ""

#: rocky/views/organization_member_list.py
#, python-format
msgid "Unblocked member %s successfully."
msgstr ""

#: rocky/views/organization_settings.py
#, python-brace-format
msgid "Recalculated {number_of_bits} bits. Duration: {duration}"
msgstr ""

#: rocky/views/page_actions.py
msgid "Could not process your request, action required."
msgstr ""

#: rocky/views/scan_profile.py
#, python-brace-format
msgid "Can not reset scan level. Scan level of {ooi_name} not declared"
msgstr ""

#: rocky/views/scan_profile.py
msgid "Reset"
msgstr ""

#: rocky/views/scheduler.py
msgid ""
"Your task is scheduled and will soon be started in the background. Results "
"will be added to the object list when they are in. It may take some time, a "
"refresh of the page may be needed to show the results."
msgstr ""

#: rocky/views/upload_csv.py
msgid ""
"For URL object type, a column 'raw' with URL values is required, starting "
"with http:// or https://, optionally a second column 'network' is supported "
msgstr ""

#: rocky/views/upload_csv.py
msgid ""
"For Hostname object type, a column with 'name' values is required, "
"optionally a second column 'network' is supported "
msgstr ""

#: rocky/views/upload_csv.py
msgid ""
"For IPAddressV4 and IPAddressV6 object types, a column of 'address' is "
"required, optionally a second column 'network' is supported "
msgstr ""

#: rocky/views/upload_csv.py
msgid ""
"Clearance levels can be controlled by a column 'clearance' taking numerical "
"values 0, 1, 2, 3, and 4 for the corresponding clearance level (other values "
"are ignored) "
msgstr ""

#: rocky/views/upload_csv.py
msgid "Object(s) could not be created for row number(s): "
msgstr ""

#: rocky/views/upload_csv.py
msgid "Object(s) successfully added."
msgstr ""

#: rocky/views/upload_raw.py
#, python-format
msgid "Raw file could not be uploaded to Bytes: status code %d"
msgstr ""

#: rocky/views/upload_raw.py
#, python-format
msgid "Raw file could not be uploaded to Bytes: %s"
msgstr ""

#: rocky/views/upload_raw.py
msgid "Raw file successfully added."
msgstr ""<|MERGE_RESOLUTION|>--- conflicted
+++ resolved
@@ -8,11 +8,7 @@
 msgstr ""
 "Project-Id-Version: PACKAGE VERSION\n"
 "Report-Msgid-Bugs-To: \n"
-<<<<<<< HEAD
-"POT-Creation-Date: 2024-07-22 13:56+0000\n"
-=======
-"POT-Creation-Date: 2024-08-05 08:22+0000\n"
->>>>>>> 3680b099
+"POT-Creation-Date: 2024-08-05 09:27+0000\n"
 "PO-Revision-Date: YEAR-MO-DA HO:MI+ZONE\n"
 "Last-Translator: FULL NAME <EMAIL@ADDRESS>\n"
 "Language-Team: LANGUAGE <LL@li.org>\n"
@@ -3913,24 +3909,13 @@
 msgid "Save report"
 msgstr ""
 
-<<<<<<< HEAD
-#: reports/views/base.py
-msgid "Select at least one OOI to proceed."
-=======
-#: reports/views/aggregate_report.py reports/views/generate_report.py
-msgid ""
-"No data could be found for %(report_types). Object(s) did not exist on "
-"%(date)s."
-msgstr ""
-
 #: reports/views/aggregate_report.py reports/views/base.py
 #: reports/views/generate_report.py reports/views/multi_report.py
 msgid "Select at least one report type to proceed."
->>>>>>> 3680b099
 msgstr ""
 
 #: reports/views/base.py
-msgid "Select at least one report type to proceed."
+msgid "Select at least one OOI to proceed."
 msgstr ""
 
 #: reports/views/base.py
@@ -3938,16 +3923,6 @@
 msgid "Report type '%s' does not exist."
 msgstr ""
 
-<<<<<<< HEAD
-#: reports/views/mixins.py
-msgid ""
-"No data could be found for %(report_types). Object(s) did not exist on "
-"%(date)s."
-msgstr ""
-
-#: reports/views/multi_report.py
-msgid "Multi report"
-=======
 #: reports/views/generate_report.py
 #, python-brace-format
 msgid "Concatenated Report for {oois_count} objects"
@@ -3966,7 +3941,12 @@
 #: reports/views/generate_report.py
 #, python-brace-format
 msgid "{report_type} for {ooi}"
->>>>>>> 3680b099
+msgstr ""
+
+#: reports/views/mixins.py
+msgid ""
+"No data could be found for %(report_types). Object(s) did not exist on "
+"%(date)s."
 msgstr ""
 
 #: reports/views/multi_report.py
