--- conflicted
+++ resolved
@@ -1129,7 +1129,6 @@
 
 #: katalogus/templates/plugin_container_image.html
 msgid "new variant confirmation"
-<<<<<<< HEAD
 msgstr ""
 
 #: katalogus/templates/plugin_container_image.html
@@ -1142,20 +1141,6 @@
 msgstr ""
 
 #: katalogus/templates/plugin_container_image.html
-=======
-msgstr ""
-
-#: katalogus/templates/plugin_container_image.html
-#, python-format
-msgid "Variant %(plugin.name)s created."
-msgstr ""
-
-#: katalogus/templates/plugin_container_image.html
-msgid "The Boefje variant is successfully created and can now be used."
-msgstr ""
-
-#: katalogus/templates/plugin_container_image.html
->>>>>>> bb26db4b
 msgid "Overview of variants"
 msgstr ""
 
