# SOME DESCRIPTIVE TITLE.
# Copyright (C) YEAR THE PACKAGE'S COPYRIGHT HOLDER
# This file is distributed under the same license as the PACKAGE package.
# FIRST AUTHOR <EMAIL@ADDRESS>, YEAR.
#
#: reports/forms.py
#, fuzzy
msgid ""
msgstr ""
"Project-Id-Version: PACKAGE VERSION\n"
"Report-Msgid-Bugs-To: \n"
<<<<<<< HEAD
"POT-Creation-Date: 2025-04-01 12:56+0000\n"
=======
"POT-Creation-Date: 2025-03-20 10:27+0000\n"
>>>>>>> 05d23a27
"PO-Revision-Date: YEAR-MO-DA HO:MI+ZONE\n"
"Last-Translator: FULL NAME <EMAIL@ADDRESS>\n"
"Language-Team: LANGUAGE <LL@li.org>\n"
"Language: \n"
"MIME-Version: 1.0\n"
"Content-Type: text/plain; charset=UTF-8\n"
"Content-Transfer-Encoding: 8bit\n"
"Plural-Forms: nplurals=INTEGER; plural=EXPRESSION;\n"

#: account/admin.py
msgid "Permissions"
msgstr ""

#: account/admin.py
msgid "Important dates"
msgstr ""

#: account/forms/account_setup.py crisis_room/forms.py
#: katalogus/templates/katalogus_settings.html
#: katalogus/templates/plugin_container_image.html
#: reports/report_types/dns_report/report.html
#: reports/report_types/tls_report/report.html
#: reports/templates/partials/report_names_form.html
#: reports/templates/report_overview/modal_partials/delete_modal.html
#: reports/templates/report_overview/modal_partials/rename_modal.html
#: reports/templates/report_overview/modal_partials/rerun_modal.html
#: reports/templates/report_overview/modal_partials/share_modal.html
#: reports/templates/report_overview/report_history_table.html
#: reports/templates/report_overview/scheduled_reports_table.html
#: reports/templates/report_overview/subreports_table.html
#: tools/forms/boefje.py rocky/templates/organizations/organization_list.html
#: rocky/templates/organizations/organization_settings.html
#: rocky/templates/partials/ooi_detail_related_object.html
msgid "Name"
msgstr ""

#: account/forms/account_setup.py
msgid "The name that will be used in order to communicate."
msgstr ""

#: account/forms/account_setup.py
msgid "Please provide username"
msgstr ""

#: account/forms/account_setup.py
msgid "Email"
msgstr ""

#: account/forms/account_setup.py
msgid "Enter an email address."
msgstr ""

#: account/forms/account_setup.py
msgid "Password"
msgstr ""

#: account/forms/account_setup.py
msgid "Choose a super secret password"
msgstr ""

#: account/forms/account_setup.py
msgid "Choose another email."
msgstr ""

#: account/forms/account_setup.py tools/forms/settings.py
msgid "--- Please select one of the available options ----"
msgstr ""

#: account/forms/account_setup.py
msgid "Account Type"
msgstr ""

#: account/forms/account_setup.py
msgid "Every member of OpenKAT must be part of an account type."
msgstr ""

#: account/forms/account_setup.py
msgid "Please select an account type to proceed."
msgstr ""

#: account/forms/account_setup.py
#: onboarding/templates/step_3e_trusted_acknowledge_clearance_level.html
msgid "Trusted clearance level"
msgstr ""

#: account/forms/account_setup.py
msgid "Select a clearance level you trust this member with."
msgstr ""

#: account/forms/account_setup.py onboarding/forms.py tools/forms/ooi.py
msgid "Please select a clearance level to proceed."
msgstr ""

#: account/forms/account_setup.py
msgid "The name of the organization."
msgstr ""

#: account/forms/account_setup.py
msgid "explanation-organization-name"
msgstr ""

#: account/forms/account_setup.py
#, python-brace-format
msgid "A unique code of {code_length} characters."
msgstr ""

#: account/forms/account_setup.py
msgid "explanation-organization-code"
msgstr ""

#: account/forms/account_setup.py
msgid "Organization name is required to proceed."
msgstr ""

#: account/forms/account_setup.py
msgid "Choose another organization."
msgstr ""

#: account/forms/account_setup.py
msgid "Organization code is required to proceed."
msgstr ""

#: account/forms/account_setup.py
msgid "Choose another code for your organization."
msgstr ""

#: account/forms/account_setup.py
msgid ""
"I declare that OpenKAT may scan the assets of my organization and that I "
"have permission to scan these assets. I am aware of the implications a scan "
"with a higher scan level brings on my systems."
msgstr ""

#: account/forms/account_setup.py
msgid ""
"I declare that I am authorized to give this indemnification within my "
"organization. I have the experience and knowledge to know what the "
"consequences might be and can be held responsible for them."
msgstr ""

#: account/forms/account_setup.py
msgid "Trusted to change Clearance Levels."
msgstr ""

#: account/forms/account_setup.py
msgid "Acknowledged to change Clearance Levels."
msgstr ""

#: account/forms/account_setup.py
#: rocky/templates/organizations/organization_member_list.html
#: rocky/views/organization_member_list.py
msgid "Blocked"
msgstr ""

#: account/forms/account_setup.py
msgid ""
"Set the members status to blocked, so they don't have access to the "
"organization anymore."
msgstr ""

#: account/forms/account_setup.py
#: rocky/templates/organizations/organization_member_list.html
msgid "Accepted clearance level"
msgstr ""

#: account/forms/account_setup.py
msgid "Enter tags separated by comma."
msgstr ""

#: account/forms/account_setup.py
msgid "The two password fields didn’t match."
msgstr ""

#: account/forms/account_setup.py
msgid "New password"
msgstr ""

#: account/forms/account_setup.py
msgid "Enter a new password"
msgstr ""

#: account/forms/account_setup.py
msgid "New password confirmation"
msgstr ""

#: account/forms/account_setup.py
msgid "Repeat the new password"
msgstr ""

#: account/forms/account_setup.py
msgid "Confirm the new password"
msgstr ""

#: account/forms/login.py
msgid "Please enter a correct email address and password."
msgstr ""

#: account/forms/login.py
msgid "This account is inactive."
msgstr ""

#: account/forms/login.py
msgid "Insert the email you registered with or got at OpenKAT installation."
msgstr ""

#: account/forms/organization.py
msgid "Organization is required."
msgstr ""

#: account/forms/organization.py tools/view_helpers.py
#: rocky/templates/dashboard_redteam.html
#: rocky/templates/organizations/organization_list.html
#: rocky/views/organization_add.py
msgid "Organizations"
msgstr ""

#: account/forms/organization.py
msgid "The organization from which to clone settings."
msgstr ""

#: account/forms/password_reset.py
msgid "Email address"
msgstr ""

#: account/forms/password_reset.py
msgid "A reset link will be sent to this email"
msgstr ""

#: account/forms/password_reset.py
msgid "The email address connected to your OpenKAT-account"
msgstr ""

#: account/forms/token.py
msgid ""
"Insert the token generated by the authenticator app to setup the two factor "
"authentication."
msgstr ""

#: account/forms/token.py
msgid "Insert the token generated by your token authenticator app."
msgstr ""

#: account/forms/token.py
msgid "Backup token"
msgstr ""

#: account/mixins.py
msgid "Clearance level has been set"
msgstr ""

#: account/mixins.py
#, python-format
msgid ""
"Could not raise clearance level of %s to L%s. Indemnification not present at "
"organization %s."
msgstr ""

#: account/mixins.py
#, python-format
msgid ""
"Could not raise clearance level of %s to L%s. You were trusted a clearance "
"level of L%s. Contact your administrator to receive a higher clearance."
msgstr ""

#: account/mixins.py
#, python-format
msgid ""
"Could not raise clearance level of %s to L%s. You acknowledged a clearance "
"level of L%s. Please accept the clearance level first on your profile page "
"to proceed."
msgstr ""

#: account/models.py
msgid "The Email must be set"
msgstr ""

#: account/models.py
msgid "Superuser must have is_staff=True."
msgstr ""

#: account/models.py
msgid "Superuser must have is_superuser=True."
msgstr ""

#: account/models.py
msgid "full name"
msgstr ""

#: account/models.py
msgid "email"
msgstr ""

#: account/models.py
msgid "staff status"
msgstr ""

#: account/models.py
msgid "Designates whether the user can log into this admin site."
msgstr ""

#: account/models.py tools/models.py
msgid "active"
msgstr ""

#: account/models.py
msgid ""
"Designates whether this user should be treated as active. Unselect this "
"instead of deleting accounts."
msgstr ""

#: account/models.py
msgid "date joined"
msgstr ""

#: account/models.py
msgid "The clearance level of the user for all organizations."
msgstr ""

#: account/models.py
msgid "name"
msgstr ""

#: account/templates/account_detail.html account/views/account.py
msgid "Account details"
msgstr ""

#: account/templates/account_detail.html account/templates/password_reset.html
#: account/views/password_reset.py
msgid "Reset password"
msgstr ""

#: account/templates/account_detail.html
msgid "Full name"
msgstr ""

#: account/templates/account_detail.html
msgid "E-mail address"
msgstr ""

#: account/templates/account_detail.html
msgid "Member type"
msgstr ""

#: account/templates/account_detail.html
#: reports/report_types/findings_report/report.html
#: rocky/templates/tasks/normalizers.html
msgid "Organization"
msgstr ""

#: account/templates/account_detail.html
msgid "Permission to set OOI clearance levels"
msgstr ""

#: account/templates/account_detail.html
msgid "OOI clearance"
msgstr ""

#: account/templates/account_detail.html
msgid ""
"You don't have any clearance to scan objects. <br> Get in contact with the "
"admin to give you the necessary clearance level."
msgstr ""

#: account/templates/account_detail.html
msgid "You have currently accepted clearance up to level"
msgstr ""

#: account/templates/account_detail.html
msgid "Explanation OOI Clearance"
msgstr ""

#: account/templates/account_detail.html
msgid ""
"You can withdraw this at anytime you like, but know that you won't be able "
"to change clearance levels anymore when you do."
msgstr ""

#: account/templates/account_detail.html
#, python-format
msgid "Withdraw L%(acl)s clearance and responsibility"
msgstr ""

#: account/templates/account_detail.html
msgid "Explanation OOI clearance"
msgstr ""

#: account/templates/account_detail.html
#, python-format
msgid ""
"You are granted clearance for level L%(tcl)s by your admin. Before you can "
"change OOI clearance levels up to this level, you need to accept this "
"permission. Remember: <strong>with great power comes great responsibility.</"
"strong>"
msgstr ""

#: account/templates/account_detail.html
#: onboarding/templates/step_3e_trusted_acknowledge_clearance_level.html
#, python-format
msgid "Accept level L%(tcl)s clearance and responsibility"
msgstr ""

#: account/templates/password_reset.html
msgid "Use the form below to reset your password."
msgstr ""

#: account/templates/password_reset.html
#: account/templates/password_reset_confirm.html
msgid "Send"
msgstr ""

#: account/templates/password_reset.html
#: account/templates/password_reset_confirm.html
msgid "Back"
msgstr ""

#: account/templates/password_reset_confirm.html
msgid "Confirm reset password"
msgstr ""

#: account/templates/password_reset_confirm.html
msgid "Use the form below to confirm resetting your password"
msgstr ""

#: account/templates/password_reset_confirm.html
msgid "Confirm password"
msgstr ""

#: account/templates/password_reset_confirm.html
msgid "The link is invalid"
msgstr ""

#: account/templates/password_reset_confirm.html
msgid ""
"The password reset link was invalid, possibly because it has already been "
"used.  Please request a new password reset."
msgstr ""

#: account/templates/password_reset_email.html
#, python-format
msgid ""
"You're receiving this email because you requested a password reset for your "
"user account at %(site_name)s."
msgstr ""

#: account/templates/password_reset_email.html
#: account/templates/registration_email.html
msgid "Please go to the following page and choose a new password:"
msgstr ""

#: account/templates/password_reset_email.html
#: account/templates/registration_email.html
msgid "Sincerely,"
msgstr ""

#: account/templates/password_reset_email.html
#: account/templates/registration_email.html
msgid "The OpenKAT team"
msgstr ""

#: account/templates/password_reset_subject.txt
#, python-format
msgid "Password reset on %(site_name)s"
msgstr ""

#: account/templates/recover_email.html account/views/recover_email.py
msgid "Recover email address"
msgstr ""

#: account/templates/recover_email.html
msgid "Information on how to recover your connected email address"
msgstr ""

#: account/templates/recover_email.html
msgid "Forgotten email address?"
msgstr ""

#: account/templates/recover_email.html
msgid ""
"If you don’t remember the email address connected to your account, contact:"
msgstr ""

#: account/templates/recover_email.html
msgid "Please contact the system administrator."
msgstr ""

#: account/templates/recover_email.html
msgid "Back to login"
msgstr ""

#: account/templates/recover_email.html
msgid "Back to Home"
msgstr ""

#: account/templates/registration_email.html
#, python-format
msgid ""
"Welcome to OpenKAT. You're receiving this email because you have been added "
"to organization \"%(organization)s\" at %(site_name)s."
msgstr ""

#: account/templates/registration_subject.txt
#, python-format
msgid "Verify OpenKAT account on %(site_name)s"
msgstr ""

#: account/validators.py
msgid "Your password must contain at least the following:"
msgstr ""

#: account/validators.py
msgid " characters"
msgstr ""

#: account/validators.py
msgid " digits"
msgstr ""

#: account/validators.py
msgid " letters"
msgstr ""

#: account/validators.py
msgid " special characters such as: "
msgstr ""

#: account/validators.py
msgid " lower case letters"
msgstr ""

#: account/validators.py
msgid " upper case letters"
msgstr ""

#: account/views/login.py
msgid "Your session has timed out. Please login again."
msgstr ""

#: account/views/login.py rocky/templates/header.html
msgid "OpenKAT"
msgstr ""

#: account/views/login.py account/views/password_reset.py
#: account/views/recover_email.py rocky/templates/partials/secondary-menu.html
#: rocky/templates/two_factor/core/login.html
msgid "Login"
msgstr ""

#: account/views/login.py
msgid "Two factor authentication"
msgstr ""

#: account/views/password_reset.py
msgid "We couldn't send a password reset link. Contact "
msgstr ""

#: account/views/password_reset.py
msgid ""
"We couldn't send a password reset link. Contact your system administrator."
msgstr ""

#: components/modal/template.html
msgid "Close modal"
msgstr ""

#: components/modal/template.html
#: crisis_room/templates/partials/new_dashboard_item_modal.html
#: crisis_room/templates/partials/new_dashboard_modal.html
#: katalogus/templates/change_clearance_level.html
#: katalogus/templates/confirmation_clone_settings.html
#: katalogus/templates/plugin_settings_delete.html
#: reports/templates/report_overview/modal_partials/enable_disable_schedule_modal.html
#: reports/templates/report_schedules/delete_recipe_modal.html
#: rocky/templates/oois/ooi_delete.html
#: rocky/templates/oois/ooi_mute_finding.html
#: rocky/templates/organizations/organization_edit.html
#: rocky/templates/organizations/organization_member_edit.html
#: rocky/templates/two_factor/_wizard_actions.html
msgid "Cancel"
msgstr ""

<<<<<<< HEAD
#: crisis_room/forms.py
msgid "Title on dashboard"
msgstr ""

#: crisis_room/forms.py
msgid "List sorting by"
msgstr ""

#: crisis_room/forms.py crisis_room/templates/partials/dashboard_ooi_list.html
#: onboarding/templates/step_3c_setup_scan_ooi_detail.html
#: reports/report_types/dns_report/report.html
#: reports/templates/partials/report_ooi_list.html
#: reports/templates/report_overview/modal_partials/delete_modal.html
#: reports/templates/report_overview/modal_partials/rerun_modal.html
#: reports/templates/summary/ooi_selection.html tools/forms/ooi.py
#: rocky/templates/oois/ooi_list.html
#: rocky/templates/partials/elements/ooi_tree_condensed_table.html
#: rocky/templates/partials/explanations.html
#: rocky/templates/partials/ooi_detail_related_object.html
#: rocky/templates/partials/ooi_report_findings_block_table_expanded_row.html
msgid "Type"
msgstr ""

#: crisis_room/forms.py crisis_room/templates/partials/dashboard_ooi_list.html
#: katalogus/templates/change_clearance_level.html onboarding/forms.py
#: reports/templates/partials/report_ooi_list.html
#: reports/templates/summary/ooi_selection.html tools/forms/boefje.py
#: tools/forms/ooi.py rocky/templates/oois/ooi_list.html
#: rocky/templates/oois/ooi_page_tabs.html
#: rocky/templates/partials/explanations.html
msgid "Clearance level"
msgstr ""

#: crisis_room/forms.py
msgid "Number of objects in list"
msgstr ""

#: crisis_room/forms.py
msgid "Show table columns"
msgstr ""

#: crisis_room/forms.py
msgid "Dashboard item size"
msgstr ""

#: crisis_room/forms.py
msgid "Full width"
msgstr ""

#: crisis_room/forms.py
msgid "Half width"
msgstr ""

#: crisis_room/models.py
msgid ""
"Where on the dashboard do you want to show the data? Position 1 is the most "
"top level and the max position is 16."
msgstr ""

#: crisis_room/models.py
msgid "Will be displayed on the general crisis room, for all organizations."
msgstr ""

#: crisis_room/models.py
msgid "Will be displayed on a single organization dashboard"
msgstr ""

#: crisis_room/models.py
msgid "Will be displayed on the findings dashboard for all organizations"
msgstr ""

#: crisis_room/templates/crisis_room.html rocky/templates/403.html
#: rocky/templates/404.html
msgid "Crisis Room"
msgstr ""

#: crisis_room/templates/crisis_room.html
msgid "Crisis Room overview for all organizations"
msgstr ""

#: crisis_room/templates/crisis_room_dashboards.html
msgid "Dashboards"
msgstr ""

#: crisis_room/templates/crisis_room_dashboards.html
msgid ""
=======
#: crisis_room/models.py
msgid ""
"Where on the dashboard do you want to show the data? Position 1 is the most "
"top level and the max position is 16."
msgstr ""

#: crisis_room/models.py
msgid "Will be displayed on the general crisis room, for all organizations."
msgstr ""

#: crisis_room/models.py
msgid "Will be displayed on a single organization dashboard"
msgstr ""

#: crisis_room/models.py
msgid "Will be displayed on the findings dashboard for all organizations"
msgstr ""

#: crisis_room/templates/crisis_room.html rocky/templates/403.html
#: rocky/templates/404.html
msgid "Crisis Room"
msgstr ""

#: crisis_room/templates/crisis_room.html
msgid "Crisis Room overview for all organizations"
msgstr ""

#: crisis_room/templates/crisis_room_dashboards.html
msgid "Dashboards"
msgstr ""

#: crisis_room/templates/crisis_room_dashboards.html
msgid ""
>>>>>>> 05d23a27
"\n"
"                        On this page you can see an overview of the "
"dashboards for all organizations.\n"
"                        **More context can be written here**\n"
"                    "
msgstr ""

#: crisis_room/templates/crisis_room_dashboards.html
msgid "dashboards"
msgstr ""

#: crisis_room/templates/crisis_room_dashboards.html
msgid "There are no dashboards to display."
msgstr ""

#: crisis_room/templates/crisis_room_findings.html
#: reports/report_types/findings_report/report.html
#: reports/templates/partials/report_findings_table.html
#: reports/templates/partials/report_sidemenu.html
msgid "Findings overview"
msgstr ""

#: crisis_room/templates/crisis_room_findings.html
msgid ""
"\n"
"                            This overview shows the total number of findings "
"per\n"
"                            severity that have been identified for all "
"organizations.\n"
"                            This data is based on the latest Crisis Room "
"Findings Report\n"
"                            of each organization.\n"
"                        "
msgstr ""

#: crisis_room/templates/crisis_room_findings.html
msgid "Findings per organization"
msgstr ""

#: crisis_room/templates/crisis_room_findings.html
msgid ""
"\n"
"                            This table shows the findings that have been "
"identiefied for each organization,\n"
"                            sorted by the finding types and grouped by "
"organizations.\n"
"                            This data is based on the latest Crisis Room "
"Findings Report\n"
"                            of each organization.\n"
"                        "
msgstr ""

#: crisis_room/templates/crisis_room_findings.html
msgid ""
"\n"
<<<<<<< HEAD
"                    No findings have been identified yet. As soon as they "
"have been\n"
"                    identified, they will be shown on this page.\n"
"                "
=======
"                No findings have been identified yet. As soon as they have "
"been\n"
"                identified, they will be shown on this page.\n"
"            "
>>>>>>> 05d23a27
msgstr ""

#: crisis_room/templates/crisis_room_findings.html
msgid ""
"\n"
<<<<<<< HEAD
"                There are no organizations yet. After creating an "
"organization,\n"
"                the identified findings will be shown here.\n"
"            "
msgstr ""

#: crisis_room/templates/crisis_room_header.html
#: crisis_room/templates/organization_crisis_room_header.html
msgid "Crisis room navigation"
=======
"            There are no organizations yet. After creating an organization,\n"
"            the identified findings will be shown here.\n"
"        "
msgstr ""

#: crisis_room/templates/crisis_room_header.html
msgid "Crisis Room Navigation"
>>>>>>> 05d23a27
msgstr ""

#: crisis_room/templates/crisis_room_header.html
#: reports/report_types/aggregate_organisation_report/report.html
#: reports/report_types/aggregate_organisation_report/system_specific.html
#: reports/report_types/findings_report/report.html
#: reports/report_types/mail_report/report.html
#: reports/report_types/multi_organization_report/report.html
#: reports/report_types/name_server_report/report.html
#: reports/report_types/tls_report/report.html
#: reports/report_types/vulnerability_report/report.html
#: reports/report_types/web_system_report/report.html
#: reports/templates/partials/report_findings_table.html
#: reports/templates/partials/report_sidemenu.html
#: rocky/templates/dashboard_client.html rocky/templates/dashboard_redteam.html
#: rocky/templates/header.html
#: rocky/templates/oois/ooi_detail_findings_list.html
#: rocky/templates/oois/ooi_detail_findings_overview.html
#: rocky/templates/oois/ooi_page_tabs.html
#: rocky/templates/partials/ooi_report_findings_block.html
#: rocky/templates/partials/ooi_report_findings_block_table.html
#: rocky/views/finding_list.py rocky/views/finding_type_add.py
#: rocky/views/ooi_view.py
msgid "Findings"
<<<<<<< HEAD
msgstr ""

#: crisis_room/templates/organization_crisis_room_dashboards.html
msgid ""
"There are no dashboard items to display here. You can add an item via the "
"filter on the object page."
msgstr ""

#: crisis_room/templates/organization_crisis_room_dashboards.html
#: crisis_room/templates/partials/dashboard_ooi_list.html
msgid "Go to objects"
msgstr ""

#: crisis_room/templates/organization_crisis_room_dashboards.html
msgid ""
"There are no dashboards yet. Click on \"Add dashboard\" to create a new "
"dashboard."
msgstr ""

#: crisis_room/templates/organization_crisis_room_header.html
#: rocky/templates/header.html rocky/views/finding_list.py
msgid "Crisis room"
msgstr ""

#: crisis_room/templates/organization_crisis_room_header.html
#: crisis_room/templates/partials/new_dashboard_modal.html
msgid "Add dashboard"
msgstr ""

#: crisis_room/templates/partials/dashboard_ooi_list.html
#: katalogus/templates/partials/objects_to_scan.html
#: rocky/templates/findings/finding_list.html
#: rocky/templates/forms/widgets/checkbox_group_table.html
#: rocky/templates/oois/ooi_list.html
msgid "Object list"
msgstr ""

#: crisis_room/templates/partials/dashboard_ooi_list.html
#: rocky/templates/oois/ooi_list.html
#, python-format
msgid ""
"An overview of objects found for organization <strong>%(organization_name)s</"
"strong>. Objects can be added manually or by running Boefjes. Click an "
"object for additional information."
msgstr ""

#: crisis_room/templates/partials/dashboard_ooi_list.html
#, python-format
msgid "Showing %(length)s objects"
msgstr ""

#: crisis_room/templates/partials/dashboard_ooi_list.html
#: rocky/templates/oois/ooi_list.html
msgid "Objects "
msgstr ""

#: crisis_room/templates/partials/dashboard_ooi_list.html
#: rocky/templates/findings/finding_list.html
#: rocky/templates/oois/ooi_list.html
msgid "column headers with buttons are sortable"
msgstr ""

#: crisis_room/templates/partials/dashboard_ooi_list.html
#: katalogus/templates/change_clearance_level.html
#: reports/templates/report_overview/report_history_table.html
#: reports/templates/summary/ooi_selection.html
#: rocky/templates/oois/ooi_list.html
msgid "Object"
msgstr ""

#: crisis_room/templates/partials/dashboard_ooi_list.html
#: reports/templates/partials/report_ooi_list.html
#: reports/templates/summary/ooi_selection.html
#: rocky/templates/oois/ooi_list.html
msgid "Clearance type"
msgstr ""

#: crisis_room/templates/partials/new_dashboard_item_modal.html
#, python-format
msgid ""
"\n"
"            Add %(item_type)s to dashboard\n"
"        "
msgstr ""

#: crisis_room/templates/partials/new_dashboard_item_modal.html
msgid "Select dashboard"
msgstr ""

#: crisis_room/templates/partials/new_dashboard_item_modal.html
msgid "Select a dashboard to add this object list to."
msgstr ""

#: crisis_room/templates/partials/new_dashboard_item_modal.html
msgid "List settings"
msgstr ""

#: crisis_room/templates/partials/new_dashboard_item_modal.html
msgid "These can be edited at any time once your dashboard item is added."
msgstr ""

#: crisis_room/templates/partials/new_dashboard_item_modal.html
#: crisis_room/templates/partials/new_dashboard_modal.html
#: rocky/templates/oois/ooi_list.html
msgid "Add to dashboard"
=======
>>>>>>> 05d23a27
msgstr ""

#: katalogus/client.py
msgid ""
"The KATalogus has an unexpected error. Check the logs for further details."
msgstr ""

#: katalogus/client.py
#, python-format
msgid "An HTTP %d error occurred. Check logs for more info."
msgstr ""

#: katalogus/client.py
msgid "An HTTP error occurred. Check logs for more info."
msgstr ""

#: katalogus/client.py
msgid "Boefje with this name already exists."
msgstr ""

#: katalogus/client.py
msgid "Boefje with this ID already exists."
msgstr ""

#: katalogus/forms/katalogus_filter.py
msgid "Show all"
msgstr ""

#: katalogus/forms/katalogus_filter.py
#: katalogus/templates/partials/plugin_tile_modal.html
#: katalogus/templates/plugin_container_image.html
#: reports/report_types/dns_report/report.html
#: reports/templates/report_overview/scheduled_reports_table.html
msgid "Enabled"
msgstr ""

#: katalogus/forms/katalogus_filter.py
#: katalogus/templates/partials/plugin_tile_modal.html
#: katalogus/templates/plugin_container_image.html
#: reports/templates/report_overview/scheduled_reports_table.html
#: reports/templates/summary/selected_plugins.html
msgid "Disabled"
msgstr ""

#: katalogus/forms/katalogus_filter.py
msgid "Enabled-Disabled"
msgstr ""

#: katalogus/forms/katalogus_filter.py
msgid "Disabled-Enabled"
msgstr ""

#: katalogus/forms/katalogus_filter.py
msgid "Filter options"
msgstr ""

#: katalogus/forms/katalogus_filter.py
msgid "Sorting options"
msgstr ""

#: katalogus/forms/plugin_settings.py
msgid "This field is required."
msgstr ""

#: katalogus/templates/about_plugins.html
#: katalogus/templates/partials/plugins_navigation.html
msgid "About plugins"
msgstr ""

#: katalogus/templates/about_plugins.html katalogus/templates/katalogus.html
msgid ""
"Plugins gather data, objects and insight. Each plugin has its own focus area "
"and strengths and may be able to work with other plugins to gain even more "
"insights."
msgstr ""

#: katalogus/templates/about_plugins.html katalogus/templates/boefjes.html
msgid ""
"Boefjes are used to scan for objects. They detect vulnerabilities, security "
"issues, and give insight. Each boefje is a separate scan that can run on a "
"selection of objects."
msgstr ""

#: katalogus/templates/about_plugins.html katalogus/templates/normalizers.html
msgid ""
"Normalizers analyze the information and turn it into objects for the data "
"model in Octopoes."
msgstr ""

#: katalogus/templates/about_plugins.html
msgid ""
"Bits are business rules that look for insight within the current dataset and "
"search for specific insight and draw conclusions."
msgstr ""

#: katalogus/templates/boefje_detail.html
#: katalogus/templates/partials/plugin_tile_modal.html
#: katalogus/templates/plugin_container_image.html
msgid "Scan level"
msgstr ""

#: katalogus/templates/boefje_detail.html
#: katalogus/templates/normalizer_detail.html
msgid "Consumes"
msgstr ""

#: katalogus/templates/boefje_detail.html
#, python-format
msgid "%(plugin_name)s is able to scan the following object types:"
msgstr ""

#: katalogus/templates/boefje_detail.html
#: katalogus/templates/normalizer_detail.html
#, python-format
msgid "%(plugin_name)s does not need any input objects."
msgstr ""

#: katalogus/templates/boefje_detail.html
#: katalogus/templates/normalizer_detail.html
#: katalogus/templates/partials/plugin_tile_modal.html
msgid "Produces"
msgstr ""

#: katalogus/templates/boefje_detail.html
#: katalogus/templates/normalizer_detail.html
#: katalogus/templates/partials/plugin_tile_modal.html
#, python-format
msgid "%(plugin_name)s can produce the following output:"
msgstr ""

#: katalogus/templates/boefje_detail.html
#, python-format
msgid "%(plugin_name)s doesn't produce any output mime types."
msgstr ""

#: katalogus/templates/boefje_setup.html
msgid "Boefje variant setup"
msgstr ""

#: katalogus/templates/boefje_setup.html
#: rocky/templates/organizations/organization_member_list.html
#: rocky/templates/organizations/organization_settings.html
#: rocky/views/ooi_edit.py rocky/views/organization_edit.py
msgid "Edit"
msgstr ""

#: katalogus/templates/boefje_setup.html
msgid "Boefje setup"
msgstr ""

#: katalogus/templates/boefje_setup.html
msgid ""
"You can create a new Boefje. If you want more information on this, you can "
"check out the <a href=\"https://docs.openkat.nl/developer_documentation/"
"development_tutorial/creating_a_boefje.html\">documentation</a>."
msgstr ""

#: katalogus/templates/boefje_setup.html
msgid "Save changes"
msgstr ""

#: katalogus/templates/boefje_setup.html
msgid "Discard changes"
msgstr ""

#: katalogus/templates/boefje_setup.html
msgid "Create variant"
msgstr ""

#: katalogus/templates/boefje_setup.html
msgid "Discard variant"
msgstr ""

#: katalogus/templates/boefje_setup.html
msgid "Create new Boefje"
msgstr ""

#: katalogus/templates/boefje_setup.html
msgid "Discard new Boefje"
msgstr ""

#: katalogus/templates/boefjes.html katalogus/templates/normalizers.html
msgid "available"
msgstr ""

#: katalogus/templates/boefjes.html
msgid "Add Boefje"
msgstr ""

#: katalogus/templates/change_clearance_level.html
#: katalogus/templates/partials/objects_to_scan.html
#: reports/templates/partials/report_setup_scan.html
msgid "scan level warning"
msgstr ""

#: katalogus/templates/change_clearance_level.html
#, python-format
msgid ""
"%(plugin_name)s will only scan objects with a corresponding clearance level "
"of <strong>L%(scan_level)s</strong> or higher."
msgstr ""

#: katalogus/templates/change_clearance_level.html
msgid "Scan object"
msgstr ""

#: katalogus/templates/change_clearance_level.html
#, python-format
msgid ""
"The following objects are not yet cleared for level %(scan_level)s, please "
"be advised that by continuing you will declare a level %(scan_level)s on "
"these objects."
msgstr ""

#: katalogus/templates/change_clearance_level.html
#: reports/report_types/aggregate_organisation_report/appendix.html
#: reports/templates/summary/report_asset_overview.html
msgid "Selected objects"
msgstr ""

#: katalogus/templates/change_clearance_level.html
msgid "Are you sure you want to scan anyways?"
msgstr ""

#: katalogus/templates/change_clearance_level.html
#: rocky/templates/oois/ooi_detail.html
msgid "Scan"
msgstr ""

#: katalogus/templates/clone_settings.html
#: katalogus/templates/confirmation_clone_settings.html
msgid "Clone settings"
msgstr ""

#: katalogus/templates/clone_settings.html
#, python-format
msgid ""
"Use the form below to clone the settings from <i>%(current_organization)s</"
"i> to the selected organization. This includes both the KAT-alogus settings "
"as well as enabled and disabled plugins."
msgstr ""

#: katalogus/templates/confirmation_clone_settings.html
msgid "Clone"
msgstr ""

#: katalogus/templates/katalogus.html
msgid "All plugins"
msgstr ""

#: katalogus/templates/katalogus.html
msgid "Plugin available"
msgid_plural "Plugins available"
msgstr[0] ""
msgstr[1] ""

#: katalogus/templates/katalogus_settings.html
msgid "KAT-alogus Settings"
msgstr ""

#: katalogus/templates/katalogus_settings.html
msgid ""
"There are currently no settings defined. Add settings at plugin detail page."
msgstr ""

#: katalogus/templates/katalogus_settings.html
#: rocky/templates/two_factor/core/otp_required.html
msgid "Go back"
msgstr ""

#: katalogus/templates/katalogus_settings.html
msgid "This is an overview of the latest settings of all plugins."
msgstr ""

#: katalogus/templates/katalogus_settings.html
msgid "Latest plugin settings"
msgstr ""

#: katalogus/templates/katalogus_settings.html
#: rocky/templates/tasks/ooi_detail_task_list.html
msgid "Plugin"
msgstr ""

#: katalogus/templates/katalogus_settings.html
#: katalogus/templates/plugin_settings_list.html
#: rocky/templates/oois/ooi_delete.html
msgid "Value"
msgstr ""

#: katalogus/templates/normalizer_detail.html
#: reports/report_types/aggregate_organisation_report/appendix.html
#: reports/report_types/dns_report/report.html
#: reports/report_types/vulnerability_report/report.html
#: reports/templates/partials/report_findings_table.html
#: reports/templates/summary/report_asset_overview.html tools/forms/boefje.py
#: tools/forms/finding_type.py rocky/templates/findings/finding_list.html
#: rocky/templates/oois/ooi_detail.html
#: rocky/templates/oois/ooi_detail_findings_list.html rocky/templates/scan.html
msgid "Description"
msgstr ""

#: katalogus/templates/normalizer_detail.html
#, python-format
msgid "%(plugin_name)s is able to process the following mime types:"
msgstr ""

#: katalogus/templates/partials/boefje_tile.html
msgid "This object type is required"
msgstr ""

#: katalogus/templates/partials/boefje_tile.html
msgid "Scan level:"
msgstr ""

#: katalogus/templates/partials/boefje_tile.html
msgid "Publisher:"
msgstr ""

#: katalogus/templates/partials/boefje_tile.html
#: katalogus/templates/partials/plugin_tile.html
#: katalogus/templates/partials/plugin_tile_modal.html
msgid "See details"
msgstr ""

#: katalogus/templates/partials/enable_disable_plugin.html
msgid "Enable"
msgstr ""

#: katalogus/templates/partials/enable_disable_plugin.html
#: rocky/templates/two_factor/profile/disable.html
msgid "Disable"
msgstr ""

#: katalogus/templates/partials/enable_disable_plugin.html
msgid "You don't have permission to enable"
msgstr ""

#: katalogus/templates/partials/katalogus_filter.html
#: rocky/templates/findings/findings_filter.html
#: rocky/templates/partials/ooi_list_filters.html
#: rocky/templates/partials/organization_member_list_filters.html
#: rocky/templates/tasks/partials/task_filter.html
msgid "Hide filters"
msgstr ""

#: katalogus/templates/partials/katalogus_filter.html
#: rocky/templates/findings/findings_filter.html
#: rocky/templates/partials/ooi_list_filters.html
#: rocky/templates/partials/organization_member_list_filters.html
#: rocky/templates/tasks/partials/task_filter.html
msgid "Show filters"
msgstr ""

#: katalogus/templates/partials/katalogus_filter.html
#: rocky/templates/findings/findings_filter.html
#: rocky/templates/partials/ooi_list_filters.html
#: rocky/templates/partials/organization_member_list_filters.html
#: rocky/templates/tasks/partials/task_filter.html
msgid "applied"
msgstr ""

#: katalogus/templates/partials/katalogus_filter.html
msgid "Filter plugins"
msgstr ""

#: katalogus/templates/partials/katalogus_filter.html
msgid "Clear filter"
msgstr ""

#: katalogus/templates/partials/katalogus_header.html
#: katalogus/views/change_clearance_level.py katalogus/views/katalogus.py
#: katalogus/views/katalogus_settings.py katalogus/views/plugin_detail.py
#: katalogus/views/plugin_settings_add.py
#: katalogus/views/plugin_settings_delete.py
#: rocky/templates/dashboard_client.html rocky/templates/dashboard_redteam.html
#: rocky/templates/header.html
msgid "KAT-alogus"
msgstr ""

#: katalogus/templates/partials/katalogus_header.html
msgid "An overview of all available plugins."
msgstr ""

#: katalogus/templates/partials/katalogus_header.html
#: katalogus/templates/plugin_settings_list.html
#: katalogus/views/katalogus_settings.py tools/view_helpers.py
#: rocky/templates/header.html
#: rocky/templates/organizations/organization_list.html
msgid "Settings"
msgstr ""

#: katalogus/templates/partials/katalogus_toolbar.html
msgid "Gridview"
msgstr ""

#: katalogus/templates/partials/katalogus_toolbar.html
msgid "Tableview"
msgstr ""

#: katalogus/templates/partials/modal_report_types.html
msgid "Required for"
msgstr ""

#: katalogus/templates/partials/modal_report_types.html
msgid "report types"
msgstr ""

#: katalogus/templates/partials/modal_report_types.html
msgid "Report types for "
msgstr ""

#: katalogus/templates/partials/objects_to_scan.html
#, python-format
msgid ""
"This Boefje will only scan objects with a corresponding clearance level of "
"<strong>L%(scan_level)s</strong> or higher. There is no indemnification for "
"this Boefje to scan an OOI with a lower clearance level than "
"<strong>L%(scan_level)s</strong>. Use the filter to show OOI's with a lower "
"clearance level."
msgstr ""

#: katalogus/templates/partials/objects_to_scan.html
msgid "Warning scan level:"
msgstr ""

#: katalogus/templates/partials/objects_to_scan.html
msgid ""
"Scanning OOI's with a lower clearance level will result in OpenKAT "
"increasing the clearance level on that OOI, not only for this scan but from "
"now on out, until it manually gets set to something else again. This means "
"that all other enabled Boefjes will use this higher clearance level aswel."
msgstr ""

#: katalogus/templates/partials/objects_to_scan.html
#, python-format
msgid ""
"You currently don't have any objects that meet the scan level of %(name)s. "
"Add objects with a complying clearance level, or alter the clearance level "
"of existing objects."
msgstr ""

#: katalogus/templates/partials/objects_to_scan.html
#, python-format
msgid ""
"You currently don't have scannable objects for %(name)s. Add objects to use "
"this Boefje. This Boefje is able to scan objects of the following types:"
msgstr ""

#: katalogus/templates/partials/plugin_settings_required.html
msgid "The form could not be initialized."
msgstr ""

#: katalogus/templates/partials/plugin_settings_required.html
msgid "Required settings"
msgstr ""

#: katalogus/templates/partials/plugin_settings_required.html
#: rocky/templates/findings/finding_add.html
#: rocky/templates/partials/ooi_list_toolbar.html
msgid "Add"
msgstr ""

#: katalogus/templates/partials/plugin_tile.html
msgid "Required for:"
msgstr ""

#: katalogus/templates/partials/plugin_tile_modal.html
msgid "Boefje details"
msgstr ""

#: katalogus/templates/partials/plugin_tile_modal.html reports/forms.py
#: reports/templates/report_overview/report_history_table.html
msgid "Report types"
msgstr ""

#: katalogus/templates/partials/plugin_tile_modal.html
msgid "This boefje is required by the following report types."
msgstr ""

#: katalogus/templates/partials/plugin_tile_modal.html
msgid "Go to boefje detail page"
msgstr ""

#: katalogus/templates/partials/plugins.html
msgid "Plugins overview:"
msgstr ""

#: katalogus/templates/partials/plugins.html
#: reports/templates/summary/selected_plugins.html
msgid "Plugin name"
msgstr ""

#: katalogus/templates/partials/plugins.html
#: reports/templates/summary/selected_plugins.html
msgid "Plugin type"
msgstr ""

#: katalogus/templates/partials/plugins.html
#: reports/templates/summary/selected_plugins.html
msgid "Plugin description"
msgstr ""

#: katalogus/templates/partials/plugins.html
#: reports/templates/report_overview/report_history_table.html
#: rocky/templates/organizations/organization_list.html
#: rocky/templates/organizations/organization_settings.html
msgid "Actions"
msgstr ""

#: katalogus/templates/partials/plugins.html
msgid "Detail page"
msgstr ""

#: katalogus/templates/partials/plugins_navigation.html
#: reports/templates/report_overview/report_overview_navigation.html
msgid "Plugins Navigation"
msgstr ""

#: katalogus/templates/partials/plugins_navigation.html
#: rocky/templates/scan.html rocky/templates/tasks/boefjes.html
#: rocky/templates/tasks/partials/tab_navigation.html rocky/views/tasks.py
msgid "Boefjes"
msgstr ""

#: katalogus/templates/partials/plugins_navigation.html
#: rocky/templates/tasks/normalizers.html
#: rocky/templates/tasks/partials/tab_navigation.html rocky/views/tasks.py
msgid "Normalizers"
msgstr ""

#: katalogus/templates/partials/plugins_navigation.html
#: tools/forms/scheduler.py
msgid "All"
msgstr ""

#: katalogus/templates/plugin_container_image.html tools/forms/boefje.py
msgid "Container image"
msgstr ""

#: katalogus/templates/plugin_container_image.html
msgid "The container image for this Boefje is:"
msgstr ""

#: katalogus/templates/plugin_container_image.html
msgid "Variants"
msgstr ""

#: katalogus/templates/plugin_container_image.html
msgid ""
"Boefje variants that use the same container image. For more information "
"about Boefje variants you can read the documentation."
msgstr ""

#: katalogus/templates/plugin_container_image.html
msgid "Add variant"
msgstr ""

#: katalogus/templates/plugin_container_image.html
#: rocky/templates/partials/notifications_block.html
msgid "confirmation"
msgstr ""

#: katalogus/templates/plugin_container_image.html
#, python-format
msgid "Variant %(plugin.name)s created."
msgstr ""

#: katalogus/templates/plugin_container_image.html
msgid "The Boefje variant is successfully created and can now be used."
msgstr ""

#: katalogus/templates/plugin_container_image.html
msgid "Overview of variants"
msgstr ""

#: katalogus/templates/plugin_container_image.html
#: reports/report_types/tls_report/report.html
#: reports/templates/partials/plugin_overview_table.html
#: reports/templates/tasks/report_tasks_list.html
#: rocky/templates/organizations/organization_member_list.html
#: rocky/templates/tasks/boefjes.html rocky/templates/tasks/normalizers.html
#: rocky/templates/tasks/ooi_detail_task_list.html
#: rocky/templates/tasks/plugin_detail_task_list.html
msgid "Status"
msgstr ""

#: katalogus/templates/plugin_container_image.html
msgid "Age"
msgstr ""

#: katalogus/templates/plugin_container_image.html
msgid "Scan interval"
msgstr ""

#: katalogus/templates/plugin_container_image.html
msgid "Run on"
msgstr ""

#: katalogus/templates/plugin_container_image.html
msgid "current"
msgstr ""

#: katalogus/templates/plugin_container_image.html
#: reports/report_types/dns_report/report.html
msgid "minutes"
msgstr ""

#: katalogus/templates/plugin_container_image.html
msgid "Default system scan frequency"
msgstr ""

#: katalogus/templates/plugin_container_image.html
#: reports/report_types/dns_report/report.html
#: reports/report_types/findings_report/report.html
#: reports/report_types/vulnerability_report/report.html
#: reports/templates/partials/report_findings_table.html
#: reports/templates/report_overview/scheduled_reports_table.html
#: reports/templates/summary/selected_plugins.html
#: rocky/templates/findings/finding_list.html
#: rocky/templates/tasks/boefjes.html rocky/templates/tasks/normalizers.html
#: rocky/templates/tasks/ooi_detail_task_list.html
#: rocky/templates/tasks/plugin_detail_task_list.html
msgid "Close details"
msgstr ""

#: katalogus/templates/plugin_container_image.html
#: reports/report_types/dns_report/report.html
#: reports/report_types/findings_report/report.html
#: reports/report_types/vulnerability_report/report.html
#: reports/templates/partials/report_findings_table.html
#: reports/templates/report_overview/scheduled_reports_table.html
#: reports/templates/summary/selected_plugins.html
#: rocky/templates/findings/finding_list.html
#: rocky/templates/tasks/boefjes.html rocky/templates/tasks/normalizers.html
#: rocky/templates/tasks/ooi_detail_task_list.html
#: rocky/templates/tasks/plugin_detail_task_list.html
msgid "Open details"
msgstr ""

#: katalogus/templates/plugin_container_image.html
msgid "Boefje ID"
msgstr ""

#: katalogus/templates/plugin_container_image.html
#: reports/templates/report_overview/modal_partials/delete_modal.html
#: reports/templates/report_overview/modal_partials/rerun_modal.html
#: reports/templates/report_overview/report_history_table.html
#: reports/templates/report_overview/subreports_table.html
#: reports/templates/tasks/report_tasks_list.html
msgid "Creation date"
msgstr ""

#: katalogus/templates/plugin_container_image.html tools/forms/boefje.py
msgid "Arguments"
msgstr ""

#: katalogus/templates/plugin_container_image.html
msgid "The following arguments are used for this Boefje variant:"
msgstr ""

#: katalogus/templates/plugin_container_image.html
#: rocky/templates/partials/form/field_input_help_text.html
#: rocky/templates/partials/notifications_block.html
#: rocky/templates/two_factor/core/login.html
msgid "explanation"
msgstr ""

#: katalogus/templates/plugin_container_image.html
msgid "There are no arguments used for this Boefje variant."
msgstr ""

#: katalogus/templates/plugin_container_image.html
msgid "Edit variant"
msgstr ""

#: katalogus/templates/plugin_container_image.html
msgid "This Boefje has no variants yet."
msgstr ""

#: katalogus/templates/plugin_container_image.html
msgid ""
"You can make a variant and change the arguments and JSON Schema to customize "
"it to fit your needs."
msgstr ""

#: katalogus/templates/plugin_settings_add.html
msgid "Add setting"
msgid_plural "Add settings"
msgstr[0] ""
msgstr[1] ""

#: katalogus/templates/plugin_settings_add.html
msgid "Setting"
msgid_plural "Settings"
msgstr[0] ""
msgstr[1] ""

#: katalogus/templates/plugin_settings_add.html
msgid "Add setting and enable boefje"
msgid_plural "Add settings and enable boefje"
msgstr[0] ""
msgstr[1] ""

#: katalogus/templates/plugin_settings_delete.html
msgid "Delete settings"
msgstr ""

#: katalogus/templates/plugin_settings_delete.html
#, python-format
msgid ""
"Are you sure you want to delete all settings for the plugin %(plugin_name)s?"
msgstr ""

#: katalogus/templates/plugin_settings_delete.html
#: katalogus/views/plugin_settings_delete.py
#: reports/templates/report_overview/modal_partials/delete_modal.html
#: reports/templates/report_overview/report_history_table.html
#: reports/templates/report_overview/scheduled_reports_table.html
#: rocky/templates/admin/delete_confirmation.html rocky/views/ooi_delete.py
msgid "Delete"
msgstr ""

#: katalogus/templates/plugin_settings_list.html
msgid ""
"In the table below the settings for this specific Boefje can be seen. Set or "
"change the value of the variables by editing the settings."
msgstr ""

#: katalogus/templates/plugin_settings_list.html
msgid "Configure Settings"
msgstr ""

#: katalogus/templates/plugin_settings_list.html
msgid "Overview of settings"
msgstr ""

#: katalogus/templates/plugin_settings_list.html
msgid "Variable"
msgstr ""

#: katalogus/views/change_clearance_level.py
msgid "Session has terminated, please select objects again."
msgstr ""

#: katalogus/views/change_clearance_level.py
msgid "Change clearance level"
msgstr ""

#: katalogus/views/katalogus_settings.py
msgid "Settings from {} to {} successfully cloned."
msgstr ""

#: katalogus/views/katalogus_settings.py
#: katalogus/views/plugin_settings_list.py
msgid "Failed getting settings for boefje {}"
msgstr ""

#: katalogus/views/mixins.py
msgid ""
"Getting information for plugin {} failed. Please check the KATalogus logs."
msgstr ""

#: katalogus/views/plugin_detail.py
msgid ""
"Some selected OOIs needs an increase of clearance level to perform scans. "
"You do not have the permission to change clearance level."
msgstr ""

#: katalogus/views/plugin_enable_disable.py
msgid "{} '{}' disabled."
msgstr ""

#: katalogus/views/plugin_enable_disable.py
msgid "{} '{}' enabled."
msgstr ""

#: katalogus/views/plugin_enable_disable.py
msgid ""
"You have not acknowledged your clearance level. Go to your profile page to "
"acknowledge your clearance level."
msgstr ""

#: katalogus/views/plugin_enable_disable.py
msgid ""
"Your clearance level is not set. Go to your profile page to see your "
"clearance or contact the administrator to set a clearance level."
msgstr ""

#: katalogus/views/plugin_enable_disable.py
msgid ""
"Your clearance level is L{}. Contact your administrator to get a higher "
"clearance level."
msgstr ""

#: katalogus/views/plugin_enable_disable.py
msgid "To enable {} you need at least a clearance level of L{}. "
msgstr ""

#: katalogus/views/plugin_settings_add.py
msgid "Trying to add settings to boefje without schema"
msgstr ""

#: katalogus/views/plugin_settings_add.py
msgid "No changes to the settings added: no form data present"
msgstr ""

#: katalogus/views/plugin_settings_add.py
msgid "Added settings for '{}'"
msgstr ""

#: katalogus/views/plugin_settings_add.py
msgid "Failed adding settings"
msgstr ""

#: katalogus/views/plugin_settings_add.py
msgid "Enabling {} failed"
msgstr ""

#: katalogus/views/plugin_settings_add.py
msgid "Boefje '{}' enabled."
msgstr ""

#: katalogus/views/plugin_settings_add.py
msgid "Add settings"
msgstr ""

#: katalogus/views/plugin_settings_delete.py
msgid "Settings for plugin {} successfully deleted."
msgstr ""

#: katalogus/views/plugin_settings_delete.py
msgid "Plugin {} has no settings."
msgstr ""

#: katalogus/views/plugin_settings_delete.py
msgid ""
"Failed deleting Settings for plugin {}. Check the Katalogus logs for more "
"info."
msgstr ""

#: onboarding/forms.py tools/forms/ooi.py
msgid ""
"Boefjes that has a scan level below or equal to the clearance level, is "
"permitted to scan an object."
msgstr ""

#: onboarding/forms.py tools/forms/ooi.py
msgid "explanation-clearance-level"
msgstr ""

#: onboarding/forms.py
msgid "Please enter a valid URL starting with 'http://' or 'https://'."
msgstr ""

#: onboarding/templates/account/step_1_registration_intro.html
msgid "Register"
msgstr ""

#: onboarding/templates/account/step_1_registration_intro.html
msgid "Create a new account for your organization"
msgstr ""

#: onboarding/templates/account/step_1_registration_intro.html
msgid ""
"All user  accounts are part of an organization. So if you’re new and your "
"company is also new to OpenKAT you can register here to create a OpenKAT "
"account for your company including an admin account for you. If you like a "
"user account that is connected to an already existing organization within "
"OpenKAT you can ask the admin to create an account for you."
msgstr ""

#: onboarding/templates/account/step_1_registration_intro.html
#: onboarding/templates/step_1_introduction.html
msgid "Let's get started"
msgstr ""

#: onboarding/templates/account/step_1_registration_intro.html
#: onboarding/templates/step_1_introduction.html
msgid "How does OpenKAT work"
msgstr ""

#: onboarding/templates/account/step_1_registration_intro.html
msgid ""
"OpenKAT is able to give insight into security risks on your online objects. "
"For example, your websites, mailservers or online data. OpenKAT uses scans "
"to find and assess the area's that might be at risk and reports these back "
"to you. As a user you decide which insight you would like and OpenKAT guides "
"you to through the process. During this introduction you will be guided "
"through the steps to create a report."
msgstr ""

#: onboarding/templates/account/step_2a_organization_setup.html
#: onboarding/templates/account/step_2a_organization_update.html
#: onboarding/templates/account/step_2b_indemnification_setup.html
#: onboarding/templates/account/step_2c_account_setup_intro.html
#: onboarding/templates/account/step_3_account_user_type.html
#: onboarding/templates/account/step_4_account_setup_admin.html
#: onboarding/templates/account/step_5_account_setup_red_teamer.html
#: onboarding/templates/account/step_6_account_setup_client.html
msgid "OpenKAT setup"
msgstr ""

#: onboarding/templates/account/step_2a_organization_setup.html
#: onboarding/templates/account/step_2a_organization_update.html
#: rocky/templates/organizations/organization_add.html
msgid "Organization setup"
msgstr ""

#: onboarding/templates/account/step_2a_organization_setup.html
msgid ""
"Please enter the following organization details. These details can be edited "
"within the organization page within OpenKAT when necessary. Adding a new "
"organization requires a new database."
msgstr ""

#: onboarding/templates/account/step_2a_organization_setup.html
#: onboarding/templates/account/step_2a_organization_update.html
#: rocky/templates/organizations/organization_add.html
#: rocky/templates/organizations/organization_settings.html
#: rocky/templates/partials/organization_properties_table.html
msgid "Organization details"
msgstr ""

#: onboarding/templates/account/step_2a_organization_setup.html
#: onboarding/templates/account/step_4_account_setup_admin.html
#: onboarding/templates/account/step_5_account_setup_red_teamer.html
#: onboarding/templates/account/step_6_account_setup_client.html
#: rocky/templates/forms/json_schema_form.html
#: rocky/templates/organizations/organization_add.html
#: rocky/templates/organizations/organization_member_add.html
#: rocky/templates/organizations/organization_member_add_account_type.html
#: rocky/templates/partials/elements/ooi_detail_settings.html
#: rocky/templates/partials/elements/ooi_report_settings.html
#: rocky/templates/partials/form/indemnification_add_form.html
#: rocky/templates/two_factor/_wizard_actions.html
msgid "Submit"
msgstr ""

#: onboarding/templates/account/step_2a_organization_update.html
#: rocky/templates/organizations/organization_add.html
msgid ""
"Please enter the following organization details. These details can be edited "
"within the organization page within OpenKAT when necessary."
msgstr ""

#: onboarding/templates/account/step_2a_organization_update.html
msgid "Submit changes"
msgstr ""

#: onboarding/templates/account/step_2a_organization_update.html
#: onboarding/templates/account/step_2b_indemnification_setup.html
#: onboarding/templates/step_3d_clearance_level_introduction.html
msgid "Continue"
msgstr ""

#: onboarding/templates/account/step_2b_indemnification_setup.html
msgid "Indemnification setup"
msgstr ""

#: onboarding/templates/account/step_2b_indemnification_setup.html
msgid "Indemnification on the organization is already present."
msgstr ""

#: onboarding/templates/account/step_2c_account_setup_intro.html
#: onboarding/templates/account/step_3_account_user_type.html
msgid "Account setup"
msgstr ""

#: onboarding/templates/account/step_2c_account_setup_intro.html
msgid "Organization setup with separate accounts:"
msgstr ""

#: onboarding/templates/account/step_2c_account_setup_intro.html
msgid ""
"Within OpenKAT it is possible to create separate user accounts with the "
"specific roles. Each with their own functionalities and permissions. This is "
"useful when multiple people will be working with the same OpenKAT-setup. You "
"can choose to create the separate accounts during this introduction or when "
"you’re ready from the OpenKAT users page."
msgstr ""

#: onboarding/templates/account/step_2c_account_setup_intro.html
msgid "Single account setup:"
msgstr ""

#: onboarding/templates/account/step_2c_account_setup_intro.html
msgid ""
"Alternatively it is also an option to run OpenKAT from a single user "
"account. Which is useful when you are the only user in the account. You will "
"be able to access the functionality of the different roles from your "
"account. You can always add additional user accounts If you’re team expands "
"in the future."
msgstr ""

#: onboarding/templates/account/step_2c_account_setup_intro.html
msgid "Create separate accounts"
msgstr ""

#: onboarding/templates/account/step_2c_account_setup_intro.html
msgid "Continue with this account, onboard me!"
msgstr ""

#: onboarding/templates/account/step_3_account_user_type.html
msgid "Users"
msgstr ""

#: onboarding/templates/account/step_3_account_user_type.html
msgid ""
"Within OpenKAT there are three types of user accounts. Each has its own "
"functions."
msgstr ""

#: onboarding/templates/account/step_3_account_user_type.html
#: onboarding/templates/account/step_4_account_setup_admin.html
msgid "Admin"
msgstr ""

#: onboarding/templates/account/step_3_account_user_type.html
#: onboarding/templates/account/step_4_account_setup_admin.html
msgid ""
"Each organization must have an admin. The admin can create and manage user "
"accounts as well as organization details."
msgstr ""

#: onboarding/templates/account/step_3_account_user_type.html
#: onboarding/templates/account/step_5_account_setup_red_teamer.html
msgid "Red teamer"
msgstr ""

#: onboarding/templates/account/step_3_account_user_type.html
#: onboarding/templates/account/step_5_account_setup_red_teamer.html
msgid "A red teamer account can run scans and generate reports."
msgstr ""

#: onboarding/templates/account/step_3_account_user_type.html
#: onboarding/templates/account/step_6_account_setup_client.html
msgid "Client account"
msgstr ""

#: onboarding/templates/account/step_3_account_user_type.html
msgid "A client account can access reports."
msgstr ""

#: onboarding/templates/account/step_3_account_user_type.html
msgid ""
"Each organization requires at least one admin and one red teamer account to "
"function. This introduction will guide you through the setup of both. After "
"that you can choose to add a client account as well."
msgstr ""

#: onboarding/templates/account/step_3_account_user_type.html
msgid "Let's add accounts"
msgstr ""

#: onboarding/templates/account/step_4_account_setup_admin.html
msgid "Admin account setup"
msgstr ""

#: onboarding/templates/account/step_4_account_setup_admin.html
msgid "Admin details"
msgstr ""

#: onboarding/templates/account/step_4_account_setup_admin.html
#: onboarding/templates/account/step_5_account_setup_red_teamer.html
msgid "Skip this step"
msgstr ""

#: onboarding/templates/account/step_4_account_setup_admin.html
#: onboarding/templates/account/step_5_account_setup_red_teamer.html
#: onboarding/templates/account/step_6_account_setup_client.html
msgid "Go back to previous step"
msgstr ""

#: onboarding/templates/account/step_5_account_setup_red_teamer.html
msgid "Red teamer account setup"
msgstr ""

#: onboarding/templates/account/step_5_account_setup_red_teamer.html
msgid "Red teamer details"
msgstr ""

#: onboarding/templates/account/step_6_account_setup_client.html
msgid "Client account setup (optional)"
msgstr ""

#: onboarding/templates/account/step_6_account_setup_client.html
msgid ""
"A client account can access reports. Adding a client account to the "
"organization is optional."
msgstr ""

#: onboarding/templates/account/step_6_account_setup_client.html
msgid "User details"
msgstr ""

#: onboarding/templates/account/step_6_account_setup_client.html
msgid "Finish organization setup"
msgstr ""

#: onboarding/templates/dns_report.html
#: onboarding/templates/step_2a_choose_report_info.html
#: onboarding/templates/step_2b_choose_report_type.html
#: onboarding/templates/step_3a_setup_scan_ooi_info.html
#: onboarding/templates/step_3b_setup_scan_ooi_add.html
#: onboarding/templates/step_3c_setup_scan_ooi_detail.html
#: onboarding/templates/step_4_report.html onboarding/view_helpers.py
msgid "OpenKAT introduction"
msgstr ""

#: onboarding/templates/dns_report.html
#: onboarding/templates/step_2b_choose_report_type.html
#: reports/report_types/dns_report/report.py
msgid "DNS Report"
msgstr ""

#: onboarding/templates/dns_report.html
#, python-format
msgid ""
"These are the findings of a OpenKAT-analysis (%(observed_at)s). Click a "
"finding for more detailed information about the issue, its origin, severity "
"and possible solutions."
msgstr ""

#: onboarding/templates/dns_report.html
msgid "DNS Tree"
msgstr ""

#: onboarding/templates/step_1_introduction.html
#: rocky/templates/landing_page.html
msgid "Welcome to OpenKAT"
msgstr ""

#: onboarding/templates/step_1_introduction.html
msgid ""
"OpenKAT is the \"Kwetsbaarheden Analyse Tool\" (Vulnerabilities Analysis "
"Tool). An Open-Source-project developed by the Ministry of Health, Welfare "
"and Sport to make your and our world a safer place."
msgstr ""

#: onboarding/templates/step_1_introduction.html
msgid ""
"OpenKAT is able to give insight into security risks on your online objects. "
"For example, your websites, mailservers or online data."
msgstr ""

#: onboarding/templates/step_1_introduction.html
msgid ""
"OpenKAT uses plugins to find and assess the area's that might be at risk and "
"reports these back to you. Each plugin has its own skillset which could be "
"scanning, normalizing or analyzing data. As a user you decide which areas "
"you would like to monitor or scan and which insight you would like to "
"receive."
msgstr ""

#: onboarding/templates/step_1_introduction.html
msgid ""
"Within OpenKAT you can view the insights as well as all the data OpenKAT has "
"found. You can choose to browse through the data or view reports."
msgstr ""

#: onboarding/templates/step_1_introduction.html
msgid ""
"During this introduction you will be guided through the steps to create a "
"report."
msgstr ""

#: onboarding/templates/step_1_introduction.html
#: onboarding/templates/step_2a_choose_report_info.html
#: onboarding/templates/step_2b_choose_report_type.html
#: onboarding/templates/step_3a_setup_scan_ooi_info.html
#: onboarding/templates/step_3b_setup_scan_ooi_add.html
#: onboarding/templates/step_3c_setup_scan_ooi_detail.html
#: onboarding/templates/step_3d_clearance_level_introduction.html
#: onboarding/templates/step_3e_trusted_acknowledge_clearance_level.html
#: onboarding/templates/step_3f_set_clearance_level.html
#: onboarding/templates/step_3g_setup_scan_select_plugins.html
#: rocky/templates/partials/form/boefje_tiles_form.html
msgid "Skip onboarding"
msgstr ""

#: onboarding/templates/step_2a_choose_report_info.html
msgid "Choose a report - Introduction"
msgstr ""

#: onboarding/templates/step_2a_choose_report_info.html
#: reports/templates/report_overview/report_overview_header.html
#: reports/views/base.py rocky/templates/header.html
#: rocky/templates/tasks/partials/tab_navigation.html
#: rocky/templates/tasks/report_tasks.html rocky/views/tasks.py
msgid "Reports"
msgstr ""

#: onboarding/templates/step_2a_choose_report_info.html
msgid ""
"Reports within OpenKAT contain an overview of the scanned objects, issues "
"found within them and known security risks that the object might be "
"vulnerable to. Each report gives a high overview of the state of the object "
"as well as detailed information on what OpenKAT found and possible solutions."
msgstr ""

#: onboarding/templates/step_2a_choose_report_info.html
#: reports/report_types/dns_report/report.html
msgid "Data"
msgstr ""

#: onboarding/templates/step_2a_choose_report_info.html
msgid ""
"OpenKAT can scan and analyze by using plugins. Each plugin has it's unique "
"skillset and will collect specific data or give specific insights. You "
"manage the plugins within your account which let's OpenKAT know which "
"plugins to run and on which objects or areas."
msgstr ""

#: onboarding/templates/step_2a_choose_report_info.html
msgid "Generating a report"
msgstr ""

#: onboarding/templates/step_2a_choose_report_info.html
msgid ""
"When you choose a report type OpenKAT will guide you through the setup. "
"OpenKAT will ask the necessary questions based on the input the report "
"needs, as well as asks for permission to run plugins that you haven’t "
"enabled yet but are needed to collect or analyze the data."
msgstr ""

#: onboarding/templates/step_2a_choose_report_info.html
msgid ""
"You can also choose to look at the collected data directly or generate your "
"own report by selecting and running plugins on objects of your choice. "
"OpenKAT will present the results."
msgstr ""

#: onboarding/templates/step_2a_choose_report_info.html
msgid "Permission"
msgstr ""

#: onboarding/templates/step_2a_choose_report_info.html
msgid ""
"Plugins can be provided by OpenKAT but they can also come from the "
"community. Before a plugin can run, you need to give it permission by "
"enabling it."
msgstr ""

#: onboarding/templates/step_2a_choose_report_info.html
msgid ""
"When you generate a report. OpenKAT will let you know which plugins it "
"requires or suggests so you can choose to enable them."
msgstr ""

#: onboarding/templates/step_2a_choose_report_info.html
msgid "Let's choose a report"
msgstr ""

#: onboarding/templates/step_2b_choose_report_type.html
msgid "Choose a report - Type"
msgstr ""

#: onboarding/templates/step_2b_choose_report_type.html
msgid ""
"Within OpenKAT you can view reports for each of your current objects. For "
"specific reports you can choose one of the available report types and "
"generate a report. Such as a pentest, a DNS-report or a Mail Report to give "
"some examples."
msgstr ""

#: onboarding/templates/step_2b_choose_report_type.html
msgid "For this tutorial we will create a DNS-report to get you started."
msgstr ""

#: onboarding/templates/step_2b_choose_report_type.html
msgid ""
"When you start to generate this report. OpenKAT will guide you through the "
"necessary steps."
msgstr ""

#: onboarding/templates/step_3a_setup_scan_ooi_info.html
#: onboarding/templates/step_3b_setup_scan_ooi_add.html
#: onboarding/templates/step_3c_setup_scan_ooi_detail.html
msgid "Setup scan"
msgstr ""

#: onboarding/templates/step_3a_setup_scan_ooi_info.html
msgid "Let OpenKAT know what object to scan"
msgstr ""

#: onboarding/templates/step_3a_setup_scan_ooi_info.html
msgid ""
"Plugins scan and analyze objects. OpenKAT needs to know which object(s) you "
"would like to scan and analyze for the DNS-report. So it can tell you which "
"plugins are available for the chosen object."
msgstr ""

#: onboarding/templates/step_3a_setup_scan_ooi_info.html
msgid "Understanding objects"
msgstr ""

#: onboarding/templates/step_3a_setup_scan_ooi_info.html
msgid ""
"A lot of things can be an object within the scope of OpenKAT. For example a "
"mailserver, an IP address, a URL, a DNS record, a hostname or a network to "
"name a few.  While these objects can be related to each other they are all "
"objects within OpenKAT that can be scanned to gain valuable insight."
msgstr ""

#: onboarding/templates/step_3a_setup_scan_ooi_info.html
msgid "Creating, adding and editing objects"
msgstr ""

#: onboarding/templates/step_3a_setup_scan_ooi_info.html
msgid ""
"Within OpenKAT you can view, add and edit objects from the organization’s "
"object page."
msgstr ""

#: onboarding/templates/step_3a_setup_scan_ooi_info.html
msgid ""
"Let’s add an object to scan for the DNS-Report. For this introduction we "
"suggest adding a URL."
msgstr ""

#: onboarding/templates/step_3a_setup_scan_ooi_info.html
msgid "Add URL"
msgstr ""

#: onboarding/templates/step_3b_setup_scan_ooi_add.html
#: onboarding/templates/step_3c_setup_scan_ooi_detail.html onboarding/views.py
msgid "Creating an object"
msgstr ""

#: onboarding/templates/step_3b_setup_scan_ooi_add.html
msgid "Create your first object, a URL by filling out the form below."
msgstr ""

#: onboarding/templates/step_3b_setup_scan_ooi_add.html
msgid ""
"Additional details and examples can be found by pressing on the help button "
"next to the input field."
msgstr ""

#: onboarding/templates/step_3b_setup_scan_ooi_add.html
msgid "Dependencies"
msgstr ""

#: onboarding/templates/step_3b_setup_scan_ooi_add.html
msgid ""
"Most objects have dependencies on the existence of other objects. For "
"example a URL needs to be connected to a network, hostname, fqdn (fully "
"qualified domain name) and IP address. OpenKAT collects these additional "
"object automatically when possible. By running plugins to collect or extract "
"this data."
msgstr ""

#: onboarding/templates/step_3b_setup_scan_ooi_add.html
msgid ""
"The additional objects that OpenKAT created will be added to your object "
"list as separate objects. If OpenKAT can’t add them automatically it will "
"guide you through the process of creating them manually."
msgstr ""

#: onboarding/templates/step_3b_setup_scan_ooi_add.html
msgid "Create object"
msgstr ""

#: onboarding/templates/step_3c_setup_scan_ooi_detail.html
msgid ""
"Based on the url you provided OpenKAT added the necessary additional objects "
"to create a url object."
msgstr ""

#: onboarding/templates/step_3c_setup_scan_ooi_detail.html
msgid "URL"
msgstr ""

#: onboarding/templates/step_3c_setup_scan_ooi_detail.html
msgid "Owner"
msgstr ""

#: onboarding/templates/step_3c_setup_scan_ooi_detail.html
msgid "Path"
msgstr ""

#: onboarding/templates/step_3c_setup_scan_ooi_detail.html
msgid "Hostname"
msgstr ""

#: onboarding/templates/step_3c_setup_scan_ooi_detail.html
msgid "scheme"
msgstr ""

#: onboarding/templates/step_3c_setup_scan_ooi_detail.html
msgid "Network"
msgstr ""

#: onboarding/templates/step_3c_setup_scan_ooi_detail.html
msgid "Start scanning"
msgstr ""

#: onboarding/templates/step_3d_clearance_level_introduction.html
#: onboarding/templates/step_3e_trusted_acknowledge_clearance_level.html
#: onboarding/templates/step_3f_set_clearance_level.html
msgid "OpenKAT Introduction"
msgstr ""

#: onboarding/templates/step_3d_clearance_level_introduction.html
#: onboarding/templates/step_3e_trusted_acknowledge_clearance_level.html
msgid "Setup scan - OOI clearance for"
msgstr ""

#: onboarding/templates/step_3d_clearance_level_introduction.html
#: reports/templates/partials/report_introduction.html
msgid "Introduction"
msgstr ""

#: onboarding/templates/step_3d_clearance_level_introduction.html
#: rocky/templates/partials/form/indemnification_add_form.html
msgid ""
"Some scans are lightweight while others might be a bit more aggressive with "
"their scanning. OpenKAT requires you to set a clearance level for each "
"object to prevent you from unintentionally running aggressive scans. For "
"example you might have the right to run any type of scan on your own server "
"but you probably don’t have the right to do so for objects owned by other "
"people of companies."
msgstr ""

#: onboarding/templates/step_3d_clearance_level_introduction.html
msgid "How to know required clearance level"
msgstr ""

#: onboarding/templates/step_3d_clearance_level_introduction.html
msgid ""
"Each plugin that scans will have a scan intensity score. The intensity of "
"the scan must be equal to or below the clearance level you set for your "
"object. If the scan has an intensity level that is too high, OpenKAT will "
"notify you before running it. Visually clearance levels and intensity scores "
"are indicated with little cat paws."
msgstr ""

#: onboarding/templates/step_3d_clearance_level_introduction.html
msgid ""
"This scan has a scan intensity score of 1, requiring a level 1 clearance "
"level to be run. This means that the scan does not touch the object itself, "
"but only searches for information about the object."
msgstr ""

#: onboarding/templates/step_3d_clearance_level_introduction.html
msgid ""
"An example of a more aggressive scan. Which has a scan intensity score of 3. "
"Meaning it requires at least a level 3 clearance level to be set on your "
"object."
msgstr ""

#: onboarding/templates/step_3e_trusted_acknowledge_clearance_level.html
msgid ""
"OpenKAT has a permission system that allows administrators to configure "
"which users can set a certain clearance level. The will make sure that only "
"users that are trusted can start the more aggressive scans."
msgstr ""

#: onboarding/templates/step_3e_trusted_acknowledge_clearance_level.html
msgid "Acknowledge clearance level"
msgstr ""

#: onboarding/templates/step_3e_trusted_acknowledge_clearance_level.html
msgid ""
"Before a member is granted the ability to set clearance levels on an object, "
"they must first acknowledge and accept the clearance level set by the "
"administrators. The maximum scanning level permitted for a member is aligned "
"with the trusted clearance level. By acknowledging the trusted clearance "
"level, this member formally agrees to abide by this permission and gains the "
"capability to perform scans only up to this trusted clearance level. This "
"two-step process ensures that the member operates within authorized "
"boundaries."
msgstr ""

#: onboarding/templates/step_3e_trusted_acknowledge_clearance_level.html
msgid "What is my clearance level?"
msgstr ""

#: onboarding/templates/step_3e_trusted_acknowledge_clearance_level.html
#, python-format
msgid ""
"Unfortunately you cannot continue the onboarding. </br> Your administrator "
"has trusted you with a clearance level of <strong>L%(tcl)s</strong>. </br> "
"You need at least a clearance level of "
"<strong>L%(dns_report_least_clearance_level)s</strong> to scan "
"<strong>%(ooi)s</strong> </br> Contact your administrator to receive a "
"higher clearance."
msgstr ""

#: onboarding/templates/step_3e_trusted_acknowledge_clearance_level.html
#, python-format
msgid ""
"Your administrator has trusted you with a clearance level of "
"<strong>L%(tcl)s</strong>. </br> You must first accept this clearance level "
"to continue."
msgstr ""

#: onboarding/templates/step_3e_trusted_acknowledge_clearance_level.html
#, python-format
msgid ""
"Your administrator has <strong>trusted</strong> you with a clearance level "
"of <strong>L%(tcl)s</strong>. </br> You have also <strong>acknowledged</"
"strong> to use this clearance level of <strong>L%(acl)s</strong>."
msgstr ""

#: onboarding/templates/step_3e_trusted_acknowledge_clearance_level.html
#: onboarding/templates/step_3f_set_clearance_level.html
#: rocky/templates/oois/ooi_list.html
#: rocky/templates/scan_profiles/scan_profile_detail.html
#: rocky/templates/scan_profiles/scan_profile_reset.html
msgid "Set clearance level"
msgstr ""

#: onboarding/templates/step_3f_set_clearance_level.html
msgid "Setup scan - Set clearance level for"
msgstr ""

#: onboarding/templates/step_3f_set_clearance_level.html
#, python-format
msgid ""
"After creating a new object OpenKAT will ask you to set a clearance level. "
"On the object detail page you can always change the clearance level. For the "
"onboarding we will suggest to set the clearance level to "
"L%(dns_report_least_clearance_level)s."
msgstr ""

#: onboarding/templates/step_3g_setup_scan_select_plugins.html
msgid "Setup scan - Enable plugins"
msgstr ""

#: onboarding/templates/step_3g_setup_scan_select_plugins.html
msgid "Plugins introduction"
msgstr ""

#: onboarding/templates/step_3g_setup_scan_select_plugins.html
msgid ""
"OpenKAT uses plugins to scan, check and analyze. Each plugin will bring a "
"specific skillset that will help to generate your report. There are three "
"types of plugins."
msgstr ""

#: onboarding/templates/step_3g_setup_scan_select_plugins.html
msgid "Boefjes:"
msgstr ""

#: onboarding/templates/step_3g_setup_scan_select_plugins.html
msgid ""
"Scan objects for data. Each boefje has a scan intensity score to prevent "
"invasive scanning on objects where you don’t have the clearance to do so."
msgstr ""

#: onboarding/templates/step_3g_setup_scan_select_plugins.html
msgid "Normalizers:"
msgstr ""

#: onboarding/templates/step_3g_setup_scan_select_plugins.html
msgid ""
"Check the data for specific objects and add these object to your object list."
msgstr ""

#: onboarding/templates/step_3g_setup_scan_select_plugins.html
msgid "Bits:"
msgstr ""

#: onboarding/templates/step_3g_setup_scan_select_plugins.html
msgid "Analyze the available data to come to insights and conclusions."
msgstr ""

#: onboarding/templates/step_3g_setup_scan_select_plugins.html
msgid ""
"OpenKAT will be able to generate a full report when all the required and "
"suggested plugins are enabled. If you choose not to give a plugin permission "
"to run, the data that plugin would collect or produce will be left out of "
"the report which will then be generated based on the available data "
"collected by the enabled plugins. Below are the suggested and required "
"plugins for this report."
msgstr ""

#: onboarding/templates/step_3g_setup_scan_select_plugins.html
msgid "Let’s setup your scan by enabling the plugins of your choice below."
msgstr ""

#: onboarding/templates/step_3g_setup_scan_select_plugins.html
msgid "Required and suggested plugins"
msgstr ""

#: onboarding/templates/step_3g_setup_scan_select_plugins.html
msgid "Enable and start scan"
msgstr ""

#: onboarding/templates/step_4_report.html
#: reports/report_types/concatenated_report/report.py
msgid "Report"
msgstr ""

#: onboarding/templates/step_4_report.html
msgid "Boefjes are scanning"
msgstr ""

#: onboarding/templates/step_4_report.html
msgid ""
"The enabled boefjes are collecting the data needed to generate the DNS-"
"report. This may take some time based on the type of scans and the number of "
"objects found. For the current scan we expect boefjes to take about 3 "
"minutes."
msgstr ""

#: onboarding/templates/step_4_report.html
msgid ""
"During this introduction we ask you to wait till the scan is ready. After "
"which you can view the report."
msgstr ""

#: onboarding/templates/step_4_report.html
msgid ""
"After the onboarding, boefjes run in the background. This enables you to use "
"OpenKAT in the meantime without waiting for scans to finish. When you would "
"like to see the status of a scan you can open the \"tasks\" page."
msgstr ""

#: onboarding/templates/step_4_report.html
msgid "Open my DNS-report"
msgstr ""

#: onboarding/view_helpers.py
msgid "1: Introduction"
msgstr ""

#: onboarding/view_helpers.py
msgid "2: Choose a report"
msgstr ""

#: onboarding/view_helpers.py
msgid "3: Setup scan"
msgstr ""

#: onboarding/view_helpers.py
msgid "4: Open report"
msgstr ""

#: onboarding/view_helpers.py
msgid "2: Organization setup"
msgstr ""

#: onboarding/view_helpers.py
msgid "3: Indemnification"
msgstr ""

#: onboarding/view_helpers.py
msgid "4: Account setup"
msgstr ""

#: onboarding/view_helpers.py
msgid "OpenKAT Setup"
msgstr ""

#: onboarding/views.py
msgid "Fetch the parent DNS zone of a hostname"
msgstr ""

#: onboarding/views.py
msgid "Finds subdomains by brute force"
msgstr ""

#: onboarding/views.py
msgid "Please select a plugin to proceed."
msgstr ""

#: onboarding/views.py
msgid "Please select all required plugins to proceed."
msgstr ""

#: onboarding/views.py reports/views/aggregate_report.py
#: reports/views/generate_report.py
msgid "An error occurred while enabling {}. The plugin is not available."
msgstr ""

#: onboarding/views.py
msgid "Plugins successfully enabled."
msgstr ""

#: onboarding/views.py
#, python-brace-format
msgid "{org_name} successfully created."
msgstr ""

#: onboarding/views.py
#, python-brace-format
msgid "{org_name} successfully updated."
msgstr ""

#: onboarding/views.py
#, python-brace-format
msgid "{name} successfully created."
msgstr ""

#: reports/forms.py tools/forms/ooi_form.py
msgid "Filter by OOI types"
msgstr ""

#: reports/forms.py
msgid "Today"
msgstr ""

#: reports/forms.py
msgid "Different date"
msgstr ""

#: reports/forms.py
msgid "No, just once"
msgstr ""

#: reports/forms.py
msgid "Yes, repeat"
msgstr ""

#: reports/forms.py
msgid "Start date"
msgstr ""

#: reports/forms.py
msgid "Start time (UTC)"
msgstr ""

#: reports/forms.py
#: reports/templates/report_overview/scheduled_reports_table.html
msgid "Recurrence"
msgstr ""

#: reports/forms.py
msgid "No recurrence, just once"
msgstr ""

#: reports/forms.py
msgid "Daily"
msgstr ""

#: reports/forms.py
msgid "Weekly"
msgstr ""

#: reports/forms.py
msgid "Monthly"
msgstr ""

#: reports/forms.py
msgid "Yearly"
msgstr ""

#: reports/forms.py
msgid "day"
msgstr ""

#: reports/forms.py
msgid "week"
msgstr ""

#: reports/forms.py
msgid "month"
msgstr ""

#: reports/forms.py
msgid "year"
msgstr ""

#: reports/forms.py
msgid "Never"
msgstr ""

#: reports/forms.py
msgid "On"
msgstr ""

#: reports/forms.py
msgid "After"
msgstr ""

#: reports/forms.py
msgid "Report name format"
msgstr ""

#: reports/report_types/aggregate_organisation_report/appendix.html
#: reports/report_types/multi_organization_report/appendix.html
#: reports/templates/partials/report_sidemenu.html
msgid "Appendix"
msgstr ""

#: reports/report_types/aggregate_organisation_report/appendix.html
msgid "Currently filtered on"
msgstr ""

#: reports/report_types/aggregate_organisation_report/appendix.html
#: reports/templates/partials/report_sidemenu.html
#: reports/templates/summary/report_asset_overview.html
msgid "Selected Report Types"
msgstr ""

#: reports/report_types/aggregate_organisation_report/appendix.html
msgid "Selected report types"
msgstr ""

#: reports/report_types/aggregate_organisation_report/appendix.html
#: reports/templates/partials/plugin_overview_table.html
#: reports/templates/report_overview/modal_partials/rename_modal.html
#: reports/templates/report_overview/report_history_table.html
#: reports/templates/report_overview/scheduled_reports_table.html
#: reports/templates/report_overview/subreports_table.html
#: reports/templates/summary/report_asset_overview.html
msgid "Report type"
msgstr ""

#: reports/report_types/aggregate_organisation_report/appendix.html
#: reports/templates/partials/report_sidemenu.html
msgid "Service Versions and Health"
msgstr ""

#: reports/report_types/aggregate_organisation_report/appendix.html
msgid "Service, version and health"
msgstr ""

#: reports/report_types/aggregate_organisation_report/appendix.html
#: reports/templates/summary/service_health.html rocky/templates/footer.html
#: rocky/templates/health.html
msgid "Service"
msgstr ""

#: reports/report_types/aggregate_organisation_report/appendix.html
#: reports/templates/summary/service_health.html rocky/templates/health.html
msgid "Version"
msgstr ""

#: reports/report_types/aggregate_organisation_report/appendix.html
#: rocky/templates/footer.html rocky/views/health.py
msgid "Health"
msgstr ""

#: reports/report_types/aggregate_organisation_report/appendix.html
#: rocky/templates/health.html
msgid "Healthy"
msgstr ""

#: reports/report_types/aggregate_organisation_report/appendix.html
msgid "Unhealthy"
msgstr ""

#: reports/report_types/aggregate_organisation_report/appendix.html
msgid "Used Config objects"
msgstr ""

#: reports/report_types/aggregate_organisation_report/appendix.html
msgid "Used config objects"
msgstr ""

#: reports/report_types/aggregate_organisation_report/appendix.html
msgid "Primary Key"
msgstr ""

#: reports/report_types/aggregate_organisation_report/appendix.html
msgid "Bit ID"
msgstr ""

#: reports/report_types/aggregate_organisation_report/appendix.html
msgid "Config"
msgstr ""

#: reports/report_types/aggregate_organisation_report/appendix.html
msgid "No config objects found."
msgstr ""

#: reports/report_types/aggregate_organisation_report/asset_overview.html
#: reports/report_types/multi_organization_report/asset_overview.html
#: reports/templates/partials/generate_report_sidemenu.html
#: reports/templates/partials/report_sidemenu.html
#: reports/templates/summary/report_asset_overview.html
msgid "Asset overview"
msgstr ""

#: reports/report_types/aggregate_organisation_report/asset_overview.html
#: reports/report_types/multi_organization_report/asset_overview.html
msgid ""
"An overview of the manually released scanned assets. Assets in <strong>bold</"
"strong> are taken as a starting point, assets that are not in bold were "
"found by OpenKAT itself."
msgstr ""

#: reports/report_types/aggregate_organisation_report/basic_security.html
#: reports/templates/partials/report_sidemenu.html
msgid "Basic security"
msgstr ""

#: reports/report_types/aggregate_organisation_report/basic_security.html
msgid ""
"In this chapter, first a table of compliance checks is displayed, followed "
"by a detailed examination of compliance issues for each component."
msgstr ""

#: reports/report_types/aggregate_organisation_report/basic_security.html
msgid "Overview of the basic security status"
msgstr ""

#: reports/report_types/aggregate_organisation_report/basic_security.html
msgid ""
"This table provides an overview of the basic security status of the known "
"assets. Basic security in order. In principle, all values in this table "
"should be checked off."
msgstr ""

#: reports/report_types/aggregate_organisation_report/basic_security.html
msgid "Basic security status"
msgstr ""

#: reports/report_types/aggregate_organisation_report/basic_security.html
#: reports/report_types/ipv6_report/report.html
#: reports/report_types/multi_organization_report/ipv6.html
#: reports/report_types/systems_report/report.html
msgid "System type"
msgstr ""

#: reports/report_types/aggregate_organisation_report/basic_security.html
#: reports/report_types/aggregate_organisation_report/report.html
#: reports/report_types/multi_organization_report/basic_security_details.html
#: reports/templates/partials/report_sidemenu.html
msgid "Safe connections"
msgstr ""

#: reports/report_types/aggregate_organisation_report/basic_security.html
msgid "System Specific"
msgstr ""

#: reports/report_types/aggregate_organisation_report/basic_security.html
msgid "RPKI"
msgstr ""

#: reports/report_types/aggregate_organisation_report/basic_security.html
#: reports/report_types/aggregate_organisation_report/system_specific.html
#: reports/report_types/rpki_report/report.html
#: reports/report_types/safe_connections_report/report.html
msgid "server"
msgstr ""

#: reports/report_types/aggregate_organisation_report/recommendations.html
#: reports/report_types/multi_organization_report/recommendations.html
#: reports/templates/partials/report_sidemenu.html
msgid "Recommendations"
msgstr ""

#: reports/report_types/aggregate_organisation_report/recommendations.html
#, python-format
msgid "There is <i>%(total_findings)s</i> vulnerability"
msgid_plural "There are <i>%(total_findings)s</i> vulnerabilities"
msgstr[0] ""
msgstr[1] ""

#: reports/report_types/aggregate_organisation_report/recommendations.html
#, python-format
msgid "found on <i>%(total_systems)s</i> system."
msgid_plural "found on <i>%(total_systems)s</i> systems."
msgstr[0] ""
msgstr[1] ""

#: reports/report_types/aggregate_organisation_report/recommendations.html
#: reports/report_types/multi_organization_report/recommendations.html
msgid "There are no recommendations."
msgstr ""

#: reports/report_types/aggregate_organisation_report/report.html
#: reports/report_types/multi_organization_report/basic_security_details.html
msgid ""
"In this chapter we check if the connections of all the IP ports of the "
"system are safe. Safe connections are important to prevent unauthorised "
"access and data breaches. Strong ciphers are crucial because they ensure "
"strong encryption which protects the data from interception during "
"communiction."
msgstr ""

#: reports/report_types/aggregate_organisation_report/report.html
#: reports/templates/partials/report_sidemenu.html
msgid "System specific"
msgstr ""

#: reports/report_types/aggregate_organisation_report/report.html
#: reports/report_types/aggregate_organisation_report/system_specific.html
#: reports/report_types/multi_organization_report/basic_security_details.html
msgid ""
"This is where checks are done that are specific to system types. Different "
"security and compliance issues come into play for different systems. They "
"are listed here under each other."
msgstr ""

#: reports/report_types/aggregate_organisation_report/report.html
#: reports/report_types/multi_organization_report/basic_security_details.html
#: reports/report_types/rpki_report/report.html
#: reports/templates/partials/report_sidemenu.html
msgid "Resource Public Key Infrastructure"
msgstr ""

#: reports/report_types/aggregate_organisation_report/report.html
#: reports/report_types/multi_organization_report/basic_security_details.html
#: reports/report_types/rpki_report/report.html
msgid ""
"This section contains basic security information about resource public key "
"infrastructure. If your web server employs RPKI for its IP addresses and "
"associated nameservers, then it enhances visitor protection against "
"misconfigurations and malicious route intercepts through verified route "
"announcements, ensuring reliable server access and secure internet traffic."
msgstr ""

#: reports/report_types/aggregate_organisation_report/report.html
#: reports/report_types/aggregate_organisation_report/report_design.html
#: reports/report_types/multi_organization_report/vulnerabilities.html
#: reports/report_types/vulnerability_report/report.html
#: reports/templates/partials/report_sidemenu.html
msgid "Vulnerabilities"
msgstr ""

#: reports/report_types/aggregate_organisation_report/report.html
#: reports/report_types/aggregate_organisation_report/report_design.html
msgid "Vulnerabilities found are grouped per system."
msgstr ""

#: reports/report_types/aggregate_organisation_report/report.html
#: reports/report_types/multi_organization_report/vulnerabilities.html
msgid "No CVEs have been found."
msgstr ""

#: reports/report_types/aggregate_organisation_report/report.html
msgid ""
"\n"
"                                This chapter contains information about the "
"findings that have been identified\n"
"                                for this organization.\n"
"                            "
msgstr ""

#: reports/report_types/aggregate_organisation_report/report.py
msgid "Aggregate Organisation Report"
msgstr ""

#: reports/report_types/aggregate_organisation_report/report_design.html
msgid "Observed at:"
msgstr ""

#: reports/report_types/aggregate_organisation_report/report_design.html
msgid "Created by:"
msgstr ""

#: reports/report_types/aggregate_organisation_report/report_design.html
#: reports/report_types/aggregate_organisation_report/summary.html
#: reports/report_types/multi_organization_report/summary.html
#: rocky/templates/partials/ooi_report_severity_totals.html
#: rocky/views/ooi_tree.py
msgid "Summary"
msgstr ""

#: reports/report_types/aggregate_organisation_report/report_design.html
#: reports/report_types/vulnerability_report/report.html
msgid "vulnerabilities on this system"
msgstr ""

#: reports/report_types/aggregate_organisation_report/summary.html
msgid "Critical Vulnerabilities"
msgstr ""

#: reports/report_types/aggregate_organisation_report/summary.html
msgid "IPs scanned"
msgstr ""

#: reports/report_types/aggregate_organisation_report/summary.html
msgid "Hostnames scanned"
msgstr ""

#: reports/report_types/aggregate_organisation_report/summary.html
msgid "Terms in report"
msgstr ""

#: reports/report_types/aggregate_organisation_report/system_specific.html
#: reports/report_types/multi_organization_report/basic_security_details.html
msgid "System specific checks"
msgstr ""

#: reports/report_types/aggregate_organisation_report/system_specific.html
#: reports/report_types/rpki_report/report.html
#: reports/report_types/safe_connections_report/report.html
#, python-format
msgid ""
"This table shows which checks were performed. Following that, the compliance "
"issues, if any, are shown for each %(type)s Server."
msgstr ""

#: reports/report_types/aggregate_organisation_report/system_specific.html
msgid "Check overview"
msgstr ""

#: reports/report_types/aggregate_organisation_report/system_specific.html
#: reports/report_types/mail_report/report.html
#: reports/report_types/multi_organization_report/basic_security_details.html
#: reports/report_types/name_server_report/report.html
#: reports/report_types/rpki_report/report.html
#: reports/report_types/safe_connections_report/report.html
#: reports/report_types/web_system_report/report.html
msgid "Check"
msgstr ""

#: reports/report_types/aggregate_organisation_report/system_specific.html
#: reports/report_types/mail_report/report.html
#: reports/report_types/name_server_report/report.html
#: reports/report_types/rpki_report/report.html
#: reports/report_types/safe_connections_report/report.html
#: reports/report_types/web_system_report/report.html
msgid "Compliance"
msgstr ""

#: reports/report_types/aggregate_organisation_report/system_specific.html
#: reports/report_types/rpki_report/report.html
msgid "IPs are compliant"
msgstr ""

#: reports/report_types/aggregate_organisation_report/system_specific.html
#: reports/report_types/safe_connections_report/report.html
#: reports/report_types/vulnerability_report/report.html
msgid "Host:"
msgstr ""

#: reports/report_types/aggregate_organisation_report/system_specific.html
#: reports/report_types/mail_report/report.html
#: reports/report_types/name_server_report/report.html
#: reports/report_types/rpki_report/report.html
#: reports/report_types/safe_connections_report/report.html
#: reports/report_types/web_system_report/report.html
msgid "Compliance issue"
msgstr ""

#: reports/report_types/aggregate_organisation_report/system_specific.html
#: reports/report_types/mail_report/report.html
#: reports/report_types/name_server_report/report.html
#: reports/report_types/rpki_report/report.html
#: reports/report_types/safe_connections_report/report.html
#: reports/report_types/vulnerability_report/report.html
#: reports/report_types/web_system_report/report.html
#: reports/templates/partials/report_findings_table.html
#: reports/templates/partials/report_severity_totals_table.html
#: rocky/templates/partials/ooi_report_findings_block_table.html
#: rocky/templates/partials/ooi_report_findings_block_table_expanded_row.html
msgid "Risk level"
msgstr ""

#: reports/report_types/aggregate_organisation_report/term_overview.html
#: reports/templates/partials/report_sidemenu.html
msgid "Term Overview"
msgstr ""

#: reports/report_types/aggregate_organisation_report/term_overview.html
msgid "For definitions of terms used in this chapter, see the glossary below."
msgstr ""

#: reports/report_types/aggregate_organisation_report/term_overview.html
msgid ""
"Web servers and domains are examples of digital assets within this "
"framework. Web servers are essential for hosting and serving websites or web "
"applications, while domains represent the online addresses used to access "
"these resources. Other examples of assets in the IT realm include databases, "
"user accounts, software applications, and networking infrastructure. Asset "
"management is a critical aspect of cybersecurity, involving the "
"identification, classification, and protection of these assets to safeguard "
"against threats and ensure the overall security and functionality of an "
"organization's IT environment."
msgstr ""

#: reports/report_types/aggregate_organisation_report/term_overview.html
msgid ""
"Multiple hostnames that resolve to one IP address where at least one of the "
"hostnames or the IP address has a declared scan level that is at least L1. "
"Type systemen zijn webservers, mailservers, en nameservers (DNS)."
msgstr ""

#: reports/report_types/aggregate_organisation_report/term_overview.html
msgid ""
"A fundamental component of the client-server model. A web server uses "
"protocols like HTTP or HTTPS to facilitate communication between clients and "
"the server."
msgstr ""

#: reports/report_types/aggregate_organisation_report/term_overview.html
msgid ""
"A mail server is a specialized software application or hardware device that "
"facilitates the sending, receiving, and storage of emails within a computer "
"network. Operating on the Simple Mail Transfer Protocol (SMTP) for outgoing "
"messages and either Internet Message Access Protocol (IMAP) or Post Office "
"Protocol (POP) for incoming messages, a mail server manages email "
"communication by routing messages between users and storing them until they "
"are retrieved. The server ensures the efficient and secure transfer of "
"emails, handling tasks such as authentication, spam filtering, and message "
"storage."
msgstr ""

#: reports/report_types/aggregate_organisation_report/term_overview.html
msgid ""
"A nameserver, or Domain Name System (DNS) server, is a critical component of "
"the internet infrastructure responsible for translating human-readable "
"domain names into IP addresses, enabling the seamless navigation of the web. "
"When a user enters a domain name in a web browser, the nameserver is queried "
"to obtain the corresponding IP address of the server hosting the associated "
"website or service."
msgstr ""

#: reports/report_types/aggregate_organisation_report/term_overview.html
msgid ""
"A DICOM server, which stands for Digital Imaging and Communications in "
"Medicine, is a specialized server designed for the storage, retrieval, and "
"exchange of medical images and related information in the healthcare "
"industry. DICOM is a widely adopted standard that ensures interoperability "
"and consistency in the communication of medical images and associated data "
"among different devices and systems, such as medical imaging equipment, "
"picture archiving and communication systems (PACS), and radiology "
"information systems (RIS). DICOM servers store and manage patient-specific "
"medical images, like X-rays, CT scans, and MRIs, utilizing a standardized "
"format."
msgstr ""

#: reports/report_types/dns_report/report.html
msgid "Records found"
msgstr ""

#: reports/report_types/dns_report/report.html
msgid ""
"The DNS report gives an overview of the DNS records that were found for the "
"DNSZone. Additionally the security measures table shows whether or not DNS "
"relating security measures are enabled."
msgstr ""

#: reports/report_types/dns_report/report.html
msgid ""
"<strong>Disclaimer:</strong> Not all DNSRecords are parsed in OpenKAT. DNS "
"record types that are parsed and could be displayed in the table are:"
msgstr ""

#: reports/report_types/dns_report/report.html
msgid "All existing DNS record types can be found here:"
msgstr ""

#: reports/report_types/dns_report/report.html
msgid "Record"
msgstr ""

#: reports/report_types/dns_report/report.html
msgid "TTL"
msgstr ""

#: reports/report_types/dns_report/report.html
msgid "No records have been found."
msgstr ""

#: reports/report_types/dns_report/report.html
msgid "Security measures"
msgstr ""

#: reports/report_types/dns_report/report.html
msgid ""
"The security measures table below shows which DNS relating security measures "
"are enabled based on the contents of the DNS records."
msgstr ""

#: reports/report_types/dns_report/report.html
msgid "Yes"
msgstr ""

#: reports/report_types/dns_report/report.html
msgid "No"
msgstr ""

#: reports/report_types/dns_report/report.html
#: reports/templates/partials/report_findings_table.html
msgid "Other findings found"
msgstr ""

#: reports/report_types/dns_report/report.html
#: rocky/templates/findings/finding_list.html
#: rocky/templates/oois/ooi_detail_findings_list.html
#: rocky/templates/oois/ooi_detail_findings_overview.html
#: rocky/templates/partials/ooi_report_severity_totals_table.html
msgid "Severity"
msgstr ""

#: reports/report_types/dns_report/report.html
#: reports/templates/partials/report_findings_table.html
#: rocky/templates/findings/finding_add.html
#: rocky/templates/findings/finding_list.html
#: rocky/templates/partials/ooi_report_findings_block_table_expanded_row.html
msgid "Finding"
msgstr ""

#: reports/report_types/dns_report/report.html
#: reports/report_types/findings_report/report.html
#: reports/report_types/vulnerability_report/report.html
#: reports/templates/partials/report_findings_table.html
#: reports/templates/report_overview/scheduled_reports_table.html
#: reports/templates/summary/selected_plugins.html
#: rocky/templates/findings/finding_list.html
#: rocky/templates/partials/ooi_report_findings_block_table.html
#: rocky/templates/tasks/boefjes.html rocky/templates/tasks/normalizers.html
#: rocky/templates/tasks/ooi_detail_task_list.html
#: rocky/templates/tasks/plugin_detail_task_list.html
msgid "Details"
msgstr ""

#: reports/report_types/dns_report/report.html
msgid "Findings information"
msgstr ""

#: reports/report_types/dns_report/report.html
#: reports/report_types/findings_report/report.html
#: reports/report_types/vulnerability_report/report.html
#: reports/templates/partials/report_findings_table.html
#: reports/templates/partials/report_severity_totals_table.html
#: rocky/templates/oois/ooi_detail_findings_overview.html
#: rocky/templates/partials/ooi_report_findings_block_table.html
#: rocky/templates/partials/ooi_report_findings_block_table_expanded_row.html
msgid "Occurrences"
msgstr ""

#: reports/report_types/dns_report/report.py
msgid ""
"DNS reports focus on domain name system configuration and potential "
"weaknesses."
msgstr ""

#: reports/report_types/findings_report/report.html
msgid ""
"The Findings Report contains information about the findings that have been "
"identified for the selected asset and organization."
msgstr ""

#: reports/report_types/findings_report/report.html
msgid "Findings per organization overview"
msgstr ""

#: reports/report_types/findings_report/report.html
#: reports/templates/partials/report_findings_table.html
#: reports/templates/partials/report_severity_totals_table.html
#: tools/forms/finding_type.py
msgid "Finding types"
msgstr ""

#: reports/report_types/findings_report/report.html
msgid "Highest risk level"
msgstr ""

#: reports/report_types/findings_report/report.html
msgid "Critical finding types"
msgstr ""

#: reports/report_types/findings_report/report.html
msgid ""
"This overview shows the total number of findings per severity that have been "
"identified for this organization."
msgstr ""

#: reports/report_types/findings_report/report.html
msgid "Critical and high findings"
msgstr ""

#: reports/report_types/findings_report/report.html
msgid ""
"\n"
"                                                This table shows the top 25 "
"critical and high findings that have\n"
"                                                been identified for this "
"organization, grouped by finding types.\n"
"                                                A table with all the "
"identified findings can be found in the Findings Report.\n"
"                                            "
msgstr ""

#: reports/report_types/findings_report/report.html
<<<<<<< HEAD
msgid "View findings report"
msgstr ""

#: reports/report_types/findings_report/report.html
#: reports/templates/report_overview/scheduled_reports_table.html
msgid "Edit report recipe"
msgstr ""

#: reports/report_types/findings_report/report.html
msgid ""
"\n"
"                This table shows the top 25 critical and high findings that "
"have\n"
"                been identified for this organization, grouped by finding "
"types.\n"
"                A table with all the identified findings can be found in the "
"Findings Report.\n"
"            "
=======
msgid "No findings have been identified. Check report for more details."
msgstr ""

#: reports/report_types/findings_report/report.html
msgid "View findings report"
msgstr ""

#: reports/report_types/findings_report/report.html
#: reports/templates/report_overview/scheduled_reports_table.html
msgid "Edit report recipe"
>>>>>>> 05d23a27
msgstr ""

#: reports/report_types/findings_report/report.py
msgid "Findings Report"
msgstr ""

#: reports/report_types/findings_report/report.py
msgid "Shows all the finding types and their occurrences."
msgstr ""

#: reports/report_types/ipv6_report/report.html
msgid ""
"The IPv6 report provides an overview of the current IPv6 status of the "
"identified system. The table below shows whether the domain is reachable "
"over IPv6 or not. A green compliance check is shown if this is the case. A "
"grey compliance cross is shown if no IPv6 address was detected."
msgstr ""

#: reports/report_types/ipv6_report/report.html
msgid "IPv6 overview"
msgstr ""

#: reports/report_types/ipv6_report/report.html
#: reports/report_types/systems_report/report.html
msgid "Domain"
msgstr ""

#: reports/report_types/ipv6_report/report.py
msgid "IPv6 Report"
msgstr ""

#: reports/report_types/ipv6_report/report.py
msgid "Check whether hostnames point to IPv6 addresses."
msgstr ""

#: reports/report_types/mail_report/report.html
msgid ""
"The Mail Report provides an overview of the compliance checks associated "
"with e-mail servers. The current compliance checks the presence of SPF, DKIM "
"and DMARC records. The table below shows for each of these checks how many "
"of the identified mail servers are compliant, and if applicable a compliance "
"issue description and risk level. The risk level may be different for your "
"specific environment."
msgstr ""

#: reports/report_types/mail_report/report.html
msgid "Mailserver compliance"
msgstr ""

#: reports/report_types/mail_report/report.html
msgid "mailservers compliant"
msgstr ""

#: reports/report_types/mail_report/report.html
msgid "No mailservers have been found on this system."
msgstr ""

#: reports/report_types/mail_report/report.py
msgid "Mail Report"
msgstr ""

#: reports/report_types/mail_report/report.py
msgid ""
"System specific Mail Report that focusses on IP addresses and hostnames."
msgstr ""

#: reports/report_types/multi_organization_report/asset_overview.html
msgid "Overview of included assets"
msgstr ""

#: reports/report_types/multi_organization_report/asset_overview.html
msgid "Asset"
msgstr ""

#: reports/report_types/multi_organization_report/asset_overview.html
#: reports/report_types/multi_organization_report/basic_security_details.html
msgid "Amount"
msgstr ""

#: reports/report_types/multi_organization_report/asset_overview.html
msgid "IP addresses"
msgstr ""

#: reports/report_types/multi_organization_report/asset_overview.html
msgid "Domain names"
msgstr ""

#: reports/report_types/multi_organization_report/asset_overview.html
msgid "Assets with most critical vulnerabilities"
msgstr ""

#: reports/report_types/multi_organization_report/asset_overview.html
msgid "Vulnerability"
msgstr ""

#: reports/report_types/multi_organization_report/asset_overview.html
msgid "Organisation"
msgstr ""

#: reports/report_types/multi_organization_report/asset_overview.html
msgid "No vulnerabilities found."
msgstr ""

#: reports/report_types/multi_organization_report/basic_security_details.html
msgid "Overview of safe connections"
msgstr ""

#: reports/report_types/multi_organization_report/basic_security_details.html
#: reports/report_types/safe_connections_report/report.html
msgid "Only Safe Ciphers"
msgstr ""

#: reports/report_types/multi_organization_report/basic_security_details.html
#: reports/report_types/safe_connections_report/report.html
msgid "services are compliant"
msgstr ""

#: reports/report_types/multi_organization_report/ipv6.html
msgid "IPv6"
msgstr ""

#: reports/report_types/multi_organization_report/ipv6.html
msgid ""
"IPv6 includes improvements in security features compared to IPv4. While IPv4 "
"can implement security measures, IPv6 was designed with security in mind, "
"and its adoption can contribute to a more secure internet."
msgstr ""

#: reports/report_types/multi_organization_report/ipv6.html
msgid "In total "
msgstr ""

#: reports/report_types/multi_organization_report/ipv6.html
msgid " out of "
msgstr ""

#: reports/report_types/multi_organization_report/ipv6.html
msgid " systems have an IPv6 connection."
msgstr ""

#: reports/report_types/multi_organization_report/ipv6.html
msgid "Overview of IP version compliance"
msgstr ""

#: reports/report_types/multi_organization_report/open_ports.html
msgid ""
"See an overview of open ports found over all systems and the services these "
"systems provide."
msgstr ""

#: reports/report_types/multi_organization_report/open_ports.html
msgid "Overview of detected open ports"
msgstr ""

#: reports/report_types/multi_organization_report/open_ports.html
#: reports/report_types/open_ports_report/report.html
#: reports/templates/partials/report_sidemenu.html
msgid "Open ports"
msgstr ""

#: reports/report_types/multi_organization_report/open_ports.html
msgid "Occurrences (IP addresses)"
msgstr ""

#: reports/report_types/multi_organization_report/open_ports.html
#: reports/templates/summary/service_health.html
msgid "Services"
msgstr ""

#: reports/report_types/multi_organization_report/open_ports.html
msgid "No open ports found."
msgstr ""

#: reports/report_types/multi_organization_report/recommendations.html
msgid "Overview of recommendations"
msgstr ""

#: reports/report_types/multi_organization_report/recommendations.html
#: reports/templates/partials/report_findings_table.html
#: rocky/templates/findings/finding_list.html
msgid "Recommendation"
msgstr ""

#: reports/report_types/multi_organization_report/recommendations.html
#: rocky/templates/partials/ooi_report_findings_block_table_expanded_row.html
msgid "Occurrence"
msgstr ""

#: reports/report_types/multi_organization_report/report.html
<<<<<<< HEAD
=======
#: rocky/templates/organizations/organization_crisis_room.html
>>>>>>> 05d23a27
msgid "No findings have been identified yet."
msgstr ""

#: reports/report_types/multi_organization_report/report.py
msgid "Multi Organization Report"
msgstr ""

#: reports/report_types/multi_organization_report/summary.html
msgid "Best scoring security check"
msgstr ""

#: reports/report_types/multi_organization_report/summary.html
msgid "Worst scoring security check"
msgstr ""

#: reports/report_types/multi_organization_report/vulnerabilities.html
msgid ""
"Vulnerabilities found are grouped per system. Here, we only consider CVE "
"vulnerabilities."
msgstr ""

#: reports/report_types/multi_organization_report/vulnerabilities.html
msgid "Vulnerabilities grouped per system"
msgstr ""

#: reports/report_types/multi_organization_report/vulnerabilities.html
msgid "total"
msgstr ""

#: reports/report_types/name_server_report/report.html
msgid ""
"The Name Server Report provides an overview of the compliance checks that "
"were performed against the identified Domain Name Servers (DNS). The "
"compliance checks verify the presence and validity of DNSSEC and whether no "
"unnecessary ports were identified to be open. The table below gives an "
"overview of the available checks including whether the system passed the "
"performed checks. The risk level and reasoning as to why an issue was "
"identified are shown too. The risk level may be different for your specific "
"environment."
msgstr ""

#: reports/report_types/name_server_report/report.html
msgid "Name server compliance"
msgstr ""

#: reports/report_types/name_server_report/report.html
msgid "DNSSEC Present"
msgstr ""

#: reports/report_types/name_server_report/report.html
msgid "name servers compliant"
msgstr ""

#: reports/report_types/name_server_report/report.html
msgid "Valid DNSSEC"
msgstr ""

#: reports/report_types/name_server_report/report.html
#: reports/report_types/web_system_report/report.html
msgid "No unnecessary ports open"
msgstr ""

#: reports/report_types/name_server_report/report.html
msgid "No nameservers have been found on this system."
msgstr ""

#: reports/report_types/name_server_report/report.py
msgid "Name Server Report"
msgstr ""

#: reports/report_types/name_server_report/report.py
msgid "Name Server Report checks name servers on basic security standards."
msgstr ""

#: reports/report_types/open_ports_report/report.html
msgid ""
"The Open Ports Report provides an overview of the open ports identified on a "
"system. The ports that are marked as <b>bold</b> were identified by direct "
"scans performed by OpenKAT (such as nmap). Ports that are not marked in bold "
"were identified through external services and/or scans (such as Shodan). "
"Scans with the same hostnames, ports and IPs are merged."
msgstr ""

#: reports/report_types/open_ports_report/report.html
msgid "Overview of open ports found for the scanned assets"
msgstr ""

#: reports/report_types/open_ports_report/report.html
#: reports/report_types/systems_report/report.html
msgid "IP address"
msgstr ""

#: reports/report_types/open_ports_report/report.html
msgid "Hostnames"
msgstr ""

#: reports/report_types/open_ports_report/report.html
msgid "Direct scan"
msgstr ""

#: reports/report_types/open_ports_report/report.py
msgid "Open Ports Report"
msgstr ""

#: reports/report_types/open_ports_report/report.py
msgid "Find open ports of IP addresses"
msgstr ""

#: reports/report_types/rpki_report/report.html
msgid ""
"The RPKI Report shows if an RPKI route announcement was available for the "
"system and if this announcement is not expired."
msgstr ""

#: reports/report_types/rpki_report/report.html
msgid "RPKI compliance"
msgstr ""

#: reports/report_types/rpki_report/report.html
msgid "RPKI Available"
msgstr ""

#: reports/report_types/rpki_report/report.html
msgid "RPKI valid"
msgstr ""

#: reports/report_types/rpki_report/report.html
msgid "RPKI record is not valid."
msgstr ""

#: reports/report_types/rpki_report/report.html
msgid "RPKI record does not exist."
msgstr ""

#: reports/report_types/rpki_report/report.html
#: reports/report_types/safe_connections_report/report.html
msgid "No IPs have been found on this system."
msgstr ""

#: reports/report_types/rpki_report/report.py
msgid "RPKI Report"
msgstr ""

#: reports/report_types/rpki_report/report.py
msgid ""
"Shows whether the IP is covered by a valid RPKI ROA. For a hostname it shows "
"the IP addresses and whether they are covered by a valid RPKI ROA."
msgstr ""

#: reports/report_types/safe_connections_report/report.html
msgid ""
"The secure connections report provides an overview of the performed checks "
"with regard to encrypted communication channels such as HTTPS. The table "
"below gives an overview of the available checks including whether the system "
"passed the performed checks. The risk level and reasoning as to why an issue "
"was identified are shown too. The risk level may be different for your "
"specific environment."
msgstr ""

#: reports/report_types/safe_connections_report/report.html
msgid "Safe connections compliance"
msgstr ""

#: reports/report_types/safe_connections_report/report.py
msgid "Safe Connections Report"
msgstr ""

#: reports/report_types/safe_connections_report/report.py
msgid "Shows whether the IPService contains safe ciphers."
msgstr ""

#: reports/report_types/systems_report/report.html
msgid ""
"The System Report provides an overview of the system types (types of similar "
"services) that were identified for each system. The following system types "
"can be identified: DNS servers, Web servers, Mail servers and those "
"classified as 'Other' servers. Each hostname and/or IP address is given one "
"or more system types depending on the identified ports and services. The "
"table below gives an overview of these results."
msgstr ""

#: reports/report_types/systems_report/report.html
msgid "Selected assets"
msgstr ""

#: reports/report_types/systems_report/report.html
msgid "No system types have been identified on this system."
msgstr ""

#: reports/report_types/systems_report/report.py
msgid "System Report"
msgstr ""

#: reports/report_types/systems_report/report.py
msgid "Combine IP addresses, hostnames and services into systems."
msgstr ""

#: reports/report_types/tls_report/report.html
msgid ""
"The TLS Report shows which TLS protocols and ciphers were identified on the "
"host for the provided port."
msgstr ""

#: reports/report_types/tls_report/report.html
msgid ""
"The table below provides an overview of the identified TLS protocols and "
"ciphers, including a status suggestion."
msgstr ""

#: reports/report_types/tls_report/report.html
msgid "Ciphers"
msgstr ""

#: reports/report_types/tls_report/report.html
msgid "Protocol"
msgstr ""

#: reports/report_types/tls_report/report.html
msgid "Encryption Algorithm"
msgstr ""

#: reports/report_types/tls_report/report.html
msgid "Bits"
msgstr ""

#: reports/report_types/tls_report/report.html
msgid "Key Size"
msgstr ""

#: reports/report_types/tls_report/report.html
#: rocky/templates/organizations/organization_list.html
#: rocky/templates/organizations/organization_settings.html
msgid "Code"
msgstr ""

#: reports/report_types/tls_report/report.html
msgid "Phase out"
msgstr ""

#: reports/report_types/tls_report/report.html
msgid "Good"
msgstr ""

#: reports/report_types/tls_report/report.html
msgid ""
"No ciphers were found for this combination of IP address, port and service."
msgstr ""

#: reports/report_types/tls_report/report.html
msgid ""
"The list below gives an overview of the findings based on the identified TLS "
"protocols and ciphers. This includes the reasoning why the cipher or "
"protocol is marked as a finding."
msgstr ""

#: reports/report_types/tls_report/report.py
msgid "TLS Report"
msgstr ""

#: reports/report_types/tls_report/report.py
msgid ""
"TLS Report assesses the security of data encryption and transmission "
"protocols."
msgstr ""

#: reports/report_types/vulnerability_report/report.html
msgid "No vulnerabilities have been found on this system."
msgstr ""

#: reports/report_types/vulnerability_report/report.html
msgid ""
"The Vulnerability Report provides an overview of all identified CVE "
"vulnerabilities that were identified on the selected systems. For each CVE "
"the table shows the CVE scoring, the number of occurrences, and the CVE "
"details."
msgstr ""

#: reports/report_types/vulnerability_report/report.html
msgid "Advice"
msgstr ""

#: reports/report_types/vulnerability_report/report.py
msgid "Vulnerability Report"
msgstr ""

#: reports/report_types/vulnerability_report/report.py
msgid "Vulnerabilities found are grouped for each system."
msgstr ""

#: reports/report_types/vulnerability_report/report.py
#: reports/templates/partials/report_findings_table.html
#: rocky/templates/findings/finding_list.html
#: rocky/templates/oois/ooi_detail_origins_inference.html
#: rocky/templates/oois/ooi_detail_origins_observations.html
#: rocky/templates/partials/ooi_report_findings_block_table_expanded_row.html
msgid "Source"
msgstr ""

#: reports/report_types/vulnerability_report/report.py
msgid "First seen"
msgstr ""

#: reports/report_types/vulnerability_report/report.py
msgid "Last seen"
msgstr ""

#: reports/report_types/vulnerability_report/report.py
msgid "Evidence"
msgstr ""

#: reports/report_types/web_system_report/report.html
msgid ""
"The Web System Report provides an overview of various web server checks that "
"were performed against the scanned system(s). For each performed check the "
"table below shows whether or not the server is compliant with the checks. A "
"description of why this compliant check failed is also shown, including an "
"general risk level. The risk level may be different for your specific "
"environment."
msgstr ""

#: reports/report_types/web_system_report/report.html
msgid "Web system compliance"
msgstr ""

#: reports/report_types/web_system_report/report.html
msgid "CSP Present"
msgstr ""

#: reports/report_types/web_system_report/report.html
msgid "webservers compliant"
msgstr ""

#: reports/report_types/web_system_report/report.html
msgid "Secure CSP Header"
msgstr ""

#: reports/report_types/web_system_report/report.html
msgid "Redirects HTTP to HTTPS"
msgstr ""

#: reports/report_types/web_system_report/report.html
msgid "Offers HTTPS"
msgstr ""

#: reports/report_types/web_system_report/report.html
msgid "Has a Security.txt"
msgstr ""

#: reports/report_types/web_system_report/report.html
msgid "Has a certificate"
msgstr ""

#: reports/report_types/web_system_report/report.html
msgid "Certificate is valid"
msgstr ""

#: reports/report_types/web_system_report/report.html
msgid "Certificate is not expiring soon"
msgstr ""

#: reports/report_types/web_system_report/report.html
msgid "No webservers have been found on this system."
msgstr ""

#: reports/report_types/web_system_report/report.py
msgid "Web System Report"
msgstr ""

#: reports/report_types/web_system_report/report.py
msgid "Web System Reports check web systems on basic security standards."
msgstr ""

#: reports/templates/partials/export_report_settings.html
msgid "Report schedule"
msgstr ""

#: reports/templates/partials/export_report_settings.html
msgid ""
"When scheduling your report, you have two options. You can either choose to "
"generate it just once now, or set it to run automatically at regular "
"intervals, like daily, weekly, or monthly. If you need the report just for a "
"single occasion, select the one-time option."
msgstr ""

#: reports/templates/partials/export_report_settings.html
#: reports/templates/report_overview/report_history_table.html
msgid "Report name"
msgstr ""

#: reports/templates/partials/export_report_settings.html
#, python-format, python-brace-format
msgid ""
"When generating reports, it is possible to give the report a name. The name "
"can be static or dynamic. The default format for a report is '${report_type} "
"for ${oois_count} objects'. These placeholders automatically adapt based on "
"the report details. This format could for example return 'Aggregate Report "
"for 15 objects'. Another placeholder that can be used is '${ooi}', which "
"will show the name of the object when there is only one object. You can also "
"customize the name by adding prefixes, suffixes, or other formats like '%%W' "
"for the week number, using options from <a href=\"https://strftime.org/\" "
"target=\"_blank\" rel=\"noopener\">Python strftime code</a>."
msgstr ""

#: reports/templates/partials/export_report_settings.html
#: reports/templates/report_overview/report_overview_header.html
#: reports/views/generate_report.py
msgid "Generate report"
msgstr ""

#: reports/templates/partials/generate_report_sidemenu.html
#: reports/templates/partials/report_sidemenu.html
msgid "Table of contents"
msgstr ""

#: reports/templates/partials/main_navigation.html
msgid "Generate a report"
msgstr ""

#: reports/templates/partials/main_navigation.html
msgid ""
"To generate a report you can start by selecting report types or by selecting "
"objects."
msgstr ""

#: reports/templates/partials/plugin_overview_table.html
#: reports/templates/partials/report_sidemenu.html
#: rocky/templates/oois/ooi_page_tabs.html
msgid "Overview"
msgstr ""

#: reports/templates/partials/plugin_overview_table.html
msgid "Plugin overview table"
msgstr ""

#: reports/templates/partials/plugin_overview_table.html
#: reports/templates/partials/report_setup_scan.html
msgid "Required plugins"
msgstr ""

#: reports/templates/partials/plugin_overview_table.html
#: reports/templates/partials/report_setup_scan.html
msgid "Suggested plugins"
msgstr ""

#: reports/templates/partials/plugin_overview_table.html
msgid "Action required"
msgstr ""

#: reports/templates/partials/plugin_overview_table.html
msgid "Ready"
msgstr ""

#: reports/templates/partials/report_findings_table.html
msgid ""
"\n"
"            This table provides an overview of the identified findings on "
"the scanned\n"
"            systems. For each finding type it shows the risk level, the "
"number of occurrences\n"
"            and the first known occurrence of the finding. The risk level "
"may be different for your specific environment.\n"
"            The details can be seen when expanding a row. A description, the "
"source, impact and recommendation of the finding\n"
"            can be found here. It also shows in which findings the finding "
"type occurred.\n"
"        "
msgstr ""

#: reports/templates/partials/report_findings_table.html
msgid "First known occurrence"
msgstr ""

#: reports/templates/partials/report_findings_table.html
msgid "Open in report"
msgstr ""

#: reports/templates/partials/report_findings_table.html
#: rocky/templates/findings/finding_list.html
msgid "Impact"
msgstr ""

#: reports/templates/partials/report_findings_table.html
msgid ""
"No critical and high findings have been identified for this organization."
msgstr ""

#: reports/templates/partials/report_findings_table.html
msgid "No findings have been identified for this organization."
msgstr ""

#: reports/templates/partials/report_header.html
#: rocky/templates/partials/ooi_list_toolbar.html
msgid "Export"
msgstr ""

#: reports/templates/partials/report_header.html
msgid "Download report"
msgstr ""

#: reports/templates/partials/report_header.html
msgid "This is the OpenKAT report for organization"
msgstr ""

#: reports/templates/partials/report_header.html
msgid ""
"All selected report types for the selected objects are displayed one below "
"the other."
msgstr ""

#: reports/templates/partials/report_header.html
msgid "Created with data from:"
msgstr ""

#: reports/templates/partials/report_header.html
msgid "Created on:"
msgstr ""

#: reports/templates/partials/report_header.html
msgid "Created from recipe:"
msgstr ""

#: reports/templates/partials/report_header.html
msgid "Recipe created by:"
msgstr ""

#: reports/templates/partials/report_header.html
#, python-format
msgid "This sector contains %(length)s scanned organizations."
msgstr ""

#: reports/templates/partials/report_header.html
msgid "Of these organizations"
msgstr ""

#: reports/templates/partials/report_header.html
msgid "organizations have tag"
msgstr ""

#: reports/templates/partials/report_header.html
msgid "The basic security scores are around "
msgstr ""

#: reports/templates/partials/report_header.html
#, python-format
msgid "A total of %(total)s critical vulnerabilities have been identified."
msgstr ""

#: reports/templates/partials/report_introduction.html
msgid ""
"This report gives an overview of the current state of security for your "
"organisation for the selected date. The summary section provides an overview "
"of the selected systems (objects), plugins and reports. This is followed "
"with the findings for each report."
msgstr ""

#: reports/templates/partials/report_names_form.html
msgid "Report names:"
msgstr ""

#: reports/templates/partials/report_names_form.html
#: rocky/templates/forms/widgets/checkbox_group_table.html
#: rocky/templates/oois/ooi_detail_add_related_object.html
#: rocky/templates/partials/form/field_input.html
#: rocky/templates/partials/form/field_input_checkbox.html
#: rocky/templates/partials/form/field_input_multiselect.html
#: rocky/templates/partials/form/field_input_radio.html
msgid "Required"
msgstr ""

#: reports/templates/partials/report_names_form.html
msgid "Add reference date"
msgstr ""

#: reports/templates/partials/report_names_form.html
#: reports/templates/report_overview/modal_partials/rename_modal.html
#: rocky/views/scan_profile.py
msgid "Reset"
msgstr ""

#: reports/templates/partials/report_names_form.html
msgid "No reference date"
msgstr ""

#: reports/templates/partials/report_names_form.html
msgid "Day"
msgstr ""

#: reports/templates/partials/report_names_form.html
msgid "Week"
msgstr ""

#: reports/templates/partials/report_names_form.html
msgid "Month"
msgstr ""

#: reports/templates/partials/report_names_form.html
msgid "Year"
msgstr ""

#: reports/templates/partials/report_navigation.html
msgid "Report Navigation"
msgstr ""

#: reports/templates/partials/report_navigation.html
msgid "Generate Report"
msgstr ""

#: reports/templates/partials/report_navigation.html
msgid "Aggregate Report"
msgstr ""

#: reports/templates/partials/report_navigation.html
msgid "Multi Report"
msgstr ""

#: reports/templates/partials/report_ooi_list.html
msgid "Object selection"
msgstr ""

#: reports/templates/partials/report_ooi_list.html
msgid ""
"Select which objects you want to include in your report. You can either "
"continue with a live set or you can select the objects manually from the "
"table below."
msgstr ""

#: reports/templates/partials/report_ooi_list.html
msgid ""
"A live set is a set of objects based on the applied filters. Any object that "
"matches this applied filter (now or in the future) will be used as input for "
"the scheduled report. If your live set filter (e.g. 'hostnames' with 'L2 "
"clearance' that are 'declared') shows 2 hostnames that match the filter "
"today, the scheduled report will run for those 2 hostnames. If you add 3 "
"more hostnames tomorrow (with the same filter criteria), your next scheduled "
"report will contain 5 hostnames. Your live set will update as you go."
msgstr ""

#: reports/templates/partials/report_ooi_list.html
#: reports/templates/partials/report_types_selection.html
msgid "Applied filters:"
msgstr ""

#: reports/templates/partials/report_ooi_list.html
msgid ""
"Based on the current dataset, your selected filters result in the following "
"objects."
msgstr ""

#: reports/templates/partials/report_ooi_list.html
msgid "objects selected"
msgstr ""

#: reports/templates/partials/report_ooi_list.html
msgid "Deselect all objects"
msgstr ""

#: reports/templates/partials/report_ooi_list.html
#: rocky/templates/oois/ooi_list.html
#, python-format
msgid "Showing %(length)s of %(total)s objects"
msgstr ""

#: reports/templates/partials/report_ooi_list.html
#, python-format
msgid "Select all %(total_oois)s object"
msgid_plural "Select all %(total_oois)s objects"
msgstr[0] ""
msgstr[1] ""

#: reports/templates/partials/report_ooi_list.html
#: reports/templates/report_overview/report_history_table.html
#: reports/templates/summary/ooi_selection.html tools/forms/ooi.py
#: tools/view_helpers.py rocky/templates/admin/delete_confirmation.html
#: rocky/templates/admin/delete_selected_confirmation.html
#: rocky/templates/dashboard_client.html rocky/templates/dashboard_redteam.html
#: rocky/templates/header.html rocky/views/ooi_add.py rocky/views/ooi_list.py
#: rocky/views/ooi_view.py rocky/views/upload_csv.py rocky/views/upload_raw.py
msgid "Objects"
msgstr ""

#: reports/templates/partials/report_ooi_list.html
msgid "Object name"
msgstr ""

#: reports/templates/partials/report_ooi_list.html
msgid "Report(s) may be empty due to no objects in the selected filters."
msgstr ""

#: reports/templates/partials/report_ooi_list.html
msgid ""
"Reports matching the selected filters will be empty at this moment in time. "
"Future reports may contain data. It is still possible to generate the "
"(potentially empty) report."
msgstr ""

#: reports/templates/partials/report_ooi_list.html
msgid "Continue with live set"
msgstr ""

#: reports/templates/partials/report_ooi_list.html
#: reports/templates/partials/report_types_selection.html
msgid "Continue with selection"
msgstr ""

#: reports/templates/partials/report_setup_scan.html
#: reports/views/aggregate_report.py reports/views/generate_report.py
#: reports/views/multi_report.py
msgid "Configuration"
msgstr ""

#: reports/templates/partials/report_setup_scan.html
msgid "Set up the required plugins for this report."
msgstr ""

#: reports/templates/partials/report_setup_scan.html
#: reports/templates/summary/selected_plugins.html
msgid "Plugins"
msgstr ""

#: reports/templates/partials/report_setup_scan.html
msgid ""
"KAT will be able to generate a full report when all the required and "
"suggested boefjes are enabled."
msgstr ""

#: reports/templates/partials/report_setup_scan.html
msgid ""
"If you choose not to enable a plugin, the data that plugin would collect or "
"produce will be left out of the report which will then be generated based on "
"the available data collected by the enabled plugins."
msgstr ""

#: reports/templates/partials/report_setup_scan.html
msgid ""
"Some plugins are mandatory as they are crucial for a report type. Reports "
"that don't have their requirements met will be skipped."
msgstr ""

#: reports/templates/partials/report_setup_scan.html
msgid "Warning! Before you proceed read the following points:"
msgstr ""

#: reports/templates/partials/report_setup_scan.html
msgid ""
"OpenKAT is designed to scan all known objects on a regular basis using the "
"enabled plugins and set clearance levels. This means that scans will run "
"automatically. Be patient; plugins may take some time before they have "
"collected all their data. Enabling them just before report generation will "
"likely result in inaccurate reports, as plugins have not finished collecting "
"data."
msgstr ""

#: reports/templates/partials/report_setup_scan.html
msgid "Good job! All required plugins are enabled."
msgstr ""

#: reports/templates/partials/report_setup_scan.html
msgid "This report type requires the following plugins to be enabled:"
msgstr ""

#: reports/templates/partials/report_setup_scan.html
msgid "Toggle all required plugins"
msgstr ""

#: reports/templates/partials/report_setup_scan.html
msgid "Show enabled plugins"
msgstr ""

#: reports/templates/partials/report_setup_scan.html
msgid "There are no required plugins."
msgstr ""

#: reports/templates/partials/report_setup_scan.html
msgid "Good job! All suggested plugins are enabled."
msgstr ""

#: reports/templates/partials/report_setup_scan.html
msgid "The following plugins are optional to generate the report:"
msgstr ""

#: reports/templates/partials/report_setup_scan.html
msgid "Toggle all optional plugins"
msgstr ""

#: reports/templates/partials/report_setup_scan.html
msgid "Hide suggested plugins"
msgstr ""

#: reports/templates/partials/report_setup_scan.html
msgid "Show more suggested plugins"
msgstr ""

#: reports/templates/partials/report_setup_scan.html
msgid "There are no optional plugins."
msgstr ""

#: reports/templates/partials/report_setup_scan.html
msgid "Enable selected plugins and continue"
msgstr ""

#: reports/templates/partials/report_severity_totals_table.html
msgid ""
"\n"
"            This overview shows the total number of findings per\n"
"            severity that have been identified for this organization.\n"
"        "
msgstr ""

#: reports/templates/partials/report_severity_totals_table.html
#: rocky/templates/partials/ooi_report_severity_totals_table.html
msgid "Total per severity overview"
msgstr ""

#: reports/templates/partials/report_sidemenu.html
msgid "Selected Objects"
msgstr ""

#: reports/templates/partials/report_sidemenu.html
msgid "Selected Plugins"
msgstr ""

#: reports/templates/partials/report_sidemenu.html
msgid "Used Config Objects"
msgstr ""

#: reports/templates/partials/report_types_selection.html
msgid "Choose report types"
msgstr ""

#: reports/templates/partials/report_types_selection.html
msgid ""
"Various types of reports, such as DNS reports and TLS reports, are essential "
"for identifying vulnerabilities in different aspects of a system's security. "
"DNS reports focus on domain name system configuration and potential "
"weaknesses, while TLS reports assess the security of data encryption and "
"transmission protocols, helping organizations pinpoint areas where security "
"improvements are needed."
msgstr ""

#: reports/templates/partials/report_types_selection.html
#, python-format
msgid "Selected object (%(total_oois)s)"
msgid_plural "Selected objects (%(total_oois)s)"
msgstr[0] ""
msgstr[1] ""

#: reports/templates/partials/report_types_selection.html
#, python-format
msgid ""
"You have selected a live set in the previous step. Based on the current "
"dataset, this live set results in %(total_oois)s objects."
msgstr ""

#: reports/templates/partials/report_types_selection.html
msgid "No filters applied"
msgstr ""

#: reports/templates/partials/report_types_selection.html
#, python-format
msgid "You have selected %(total_oois)s object in the previous step."
msgid_plural "You have selected %(total_oois)s objects in the previous step."
msgstr[0] ""
msgstr[1] ""

#: reports/templates/partials/report_types_selection.html
msgid "Change selection"
msgstr ""

#: reports/templates/partials/report_types_selection.html
msgid "Available report types"
msgstr ""

#: reports/templates/partials/report_types_selection.html
msgid "All report types that are available for your selection."
msgstr ""

#: reports/templates/partials/report_types_selection.html
msgid "Toggle all report types"
msgstr ""

#: reports/templates/partials/return_button.html
#, python-format
msgid "%(btn_text)s"
msgstr ""

#: reports/templates/report_overview/modal_partials/delete_modal.html
#: reports/templates/report_overview/modal_partials/share_modal.html
msgid "Delete the following report(s):"
msgstr ""

#: reports/templates/report_overview/modal_partials/delete_modal.html
#: reports/templates/report_overview/modal_partials/share_modal.html
msgid ""
"Deleted reports are removed in the view from the moment of deletion. The "
"report can still be accessed on timestamps before the deletion. Only the "
"report is removed from the view, not the data it is based on."
msgstr ""

#: reports/templates/report_overview/modal_partials/delete_modal.html
#: reports/templates/report_overview/modal_partials/share_modal.html
msgid ""
"It is still possible to generate a new report for same date. If the report "
"is part of a combined report, it will remain available in the combined "
"report."
msgstr ""

#: reports/templates/report_overview/modal_partials/delete_modal.html
#: reports/templates/report_overview/modal_partials/rerun_modal.html
#: reports/templates/report_overview/report_history_table.html
#: reports/templates/report_overview/scheduled_reports_table.html
msgid "Input objects"
msgstr ""

#: reports/templates/report_overview/modal_partials/delete_modal.html
#: reports/templates/report_overview/modal_partials/rerun_modal.html
#: reports/templates/report_overview/report_history_table.html
#: reports/templates/report_overview/scheduled_reports_table.html
#: reports/templates/report_overview/subreports_table.html
msgid "Reference date"
msgstr ""

#: reports/templates/report_overview/modal_partials/enable_disable_schedule_modal.html
#: reports/templates/report_overview/scheduled_reports_table.html
msgid "Disable schedule"
msgstr ""

#: reports/templates/report_overview/modal_partials/enable_disable_schedule_modal.html
#, python-format
msgid ""
"Are you sure you want to disable the schedule for %(report_name)s? The "
"recipe will still exist and the schedule can be enabled later on."
msgstr ""

#: reports/templates/report_overview/modal_partials/rename_modal.html
msgid "Rename the following report(s):"
msgstr ""

#: reports/templates/report_overview/modal_partials/rename_modal.html
#: reports/templates/report_overview/report_history_table.html
msgid "Rename"
msgstr ""

#: reports/templates/report_overview/modal_partials/rerun_modal.html
msgid "Rerun the following report(s):"
msgstr ""

#: reports/templates/report_overview/modal_partials/rerun_modal.html
msgid ""
"By submitting you're generating the selected reports again, using the "
"current data."
msgstr ""

#: reports/templates/report_overview/modal_partials/rerun_modal.html
#: reports/templates/report_overview/report_history_table.html
msgid "Rerun"
msgstr ""

#: reports/templates/report_overview/report_history.html
msgid "Reports history"
msgstr ""

#: reports/templates/report_overview/report_history.html
msgid ""
"On this page you can see all the reports that have been generated in the "
"past. To create a new report, click the 'Generate Report' button."
msgstr ""

#: reports/templates/report_overview/report_history_table.html
#: reports/templates/report_overview/subreports.html
#, python-format
msgid "Showing %(length)s of %(total)s reports"
msgstr ""

#: reports/templates/report_overview/report_history_table.html
#: reports/templates/tasks/report_tasks_list.html
msgid "Reports:"
msgstr ""

#: reports/templates/report_overview/report_history_table.html
msgid "Shows parent report details"
msgstr ""

#: reports/templates/report_overview/report_history_table.html
msgid "Close asset report object details"
msgstr ""

#: reports/templates/report_overview/report_history_table.html
msgid "Open asset report object details"
msgstr ""

#: reports/templates/report_overview/report_history_table.html
msgid "Asset reports details:"
msgstr ""

#: reports/templates/report_overview/report_history_table.html
#, python-format
msgid ""
"This report consists of %(counter)s asset report with the following report "
"type and object:"
msgid_plural ""
"This report consists of %(counter)s asset reports with the following report "
"types and objects:"
msgstr[0] ""
msgstr[1] ""

#: reports/templates/report_overview/report_history_table.html
#: reports/templates/report_overview/subreports_header.html
#: reports/views/report_overview.py
msgid "Asset reports"
msgstr ""

#: reports/templates/report_overview/report_history_table.html
msgid "Shows asset report details"
msgstr ""

#: reports/templates/report_overview/report_history_table.html
msgid "View all asset reports"
msgstr ""

#: reports/templates/report_overview/report_history_table.html
msgid "No reports have been generated yet."
msgstr ""

#: reports/templates/report_overview/report_overview_header.html
msgid "Overview of reports"
msgstr ""

#: reports/templates/report_overview/report_overview_navigation.html
msgid "Scheduled"
msgstr ""

#: reports/templates/report_overview/report_overview_navigation.html
msgid "History"
msgstr ""

#: reports/templates/report_overview/scheduled_reports.html
msgid "Scheduled reports"
msgstr ""

#: reports/templates/report_overview/scheduled_reports.html
msgid ""
"On this page you can see all the reports that are or have been scheduled. To "
"schedule a report, select a start date and recurrence while generating a "
"report."
msgstr ""

#: reports/templates/report_overview/scheduled_reports_table.html
#, python-format
msgid "Showing %(length)s of %(total)s schedules"
msgstr ""

#: reports/templates/report_overview/scheduled_reports_table.html
msgid "Scheduled reports:"
msgstr ""

#: reports/templates/report_overview/scheduled_reports_table.html
msgid "Scheduled for"
msgstr ""

#: reports/templates/report_overview/scheduled_reports_table.html
msgid "Schedule status"
msgstr ""

#: reports/templates/report_overview/scheduled_reports_table.html
msgid "Once"
msgstr ""

#: reports/templates/report_overview/scheduled_reports_table.html
msgid "Recent reports"
msgstr ""

#: reports/templates/report_overview/scheduled_reports_table.html
msgid "Scheduled Reports:"
msgstr ""

#: reports/templates/report_overview/scheduled_reports_table.html
msgid "Show report details"
msgstr ""

#: reports/templates/report_overview/scheduled_reports_table.html
msgid "objects"
msgstr ""

#: reports/templates/report_overview/scheduled_reports_table.html
msgid "Enable schedule"
msgstr ""

#: reports/templates/report_overview/scheduled_reports_table.html
msgid "No scheduled reports have been generated yet."
msgstr ""

#: reports/templates/report_overview/subreports_header.html
msgid "Back to Reports History"
msgstr ""

#: reports/templates/report_overview/subreports_header.html
msgid "An overview of all underlying reports of"
msgstr ""

#: reports/templates/report_overview/subreports_header.html
#: reports/templates/report_overview/subreports_table.html
msgid "Shows report details"
msgstr ""

#: reports/templates/report_overview/subreports_table.html
msgid "Asset reports:"
msgstr ""

#: reports/templates/report_overview/subreports_table.html
#: rocky/templates/tasks/boefjes.html
#: rocky/templates/tasks/plugin_detail_task_list.html
msgid "Input Object"
msgstr ""

#: reports/templates/report_schedules/delete_recipe_modal.html
msgid "Delete report recipe"
msgstr ""

#: reports/templates/report_schedules/delete_recipe_modal.html
msgid ""
"Deleting this report recipe means it will be permanently deleted. It will "
"not be possible anymore to see or enable the schedule. You will find "
"previously generated reports in the report history tab."
msgstr ""

#: reports/templates/summary/report_asset_overview.html
msgid ""
"The objects listed in the table below were used to generate this report. For "
"each object in the table it additionally shows the clearance level and "
"whether or not the object was added by a user ('Declared') or indirectly "
"identified through another service or system ('Inherited')."
msgstr ""

#: reports/templates/summary/report_asset_overview.html
msgid "No objects found."
msgstr ""

#: reports/templates/summary/report_asset_overview.html
msgid ""
"The table below shows which reports were chosen to generate this report, "
"including a report description."
msgstr ""

#: reports/templates/summary/report_asset_overview.html
msgid "No report types found."
msgstr ""

#: reports/templates/summary/selected_plugins.html
msgid ""
"The table below shows all required or optional plugins for the selected "
"reports."
msgstr ""

#: reports/templates/summary/selected_plugins.html
msgid "Required and optional plugins"
msgstr ""

#: reports/templates/summary/selected_plugins.html
msgid "Plugin enabled"
msgstr ""

#: reports/templates/summary/selected_plugins.html
msgid "Plugin options"
msgstr ""

#: reports/templates/summary/selected_plugins.html
msgid "Plugin scan level"
msgstr ""

#: reports/templates/summary/selected_plugins.html
msgid "Enabled."
msgstr ""

#: reports/templates/summary/selected_plugins.html
msgid "required"
msgstr ""

#: reports/templates/summary/selected_plugins.html
msgid "optional"
msgstr ""

#: reports/templates/summary/selected_plugins.html
msgid "Plugin extra info"
msgstr ""

#: reports/templates/summary/selected_plugins.html
msgid ""
"There are no required or optional plugins needed for the selected report "
"types."
msgstr ""

#: reports/templates/tasks/report_tasks_list.html
msgid "Recipe ID"
msgstr ""

#: reports/templates/tasks/report_tasks_list.html
#: rocky/templates/tasks/boefjes.html rocky/templates/tasks/normalizers.html
msgid "Modified date"
msgstr ""

#: reports/views/aggregate_report.py
msgid "Aggregate report"
msgstr ""

#: reports/views/aggregate_report.py reports/views/generate_report.py
#: reports/views/multi_report.py
msgid "Select objects"
msgstr ""

#: reports/views/aggregate_report.py reports/views/generate_report.py
#: reports/views/multi_report.py
msgid "Select report types"
msgstr ""

#: reports/views/aggregate_report.py reports/views/generate_report.py
#: reports/views/multi_report.py
msgid "Export setup"
msgstr ""

#: reports/views/aggregate_report.py reports/views/generate_report.py
msgid "Save report"
msgstr ""

#: reports/views/aggregate_report.py reports/views/generate_report.py
msgid "You do not have the required permissions to enable plugins."
msgstr ""

#: reports/views/base.py
msgid "Select at least one OOI to proceed."
msgstr ""

#: reports/views/base.py
msgid "Select at least one report type to proceed."
msgstr ""

#: reports/views/mixins.py
msgid ""
"No data could be found for %(report_types). Object(s) did not exist on "
"%(date)s."
msgstr ""

#: reports/views/multi_report.py
msgid "Multi report"
msgstr ""

#: reports/views/multi_report.py
msgid "View report"
msgstr ""

#: reports/views/report_overview.py
msgid "Recipe '{}' deleted successfully"
msgstr ""

#: reports/views/report_overview.py
msgid "Recipe not found."
msgstr ""

#: reports/views/report_overview.py
msgid "No schedule or recipe selected"
msgstr ""

#: reports/views/report_overview.py
msgid "Schedule {}"
msgstr ""

#: reports/views/report_overview.py
msgid ""
"Schedule disabled successfully. '{}' will not be generated automatically "
"until the schedule is enabled again."
msgstr ""

#: reports/views/report_overview.py
msgid ""
"Schedule enabled successfully. '{}' will be generated according to schedule."
msgstr ""

#: reports/views/report_overview.py
msgid "An unexpected error occurred, please check logs for more info."
msgstr ""

#: reports/views/report_overview.py
msgid "Deletion successful."
msgstr ""

#: reports/views/report_overview.py
msgid ""
"Multi organization reports cannot be rescheduled. It consists of imported "
"data from different organizations and is not based on newly generated data."
msgstr ""

#: reports/views/report_overview.py
msgid ""
"Rerun successful. It may take a moment before the new report has been "
"generated."
msgstr ""

#: reports/views/report_overview.py
msgid "Renaming failed. Empty report name found."
msgstr ""

#: reports/views/report_overview.py
msgid "Report names and reports does not match."
msgstr ""

#: reports/views/report_overview.py
msgid "Reports successfully renamed."
msgstr ""

#: reports/views/report_overview.py
msgid "Report {} could not be renamed."
msgstr ""

#: reports/views/view_helpers.py
msgid "1: Select objects"
msgstr ""

#: reports/views/view_helpers.py
msgid "2: Choose report types"
msgstr ""

#: reports/views/view_helpers.py
msgid "3: Configuration"
msgstr ""

#: reports/views/view_helpers.py
msgid "4: Export setup"
msgstr ""

#: reports/views/view_helpers.py
msgid "3: Export setup"
msgstr ""

#: tools/forms/base.py
msgid "Date"
msgstr ""

#: tools/forms/base.py tools/forms/scheduler.py
msgid "The selected date is in the future. Please select a different date."
msgstr ""

#: tools/forms/boefje.py
msgid "For example: -sTU --top-ports 1000"
msgstr ""

#: tools/forms/boefje.py
msgid "JSON Schema"
msgstr ""

#: tools/forms/boefje.py
msgid "Input object type"
msgstr ""

#: tools/forms/boefje.py
msgid "Output mime types"
msgstr ""

#: tools/forms/boefje.py
msgid "Scan type"
msgstr ""

#: tools/forms/boefje.py
msgid "Interval amount"
msgstr ""

#: tools/forms/boefje.py
msgid ""
"Specify the scanning interval for this Boefje. The default is 24 hours. For "
"example: 5 minutes will let the Boefje scan every 5 minutes."
msgstr ""

#: tools/forms/boefje.py
msgid "Interval frequency"
msgstr ""

#: tools/forms/boefje.py
msgid "Object creation/change"
msgstr ""

#: tools/forms/boefje.py
msgid ""
"Choose weather the Boefje should run after creating and/or changing an "
"object. "
msgstr ""

#: tools/forms/finding_type.py
msgid "KAT-ID"
msgstr ""

#: tools/forms/finding_type.py
msgid "Unique ID within OpenKAT, for this type"
msgstr ""

#: tools/forms/finding_type.py
msgid "Title"
msgstr ""

#: tools/forms/finding_type.py
msgid "Give the finding type a fitting title"
msgstr ""

#: tools/forms/finding_type.py
msgid "Describe the finding type"
msgstr ""

#: tools/forms/finding_type.py
msgid "Risk"
msgstr ""

#: tools/forms/finding_type.py
msgid "Solution"
msgstr ""

#: tools/forms/finding_type.py
msgid "How can this be solved?"
msgstr ""

#: tools/forms/finding_type.py
msgid "Describe how this type of finding can be solved"
msgstr ""

#: tools/forms/finding_type.py
msgid "References"
msgstr ""

#: tools/forms/finding_type.py
msgid "Please give some references on the solution"
msgstr ""

#: tools/forms/finding_type.py
msgid "Please give sources and references on the suggested solution"
msgstr ""

#: tools/forms/finding_type.py
msgid "Impact description"
msgstr ""

#: tools/forms/finding_type.py
msgid "Describe the solutions impact"
msgstr ""

#: tools/forms/finding_type.py
msgid "Solution chance"
msgstr ""

#: tools/forms/finding_type.py
msgid "Solution impact"
msgstr ""

#: tools/forms/finding_type.py
msgid "Solution effort"
msgstr ""

#: tools/forms/finding_type.py
msgid "ID should start with "
msgstr ""

#: tools/forms/finding_type.py
msgid "Finding type already exists"
msgstr ""

#: tools/forms/finding_type.py
msgid "Click to select one of the available options"
msgstr ""

#: tools/forms/finding_type.py
#: rocky/templates/partials/finding_occurrence_definition_list.html
msgid "Proof"
msgstr ""

#: tools/forms/finding_type.py
msgid "Provide evidence of your finding"
msgstr ""

#: tools/forms/finding_type.py
msgid "Describe your finding"
msgstr ""

#: tools/forms/finding_type.py
msgid "Reproduce finding"
msgstr ""

#: tools/forms/finding_type.py
msgid "Please explain how to reproduce your finding"
msgstr ""

#: tools/forms/finding_type.py tools/forms/upload_raw.py
msgid "Date/Time (UTC)"
msgstr ""

#: tools/forms/finding_type.py tools/forms/upload_raw.py
msgid "Doc! I'm from the future, I'm here to take you back!"
msgstr ""

#: tools/forms/finding_type.py
msgid "OOI doesn't exist"
msgstr ""

#: tools/forms/findings.py
msgid "Show non-muted findings"
msgstr ""

#: tools/forms/findings.py
msgid "Show muted findings"
msgstr ""

#: tools/forms/findings.py
msgid "Show muted and non-muted findings"
msgstr ""

#: tools/forms/findings.py
msgid "Filter by severity"
msgstr ""

#: tools/forms/findings.py
msgid "Filter by muted findings"
msgstr ""

#: tools/forms/findings.py tools/forms/ooi_form.py tools/forms/scheduler.py
msgid "Search"
msgstr ""

#: tools/forms/findings.py
msgid "Object ID contains (case sensitive)"
msgstr ""

#: tools/forms/ooi.py
msgid "Filter types"
msgstr ""

#: tools/forms/ooi.py
msgid "Clearance Level"
msgstr ""

#: tools/forms/ooi.py
msgid "Next scan"
msgstr ""

#: tools/forms/ooi.py
msgid "Show objects that don't meet the Boefjes scan level."
msgstr ""

#: tools/forms/ooi.py
msgid "Show Boefjes that exceed the objects clearance level."
msgstr ""

#: tools/forms/ooi_form.py
msgid "option"
msgstr ""

#: tools/forms/ooi_form.py
#, python-brace-format
msgid "Optionally choose a {option_label}"
msgstr ""

#: tools/forms/ooi_form.py
#, python-brace-format
msgid "Please choose a {option_label}"
msgstr ""

#: tools/forms/ooi_form.py
msgid "Filter by clearance level"
msgstr ""

#: tools/forms/ooi_form.py
msgid "Filter by clearance type"
msgstr ""

#: tools/forms/scheduler.py
msgid "From"
msgstr ""

#: tools/forms/scheduler.py
msgid "To"
msgstr ""

#: tools/forms/scheduler.py rocky/templates/tasks/partials/stats.html
msgid "Cancelled"
msgstr ""

#: tools/forms/scheduler.py rocky/templates/tasks/partials/stats.html
msgid "Completed"
msgstr ""

#: tools/forms/scheduler.py rocky/templates/tasks/partials/stats.html
msgid "Dispatched"
msgstr ""

#: tools/forms/scheduler.py rocky/templates/tasks/partials/stats.html
msgid "Failed"
msgstr ""

#: tools/forms/scheduler.py rocky/templates/tasks/partials/stats.html
msgid "Pending"
msgstr ""

#: tools/forms/scheduler.py rocky/templates/tasks/partials/stats.html
msgid "Queued"
msgstr ""

#: tools/forms/scheduler.py rocky/templates/tasks/partials/stats.html
msgid "Running"
msgstr ""

#: tools/forms/scheduler.py
msgid "Search by object name"
msgstr ""

#: tools/forms/settings.py
msgid "--- Show all ----"
msgstr ""

#: tools/forms/settings.py
msgid "recommendation"
msgstr ""

#: tools/forms/settings.py
msgid "low"
msgstr ""

#: tools/forms/settings.py
msgid "medium"
msgstr ""

#: tools/forms/settings.py
msgid "high"
msgstr ""

#: tools/forms/settings.py
msgid "very high"
msgstr ""

#: tools/forms/settings.py
msgid "critical"
msgstr ""

#: tools/forms/settings.py
msgid "quickfix"
msgstr ""

#: tools/forms/settings.py
msgid "Declared"
msgstr ""

#: tools/forms/settings.py
msgid "Inherited"
msgstr ""

#: tools/forms/settings.py
msgid "Empty"
msgstr ""

#: tools/forms/settings.py
msgid "Add one finding type ID per line."
msgstr ""

#: tools/forms/settings.py
msgid "Add the date and time of your finding (UTC)"
msgstr ""

#: tools/forms/settings.py
msgid "Add the date and time of when the raw file was generated (UTC)"
msgstr ""

#: tools/forms/settings.py
msgid ""
"OpenKAT stores a time indication with every observation, so it is possible "
"to see the status of your network through time. Select a datetime to change "
"the view to represent that moment in time."
msgstr ""

#: tools/forms/settings.py
msgid ""
"<p>The name of the Docker image. For example: <i>'ghcr.io/minvws/openkat/"
"nmap'</i>. In OpenKAT, all Boefjes with the same container image will be "
"seen as 'variants' and will be shown together on the Boefje detail page. </"
"p> "
msgstr ""

#: tools/forms/settings.py
msgid ""
"<p>A description of the Boefje explaining in short what it can do. This will "
"both be displayed inside the KAT-alogus and on the Boefje details page.</p> "
msgstr ""

#: tools/forms/settings.py
msgid ""
"Select the object type(s) that your Boefje consumes. To select multiple "
"objects, press and hold the 'ctrl'/'command' key and then click the items "
"you want to select. "
msgstr ""

#: tools/forms/settings.py
msgid ""
"<p>If any other settings are needed for your Boefje, add these as a JSON "
"Schema, otherwise, leave the field empty or 'null'.</p> <p> This JSON is "
"used as the basis for a form for the user. When the user enables this Boefje "
"they can get the option to give extra information. For example, it can "
"contain an API key that the script requires.</p> <p>More information about "
"what the schema.json file looks like can be found <a href='https://docs."
"openkat.nl/developer_documentation/development_tutorial/creating_a_boefje."
"html'> here</a>.</p> "
msgstr ""

#: tools/forms/settings.py
msgid ""
"<p>Add a set of mime types that are produced by this Boefje, separated by "
"commas. For example: <i>'text/html'</i>, <i>'image/jpeg'</i> or <i>'boefje/"
"{boefje-id}'</i></p> <p>These output mime types will be shown on the Boefje "
"detail page as information for other users. </p> "
msgstr ""

#: tools/forms/settings.py
msgid ""
"<p>Select a clearance level for your Boefje. For more information about the "
"different clearance levels please check the <a href='https://docs.openkat.nl/"
"manual/usermanual.html#scan-levels-clearance-indemnities'> documentation</a>."
"</p> "
msgstr ""

#: tools/forms/settings.py
msgid ""
"Choose when this Boefje will scan objects. It can run on a given interval or "
"it can run every time an object has been created or changed. "
msgstr ""

#: tools/forms/settings.py
msgid "Depth of the tree."
msgstr ""

#: tools/forms/upload_csv.py
msgid "Only CSV file supported"
msgstr ""

#: tools/forms/upload_csv.py
msgid "File could not be decoded"
msgstr ""

#: tools/forms/upload_csv.py
msgid "No file selected"
msgstr ""

#: tools/forms/upload_csv.py
msgid "The uploaded file is empty."
msgstr ""

#: tools/forms/upload_csv.py
msgid "The number of columns do not meet the requirements."
msgstr ""

#: tools/forms/upload_csv.py
msgid "OOI Type in CSV does not meet the criteria."
msgstr ""

#: tools/forms/upload_csv.py
msgid "An error has occurred during the parsing of the csv file:"
msgstr ""

#: tools/forms/upload_csv.py
msgid "Upload CSV file"
msgstr ""

#: tools/forms/upload_csv.py
msgid "Only accepts CSV file."
msgstr ""

#: tools/forms/upload_oois.py rocky/templates/partials/explanations.html
msgid "Object Type"
msgstr ""

#: tools/forms/upload_oois.py
msgid "Choose a type of which objects are added."
msgstr ""

#: tools/forms/upload_raw.py
msgid "Mime types"
msgstr ""

#: tools/forms/upload_raw.py
msgid ""
"<p>Add a set of mime types, separated by commas, for example:</"
"p><p><i>\"text/html, image/jpeg\"</i> or <i>\"boefje/dns-records\"</i>.</"
"p><p>Mime types are used to match the correct normalizer to a raw file. When "
"the mime type \"boefje/dns-records\" is added, the normalizer expects the "
"raw file to contain dns scan information.</p>"
msgstr ""

#: tools/forms/upload_raw.py rocky/templates/partials/ooi_list_toolbar.html
#: rocky/templates/upload_raw.html
msgid "Upload raw file"
msgstr ""

#: tools/forms/upload_raw.py
msgid "Click to select one of the available options, or type one yourself"
msgstr ""

#: tools/forms/upload_raw.py
msgid "OOI doesn't exist, try another valid time"
msgstr ""

#: tools/models.py
msgid "The name of the organisation"
msgstr ""

#: tools/models.py
msgid ""
"A slug containing only lower-case unicode letters, numbers, hyphens or "
"underscores that will be used in URLs and paths"
msgstr ""

#: tools/models.py
msgid ""
"This organization code is reserved by OpenKAT and cannot be used. Choose "
"another organization code."
msgstr ""

#: tools/models.py
msgid "new"
msgstr ""

#: tools/templatetags/ooi_extra.py
msgid "Unknown user"
msgstr ""

#: tools/view_helpers.py rocky/templates/header.html
#: rocky/templates/organizations/organization_member_list.html
#: rocky/views/organization_member_edit.py
msgid "Members"
msgstr ""

#: rocky/messaging.py
msgid ""
"You have trusted this member with a clearance level of L{}. This member "
"needs at least a clearance level of L{} in order to do a proper onboarding. "
"Edit this member and change the clearance level if necessary."
msgstr ""

#: rocky/paginator.py
msgid "That page number is not an integer"
msgstr ""

#: rocky/paginator.py
msgid "That page number is less than 1"
msgstr ""

#: rocky/paginator.py
msgid "That page contains no results"
msgstr ""

#: rocky/scheduler.py
msgid ""
"The Scheduler has an unexpected error. Check the Scheduler logs for further "
"details."
msgstr ""

#: rocky/scheduler.py
msgid "Could not connect to Scheduler. Service is possibly down."
msgstr ""

#: rocky/scheduler.py
msgid "Your request could not be validated."
msgstr ""

#: rocky/scheduler.py
msgid "Task could not be found."
msgstr ""

#: rocky/scheduler.py
msgid ""
"Scheduler is receiving too many requests. Increase SCHEDULER_PQ_MAXSIZE or "
"wait for task to finish."
msgstr ""

#: rocky/scheduler.py
msgid "Bad request. Your request could not be interpreted by the Scheduler."
msgstr ""

#: rocky/scheduler.py
msgid "The Scheduler has received a conflict. Your task is already in queue."
msgstr ""

#: rocky/scheduler.py
msgid "A HTTPError occurred. See Scheduler logs for more info."
msgstr ""

#: rocky/scheduler.py
msgid "Schedule list: "
msgstr ""

#: rocky/scheduler.py
msgid "Task list: "
msgstr ""

#: rocky/settings.py
msgid "Blue light"
msgstr ""

#: rocky/settings.py
msgid "Blue medium"
msgstr ""

#: rocky/settings.py
msgid "Blue dark"
msgstr ""

#: rocky/settings.py
msgid "Green light"
msgstr ""

#: rocky/settings.py
msgid "Green medium"
msgstr ""

#: rocky/settings.py
msgid "Green dark"
msgstr ""

#: rocky/settings.py
msgid "Yellow light"
msgstr ""

#: rocky/settings.py
msgid "Yellow medium"
msgstr ""

#: rocky/settings.py
msgid "Yellow dark"
msgstr ""

#: rocky/settings.py
msgid "Orange light"
msgstr ""

#: rocky/settings.py
msgid "Orange medium"
msgstr ""

#: rocky/settings.py
msgid "Orange dark"
msgstr ""

#: rocky/settings.py
msgid "Red light"
msgstr ""

#: rocky/settings.py
msgid "Red medium"
msgstr ""

#: rocky/settings.py
msgid "Red dark"
msgstr ""

#: rocky/settings.py
msgid "Violet light"
msgstr ""

#: rocky/settings.py
msgid "Violet medium"
msgstr ""

#: rocky/settings.py
msgid "Violet dark"
msgstr ""

#: rocky/settings.py
msgid "Plain"
msgstr ""

#: rocky/settings.py
msgid "Solid"
msgstr ""

#: rocky/settings.py
msgid "Dashed"
msgstr ""

#: rocky/settings.py
msgid "Dotted"
msgstr ""

#: rocky/templates/403.html
msgid "Error code 403: Unauthorized"
msgstr ""

#: rocky/templates/403.html
msgid "Your account is not authorized to access this page or organization."
msgstr ""

#: rocky/templates/403.html
msgid "Please contact your system administrator."
msgstr ""

#: rocky/templates/403.html rocky/templates/404.html
msgid "You may want to go back to the"
msgstr ""

#: rocky/templates/404.html
msgid "Error code 404: Page not found"
msgstr ""

#: rocky/templates/404.html
msgid ""
"The page you wanted to see or the file you wanted to view was not found."
msgstr ""

#: rocky/templates/admin/base.html
msgid "Skip to main content"
msgstr ""

#: rocky/templates/admin/base.html
msgid "Welcome,"
msgstr ""

#: rocky/templates/admin/base.html
msgid "View site"
msgstr ""

#: rocky/templates/admin/base.html
msgid "Documentation"
msgstr ""

#: rocky/templates/admin/base.html
msgid "Change password"
msgstr ""

#: rocky/templates/admin/base.html
msgid "Log out"
msgstr ""

#: rocky/templates/admin/base.html rocky/templates/header.html
msgid "Breadcrumbs"
msgstr ""

#: rocky/templates/admin/base.html rocky/templates/admin/change_form.html
#: rocky/templates/admin/change_list.html
#: rocky/templates/admin/delete_confirmation.html
#: rocky/templates/admin/delete_selected_confirmation.html
msgid "Home"
msgstr ""

#: rocky/templates/admin/change_form.html
#, python-format
msgid "Add %(name)s"
msgstr ""

#: rocky/templates/admin/change_form.html
#: rocky/templates/admin/change_list.html
msgid "Please correct the error below."
msgid_plural "Please correct the errors below."
msgstr[0] ""
msgstr[1] ""

#: rocky/templates/admin/change_list.html
msgid "Filter"
msgstr ""

#: rocky/templates/admin/change_list.html
msgid "Hide counts"
msgstr ""

#: rocky/templates/admin/change_list.html
msgid "Show counts"
msgstr ""

#: rocky/templates/admin/change_list.html
msgid "Clear all filters"
msgstr ""

#: rocky/templates/admin/delete_confirmation.html
#, python-format
msgid ""
"Deleting the %(object_name)s '%(escaped_object)s' would result in deleting "
"related objects, but your account doesn't have permission to delete the "
"following types of objects"
msgstr ""

#: rocky/templates/admin/delete_confirmation.html
#, python-format
msgid ""
"Deleting the %(object_name)s '%(escaped_object)s' would require deleting the "
"following protected related objects"
msgstr ""

#: rocky/templates/admin/delete_confirmation.html
#, python-format
msgid ""
"Are you sure you want to delete the %(object_name)s \"%(escaped_object)s\"? "
"All of the following related items will be deleted"
msgstr ""

#: rocky/templates/admin/delete_confirmation.html
#: rocky/templates/admin/delete_selected_confirmation.html
msgid "Yes, I’m sure"
msgstr ""

#: rocky/templates/admin/delete_confirmation.html
#: rocky/templates/admin/delete_selected_confirmation.html
msgid "No, take me back"
msgstr ""

#: rocky/templates/admin/delete_selected_confirmation.html
msgid "Delete multiple objects"
msgstr ""

#: rocky/templates/admin/delete_selected_confirmation.html
#, python-format
msgid ""
"Deleting the selected %(objects_name)s would result in deleting related "
"objects, but your account doesn't have permission to delete the following "
"types of objects"
msgstr ""

#: rocky/templates/admin/delete_selected_confirmation.html
#, python-format
msgid ""
"Deleting the selected %(objects_name)s would require deleting the following "
"protected related objects"
msgstr ""

#: rocky/templates/admin/delete_selected_confirmation.html
#, python-format
msgid ""
"Are you sure you want to delete the selected %(objects_name)s? All of the "
"following objects and their related items will be deleted"
msgstr ""

#: rocky/templates/admin/popup_response.html
msgid "Popup closing…"
msgstr ""

#: rocky/templates/dashboard_client.html rocky/templates/dashboard_redteam.html
#: rocky/templates/header.html
msgid "Close menu"
msgstr ""

#: rocky/templates/dashboard_client.html rocky/templates/dashboard_redteam.html
#: rocky/templates/header.html
msgid "Main navigation"
msgstr ""

#: rocky/templates/dashboard_client.html
msgid "Indemnifications"
msgstr ""

#: rocky/templates/dashboard_client.html rocky/templates/dashboard_redteam.html
#: rocky/templates/partials/secondary-menu.html
msgid "Logout"
msgstr ""

#: rocky/templates/dashboard_client.html rocky/templates/dashboard_redteam.html
msgid "Welcome"
msgstr ""

#: rocky/templates/dashboard_client.html rocky/templates/dashboard_redteam.html
msgid "User overview"
msgstr ""

#: rocky/templates/dashboard_redteam.html
#: rocky/templates/partials/notifications_block.html
#: rocky/templates/partials/ooi_report_findings_block_table_expanded_row.html
msgid "warning"
msgstr ""

#: rocky/templates/dashboard_redteam.html
#: rocky/templates/oois/ooi_detail_origins_observations.html
#: rocky/templates/partials/notifications_block.html
#: rocky/templates/partials/ooi_report_findings_block_table_expanded_row.html
msgid "Warning:"
msgstr ""

#: rocky/templates/dashboard_redteam.html
msgid "Organization code missing"
msgstr ""

#: rocky/templates/finding_type_add.html
msgid "Add finding type:"
msgstr ""

#: rocky/templates/finding_type_add.html
msgid "Finding Type"
msgstr ""

#: rocky/templates/finding_type_add.html
#: rocky/templates/partials/findings_list_toolbar.html
#: rocky/views/finding_type_add.py
msgid "Add finding type"
msgstr ""

#: rocky/templates/findings/finding_add.html
msgid "Add finding:"
msgstr ""

#: rocky/templates/findings/finding_list.html
msgid "Findings @ "
msgstr ""

#: rocky/templates/findings/finding_list.html
#, python-format
msgid ""
"An overview of all findings OpenKAT found for organization "
"<strong>%(organization_name)s</strong>. Each finding relates to an object. "
"Click a finding for additional information."
msgstr ""

#: rocky/templates/findings/finding_list.html
msgid "Showing "
msgstr ""

#: rocky/templates/findings/finding_list.html
#: rocky/templates/partials/pagination.html
msgid "of"
msgstr ""

#: rocky/templates/findings/finding_list.html
msgid "findings"
msgstr ""

#: rocky/templates/findings/finding_list.html
msgid "Findings table "
msgstr ""

#: rocky/templates/findings/finding_list.html
msgid "Location"
msgstr ""

#: rocky/templates/findings/finding_list.html
#: rocky/templates/oois/ooi_page_tabs.html
#: rocky/templates/partials/elements/ooi_tree_condensed_table.html
#: rocky/templates/partials/elements/ooi_tree_condensed_table_row.html
msgid "Tree"
msgstr ""

#: rocky/templates/findings/finding_list.html
#: rocky/templates/oois/ooi_page_tabs.html
#: rocky/templates/partials/elements/ooi_tree_condensed_table.html
#: rocky/templates/partials/elements/ooi_tree_condensed_table_row.html
msgid "Graph"
msgstr ""

#: rocky/templates/findings/finding_list.html
#, python-format
msgid "Show details for %(finding)s"
msgstr ""

#: rocky/templates/findings/finding_list.html
#: rocky/templates/partials/ooi_report_findings_block_table.html
msgid "Finding type"
msgstr ""

#: rocky/templates/findings/finding_list.html
#, python-format
msgid "Show details for %(finding_type)s"
msgstr ""

#: rocky/templates/findings/finding_list.html
msgid "OOI type"
msgstr ""

#: rocky/templates/findings/finding_list.html
#, python-format
msgid "Show %(ooi_type)s objects"
msgstr ""

#: rocky/templates/findings/finding_list.html
msgid "Source OOI"
msgstr ""

#: rocky/templates/findings/finding_list.html
#, python-format
msgid "Show details for %(ooi)s"
msgstr ""

#: rocky/templates/findings/finding_list.html
msgid "Risk score"
msgstr ""

#: rocky/templates/findings/finding_list.html
msgid "Mute findings"
msgstr ""

#: rocky/templates/findings/finding_list.html
msgid "Reason:"
msgstr ""

#: rocky/templates/findings/finding_list.html
msgid "Expires by (UTC):"
msgstr ""

#: rocky/templates/findings/finding_list.html
msgid "Unmute Findings"
msgstr ""

#: rocky/templates/findings/finding_list.html
msgid "Mute Findings"
msgstr ""

#: rocky/templates/findings/findings_filter.html
#: rocky/templates/partials/elements/ooi_list_settings_form.html
#: rocky/templates/tasks/partials/task_filter.html
msgid "Set filters"
msgstr ""

#: rocky/templates/findings/findings_filter.html
#: rocky/templates/partials/elements/ooi_list_settings_form.html
#: rocky/templates/tasks/partials/task_filter.html
msgid "Clear filters"
msgstr ""

#: rocky/templates/footer.html rocky/views/privacy_statement.py
msgid "Privacy Statement"
msgstr ""

#: rocky/templates/graph-d3.html
msgid ""
"Click a circle to collapse / expand the tree, click the text to view the "
"tree from that OOI and hover over the text to see details."
msgstr ""

#: rocky/templates/graph-d3.html
msgid "Tree graph"
msgstr ""

#: rocky/templates/header.html
msgid "Menu"
msgstr ""

#: rocky/templates/header.html
msgid "OpenKAT logo, go to the homepage of OpenKAT"
msgstr ""

#: rocky/templates/header.html rocky/templates/tasks/ooi_detail_task_list.html
#: rocky/templates/tasks/partials/tasks_overview_header.html
#: rocky/templates/tasks/plugin_detail_task_list.html
#: rocky/views/task_detail.py rocky/views/tasks.py
msgid "Tasks"
msgstr ""

#: rocky/templates/health.html
msgid "Health Checks"
msgstr ""

#: rocky/templates/health.html
msgid "Health checks"
msgstr ""

#: rocky/templates/health.html
msgid "Additional"
msgstr ""

#: rocky/templates/indemnification_present.html
msgid "Indemnification"
msgstr ""

#: rocky/templates/indemnification_present.html
msgid ""
"Indemnification on the organization present. You may now add objects and "
"start scans."
msgstr ""

#: rocky/templates/indemnification_present.html
msgid "Go to Objects"
msgstr ""

#: rocky/templates/indemnification_present.html
msgid "Go to"
msgstr ""

#: rocky/templates/landing_page.html
msgid "Kwetsbaarheden Analyse Tool"
msgstr ""

#: rocky/templates/landing_page.html
msgid "What is OpenKAT?"
msgstr ""

#: rocky/templates/landing_page.html
msgid ""
"OpenKAT is a vulnerability analysis tool. An Open Source-project developed "
"by the Ministry of Health, Welfare and Sport to make your and our world "
"safer."
msgstr ""

#: rocky/templates/landing_page.html
msgid "OpenKAT sees"
msgstr ""

#: rocky/templates/landing_page.html
msgid ""
"Dozens of tools are integrated in OpenKAT to view the world (digital and "
"analog). <br> Our motto is therefore: I see, I see, what you do not see."
msgstr ""

#: rocky/templates/landing_page.html
msgid "OpenKAT knows"
msgstr ""

#: rocky/templates/landing_page.html
msgid ""
"OpenKAT does not forget (just like that), and can be queried without "
"scanning again. Also about a historical situation."
msgstr ""

#: rocky/templates/landing_page.html
msgid "OpenKAT is secure"
msgstr ""

#: rocky/templates/landing_page.html
msgid ""
"Forensically secured storage of evidence is one of the basic ingredients of "
"OpenKAT."
msgstr ""

#: rocky/templates/landing_page.html
msgid "OpenKAT is sweet"
msgstr ""

#: rocky/templates/landing_page.html
msgid ""
"OpenKAT thinks about privacy, and stores what is necessary, within the rules "
"of your organization and the law."
msgstr ""

#: rocky/templates/landing_page.html
msgid "A wide playing field"
msgstr ""

#: rocky/templates/landing_page.html
msgid ""
"OpenKAT makes a copy of the actual reality by means of the integrated tools. "
"Within this copy you can search for answers to countless security and policy "
"questions. Expected and unexpected changes in the world are made visible, "
"and where necessary reported or made known directly to the right people."
msgstr ""

#: rocky/templates/legal/privacy_statement.html
msgid "OpenKAT Privacy Statement"
msgstr ""

#: rocky/templates/legal/privacy_statement.html
msgid ""
"OpenKAT is dedicated to protecting the confidentiality and privacy of "
"information entrusted to it. As part of this fundamental obligation, OpenKAT "
"is committed to the appropriate protection and use of personal information "
"(sometimes referred to as \"personal data\", \"personally identifiable "
"information\" or \"PII\") that has been collected online."
msgstr ""

#: rocky/templates/oois/error.html
msgid "Object List"
msgstr ""

#: rocky/templates/oois/error.html
msgid "An error occurred. Please contact a system administrator."
msgstr ""

#: rocky/templates/oois/ooi_add.html
#, python-format
msgid "Add a %(display_type)s"
msgstr ""

#: rocky/templates/oois/ooi_add.html
msgid ""
"Here you can add the asset of the client. Findings can be added to these in "
"the findings page."
msgstr ""

#: rocky/templates/oois/ooi_add.html
#, python-format
msgid "Add %(display_type)s"
msgstr ""

#: rocky/templates/oois/ooi_add_type_select.html
msgid "Manual creation"
msgstr ""

#: rocky/templates/oois/ooi_add_type_select.html
msgid "Select the type of object you want to create."
msgstr ""

#: rocky/templates/oois/ooi_delete.html
#, python-format
msgid "Delete %(primary_key)s"
msgstr ""

#: rocky/templates/oois/ooi_delete.html
#: rocky/templates/scan_profiles/scan_profile_reset.html
msgid "Are you sure?"
msgstr ""

#: rocky/templates/oois/ooi_delete.html
#, python-format
msgid "Here you can delete the %(display_type)s."
msgstr ""

#: rocky/templates/oois/ooi_delete.html
msgid "To be deleted object(s)"
msgstr ""

#: rocky/templates/oois/ooi_delete.html
#: rocky/templates/partials/elements/ooi_tree_condensed_table.html
msgid "Key"
msgstr ""

#: rocky/templates/oois/ooi_delete.html
#: rocky/templates/partials/ooi_detail_toolbar.html
#, python-format
msgid "Delete %(display_type)s"
msgstr ""

#: rocky/templates/oois/ooi_delete.html
msgid "Deletion not possible for types: KATFindingType and CVEFindingType"
msgstr ""

#: rocky/templates/oois/ooi_detail.html
msgid "using boefjes"
msgstr ""

#: rocky/templates/oois/ooi_detail.html
#: rocky/templates/organizations/organization_settings.html
msgid "indemnification warning"
msgstr ""

#: rocky/templates/oois/ooi_detail.html
#, python-format
msgid ""
"<strong>Warning:</strong> There is no indemnification for this organization. "
"Go to the <a href=\"%(organization_settings)s\">organization settings page</"
"a> to add one."
msgstr ""

#: rocky/templates/oois/ooi_detail.html
msgid "Permission warning"
msgstr ""

#: rocky/templates/oois/ooi_detail.html
msgid ""
"<strong>Warning:</strong> You don't have the proper permission at the "
"organizational level to scan objects. Contact your administrator."
msgstr ""

#: rocky/templates/oois/ooi_detail.html
msgid "Scan warning"
msgstr ""

#: rocky/templates/oois/ooi_detail.html
#, python-format
msgid ""
"<strong>Warning:</strong> You are not allowed to scan this OOI. Your maximum "
"clearance level is %(member_clearance_level)s and this OOI has level "
"%(boefje_scan_level)s. Go to your <a href=\"%(account_details)s\">account "
"details</a> to manage your clearance level."
msgstr ""

#: rocky/templates/oois/ooi_detail.html rocky/templates/scan.html
msgid "Boefjes overview"
msgstr ""

#: rocky/templates/oois/ooi_detail.html
#: rocky/templates/oois/ooi_detail_origins_observations.html
#: rocky/templates/scan.html rocky/templates/tasks/boefjes.html
#: rocky/templates/tasks/normalizers.html
msgid "Boefje"
msgstr ""

#: rocky/templates/oois/ooi_detail.html rocky/templates/scan.html
msgid "Scan profile"
msgstr ""

#: rocky/templates/oois/ooi_detail.html
msgid "Unable to start scan. See the warning for more details."
msgstr ""

#: rocky/templates/oois/ooi_detail.html
msgid "Start scan"
msgstr ""

#: rocky/templates/oois/ooi_detail.html
msgid "There are no boefjes enabled to scan an OOI of type"
msgstr ""

#: rocky/templates/oois/ooi_detail.html
msgid "See"
msgstr ""

#: rocky/templates/oois/ooi_detail.html
msgid "to find and enable boefjes that can scan within the current level."
msgstr ""

#: rocky/templates/oois/ooi_detail_add_related_object.html
#: rocky/templates/partials/ooi_detail_related_object.html
msgid "Add related object"
msgstr ""

#: rocky/templates/oois/ooi_detail_add_related_object.html
#: rocky/templates/oois/ooi_detail_object.html
#: rocky/templates/partials/elements/ooi_add_type_select_form.html
msgid "Object details"
msgstr ""

#: rocky/templates/oois/ooi_detail_add_related_object.html
#: rocky/templates/partials/elements/ooi_add_type_select_form.html
msgid "Object type"
msgstr ""

#: rocky/templates/oois/ooi_detail_add_related_object.html
#: rocky/templates/partials/elements/ooi_add_type_select_form.html
msgid "Choose an object type to add"
msgstr ""

#: rocky/templates/oois/ooi_detail_add_related_object.html
#: rocky/templates/partials/elements/ooi_add_type_select_form.html
msgid "Select an object type to add."
msgstr ""

#: rocky/templates/oois/ooi_detail_add_related_object.html
#: rocky/templates/partials/elements/ooi_add_type_select_form.html
#: rocky/templates/partials/ooi_list_toolbar.html rocky/views/ooi_add.py
msgid "Add object"
msgstr ""

#: rocky/templates/oois/ooi_detail_findings_list.html
#: rocky/templates/oois/ooi_findings.html
#: rocky/templates/partials/findings_list_toolbar.html
msgid "Add finding"
msgstr ""

#: rocky/templates/oois/ooi_detail_findings_list.html
msgid "Overview of findings for"
msgstr ""

#: rocky/templates/oois/ooi_detail_findings_list.html
msgid "Score"
msgstr ""

#: rocky/templates/oois/ooi_detail_findings_list.html
#: rocky/templates/partials/ooi_report_findings_block_table_expanded_row.html
msgid "Finding details"
msgstr ""

#: rocky/templates/oois/ooi_detail_findings_overview.html
msgid "Overview of the number of findings and their severity found on"
msgstr ""

#: rocky/templates/oois/ooi_detail_findings_overview.html
msgid ""
"Findings can occur multiple times. To give better insight the following "
"table shows the number of unique findings found as well as the number of "
"occurrences."
msgstr ""

#: rocky/templates/oois/ooi_detail_findings_overview.html
msgid "See finding details"
msgstr ""

#: rocky/templates/oois/ooi_detail_findings_overview.html
msgid "Total findings:"
msgstr ""

#: rocky/templates/oois/ooi_detail_object.html
#: rocky/templates/scan_profiles/scan_profile_detail.html
msgid "Inactive"
msgstr ""

#: rocky/templates/oois/ooi_detail_origins_declarations.html
msgid "Declarations"
msgstr ""

#: rocky/templates/oois/ooi_detail_origins_inference.html
msgid "Inferred by"
msgstr ""

#: rocky/templates/oois/ooi_detail_origins_inference.html
msgid "Bit"
msgstr ""

#: rocky/templates/oois/ooi_detail_origins_inference.html
msgid "Parameters"
msgstr ""

#: rocky/templates/oois/ooi_detail_origins_observations.html
msgid "Last observed by"
msgstr ""

#: rocky/templates/oois/ooi_detail_origins_observations.html
msgid "Task ID"
msgstr ""

#: rocky/templates/oois/ooi_detail_origins_observations.html
msgid "When"
msgstr ""

#: rocky/templates/oois/ooi_detail_origins_observations.html
#: rocky/templates/tasks/normalizers.html
msgid "Normalizer"
msgstr ""

#: rocky/templates/oois/ooi_detail_origins_observations.html
msgid "This scan was manually created."
msgstr ""

#: rocky/templates/oois/ooi_detail_origins_observations.html
msgid "The boefje has since been deleted or disabled."
msgstr ""

#: rocky/templates/oois/ooi_detail_origins_observations.html
msgid "No Raw file could be found, this might point to an error in OpenKAT"
msgstr ""

#: rocky/templates/oois/ooi_detail_origins_observations.html
msgid "Warning"
msgstr ""

#: rocky/templates/oois/ooi_edit.html
#, python-format
msgid "Edit %(type)s: %(ooi_human_readable)s"
msgstr ""

#: rocky/templates/oois/ooi_edit.html
msgid "Primary key fields cannot be edited."
msgstr ""

#: rocky/templates/oois/ooi_edit.html
#, python-format
msgid "Save %(display_type)s"
msgstr ""

#: rocky/templates/oois/ooi_findings.html
msgid "Currently no findings have been identified for OOI"
msgstr ""

#: rocky/templates/oois/ooi_list.html
msgid "Delete object(s)"
msgstr ""

#: rocky/templates/oois/ooi_mute_finding.html
msgid "Mute finding:"
msgstr ""

#: rocky/templates/oois/ooi_mute_finding.html
msgid "Give a reason below why you want to mute this finding."
msgstr ""

#: rocky/templates/oois/ooi_mute_finding.html
msgid "Mute finding"
msgstr ""

#: rocky/templates/oois/ooi_mute_finding.html
msgid "Mute"
msgstr ""

#: rocky/templates/oois/ooi_page_tabs.html
msgid "List of views for OOI"
msgstr ""

#: rocky/templates/oois/ooi_past_due_warning.html
msgid "This object is past due"
msgstr ""

#: rocky/templates/oois/ooi_past_due_warning.html
msgid "This object is past due and has been deleted"
msgstr ""

#: rocky/templates/oois/ooi_past_due_warning.html
msgid ""
"This object is past due. You are viewing the object state in a past state."
msgstr ""

#: rocky/templates/oois/ooi_past_due_warning.html
msgid ""
"You will not be able to add Findings or other OOI's to past due objects."
msgstr ""

#: rocky/templates/oois/ooi_past_due_warning.html
#: rocky/templates/partials/hyperlink_ooi_id.html
#, python-format
msgid "Show details for %(name)s"
msgstr ""

#: rocky/templates/oois/ooi_past_due_warning.html
msgid "View the current state"
msgstr ""

#: rocky/templates/oois/ooi_past_due_warning.html
msgid ""
"You will not be able to add Findings or other OOI's, this object has been "
"deleted and is no longer available."
msgstr ""

#: rocky/templates/oois/ooi_summary.html
msgid "Summary for"
msgstr ""

#: rocky/templates/oois/ooi_summary.html
msgid "Below you can see findings that were found for"
msgstr ""

#: rocky/templates/oois/ooi_summary.html
msgid "and direct  children of this"
msgstr ""

#: rocky/templates/oois/ooi_summary.html
msgid "This"
msgstr ""

#: rocky/templates/oois/ooi_summary.html
msgid "tree view"
msgstr ""

#: rocky/templates/oois/ooi_summary.html
msgid "of the"
msgstr ""

#: rocky/templates/oois/ooi_summary.html
msgid "shows the same objects."
msgstr ""

#: rocky/templates/organizations/organization_edit.html
msgid "Edit organization"
msgstr ""

#: rocky/templates/organizations/organization_edit.html
msgid "Save organization"
msgstr ""

#: rocky/templates/organizations/organization_list.html
msgid "Add new organization"
msgstr ""

#: rocky/templates/organizations/organization_list.html
msgid "Organization overview:"
msgstr ""

#: rocky/templates/organizations/organization_list.html
#: rocky/templates/organizations/organization_settings.html
msgid "Tags"
msgstr ""

#: rocky/templates/organizations/organization_list.html
msgid "There were no organizations found for your user account"
msgstr ""

#: rocky/templates/organizations/organization_list.html
msgid "Actions to perform for all of your organizations."
msgstr ""

#: rocky/templates/organizations/organization_list.html
#: rocky/templates/organizations/organization_settings.html
msgid "Rerun all bits"
msgstr ""

#: rocky/templates/organizations/organization_member_add.html
msgid " member account setup"
msgstr ""

#: rocky/templates/organizations/organization_member_add.html
msgid "Member details"
msgstr ""

#: rocky/templates/organizations/organization_member_add_account_type.html
msgid "Member account type setup"
msgstr ""

#: rocky/templates/organizations/organization_member_add_account_type.html
msgid "Choose an account type for this new member."
msgstr ""

#: rocky/templates/organizations/organization_member_add_account_type.html
msgid "Account type details"
msgstr ""

#: rocky/templates/organizations/organization_member_edit.html
#: rocky/views/organization_member_edit.py
msgid "Edit member"
msgstr ""

#: rocky/templates/organizations/organization_member_edit.html
msgid "Save member"
msgstr ""

#: rocky/templates/organizations/organization_member_list.html
#: rocky/templates/organizations/organization_settings.html
msgid "Organization:"
msgstr ""

#: rocky/templates/organizations/organization_member_list.html
#, python-format
msgid "An overview of \"%(organization_name)s\" its members."
msgstr ""

#: rocky/templates/organizations/organization_member_list.html
msgid "Add member(s)"
msgstr ""

#: rocky/templates/organizations/organization_member_list.html
msgid "Manually"
msgstr ""

#: rocky/templates/organizations/organization_member_list.html
msgid "Upload a CSV"
msgstr ""

#: rocky/templates/organizations/organization_member_list.html
msgid "Member overview:"
msgstr ""

#: rocky/templates/organizations/organization_member_list.html
msgid "E-mail"
msgstr ""

#: rocky/templates/organizations/organization_member_list.html
msgid "Role"
msgstr ""

#: rocky/templates/organizations/organization_member_list.html
msgid "Assigned clearance level"
msgstr ""

#: rocky/templates/organizations/organization_member_list.html
msgid "Super user"
msgstr ""

#: rocky/templates/organizations/organization_member_list.html
msgid "Active"
msgstr ""

#: rocky/templates/organizations/organization_member_list.html
msgid "New"
msgstr ""

#: rocky/templates/organizations/organization_member_upload.html
msgid "Upload a csv file with members for organisation"
msgstr ""

#: rocky/templates/organizations/organization_member_upload.html
msgid "Download the template"
msgstr ""

#: rocky/templates/organizations/organization_member_upload.html
msgid "or create a csv file with the following criteria"
msgstr ""

#: rocky/templates/organizations/organization_member_upload.html
#: rocky/templates/upload_csv.html
msgid "These are the criteria for CSV upload:"
msgstr ""

#: rocky/templates/organizations/organization_member_upload.html
msgid "Upload"
msgstr ""

#: rocky/templates/organizations/organization_settings.html
#, python-format
msgid ""
"An overview of \"%(organization_name)s\". This shows general information and "
"its settings."
msgstr ""

#: rocky/templates/organizations/organization_settings.html
msgid ""
"<strong>Warning:</strong> Indemnification is not set for this organization."
msgstr ""

#: rocky/templates/organizations/organization_settings.html
#: rocky/views/indemnification_add.py
msgid "Add indemnification"
msgstr ""

#: rocky/templates/partials/elements/ooi_detail_settings.html
msgid "Observed at"
msgstr ""

#: rocky/templates/partials/elements/ooi_detail_settings.html
#: rocky/templates/partials/elements/ooi_report_settings.html
msgid "Show settings"
msgstr ""

#: rocky/templates/partials/elements/ooi_detail_settings.html
#: rocky/templates/partials/elements/ooi_report_settings.html
msgid "Hide settings"
msgstr ""

#: rocky/templates/partials/elements/ooi_list_settings_form.html
msgid "Toggle all OOI types"
msgstr ""

#: rocky/templates/partials/elements/ooi_tree_condensed_table.html
msgid "Children"
msgstr ""

#: rocky/templates/partials/elements/ooi_tree_condensed_table_row.html
#, python-format
msgid "Show details for %(object_id)s, with %(child_count)s children."
msgstr ""

#: rocky/templates/partials/elements/ooi_tree_condensed_table_row.html
#, python-format
msgid ""
"Show tree for %(object_id)s with only children of type %(object_ooi_type)s"
msgstr ""

#: rocky/templates/partials/elements/ooi_tree_condensed_table_row.html
#, python-format
msgid "Unfold %(object_id)s with %(child_count)s children"
msgstr ""

#: rocky/templates/partials/elements/ooi_tree_table.html
msgid "go to:"
msgstr ""

#: rocky/templates/partials/elements/ooi_tree_table.html
msgid "Go to detailpage"
msgstr ""

#: rocky/templates/partials/elements/ooi_tree_table.html
msgid "detail"
msgstr ""

#: rocky/templates/partials/elements/ooi_tree_table.html
msgid "Go to tree view"
msgstr ""

#: rocky/templates/partials/elements/ooi_tree_table.html
msgid "tree"
msgstr ""

#: rocky/templates/partials/elements/ooi_tree_table.html
msgid "Go to graph view"
msgstr ""

#: rocky/templates/partials/elements/ooi_tree_table.html
msgid "graph"
msgstr ""

#: rocky/templates/partials/explanations.html
msgid "Clearance level inheritance"
msgstr ""

#: rocky/templates/partials/explanations.html
msgid "OOI"
msgstr ""

#: rocky/templates/partials/explanations.html
msgid "Origin"
msgstr ""

#: rocky/templates/partials/explanations.html
msgid "Show clearance level inheritance"
msgstr ""

#: rocky/templates/partials/finding_occurrence_definition_list.html
msgid "Reproduction"
msgstr ""

#: rocky/templates/partials/form/checkbox_group_table_form.html
msgid "Please enable plugin to start scanning."
msgstr ""

#: rocky/templates/partials/form/field_input.html
msgid "Not set"
msgstr ""

#: rocky/templates/partials/form/field_input.html
msgid "Forgot email"
msgstr ""

#: rocky/templates/partials/form/field_input.html
msgid "Forgot password"
msgstr ""

#: rocky/templates/partials/form/field_input_errors.html
#: rocky/templates/partials/form/form_errors.html
#: rocky/templates/partials/notifications_block.html
msgid "error"
msgstr ""

#: rocky/templates/partials/form/field_input_errors.html
#: rocky/templates/partials/form/form_errors.html
#: rocky/templates/partials/notifications_block.html
msgid "Error:"
msgstr ""

#: rocky/templates/partials/form/field_input_help_text.html
msgid "Open explanation"
msgstr ""

#: rocky/templates/partials/form/field_input_help_text.html
msgid "Close explanation"
msgstr ""

#: rocky/templates/partials/form/field_input_help_text.html
#: rocky/templates/partials/notifications_block.html
#: rocky/templates/two_factor/core/login.html
msgid "Explanation:"
msgstr ""

#: rocky/templates/partials/form/indemnification_add_form.html
msgid "Here, an indemnification can be given on behalf of your organization:"
msgstr ""

#: rocky/templates/partials/form/indemnification_add_form.html
msgid ""
"Before you're able to add assets to OpenKAT and to assign clearance levels, "
"you have to give indemnification on the organization and declare that you as "
"a person can be held accountable."
msgstr ""

#: rocky/templates/partials/form/indemnification_add_form.html
msgid "Register an indemnification"
msgstr ""

#: rocky/templates/partials/hyperlink_ooi_type.html
#, python-format
msgid "Only show objects of type %(type)s"
msgstr ""

#: rocky/templates/partials/list_filters.html
msgid "Hide filter options"
msgstr ""

#: rocky/templates/partials/list_filters.html
msgid "Show filter options"
msgstr ""

#: rocky/templates/partials/list_paginator.html
msgid "List pagination"
msgstr ""

#: rocky/templates/partials/list_paginator.html
msgid "Previous Page"
msgstr ""

#: rocky/templates/partials/list_paginator.html
msgid "Previous"
msgstr ""

#: rocky/templates/partials/list_paginator.html
msgid "Five Pages Back"
msgstr ""

#: rocky/templates/partials/list_paginator.html
#: rocky/templates/partials/pagination.html
msgid "Page"
msgstr ""

#: rocky/templates/partials/list_paginator.html
msgid "Five Pages Forward"
msgstr ""

#: rocky/templates/partials/list_paginator.html
msgid "Next Page"
msgstr ""

#: rocky/templates/partials/list_paginator.html
msgid "Next"
msgstr ""

#: rocky/templates/partials/notifications_block.html
msgid "Confirmation:"
msgstr ""

#: rocky/templates/partials/ooi_detail_related_object.html
msgid "Related objects"
msgstr ""

#: rocky/templates/partials/ooi_detail_related_object.html
msgid "No related object known for"
msgstr ""

#: rocky/templates/partials/ooi_detail_toolbar.html
msgid "Generate Findings Report"
msgstr ""

#: rocky/templates/partials/ooi_detail_toolbar.html
msgid "Mute Finding"
msgstr ""

#: rocky/templates/partials/ooi_detail_toolbar.html
#, python-format
msgid "Edit %(display_type)s"
msgstr ""

#: rocky/templates/partials/ooi_head.html
msgid "An overview of"
msgstr ""

#: rocky/templates/partials/ooi_head.html
msgid "object type"
msgstr ""

#: rocky/templates/partials/ooi_head.html
msgid ""
"This shows general information and its related objects. It also gives the "
"possibility to add additional related objects, or to scan for them."
msgstr ""

#: rocky/templates/partials/ooi_list_toolbar.html
msgid "Scan for objects"
msgstr ""

#: rocky/templates/partials/ooi_list_toolbar.html
#: rocky/templates/upload_csv.html rocky/views/upload_csv.py
msgid "Upload CSV"
msgstr ""

#: rocky/templates/partials/ooi_list_toolbar.html
msgid "Download as JSON"
msgstr ""

#: rocky/templates/partials/ooi_list_toolbar.html
msgid "Download as CSV"
msgstr ""

#: rocky/templates/partials/ooi_report_findings_block.html
#, python-format
msgid "%(total)s findings on %(name)s"
msgstr ""

#: rocky/templates/partials/ooi_report_findings_block_table.html
#, python-format
msgid "Findings for %(type)s %(name)s on %(observed_at)s:"
msgstr ""

#: rocky/templates/partials/ooi_report_findings_block_table.html
msgid "Open finding details"
msgstr ""

#: rocky/templates/partials/ooi_report_findings_block_table_expanded_row.html
#, python-format
msgid "Details of %(object_id)s"
msgstr ""

#: rocky/templates/partials/ooi_report_findings_block_table_expanded_row.html
msgid ""
"The severity of this findingtype has not (yet) been determined by the data "
"source. This situation requires manual investigation of the severity."
msgstr ""

#: rocky/templates/partials/ooi_report_findings_block_table_expanded_row.html
#: rocky/templates/partials/ooi_report_severity_totals_table.html
msgid "Total occurrences"
msgstr ""

#: rocky/templates/partials/ooi_report_severity_totals.html
msgid "See:"
msgstr ""

#: rocky/templates/partials/ooi_report_severity_totals_table.html
msgid "Unique"
msgstr ""

#: rocky/templates/partials/ooi_tree_toolbar_bottom.html
msgid "Tree - dense view"
msgstr ""

#: rocky/templates/partials/ooi_tree_toolbar_bottom.html
msgid "Tree - table view"
msgstr ""

#: rocky/templates/partials/organization_member_list_filters.html
msgid "Shown status types"
msgstr ""

#: rocky/templates/partials/organization_member_list_filters.html
msgid "Blocked status"
msgstr ""

#: rocky/templates/partials/organization_member_list_filters.html
msgid "Update List"
msgstr ""

#: rocky/templates/partials/organization_properties_table.html
msgid "Organization name"
msgstr ""

#: rocky/templates/partials/organization_properties_table.html
msgid "Organization code"
msgstr ""

#: rocky/templates/partials/organizations_menu_dropdown.html
msgid "Select organization"
msgstr ""

#: rocky/templates/partials/organizations_menu_dropdown.html
msgid "All organizations"
msgstr ""

#: rocky/templates/partials/page-meta.html
msgid "Logged in as:"
msgstr ""

#: rocky/templates/partials/pagination.html
msgid "first"
msgstr ""

#: rocky/templates/partials/pagination.html
msgid "previous"
msgstr ""

#: rocky/templates/partials/pagination.html
msgid "next"
msgstr ""

#: rocky/templates/partials/pagination.html
msgid "last"
msgstr ""

#: rocky/templates/partials/secondary-menu.html
msgid "User navigation"
msgstr ""

#: rocky/templates/partials/secondary-menu.html
msgid "Close user navigation"
msgstr ""

#: rocky/templates/partials/secondary-menu.html
msgid "My organizations"
msgstr ""

#: rocky/templates/partials/secondary-menu.html
msgid "Profile"
msgstr ""

#: rocky/templates/partials/skip-to-content.html
msgid "Go to content"
msgstr ""

#: rocky/templates/scan_profiles/scan_profile_detail.html
msgid "Current clearance level"
msgstr ""

#: rocky/templates/scan_profiles/scan_profile_detail.html
msgid "Declared:"
msgstr ""

#: rocky/templates/scan_profiles/scan_profile_detail.html
#, python-format
msgid ""
"This means that this object will be scanned by Boefjes with scan level "
"%(scan_level)s and lower. Setting the clearance level from “declared” to "
"“inherit” means that this object will inherit its level from neighbouring "
"objects. This means that the clearance level might stay the same, increase, "
"or decrease depending on other declared clearance levels. Clearance levels "
"of objects that inherit from this clearance level will also be recalculated."
msgstr ""

#: rocky/templates/scan_profiles/scan_profile_detail.html
msgid "Set clearance level to inherit"
msgstr ""

#: rocky/templates/scan_profiles/scan_profile_detail.html
msgid "Empty:"
msgstr ""

#: rocky/templates/scan_profiles/scan_profile_detail.html
msgid ""
"This object has a clearance level of \"L0\". This means that this object "
"will not be scanned by any Boefje until that Boefje is run manually for this "
"object again. Objects with a clearance level higher than \"L0\" will be "
"scanned automatically by Boefjes with corresponding scan levels."
msgstr ""

#: rocky/templates/scan_profiles/scan_profile_reset.html
msgid "Set clearance level for:"
msgstr ""

#: rocky/templates/scan_profiles/scan_profile_reset.html
msgid "Setting the scan level from \\"
msgstr ""

#: rocky/templates/scan_profiles/scan_profile_reset.html
msgid "You are about to set the clearance level from \\"
msgstr ""

#: rocky/templates/scan_profiles/scan_profile_reset.html
msgid "Yes, set to inherit"
msgstr ""

#: rocky/templates/tasks/boefje_task_detail.html
msgid ""
"An overview of the boefje task, the input OOI and the RAW data it generated."
msgstr ""

#: rocky/templates/tasks/boefje_task_detail.html
#: rocky/templates/tasks/partials/task_actions.html
msgid "Download meta and raw data"
msgstr ""

#: rocky/templates/tasks/boefje_task_detail.html
msgid "Download meta data"
msgstr ""

#: rocky/templates/tasks/boefje_task_detail.html
msgid "Input object"
msgstr ""

#: rocky/templates/tasks/boefjes.html
msgid "There are no tasks for boefjes"
msgstr ""

#: rocky/templates/tasks/boefjes.html
msgid "List of tasks for boefjes"
msgstr ""

#: rocky/templates/tasks/boefjes.html
msgid "Organization Code"
msgstr ""

#: rocky/templates/tasks/boefjes.html rocky/templates/tasks/normalizers.html
#: rocky/templates/tasks/ooi_detail_task_list.html
#: rocky/templates/tasks/plugin_detail_task_list.html
msgid "Created date"
msgstr ""

#: rocky/templates/tasks/normalizers.html
msgid "There are no tasks for normalizers"
msgstr ""

#: rocky/templates/tasks/normalizers.html
msgid "List of tasks for normalizers"
msgstr ""

#: rocky/templates/tasks/normalizers.html
msgid "Boefje input OOI"
msgstr ""

#: rocky/templates/tasks/normalizers.html
msgid "Manually added"
msgstr ""

#: rocky/templates/tasks/ooi_detail_task_list.html
msgid "There have been no tasks"
msgstr ""

#: rocky/templates/tasks/partials/stats.html
msgid "Task statistics - Last 24 hours"
msgstr ""

#: rocky/templates/tasks/partials/stats.html
msgid "All times in UTC, blocks of 1 hour."
msgstr ""

#: rocky/templates/tasks/partials/stats.html
msgid "Timeslot"
msgstr ""

#: rocky/templates/tasks/partials/stats.html
msgid "Could not load stats, Scheduler error."
msgstr ""

#: rocky/templates/tasks/partials/tab_navigation.html
msgid "List of tasks"
msgstr ""

#: rocky/templates/tasks/partials/task_actions.html
msgid "Yielded objects"
msgstr ""

#: rocky/templates/tasks/partials/task_actions.html
msgid "Reschedule"
msgstr ""

#: rocky/templates/tasks/partials/task_actions.html
msgid "Download task data"
msgstr ""

#: rocky/templates/tasks/partials/tasks_overview_header.html
#, python-format
msgid ""
"An overview of the tasks for %(organization)s. Tasks are divided in Boefjes, "
"Normalizers and Reports. Boefjes scan objects and Normalizers dispatch on "
"the output mime-type. Additionally, there is a Report tasks. This task "
"aggregates and presents findings from both Boefjes and Normalizers."
msgstr ""

#: rocky/templates/tasks/plugin_detail_task_list.html
msgid "There are no tasks for"
msgstr ""

#: rocky/templates/tasks/plugin_detail_task_list.html
msgid "List of tasks for"
msgstr ""

#: rocky/templates/tasks/report_tasks.html
msgid "There are no tasks for reports"
msgstr ""

#: rocky/templates/tasks/report_tasks.html
msgid "List of tasks for reports"
msgstr ""

#: rocky/templates/two_factor/_wizard_actions.html
msgid "Log in"
msgstr ""

#: rocky/templates/two_factor/_wizard_actions.html
msgid "Authenticate"
msgstr ""

#: rocky/templates/two_factor/core/backup_tokens.html
#: rocky/templates/two_factor/profile/profile.html
msgid "Backup Tokens"
msgstr ""

#: rocky/templates/two_factor/core/backup_tokens.html
msgid ""
"Backup tokens can be used when your primary and backup phone numbers aren't "
"available. The backup tokens below can be used for login verification. If "
"you've used up all your backup tokens, you can generate a new set of backup "
"tokens. Only the backup tokens shown below will be valid."
msgstr ""

#: rocky/templates/two_factor/core/backup_tokens.html
msgid "Print these tokens and keep them somewhere safe."
msgstr ""

#: rocky/templates/two_factor/core/backup_tokens.html
msgid "You don't have any backup codes yet."
msgstr ""

#: rocky/templates/two_factor/core/backup_tokens.html
msgid "Generate Tokens"
msgstr ""

#: rocky/templates/two_factor/core/backup_tokens.html
#: rocky/templates/two_factor/core/setup_complete.html
msgid "Back to Account Security"
msgstr ""

#: rocky/templates/two_factor/core/login.html
msgid "You are logged in."
msgstr ""

#: rocky/templates/two_factor/core/login.html
msgid "Two factor authentication is enabled for your account."
msgstr ""

#: rocky/templates/two_factor/core/login.html
msgid ""
"Two factor authentication is not enabled for your account. Enable it to "
"continue."
msgstr ""

#: rocky/templates/two_factor/core/login.html
msgid "Setup two factor authentication"
msgstr ""

#: rocky/templates/two_factor/core/login.html
msgid "Credentials"
msgstr ""

#: rocky/templates/two_factor/core/login.html
msgid ""
"Use this form for entering backup tokens for logging in. These tokens have "
"been generated for you to print and keep safe. Please enter one of these "
"backup tokens to login to your account."
msgstr ""

#: rocky/templates/two_factor/core/login.html
msgid "As a last resort, you can use a backup token:"
msgstr ""

#: rocky/templates/two_factor/core/login.html
msgid "Use Backup Token"
msgstr ""

#: rocky/templates/two_factor/core/otp_required.html
msgid "Permission Denied"
msgstr ""

#: rocky/templates/two_factor/core/otp_required.html
msgid ""
"The page you requested, enforces users to verify using two-factor "
"authentication for security reasons. You need to enable these security "
"features in order to access this page."
msgstr ""

#: rocky/templates/two_factor/core/otp_required.html
#: rocky/templates/two_factor/profile/profile.html
msgid ""
"Two-factor authentication is not enabled for your account. Enable two-factor "
"authentication for enhanced account security."
msgstr ""

#: rocky/templates/two_factor/core/otp_required.html
#: rocky/templates/two_factor/core/setup.html
#: rocky/templates/two_factor/core/setup_complete.html
#: rocky/templates/two_factor/profile/profile.html
msgid "Enable Two-Factor Authentication"
msgstr ""

#: rocky/templates/two_factor/core/phone_register.html
msgid "Add Backup Phone"
msgstr ""

#: rocky/templates/two_factor/core/phone_register.html
msgid ""
"You'll be adding a backup phone number to your account. This number will be "
"used if your primary method of registration is not available."
msgstr ""

#: rocky/templates/two_factor/core/phone_register.html
msgid ""
"We've sent a token to your phone number. Please enter the token you've "
"received."
msgstr ""

#: rocky/templates/two_factor/core/setup.html
msgid ""
"To start using a token generator, please use your smartphone to scan the QR "
"code below or use the setup key. For example, use GoogleAuthenticator. Then, "
"enter the token generated by the app."
msgstr ""

#: rocky/templates/two_factor/core/setup.html
msgid "QR code"
msgstr ""

#: rocky/templates/two_factor/core/setup.html
msgid "Setup key"
msgstr ""

#: rocky/templates/two_factor/core/setup.html
msgid ""
"The secret key is a 32 characters representation of the QR code. There are 2 "
"options to setup the two factor authtentication. You can scan the QR code "
"above or you can insert this key using the secret key option of the "
"authenticator app."
msgstr ""

#: rocky/templates/two_factor/core/setup_complete.html
msgid "Congratulations, you've successfully enabled two-factor authentication."
msgstr ""

#: rocky/templates/two_factor/core/setup_complete.html
msgid "Start using OpenKAT"
msgstr ""

#: rocky/templates/two_factor/core/setup_complete.html
msgid ""
"However, it might happen that you don't have access to your primary token "
"device. To enable account recovery, add a phone number."
msgstr ""

#: rocky/templates/two_factor/core/setup_complete.html
#: rocky/templates/two_factor/profile/profile.html
msgid "Add Phone Number"
msgstr ""

#: rocky/templates/two_factor/profile/disable.html
msgid "Disable Two-factor Authentication"
msgstr ""

#: rocky/templates/two_factor/profile/disable.html
msgid ""
"You are about to disable two-factor authentication. This weakens your "
"account security, are you sure?"
msgstr ""

#: rocky/templates/two_factor/profile/profile.html
msgid "Account Security"
msgstr ""

#: rocky/templates/two_factor/profile/profile.html
msgid "Tokens will be generated by your token generator."
msgstr ""

#: rocky/templates/two_factor/profile/profile.html
#, python-format
msgid "Primary method: %(primary)s"
msgstr ""

#: rocky/templates/two_factor/profile/profile.html
msgid "Tokens will be generated by your YubiKey."
msgstr ""

#: rocky/templates/two_factor/profile/profile.html
msgid "Backup Phone Numbers"
msgstr ""

#: rocky/templates/two_factor/profile/profile.html
msgid ""
"If your primary method is not available, we are able to send backup tokens "
"to the phone numbers listed below."
msgstr ""

#: rocky/templates/two_factor/profile/profile.html
msgid "Unregister"
msgstr ""

#: rocky/templates/two_factor/profile/profile.html
msgid ""
"If you don't have any device with you, you can access your account using "
"backup tokens."
msgstr ""

#: rocky/templates/two_factor/profile/profile.html
#, python-format
msgid "You have only one backup token remaining."
msgid_plural "You have %(counter)s backup tokens remaining."
msgstr[0] ""
msgstr[1] ""

#: rocky/templates/two_factor/profile/profile.html
msgid "Show Codes"
msgstr ""

#: rocky/templates/two_factor/profile/profile.html
msgid "Disable Two-Factor Authentication"
msgstr ""

#: rocky/templates/two_factor/profile/profile.html
msgid ""
"However we strongly discourage you to do so, you can also disable two-factor "
"authentication for your account."
msgstr ""

#: rocky/templates/two_factor/twilio/sms_message.html
#, python-format
msgid "Your OTP token is %(token)s"
msgstr ""

#: rocky/templates/upload_csv.html
msgid "Automate the creation of multiple objects by uploading a CSV file."
msgstr ""

#: rocky/templates/upload_raw.html
msgid "Automate the creation of multiple objects by uploading a raw file."
msgstr ""

#: rocky/templates/upload_raw.html
msgid ""
"An input OOI can be selected for the normalizer to attach newly yielded OOIs "
"to. If no input OOI was used for the raw file, a placeholder ExternalScan "
"OOI can be used. ExternalScan OOIs can be created from the objects page. "
"When a new version of the raw file is generated, the same ExternalScan OOI "
"should be chosen to ensure that old results are overwritten."
msgstr ""

#: rocky/templates/upload_raw.html rocky/views/upload_raw.py
msgid "Upload raw"
msgstr ""

#: rocky/views/bytes_raw.py
msgid "Getting raw data failed."
msgstr ""

#: rocky/views/finding_add.py
msgid "Add Finding"
msgstr ""

#: rocky/views/health.py
msgid "Beautified"
msgstr ""

#: rocky/views/indemnification_add.py
msgid "Indemnification successfully set."
msgstr ""

#: rocky/views/mixins.py
msgid "The selected date is in the future."
msgstr ""

#: rocky/views/mixins.py
msgid "Can not parse date, falling back to show current date."
msgstr ""

#: rocky/views/ooi_add.py
msgid "Type select"
msgstr ""

#: rocky/views/ooi_add.py
#, python-format
msgid "Add %(ooi_type)s"
msgstr ""

#: rocky/views/ooi_detail.py
msgid "Only Question OOIs can be answered."
msgstr ""

#: rocky/views/ooi_detail.py
msgid "Question has been answered."
msgstr ""

#: rocky/views/ooi_detail_related_object.py
msgid " (as "
msgstr ""

#: rocky/views/ooi_findings.py
msgid "Object findings"
msgstr ""

#: rocky/views/ooi_list.py
msgid "No OOIs selected."
msgstr ""

#: rocky/views/ooi_list.py
msgid "Unknown action."
msgstr ""

#: rocky/views/ooi_list.py
#, python-format
msgid ""
"Could not raise clearance levels to L%s. Indemnification not present at "
"organization %s."
msgstr ""

#: rocky/views/ooi_list.py
#, python-format
msgid ""
"Could not raise clearance level to L%s. You were trusted a clearance level "
"of L%s. Contact your administrator to receive a higher clearance."
msgstr ""

#: rocky/views/ooi_list.py
#, python-format
msgid ""
"Could not raise clearance level to L%s. You acknowledged a clearance level "
"of L%s. Please accept the clearance level below to proceed."
msgstr ""

#: rocky/views/ooi_list.py
msgid "An error occurred while saving clearance levels."
msgstr ""

#: rocky/views/ooi_list.py
msgid "One of the OOI's doesn't exist"
msgstr ""

#: rocky/views/ooi_list.py
#, python-format
msgid "Successfully set scan profile to %s for %d oois."
msgstr ""

#: rocky/views/ooi_list.py
msgid "An error occurred while setting clearance levels to inherit."
msgstr ""

#: rocky/views/ooi_list.py
msgid ""
"An error occurred while setting clearance levels to inherit: one of the OOIs "
"doesn't exist."
msgstr ""

#: rocky/views/ooi_list.py
#, python-format
msgid "Successfully set %d ooi(s) clearance level to inherit."
msgstr ""

#: rocky/views/ooi_list.py
msgid "An error occurred while deleting oois."
msgstr ""

#: rocky/views/ooi_list.py
msgid "An error occurred while deleting oois: one of the OOIs doesn't exist."
msgstr ""

#: rocky/views/ooi_list.py
#, python-format
msgid ""
"Successfully deleted %d ooi(s). Note: Bits can recreate objects "
"automatically."
msgstr ""

#: rocky/views/ooi_mute.py
msgid "Please select at least one finding."
msgstr ""

#: rocky/views/ooi_mute.py
msgid "Finding(s) successfully unmuted."
msgstr ""

#: rocky/views/ooi_mute.py
msgid "Finding(s) successfully muted."
msgstr ""

#: rocky/views/ooi_tree.py
msgid "Tree Visualisation"
msgstr ""

#: rocky/views/ooi_tree.py
msgid "Graph Visualisation"
msgstr ""

#: rocky/views/ooi_view.py
msgid "Observed_at: "
msgstr ""

#: rocky/views/ooi_view.py
msgid "OOI types: "
msgstr ""

#: rocky/views/ooi_view.py
msgid "Clearance level: "
msgstr ""

#: rocky/views/ooi_view.py
msgid "Clearance type: "
msgstr ""

#: rocky/views/ooi_view.py
msgid "Searching for: "
msgstr ""

#: rocky/views/organization_add.py
msgid "Setup"
msgstr ""

#: rocky/views/organization_add.py
msgid "Organization added successfully."
msgstr ""

#: rocky/views/organization_add.py
msgid "You are not allowed to add organizations."
msgstr ""

#: rocky/views/organization_edit.py
#, python-format
msgid "Organization %s successfully updated."
msgstr ""

#: rocky/views/organization_member_add.py rocky/views/upload_csv.py
msgid "Add column titles. Followed by each object on a new line."
msgstr ""

#: rocky/views/organization_member_add.py
msgid "The columns are: "
msgstr ""

#: rocky/views/organization_member_add.py
msgid "Clearance levels should be between -1 and 4."
msgstr ""

#: rocky/views/organization_member_add.py
msgid "Account type can be one of: "
msgstr ""

#: rocky/views/organization_member_add.py
msgid "Add Account Type"
msgstr ""

#: rocky/views/organization_member_add.py
msgid "Member added successfully."
msgstr ""

#: rocky/views/organization_member_add.py
msgid "Add Member"
msgstr ""

#: rocky/views/organization_member_add.py
msgid "The csv file is missing required columns"
msgstr ""

#: rocky/views/organization_member_add.py
#, python-brace-format
msgid "Invalid account type: '{account_type}'"
msgstr ""

#: rocky/views/organization_member_add.py
#, python-brace-format
msgid "Invalid data for: '{email}'"
msgstr ""

#: rocky/views/organization_member_add.py
#, python-brace-format
msgid "Invalid email address: '{email}'"
msgstr ""

#: rocky/views/organization_member_add.py
msgid "Successfully processed users from csv."
msgstr ""

#: rocky/views/organization_member_add.py
msgid "Error parsing the csv file. Please verify its contents."
msgstr ""

#: rocky/views/organization_member_edit.py
#, python-format
msgid "Member %s successfully updated."
msgstr ""

#: rocky/views/organization_member_edit.py
#, python-format
msgid ""
"The updated trusted clearance level of L%s is lower then the member's "
"acknowledged clearance level of L%s. This member only has clearance for "
"level L%s. For this reason the acknowledged clearance level has been set at "
"the same level as trusted clearance level."
msgstr ""

#: rocky/views/organization_member_edit.py
msgid ""
"You have trusted this member with a higher trusted level than member "
"acknowledged. Member must first accept this level to use it."
msgstr ""

#: rocky/views/organization_member_list.py
msgid "Not blocked"
msgstr ""

#: rocky/views/organization_member_list.py
#, python-format
msgid "Blocked member %s successfully."
msgstr ""

#: rocky/views/organization_member_list.py
#, python-format
msgid "Unblocked member %s successfully."
msgstr ""

#: rocky/views/organization_settings.py
#, python-brace-format
msgid "Recalculated {number_of_bits} bits. Duration: {duration}"
msgstr ""

#: rocky/views/page_actions.py
msgid "Could not process your request, action required."
msgstr ""

#: rocky/views/scan_profile.py
#, python-brace-format
msgid "Can not reset scan level. Scan level of {ooi_name} not declared"
msgstr ""

#: rocky/views/scans.py
msgid "Scans"
msgstr ""

#: rocky/views/scheduler.py
msgid "Your report has been scheduled."
msgstr ""

#: rocky/views/scheduler.py
msgid ""
"Your task is scheduled and will soon be started in the background. Results "
"will be added to the object list when they are in. It may take some time, a "
"refresh of the page may be needed to show the results."
msgstr ""

#: rocky/views/tasks.py
#, python-brace-format
msgid "Fetching tasks failed: no connection with scheduler: {error}"
msgstr ""

#: rocky/views/tasks.py
msgid "All Tasks"
msgstr ""

#: rocky/views/upload_csv.py
msgid ""
"For URL object type, a column 'raw' with URL values is required, starting "
"with http:// or https://, optionally a second column 'network' is supported "
msgstr ""

#: rocky/views/upload_csv.py
msgid ""
"For Hostname object type, a column with 'name' values is required, "
"optionally a second column 'network' is supported "
msgstr ""

#: rocky/views/upload_csv.py
msgid ""
"For IPAddressV4 and IPAddressV6 object types, a column of 'address' is "
"required, optionally a second column 'network' is supported "
msgstr ""

#: rocky/views/upload_csv.py
msgid ""
"Clearance levels can be controlled by a column 'clearance' taking numerical "
"values 0, 1, 2, 3, and 4 for the corresponding clearance level (other values "
"are ignored) "
msgstr ""

#: rocky/views/upload_csv.py
msgid "Object(s) could not be created for row number(s): "
msgstr ""

#: rocky/views/upload_csv.py
msgid "Object(s) successfully added."
msgstr ""

#: rocky/views/upload_raw.py
#, python-format
msgid "Raw file could not be uploaded to Bytes: status code %d"
msgstr ""

#: rocky/views/upload_raw.py
#, python-format
msgid "Raw file could not be uploaded to Bytes: %s"
msgstr ""

#: rocky/views/upload_raw.py
msgid "Raw file successfully added."
msgstr ""<|MERGE_RESOLUTION|>--- conflicted
+++ resolved
@@ -9,11 +9,7 @@
 msgstr ""
 "Project-Id-Version: PACKAGE VERSION\n"
 "Report-Msgid-Bugs-To: \n"
-<<<<<<< HEAD
 "POT-Creation-Date: 2025-04-01 12:56+0000\n"
-=======
-"POT-Creation-Date: 2025-03-20 10:27+0000\n"
->>>>>>> 05d23a27
 "PO-Revision-Date: YEAR-MO-DA HO:MI+ZONE\n"
 "Last-Translator: FULL NAME <EMAIL@ADDRESS>\n"
 "Language-Team: LANGUAGE <LL@li.org>\n"
@@ -594,7 +590,6 @@
 msgid "Cancel"
 msgstr ""
 
-<<<<<<< HEAD
 #: crisis_room/forms.py
 msgid "Title on dashboard"
 msgstr ""
@@ -681,41 +676,6 @@
 
 #: crisis_room/templates/crisis_room_dashboards.html
 msgid ""
-=======
-#: crisis_room/models.py
-msgid ""
-"Where on the dashboard do you want to show the data? Position 1 is the most "
-"top level and the max position is 16."
-msgstr ""
-
-#: crisis_room/models.py
-msgid "Will be displayed on the general crisis room, for all organizations."
-msgstr ""
-
-#: crisis_room/models.py
-msgid "Will be displayed on a single organization dashboard"
-msgstr ""
-
-#: crisis_room/models.py
-msgid "Will be displayed on the findings dashboard for all organizations"
-msgstr ""
-
-#: crisis_room/templates/crisis_room.html rocky/templates/403.html
-#: rocky/templates/404.html
-msgid "Crisis Room"
-msgstr ""
-
-#: crisis_room/templates/crisis_room.html
-msgid "Crisis Room overview for all organizations"
-msgstr ""
-
-#: crisis_room/templates/crisis_room_dashboards.html
-msgid "Dashboards"
-msgstr ""
-
-#: crisis_room/templates/crisis_room_dashboards.html
-msgid ""
->>>>>>> 05d23a27
 "\n"
 "                        On this page you can see an overview of the "
 "dashboards for all organizations.\n"
@@ -771,41 +731,23 @@
 #: crisis_room/templates/crisis_room_findings.html
 msgid ""
 "\n"
-<<<<<<< HEAD
 "                    No findings have been identified yet. As soon as they "
 "have been\n"
 "                    identified, they will be shown on this page.\n"
 "                "
-=======
-"                No findings have been identified yet. As soon as they have "
-"been\n"
-"                identified, they will be shown on this page.\n"
-"            "
->>>>>>> 05d23a27
 msgstr ""
 
 #: crisis_room/templates/crisis_room_findings.html
 msgid ""
 "\n"
-<<<<<<< HEAD
-"                There are no organizations yet. After creating an "
-"organization,\n"
-"                the identified findings will be shown here.\n"
-"            "
+"            There are no organizations yet. After creating an organization,\n"
+"            the identified findings will be shown here.\n"
+"        "
 msgstr ""
 
 #: crisis_room/templates/crisis_room_header.html
 #: crisis_room/templates/organization_crisis_room_header.html
 msgid "Crisis room navigation"
-=======
-"            There are no organizations yet. After creating an organization,\n"
-"            the identified findings will be shown here.\n"
-"        "
-msgstr ""
-
-#: crisis_room/templates/crisis_room_header.html
-msgid "Crisis Room Navigation"
->>>>>>> 05d23a27
 msgstr ""
 
 #: crisis_room/templates/crisis_room_header.html
@@ -830,7 +772,6 @@
 #: rocky/views/finding_list.py rocky/views/finding_type_add.py
 #: rocky/views/ooi_view.py
 msgid "Findings"
-<<<<<<< HEAD
 msgstr ""
 
 #: crisis_room/templates/organization_crisis_room_dashboards.html
@@ -936,8 +877,6 @@
 #: crisis_room/templates/partials/new_dashboard_modal.html
 #: rocky/templates/oois/ooi_list.html
 msgid "Add to dashboard"
-=======
->>>>>>> 05d23a27
 msgstr ""
 
 #: katalogus/client.py
@@ -3312,7 +3251,10 @@
 msgstr ""
 
 #: reports/report_types/findings_report/report.html
-<<<<<<< HEAD
+msgid "No findings have been identified. Check report for more details."
+msgstr ""
+
+#: reports/report_types/findings_report/report.html
 msgid "View findings report"
 msgstr ""
 
@@ -3331,18 +3273,6 @@
 "                A table with all the identified findings can be found in the "
 "Findings Report.\n"
 "            "
-=======
-msgid "No findings have been identified. Check report for more details."
-msgstr ""
-
-#: reports/report_types/findings_report/report.html
-msgid "View findings report"
-msgstr ""
-
-#: reports/report_types/findings_report/report.html
-#: reports/templates/report_overview/scheduled_reports_table.html
-msgid "Edit report recipe"
->>>>>>> 05d23a27
 msgstr ""
 
 #: reports/report_types/findings_report/report.py
@@ -3532,10 +3462,6 @@
 msgstr ""
 
 #: reports/report_types/multi_organization_report/report.html
-<<<<<<< HEAD
-=======
-#: rocky/templates/organizations/organization_crisis_room.html
->>>>>>> 05d23a27
 msgid "No findings have been identified yet."
 msgstr ""
 
