--- conflicted
+++ resolved
@@ -9,7 +9,7 @@
 msgstr ""
 "Project-Id-Version: PACKAGE VERSION\n"
 "Report-Msgid-Bugs-To: \n"
-"POT-Creation-Date: 2024-09-18 08:49+0000\n"
+"POT-Creation-Date: 2024-09-26 12:37+0000\n"
 "PO-Revision-Date: YEAR-MO-DA HO:MI+ZONE\n"
 "Last-Translator: FULL NAME <EMAIL@ADDRESS>\n"
 "Language-Team: LANGUAGE <LL@li.org>\n"
@@ -31,7 +31,7 @@
 #: katalogus/templates/plugin_container_image.html
 #: reports/report_types/dns_report/report.html
 #: reports/report_types/tls_report/report.html
-#: reports/templates/partials/export_report_settings.html
+#: reports/templates/partials/report_names_form.html
 #: reports/templates/report_overview/report_history_table.html
 #: reports/templates/report_overview/subreports_table.html
 #: tools/forms/boefje.py rocky/templates/organizations/organization_list.html
@@ -716,8 +716,6 @@
 msgstr ""
 
 #: katalogus/templates/boefje_setup.html
-<<<<<<< HEAD
-=======
 #: rocky/templates/organizations/organization_member_list.html
 #: rocky/templates/organizations/organization_settings.html
 #: rocky/views/ooi_edit.py rocky/views/organization_edit.py
@@ -725,7 +723,6 @@
 msgstr ""
 
 #: katalogus/templates/boefje_setup.html
->>>>>>> 5d29d7b9
 msgid "Boefje setup"
 msgstr ""
 
@@ -1162,7 +1159,6 @@
 #: katalogus/templates/plugin_container_image.html
 #: rocky/templates/partials/notifications_block.html
 msgid "confirmation"
-<<<<<<< HEAD
 msgstr ""
 
 #: katalogus/templates/plugin_container_image.html
@@ -1171,16 +1167,6 @@
 msgstr ""
 
 #: katalogus/templates/plugin_container_image.html
-=======
-msgstr ""
-
-#: katalogus/templates/plugin_container_image.html
-#, python-format
-msgid "Variant %(plugin.name)s created."
-msgstr ""
-
-#: katalogus/templates/plugin_container_image.html
->>>>>>> 5d29d7b9
 msgid "The Boefje variant is successfully created and can now be used."
 msgstr ""
 
@@ -1199,13 +1185,10 @@
 msgstr ""
 
 #: katalogus/templates/plugin_container_image.html
-<<<<<<< HEAD
-=======
 msgid "Age"
 msgstr ""
 
 #: katalogus/templates/plugin_container_image.html
->>>>>>> 5d29d7b9
 msgid "current"
 msgstr ""
 
@@ -1236,13 +1219,10 @@
 msgstr ""
 
 #: katalogus/templates/plugin_container_image.html
-<<<<<<< HEAD
-=======
 msgid "Boefje ID"
 msgstr ""
 
 #: katalogus/templates/plugin_container_image.html
->>>>>>> 5d29d7b9
 #: reports/templates/report_overview/report_history_table.html
 #: reports/templates/report_overview/subreports_table.html
 msgid "Creation date"
@@ -1265,13 +1245,10 @@
 
 #: katalogus/templates/plugin_container_image.html
 msgid "There are no arguments used for this Boefje variant."
-<<<<<<< HEAD
-=======
 msgstr ""
 
 #: katalogus/templates/plugin_container_image.html
 msgid "Edit variant"
->>>>>>> 5d29d7b9
 msgstr ""
 
 #: katalogus/templates/plugin_container_image.html
@@ -2375,15 +2352,19 @@
 msgstr ""
 
 #: reports/forms.py
-msgid "Start date"
+msgid "Today"
 msgstr ""
 
 #: reports/forms.py
-msgid "Recurrence"
+msgid "Different date"
 msgstr ""
 
 #: reports/forms.py
-msgid "Does not repeat"
+msgid "No, just once"
+msgstr ""
+
+#: reports/forms.py
+msgid "Yes, repeat"
 msgstr ""
 
 #: reports/forms.py
@@ -2403,15 +2384,7 @@
 msgstr ""
 
 #: reports/forms.py
-msgid "Warning: Recurrence is set in February only for leap years."
-msgstr ""
-
-#: reports/forms.py
-msgid "Warning: Recurrence is not set for February."
-msgstr ""
-
-#: reports/forms.py
-msgid "Warning: Recurrence will skip months that does not have 31 days."
+msgid "Start date"
 msgstr ""
 
 #: reports/forms.py
@@ -2440,6 +2413,14 @@
 
 #: reports/forms.py
 msgid "After"
+msgstr ""
+
+#: reports/forms.py
+msgid "Report name format"
+msgstr ""
+
+#: reports/forms.py
+msgid "Subreports name format"
 msgstr ""
 
 #: reports/report_types/aggregate_organisation_report/appendix.html
@@ -3654,119 +3635,123 @@
 #: reports/templates/partials/export_report_settings.html
 msgid ""
 "The date you select will be the reference date for the data set for your "
-"report. Please allow for up to 24 hours for your report to be ready."
+"report."
 msgstr ""
 
 #: reports/templates/partials/export_report_settings.html
+msgid "Recurrence"
+msgstr ""
+
+#: reports/templates/partials/export_report_settings.html
+#: reports/templates/report_overview/report_overview_header.html
+#: reports/views/generate_report.py
+msgid "Generate report"
+msgstr ""
+
+#: reports/templates/partials/generate_report_sidemenu.html
+#: reports/templates/partials/report_sidemenu.html
+msgid "Table of contents"
+msgstr ""
+
+#: reports/templates/partials/main_navigation.html
+msgid "Generate a report"
+msgstr ""
+
+#: reports/templates/partials/main_navigation.html
+msgid ""
+"To generate a report you can start by selecting report types or by selecting "
+"objects."
+msgstr ""
+
+#: reports/templates/partials/plugin_overview_table.html
+#: reports/templates/partials/report_sidemenu.html
+#: rocky/templates/oois/ooi_page_tabs.html
+msgid "Overview"
+msgstr ""
+
+#: reports/templates/partials/plugin_overview_table.html
+msgid "Plugin overview table"
+msgstr ""
+
+#: reports/templates/partials/plugin_overview_table.html
+#: reports/templates/partials/report_setup_scan.html
+msgid "Required plugins"
+msgstr ""
+
+#: reports/templates/partials/plugin_overview_table.html
+#: reports/templates/partials/report_setup_scan.html
+msgid "Suggested plugins"
+msgstr ""
+
+#: reports/templates/partials/plugin_overview_table.html
+msgid "Action required"
+msgstr ""
+
+#: reports/templates/partials/plugin_overview_table.html
+msgid "Ready"
+msgstr ""
+
+#: reports/templates/partials/report_header.html
+msgid ""
+"All selected report types for the selected objects are displayed one below "
+"the other."
+msgstr ""
+
+#: reports/templates/partials/report_introduction.html
+msgid ""
+"This report gives an overview of the current state of security for your "
+"organisation for the selected date. The summary section provides an overview "
+"of the selected systems (objects), plugins and reports. This is followed "
+"with the findings for each report."
+msgstr ""
+
+#: reports/templates/partials/report_names_form.html
+msgid "Report names:"
+msgstr ""
+
+#: reports/templates/partials/report_names_form.html
+msgid "(Required)"
+msgstr ""
+
+#: reports/templates/partials/report_names_form.html
+msgid "Add reference date"
+msgstr ""
+
+#: reports/templates/partials/report_names_form.html
+#: rocky/views/scan_profile.py
+msgid "Reset"
+msgstr ""
+
+#: reports/templates/partials/report_names_form.html
+msgid "No reference date"
+msgstr ""
+
+#: reports/templates/partials/report_names_form.html
+msgid "Day"
+msgstr ""
+
+#: reports/templates/partials/report_names_form.html
+msgid "Week"
+msgstr ""
+
+#: reports/templates/partials/report_names_form.html
+msgid "Month"
+msgstr ""
+
+#: reports/templates/partials/report_names_form.html
+msgid "Year"
+msgstr ""
+
+#: reports/templates/partials/report_names_header.html
 msgid "Report name"
 msgstr ""
 
-#: reports/templates/partials/export_report_settings.html
+#: reports/templates/partials/report_names_header.html
 msgid ""
 "Give your report a custom name and optionally add the reports' reference "
 "date to the name. To do so you can select a standard option or use a <a "
 "href=\"https://strftime.org/\" target=\"_blank\">Python strftime code</a> in "
 "the report name."
-msgstr ""
-
-#: reports/templates/partials/export_report_settings.html
-msgid "Report names:"
-msgstr ""
-
-#: reports/templates/partials/export_report_settings.html
-msgid "(Required)"
-msgstr ""
-
-#: reports/templates/partials/export_report_settings.html
-msgid "Add reference date"
-msgstr ""
-
-#: reports/templates/partials/export_report_settings.html
-#: rocky/views/scan_profile.py
-msgid "Reset"
-msgstr ""
-
-#: reports/templates/partials/export_report_settings.html
-msgid "No reference date"
-msgstr ""
-
-#: reports/templates/partials/export_report_settings.html
-msgid "Day"
-msgstr ""
-
-#: reports/templates/partials/export_report_settings.html
-msgid "Week"
-msgstr ""
-
-#: reports/templates/partials/export_report_settings.html
-msgid "Month"
-msgstr ""
-
-#: reports/templates/partials/export_report_settings.html
-msgid "Year"
-msgstr ""
-
-#: reports/templates/partials/export_report_settings.html
-#: reports/templates/report_overview/report_overview_header.html
-#: reports/views/generate_report.py
-msgid "Generate report"
-msgstr ""
-
-#: reports/templates/partials/generate_report_sidemenu.html
-#: reports/templates/partials/report_sidemenu.html
-msgid "Table of contents"
-msgstr ""
-
-#: reports/templates/partials/main_navigation.html
-msgid "Generate a report"
-msgstr ""
-
-#: reports/templates/partials/main_navigation.html
-msgid ""
-"To generate a report you can start by selecting report types or by selecting "
-"objects."
-msgstr ""
-
-#: reports/templates/partials/plugin_overview_table.html
-#: reports/templates/partials/report_sidemenu.html
-#: rocky/templates/oois/ooi_page_tabs.html
-msgid "Overview"
-msgstr ""
-
-#: reports/templates/partials/plugin_overview_table.html
-msgid "Plugin overview table"
-msgstr ""
-
-#: reports/templates/partials/plugin_overview_table.html
-#: reports/templates/partials/report_setup_scan.html
-msgid "Required plugins"
-msgstr ""
-
-#: reports/templates/partials/plugin_overview_table.html
-#: reports/templates/partials/report_setup_scan.html
-msgid "Suggested plugins"
-msgstr ""
-
-#: reports/templates/partials/plugin_overview_table.html
-msgid "Action required"
-msgstr ""
-
-#: reports/templates/partials/plugin_overview_table.html
-msgid "Ready"
-msgstr ""
-
-#: reports/templates/partials/report_header.html
-msgid ""
-"All selected report types for the selected objects are displayed one below "
-"the other."
-msgstr ""
-
-#: reports/templates/partials/report_introduction.html
-msgid ""
-"This report gives an overview of the current state of security for your "
-"organisation for the selected date. The summary section provides an overview "
-"of the selected systems (objects), plugins and reports. This is followed "
-"with the findings for each report."
 msgstr ""
 
 #: reports/templates/partials/report_navigation.html
@@ -7043,15 +7028,6 @@
 
 #: rocky/views/scheduler.py
 msgid ""
-"Success! Your report has been successfully added to the queue for scheduling."
-msgstr ""
-
-#: rocky/views/scheduler.py
-msgid "No schedule set for this report."
-msgstr ""
-
-#: rocky/views/scheduler.py
-msgid ""
 "Your task is scheduled and will soon be started in the background. Results "
 "will be added to the object list when they are in. It may take some time, a "
 "refresh of the page may be needed to show the results."
