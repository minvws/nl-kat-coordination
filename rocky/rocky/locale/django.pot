--- conflicted
+++ resolved
@@ -9,11 +9,7 @@
 msgstr ""
 "Project-Id-Version: PACKAGE VERSION\n"
 "Report-Msgid-Bugs-To: \n"
-<<<<<<< HEAD
-"POT-Creation-Date: 2025-06-11 15:23+0000\n"
-=======
-"POT-Creation-Date: 2025-07-11 11:08+0000\n"
->>>>>>> 862e0750
+"POT-Creation-Date: 2025-07-16 11:12+0000\n"
 "PO-Revision-Date: YEAR-MO-DA HO:MI+ZONE\n"
 "Last-Translator: FULL NAME <EMAIL@ADDRESS>\n"
 "Language-Team: LANGUAGE <LL@li.org>\n"
@@ -2590,29 +2586,14 @@
 msgstr ""
 
 #: onboarding/views.py
-<<<<<<< HEAD
 msgid "Web URL not found."
 msgstr ""
 
 #: onboarding/views.py
-#, python-brace-format
-msgid "{org_name} successfully created."
-msgstr ""
-
-#: onboarding/views.py
-#, python-brace-format
-msgid "{org_name} successfully updated."
-msgstr ""
-
-#: onboarding/views.py
-#, python-brace-format
-msgid "{name} successfully created."
-=======
 msgid ""
 "Your report is scheduled for generation in about 3 minutes, as we are "
 "waiting for Boefjes to complete. In the meantime get familiar with OpenKAT "
 "and visit the Reports History tab later."
->>>>>>> 862e0750
 msgstr ""
 
 #: reports/forms.py tools/forms/ooi_form.py
