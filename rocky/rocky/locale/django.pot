# SOME DESCRIPTIVE TITLE.
# Copyright (C) YEAR THE PACKAGE'S COPYRIGHT HOLDER
# This file is distributed under the same license as the PACKAGE package.
# FIRST AUTHOR <EMAIL@ADDRESS>, YEAR.
#
#, fuzzy
msgid ""
msgstr ""
"Project-Id-Version: PACKAGE VERSION\n"
"Report-Msgid-Bugs-To: \n"
<<<<<<< HEAD
"POT-Creation-Date: 2023-11-09 14:36+0000\n"
=======
"POT-Creation-Date: 2024-01-26 20:33+0000\n"
>>>>>>> f517d5b4
"PO-Revision-Date: YEAR-MO-DA HO:MI+ZONE\n"
"Last-Translator: FULL NAME <EMAIL@ADDRESS>\n"
"Language-Team: LANGUAGE <LL@li.org>\n"
"Language: \n"
"MIME-Version: 1.0\n"
"Content-Type: text/plain; charset=UTF-8\n"
"Content-Transfer-Encoding: 8bit\n"
"Plural-Forms: nplurals=INTEGER; plural=EXPRESSION;\n"

#: account/admin.py
msgid "Permissions"
msgstr ""

#: account/admin.py
msgid "Important dates"
msgstr ""

#: account/forms/account_setup.py katalogus/templates/katalogus_settings.html
#: katalogus/templates/plugin_settings_list.html
#: reports/report_types/tls_report/report.html
#: rocky/templates/organizations/organization_list.html
#: rocky/templates/organizations/organization_settings.html
#: rocky/templates/partials/ooi_detail_related_object.html
msgid "Name"
msgstr ""

#: account/forms/account_setup.py
msgid "The name that will be used in order to communicate."
msgstr ""

#: account/forms/account_setup.py
msgid "Please provide username"
msgstr ""

#: account/forms/account_setup.py
msgid "Email"
msgstr ""

#: account/forms/account_setup.py
msgid "Enter an email address."
msgstr ""

#: account/forms/account_setup.py
msgid "Password"
msgstr ""

#: account/forms/account_setup.py
msgid "Choose a super secret password"
msgstr ""

#: account/forms/account_setup.py
msgid "Choose another email."
msgstr ""

#: account/forms/account_setup.py tools/forms/settings.py
msgid "--- Please select one of the available options ----"
msgstr ""

#: account/forms/account_setup.py
msgid "Account Type"
msgstr ""

#: account/forms/account_setup.py
msgid "Every member of OpenKAT must be part of an account type."
msgstr ""

#: account/forms/account_setup.py
msgid "Please select an account type to proceed."
msgstr ""

#: account/forms/account_setup.py
#: onboarding/templates/step_3e_trusted_acknowledge_clearance_level.html
msgid "Trusted clearance level"
msgstr ""

#: account/forms/account_setup.py
msgid "Select a clearance level you trust this member with."
msgstr ""

#: account/forms/account_setup.py onboarding/forms.py tools/forms/ooi.py
msgid "Please select a clearance level to proceed."
msgstr ""

#: account/forms/account_setup.py
msgid "The name of the organization."
msgstr ""

#: account/forms/account_setup.py
msgid "explanation-organization-name"
msgstr ""

#: account/forms/account_setup.py
#, python-brace-format
msgid "A unique code of {code_length} characters."
msgstr ""

#: account/forms/account_setup.py
msgid "explanation-organization-code"
msgstr ""

#: account/forms/account_setup.py
msgid "Organization name is required to proceed."
msgstr ""

#: account/forms/account_setup.py
msgid "Choose another organization."
msgstr ""

#: account/forms/account_setup.py
msgid "Organization code is required to proceed."
msgstr ""

#: account/forms/account_setup.py
msgid "Choose another code for your organization."
msgstr ""

#: account/forms/account_setup.py
msgid ""
"I declare that OpenKAT may scan the assets of my organization and that I "
"have permission to scan these assets. I am aware of the implications a scan "
"with a higher scan level brings on my systems."
msgstr ""

#: account/forms/account_setup.py
msgid ""
"I declare that I am authorized to give this indemnification within my "
"organization. I have the experience and knowledge to know what the "
"consequences might be and can be held responsible for them."
msgstr ""

#: account/forms/account_setup.py
msgid "Trusted to change Clearance Levels."
msgstr ""

#: account/forms/account_setup.py
msgid "Acknowledged to change Clearance Levels."
msgstr ""

#: account/forms/account_setup.py
#: rocky/templates/organizations/organization_member_list.html
#: rocky/views/organization_member_list.py
msgid "Blocked"
msgstr ""

#: account/forms/account_setup.py
msgid ""
"Set the members status to blocked, so they don't have access to the "
"organization anymore."
msgstr ""

#: account/forms/account_setup.py
#: rocky/templates/organizations/organization_member_list.html
msgid "Accepted clearance level"
msgstr ""

#: account/forms/account_setup.py
msgid "Enter tags separated by comma."
msgstr ""

#: account/forms/account_setup.py
msgid "The two password fields didn’t match."
msgstr ""

#: account/forms/account_setup.py
msgid "New password"
msgstr ""

#: account/forms/account_setup.py
msgid "Enter a new password"
msgstr ""

#: account/forms/account_setup.py
msgid "New password confirmation"
msgstr ""

#: account/forms/account_setup.py
msgid "Repeat the new password"
msgstr ""

#: account/forms/account_setup.py
msgid "Confirm the new password"
msgstr ""

#: account/forms/login.py
msgid "Please enter a correct email address and password."
msgstr ""

#: account/forms/login.py
msgid "This account is inactive."
msgstr ""

#: account/forms/login.py
msgid "Insert the email you registered with or got at OpenKAT installation."
msgstr ""

#: account/forms/organization.py
msgid "Organization is required."
msgstr ""

#: account/forms/organization.py tools/view_helpers.py
#: rocky/templates/dashboard_redteam.html
#: rocky/templates/organizations/organization_list.html
#: rocky/views/organization_add.py
msgid "Organizations"
msgstr ""

#: account/forms/organization.py
msgid "The organization from which to clone settings."
msgstr ""

#: account/forms/password_reset.py
msgid "Email address"
msgstr ""

#: account/forms/password_reset.py
msgid "A reset link will be sent to this email"
msgstr ""

#: account/forms/password_reset.py
msgid "The email address connected to your OpenKAT-account"
msgstr ""

#: account/forms/token.py
msgid ""
"Insert the token generated by the authenticator app to setup the two factor "
"authentication."
msgstr ""

#: account/forms/token.py
msgid "Insert the token generated by your token authenticator app."
msgstr ""

#: account/forms/token.py
msgid "Backup token"
msgstr ""

#: account/models.py
msgid "The Email must be set"
msgstr ""

#: account/models.py
msgid "Superuser must have is_staff=True."
msgstr ""

#: account/models.py
msgid "Superuser must have is_superuser=True."
msgstr ""

#: account/models.py
msgid "full name"
msgstr ""

#: account/models.py
msgid "email"
msgstr ""

#: account/models.py
msgid "staff status"
msgstr ""

#: account/models.py
msgid "Designates whether the user can log into this admin site."
msgstr ""

#: account/models.py tools/models.py
msgid "active"
msgstr ""

#: account/models.py
msgid ""
"Designates whether this user should be treated as active. Unselect this "
"instead of deleting accounts."
msgstr ""

#: account/models.py
msgid "date joined"
msgstr ""

#: account/models.py
msgid "name"
msgstr ""

#: account/templates/account_detail.html account/views/account.py
msgid "Account details"
msgstr ""

#: account/templates/account_detail.html account/templates/password_reset.html
#: account/views/password_reset.py
msgid "Reset password"
msgstr ""

#: account/templates/account_detail.html
msgid "Full name"
msgstr ""

#: account/templates/account_detail.html
msgid "E-mail address"
msgstr ""

#: account/templates/account_detail.html
msgid "Member type"
msgstr ""

#: account/templates/account_detail.html
#: onboarding/templates/account/step_2a_organization_setup.html
#: onboarding/templates/account/step_2a_organization_update.html
#: rocky/templates/crisis_room/crisis_room_findings_block.html
#: rocky/templates/organizations/organization_member_list.html
#: rocky/templates/organizations/organization_settings.html
msgid "Organization"
msgstr ""

#: account/templates/account_detail.html
msgid "Permission to set OOI clearance levels "
msgstr ""

#: account/templates/account_detail.html
msgid "OOI clearance"
msgstr ""

#: account/templates/account_detail.html
msgid ""
"\n"
"                            You don't have any clearance to scan objects."
"<br>\n"
"                            Get in contact with the admin to give you the "
"necessary clearance level.\n"
"                        "
msgstr ""

#: account/templates/account_detail.html
msgid "You have currently accepted clearance up to level "
msgstr ""

#: account/templates/account_detail.html
msgid "Explanation OOI Clearance"
msgstr ""

#: account/templates/account_detail.html
msgid ""
"You can withdraw this at anytime you like, but know that you won't be able "
"to change clearance levels anymore when you do."
msgstr ""

#: account/templates/account_detail.html
#, python-format
msgid ""
"\n"
"                            \"Withdraw acceptance of level L%(acl)s "
"clearance and responsibility\"\n"
"                    "
msgstr ""

#: account/templates/account_detail.html
msgid "Explanation OOI clearance"
msgstr ""

#: account/templates/account_detail.html
#, python-format
msgid ""
"You are granted clearance for level L%(tcl)s by your admin. Before you can "
"change OOI clearance levels up to this level, you need to accept this "
"permission. Remember: <strong>with great power comes great responsibility.</"
"strong>"
msgstr ""

#: account/templates/account_detail.html
#, python-format
msgid ""
"\n"
"                        \"Accept level L%(tcl)s clearance and "
"responsibility\"\n"
"                    "
msgstr ""

#: account/templates/password_reset.html
msgid "Use the form below to reset your password."
msgstr ""

#: account/templates/password_reset.html
#: account/templates/password_reset_confirm.html
msgid "Back"
msgstr ""

#: account/templates/password_reset.html
#: account/templates/password_reset_confirm.html
msgid "Send"
msgstr ""

#: account/templates/password_reset_confirm.html
msgid "Confirm reset password"
msgstr ""

#: account/templates/password_reset_confirm.html
msgid "Use the form below to confirm resetting your password"
msgstr ""

#: account/templates/password_reset_confirm.html
msgid "Confirm password"
msgstr ""

#: account/templates/password_reset_confirm.html
msgid "The link is invalid"
msgstr ""

#: account/templates/password_reset_confirm.html
msgid ""
"The password reset link was invalid, possibly because it has already been "
"used.  Please request a new password reset."
msgstr ""

#: account/templates/password_reset_email.html
#, python-format
msgid ""
"You're receiving this email because you requested a password reset for your "
"user account at %(site_name)s."
msgstr ""

#: account/templates/password_reset_email.html
#: account/templates/registration_email.html
msgid "Please go to the following page and choose a new password:"
msgstr ""

#: account/templates/password_reset_email.html
#: account/templates/registration_email.html
msgid "Sincerely,"
msgstr ""

#: account/templates/password_reset_email.html
#: account/templates/registration_email.html
msgid "The OpenKAT team"
msgstr ""

#: account/templates/password_reset_subject.txt
#, python-format
msgid "Password reset on %(site_name)s"
msgstr ""

#: account/templates/recover_email.html account/views/recover_email.py
msgid "Recover email address"
msgstr ""

#: account/templates/recover_email.html
msgid "Information on how to recover your connected email address"
msgstr ""

#: account/templates/recover_email.html
msgid "Forgotten email address?"
msgstr ""

#: account/templates/recover_email.html
msgid ""
"If you don’t remember the email address connected to your account, contact: "
msgstr ""

#: account/templates/recover_email.html
msgid "Please contact the system administrator."
msgstr ""

#: account/templates/recover_email.html
msgid "Back to Home"
msgstr ""

#: account/templates/recover_email.html
msgid "Back to login"
msgstr ""

#: account/templates/registration_email.html
#, python-format
msgid ""
"Welcome to OpenKAT. You're receiving this email because you have been added "
"to organization \"%(organization)s\" at %(site_name)s."
msgstr ""

#: account/templates/registration_subject.txt
#, python-format
msgid "Verify OpenKAT account on %(site_name)s"
msgstr ""

#: account/validators.py
msgid "Your password must contain at least the following:"
msgstr ""

#: account/validators.py
msgid " characters"
msgstr ""

#: account/validators.py
msgid " digits"
msgstr ""

#: account/validators.py
msgid " letters"
msgstr ""

#: account/validators.py
msgid " special characters such as: "
msgstr ""

#: account/validators.py
msgid " lower case letters"
msgstr ""

#: account/validators.py
msgid " upper case letters"
msgstr ""

#: account/views/login.py
msgid "Your session has timed out. Please login again."
msgstr ""

#: account/views/login.py reports/templates/partials/report_header.html
#: rocky/templates/header.html
msgid "OpenKAT"
msgstr ""

#: account/views/login.py account/views/password_reset.py
#: account/views/recover_email.py rocky/templates/partials/secondary-menu.html
#: rocky/templates/two_factor/core/login.html
msgid "Login"
msgstr ""

#: account/views/login.py
msgid "Two factor authentication"
msgstr ""

#: account/views/password_reset.py
msgid "We couldn't send a password reset link. Contact "
msgstr ""

#: account/views/password_reset.py
msgid ""
"We couldn't send a password reset link. Contact your system administrator."
msgstr ""

#: crisis_room/views.py
msgid ""
"Failed to get list of findings for organization {}, check server logs for "
"more details."
msgstr ""

#: fmea/forms.py
#: fmea/templates/fmea/fmea_failure_mode_affected_object_detail.html
#: fmea/templates/fmea/fmea_failure_mode_affected_object_list.html
#: fmea/templates/fmea/fmea_failure_mode_detail.html
msgid "Failure mode"
msgstr ""

#: fmea/forms.py fmea/templates/fmea/fmea_failure_mode_detail.html
#: katalogus/templates/boefje_detail.html
#: katalogus/templates/normalizer_detail.html
#: reports/report_types/aggregate_organisation_report/appendix.html
#: reports/report_types/vulnerability_report/report.html
#: reports/templates/summary/report_summary.html tools/forms/finding_type.py
#: rocky/templates/oois/ooi_detail.html
#: rocky/templates/oois/ooi_detail_findings_list.html rocky/templates/scan.html
msgid "Description"
msgstr ""

#: fmea/forms.py
msgid "Frequency Level"
msgstr ""

#: fmea/forms.py
msgid "Detectability Level"
msgstr ""

#: fmea/forms.py
msgid "Effect(s)"
msgstr ""

#: fmea/forms.py
msgid "Describe in one sentence what type of failure mode you are creating."
msgstr ""

#: fmea/forms.py
msgid "Describe the failure mode in details."
msgstr ""

#: fmea/forms.py
msgid ""
"From 1 to 5, how often does this failure mode occurs. 1: Almost unthinkable "
"and 5: occurs daily."
msgstr ""

#: fmea/forms.py
msgid ""
"Is this failure mode easy detectable? Give it a score from 1 to 5. 1: always "
"detectable and 5: almost undetectable."
msgstr ""

#: fmea/forms.py
msgid "Describe the type of failure mode"
msgstr ""

#: fmea/forms.py
msgid "explanation-failure-mode"
msgstr ""

#: fmea/forms.py
msgid "Describe in more detail what the failure mode is about."
msgstr ""

#: fmea/forms.py
msgid "explanation-description"
msgstr ""

#: fmea/forms.py
msgid "explanation-frequency-level"
msgstr ""

#: fmea/forms.py
msgid "explanation-detectability_level"
msgstr ""

#: fmea/forms.py
msgid "You must at least set a failure mode."
msgstr ""

#: fmea/forms.py
msgid "Choose a frequency level."
msgstr ""

#: fmea/forms.py
msgid "Choose a detectability level."
msgstr ""

#: fmea/forms.py
msgid "Choose at least one effect."
msgstr ""

#: fmea/forms.py
#: fmea/templates/fmea/fmea_failure_mode_affected_object_detail.html
#: fmea/templates/fmea/fmea_failure_mode_affected_object_list.html
msgid "Affected Department"
msgstr ""

#: fmea/forms.py
msgid "Affected Objects"
msgstr ""

#: fmea/forms.py
msgid "Choose a failure mode which applies to "
msgstr ""

#: fmea/forms.py
msgid "When this failure mode occurs, which department is affected?"
msgstr ""

#: fmea/forms.py
msgid "Which objects does this failure mode affect when it occurs?"
msgstr ""

#: fmea/forms.py
msgid "explanation-affected-ooi-type"
msgstr ""

#: fmea/forms.py fmea/templates/fmea/fmea_failure_mode_effect_detail.html
msgid "Effect"
msgstr ""

#: fmea/forms.py
msgid "Severity Level"
msgstr ""

#: fmea/forms.py
msgid "Name a possible effect of any type of failure mode that can occur."
msgstr ""

#: fmea/forms.py
msgid ""
"Describe the severity of this effect ex. 1: not severe and 5: catastrophic"
msgstr ""

#: fmea/forms.py
msgid "Describe a possible effect for FMEA"
msgstr ""

#: fmea/forms.py
msgid "explanation-effect"
msgstr ""

#: fmea/forms.py
msgid "explanation-severity-level"
msgstr ""

#: fmea/forms.py
msgid "The effect is required."
msgstr ""

#: fmea/forms.py
msgid "This effect already exists."
msgstr ""

#: fmea/forms.py
msgid "Choose a severity level."
msgstr ""

#: fmea/models.py
msgid "Finances"
msgstr ""

#: fmea/models.py
msgid "Marketing"
msgstr ""

#: fmea/models.py
msgid "Human Resources"
msgstr ""

#: fmea/models.py
msgid "Research & Development"
msgstr ""

#: fmea/models.py
msgid "Administration"
msgstr ""

#: fmea/models.py
#: reports/report_types/aggregate_organisation_report/appendix.html
#: reports/templates/summary/service_health.html rocky/templates/footer.html
#: rocky/templates/health.html
msgid "Service"
msgstr ""

#: fmea/models.py
msgid "Level 1: Not Severe"
msgstr ""

#: fmea/models.py
msgid "Level 2: Harmful"
msgstr ""

#: fmea/models.py
msgid "Level 3: Severe"
msgstr ""

#: fmea/models.py
msgid "Level 4: Very Harmful"
msgstr ""

#: fmea/models.py
msgid "Level 5: Catastrophic"
msgstr ""

#: fmea/models.py
msgid "Level 1: Very Rare. Incident (almost) never occurs, almost unthinkable."
msgstr ""

#: fmea/models.py
msgid "Level 2: Rare. Incidents occur less than once a year (3-5)."
msgstr ""

#: fmea/models.py
msgid "Level 3: Occurs. Incidents occur several times a year."
msgstr ""

#: fmea/models.py
msgid "Level 4: Regularly. Incidents occur weekly."
msgstr ""

#: fmea/models.py
msgid "Level 5: Frequent. Incidents occur daily."
msgstr ""

#: fmea/models.py
msgid ""
"Level 1: Always Detectable. Incident (almost) never occurs, almost "
"unthinkable."
msgstr ""

#: fmea/models.py
msgid ""
"Level 2: Usually Detectable. Incidents occur less than once a year (3-5)."
msgstr ""

#: fmea/models.py
msgid "Level 3: Detectable. Failure mode is detectable with effort."
msgstr ""

#: fmea/models.py
msgid "Level 4: Poorly Detectable. Detecting the failure mode is difficult."
msgstr ""

#: fmea/models.py
msgid ""
"Level 5: Almost Undetectable. Failure mode detection is very difficult or "
"nearly impossible."
msgstr ""

#: fmea/models.py fmea/templates/fmea/fmea_failure_mode_list.html
#: fmea/views/view_helpers.py
msgid "Failure modes"
msgstr ""

#: fmea/models.py fmea/views/view_helpers.py
msgid "Failure Mode Affected Objects"
msgstr ""

#: fmea/templates/fmea/fmea_department_heatmap.html
msgid "FMEA Departments Heatmap:"
msgstr ""

#: fmea/templates/fmea/fmea_department_heatmap.html
msgid "No data to build heatmap"
msgstr ""

#: fmea/templates/fmea/fmea_failure_mode_affected_object_detail.html
msgid "Failure mode affected object table:"
msgstr ""

#: fmea/templates/fmea/fmea_failure_mode_affected_object_detail.html
#: fmea/templates/fmea/fmea_failure_mode_affected_object_list.html
msgid "Affected Object"
msgstr ""

#: fmea/templates/fmea/fmea_failure_mode_affected_object_detail.html
#: fmea/templates/fmea/fmea_failure_mode_affected_object_list.html
#: fmea/templates/fmea/fmea_failure_mode_detail.html
#: fmea/templates/fmea/fmea_failure_mode_effect_detail.html
#: fmea/templates/fmea/fmea_failure_mode_effect_list.html
#: fmea/templates/fmea/fmea_failure_mode_list.html
#: fmea/views/fmea_affected_objects.py fmea/views/fmea_failure_mode.py
#: fmea/views/fmea_failure_mode_effect.py
#: katalogus/templates/plugin_settings_list.html
#: rocky/templates/organizations/organization_member_list.html
#: rocky/templates/organizations/organization_settings.html
#: rocky/views/ooi_edit.py rocky/views/organization_edit.py
msgid "Edit"
msgstr ""

#: fmea/templates/fmea/fmea_failure_mode_affected_object_detail.html
msgid "Failure mode affected objects cannot be found."
msgstr ""

#: fmea/templates/fmea/fmea_failure_mode_affected_object_form.html
msgid "Define which objects are affected for a failure mode"
msgstr ""

#: fmea/templates/fmea/fmea_failure_mode_affected_object_form.html
msgid "Failure mode affected objects"
msgstr ""

#: fmea/templates/fmea/fmea_failure_mode_affected_object_form.html
#: fmea/templates/fmea/fmea_failure_mode_effect_form.html
#: fmea/templates/fmea/fmea_failure_mode_form.html
msgid "Save"
msgstr ""

#: fmea/templates/fmea/fmea_failure_mode_affected_object_form.html
#: fmea/templates/fmea/fmea_failure_mode_effect_form.html
#: fmea/templates/fmea/fmea_failure_mode_form.html
#: onboarding/templates/account/step_2a_organization_setup.html
#: onboarding/templates/account/step_4_account_setup_admin.html
#: onboarding/templates/account/step_5_account_setup_red_teamer.html
#: onboarding/templates/account/step_6_account_setup_client.html
#: rocky/templates/forms/json_schema_form.html
#: rocky/templates/organizations/organization_add.html
#: rocky/templates/organizations/organization_member_add.html
#: rocky/templates/organizations/organization_member_add_account_type.html
#: rocky/templates/partials/elements/ooi_detail_settings.html
#: rocky/templates/partials/elements/ooi_report_settings.html
#: rocky/templates/partials/form/indemnification_add_form.html
#: rocky/templates/partials/task_history.html
#: rocky/templates/two_factor/_wizard_actions.html
msgid "Submit"
msgstr ""

#: fmea/templates/fmea/fmea_failure_mode_affected_object_form.html
#: fmea/templates/fmea/fmea_failure_mode_list.html
msgid "No failure mode yet defined."
msgstr ""

#: fmea/templates/fmea/fmea_failure_mode_affected_object_form.html
msgid "To add affected objects to a failure mode, first create one."
msgstr ""

#: fmea/templates/fmea/fmea_failure_mode_affected_object_form.html
#: fmea/templates/fmea/fmea_failure_mode_list.html
msgid "Create failure mode"
msgstr ""

#: fmea/templates/fmea/fmea_failure_mode_affected_object_list.html
msgid "Failure mode affected objects table:"
msgstr ""

#: fmea/templates/fmea/fmea_failure_mode_affected_object_list.html
msgid "No failure mode affected objects yet defined."
msgstr ""

#: fmea/templates/fmea/fmea_failure_mode_affected_object_list.html
msgid "Create failure mode Affected Objects"
msgstr ""

#: fmea/templates/fmea/fmea_failure_mode_departments.html
msgid "Departments failure modes"
msgstr ""

#: fmea/templates/fmea/fmea_failure_mode_departments.html
msgid "Failure modes and affected departments table:"
msgstr ""

#: fmea/templates/fmea/fmea_failure_mode_departments.html
#: fmea/templates/fmea/fmea_failure_mode_list.html
msgid "Failure Mode"
msgstr ""

#: fmea/templates/fmea/fmea_failure_mode_departments.html
msgid "Affected Departments"
msgstr ""

#: fmea/templates/fmea/fmea_failure_mode_departments.html
msgid "Nothing found."
msgstr ""

#: fmea/templates/fmea/fmea_failure_mode_detail.html
msgid "Failure mode properties"
msgstr ""

#: fmea/templates/fmea/fmea_failure_mode_detail.html
#: fmea/templates/fmea/fmea_failure_mode_effect_detail.html
msgid "Properties"
msgstr ""

#: fmea/templates/fmea/fmea_failure_mode_detail.html
msgid "Risk class"
msgstr ""

#: fmea/templates/fmea/fmea_failure_mode_detail.html
msgid "Frequency level"
msgstr ""

#: fmea/templates/fmea/fmea_failure_mode_detail.html
msgid "Detectability level"
msgstr ""

#: fmea/templates/fmea/fmea_failure_mode_detail.html
msgid ""
"\n"
"                        Effect and severity level\n"
"                        "
msgid_plural ""
"\n"
"                        Effects and severity levels\n"
"                      "
msgstr[0] ""
msgstr[1] ""

#: fmea/templates/fmea/fmea_failure_mode_effect_detail.html
#: fmea/templates/fmea/fmea_failure_mode_effect_list.html
msgid "Failure mode effect"
msgstr ""

#: fmea/templates/fmea/fmea_failure_mode_effect_detail.html
msgid "Failure mode effect properties"
msgstr ""

#: fmea/templates/fmea/fmea_failure_mode_effect_detail.html
#: rocky/templates/crisis_room/crisis_room_findings_block.html
#: rocky/templates/findings/finding_list.html
#: rocky/templates/oois/ooi_detail_findings_list.html
#: rocky/templates/oois/ooi_detail_findings_overview.html
#: rocky/templates/organizations/organization_crisis_room.html
#: rocky/templates/partials/ooi_report_severity_totals_table.html
msgid "Severity"
msgstr ""

#: fmea/templates/fmea/fmea_failure_mode_effect_form.html
msgid "FMEA effect and severity"
msgstr ""

#: fmea/templates/fmea/fmea_failure_mode_effect_form.html
msgid "FMEA effect"
msgstr ""

#: fmea/templates/fmea/fmea_failure_mode_effect_list.html
msgid "Failure mode effects table:"
msgstr ""

#: fmea/templates/fmea/fmea_failure_mode_effect_list.html
msgid "Severity level"
msgstr ""

#: fmea/templates/fmea/fmea_failure_mode_effect_list.html
msgid "No failure mode effect yet defined."
msgstr ""

#: fmea/templates/fmea/fmea_failure_mode_effect_list.html
msgid "Create a failure mode effect"
msgstr ""

#: fmea/templates/fmea/fmea_failure_mode_form.html
#: fmea/templates/fmea/fmea_index.html
msgid "Create a new failure mode"
msgstr ""

#: fmea/templates/fmea/fmea_failure_mode_form.html
msgid "Failure mode and effects"
msgstr ""

#: fmea/templates/fmea/fmea_failure_mode_form.html
msgid "No failure mode effects created."
msgstr ""

#: fmea/templates/fmea/fmea_failure_mode_form.html
msgid ""
"First create failure mode effects which can be added later to a failure mode."
msgstr ""

#: fmea/templates/fmea/fmea_failure_mode_form.html
#: fmea/templates/fmea/fmea_index.html
msgid "Create failure mode effects"
msgstr ""

#: fmea/templates/fmea/fmea_failure_mode_list.html
msgid "Failure mode table:"
msgstr ""

#: fmea/templates/fmea/fmea_failure_mode_list.html
msgid "Risk Class"
msgstr ""

#: fmea/templates/fmea/fmea_failure_mode_list.html
#: reports/report_types/vulnerability_report/report.html
#: rocky/templates/crisis_room/crisis_room_findings_block.html
#: rocky/templates/findings/finding_list.html
#: rocky/templates/organizations/organization_crisis_room.html
#: rocky/templates/partials/ooi_report_findings_block_table.html
#: rocky/templates/partials/task_history.html
#: rocky/templates/tasks/partials/boefje_task_history.html
#: rocky/templates/tasks/partials/normalizer_task_history.html
msgid "Details"
msgstr ""

#: fmea/templates/fmea/fmea_failure_mode_list.html
msgid "Sluit details"
msgstr ""

#: fmea/templates/fmea/fmea_failure_mode_list.html
msgid "Description:"
msgstr ""

#: fmea/templates/fmea/fmea_failure_mode_list.html
msgid "Frequency level:"
msgstr ""

#: fmea/templates/fmea/fmea_failure_mode_list.html
msgid "Detectability level:"
msgstr ""

#: fmea/templates/fmea/fmea_failure_mode_list.html
msgid ""
"\n"
"\t\t\t\t\t\t\t\t\t\t\t\t\t\t\tEffect and severity level\n"
"\t\t\t\t\t\t\t\t\t\t\t\t\t\t\t"
msgid_plural ""
"\n"
"\t\t\t\t\t\t\t\t\t\t\t\t\t\t\tEffects and severity levels\n"
"\t\t\t\t\t\t\t\t\t\t\t\t\t\t"
msgstr[0] ""
msgstr[1] ""

#: fmea/templates/fmea/fmea_failure_mode_report.html
msgid "Failure mode report"
msgstr ""

#: fmea/templates/fmea/fmea_failure_mode_report.html
#: reports/report_types/aggregate_organisation_report/report_design.html
#: reports/report_types/aggregate_organisation_report/summary.html
#: reports/report_types/multi_organization_report/summary.html
#: reports/templates/summary/report_summary.html
#: rocky/templates/partials/ooi_report_severity_totals.html
#: rocky/views/ooi_tree.py
msgid "Summary"
msgstr ""

#: fmea/templates/fmea/fmea_failure_mode_report.html
msgid "Failure mode: "
msgstr ""

#: fmea/templates/fmea/fmea_failure_mode_report.html
msgid "Severity: "
msgstr ""

#: fmea/templates/fmea/fmea_failure_mode_report.html
msgid "Detectability: "
msgstr ""

#: fmea/templates/fmea/fmea_failure_mode_report.html
msgid "Frequency: "
msgstr ""

#: fmea/templates/fmea/fmea_failure_mode_report.html
msgid "Effect: "
msgstr ""

#: fmea/templates/fmea/fmea_failure_mode_report.html
msgid "Description: "
msgstr ""

#: fmea/templates/fmea/fmea_failure_mode_report.html
msgid "Affected Departments: "
msgstr ""

#: fmea/templates/fmea/fmea_failure_mode_report.html
msgid "Affected OOI's: "
msgstr ""

#: fmea/templates/fmea/fmea_failure_mode_report.html
msgid "Report cannot be viewed, failure mode not found."
msgstr ""

#: fmea/templates/fmea/fmea_index.html
msgid "FMEA introduction"
msgstr ""

#: fmea/templates/fmea/fmea_index.html
msgid ""
"FMEA (failure mode and effective analysis) is a step-by-step approach for "
"collecting knowledge about possible points of failure in a design, "
"manufacturing process, product or service."
msgstr ""

#: fmea/templates/fmea/fmea_index.html
msgid ""
"Failure mode (FM) refers to the way in which something might break down and "
"includes potential errors that may occur, especially errors that may affect "
"a system. Effective analysis (EA) involves deciphering the consequences of "
"those break downs by making sure that all failures can be detected, "
"determining how frequently a failure might occur and identifying which "
"potential failures should be prioritized."
msgstr ""

#: fmea/templates/fmea/fmea_index.html
msgid "Create affected objects of a failure mode"
msgstr ""

#: fmea/templates/fmea/fmea_index.html
msgid "View all failure modes"
msgstr ""

#: fmea/templates/fmea/fmea_index.html
msgid "View all failure mode effects"
msgstr ""

#: fmea/templates/fmea/fmea_index.html
msgid "View all affected objects for a failure modes"
msgstr ""

#: fmea/templates/fmea/fmea_index.html fmea/views/fmea_analytics.py
msgid "Heatmap"
msgstr ""

#: fmea/tools.py
msgid "--- Select an option ----"
msgstr ""

#: fmea/views/fmea_affected_objects.py
msgid "Failure mode affected objects successfully created."
msgstr ""

#: fmea/views/fmea_affected_objects.py fmea/views/fmea_failure_mode.py
#: fmea/views/fmea_failure_mode_effect.py
msgid "Create"
msgstr ""

#: fmea/views/fmea_affected_objects.py
msgid "Treeobjects successfully added."
msgstr ""

#: fmea/views/fmea_affected_objects.py
msgid "Please select a department or ooi."
msgstr ""

#: fmea/views/fmea_analytics.py onboarding/templates/step_4_report.html
msgid "Report"
msgstr ""

#: fmea/views/fmea_failure_mode.py
msgid "Failure mode successfully created."
msgstr ""

#: fmea/views/fmea_failure_mode_effect.py
msgid "Failure mode effect successfully created."
msgstr ""

#: fmea/views/view_helpers.py rocky/templates/dashboard_redteam.html
msgid "FMEA"
msgstr ""

#: fmea/views/view_helpers.py
msgid "Failure mode effects"
msgstr ""

#: katalogus/forms/katalogus_filter.py
msgid "Show all"
msgstr ""

#: katalogus/forms/katalogus_filter.py
#: reports/report_types/dns_report/report.html
msgid "Enabled"
msgstr ""

#: katalogus/forms/katalogus_filter.py
msgid "Disabled"
msgstr ""

#: katalogus/forms/katalogus_filter.py
msgid "Enabled-Disabled"
msgstr ""

#: katalogus/forms/katalogus_filter.py
msgid "Disabled-Enabled"
msgstr ""

#: katalogus/forms/katalogus_filter.py
msgid "Filter options"
msgstr ""

#: katalogus/forms/katalogus_filter.py
msgid "Sorting options"
msgstr ""

#: katalogus/forms/plugin_settings.py
msgid "This field is required."
msgstr ""

#: katalogus/templates/about_plugins.html
#: katalogus/templates/partials/plugins_navigation.html
msgid "About plugins"
msgstr ""

#: katalogus/templates/about_plugins.html katalogus/templates/katalogus.html
msgid ""
"Plugins gather data, objects and insight. Each plugin has its own focus area "
"and strengths and may be able to work with other plugins to gain even more "
"insights."
msgstr ""

#: katalogus/templates/about_plugins.html katalogus/templates/boefjes.html
msgid ""
"Boefjes gather factual information, such as by calling an external scanning "
"tool like nmap or using a database like shodan."
msgstr ""

#: katalogus/templates/about_plugins.html katalogus/templates/normalizers.html
msgid ""
"Normalizers analyze the information and turn it into objects for the data "
"model in Octopoes."
msgstr ""

#: katalogus/templates/about_plugins.html
msgid ""
"Bits are business rules that look for insight within the current dataset and "
"search for specific insight and draw conclusions."
msgstr ""

#: katalogus/templates/boefje_detail.html
msgid "Scan level"
msgstr ""

#: katalogus/templates/boefje_detail.html
#: katalogus/templates/normalizer_detail.html
msgid "Consumes"
msgstr ""

#: katalogus/templates/boefje_detail.html
#, python-format
msgid "%(plugin_name)s is able to scan the following object types:"
msgstr ""

#: katalogus/templates/boefje_detail.html
#: katalogus/templates/normalizer_detail.html
#, python-format
msgid "%(plugin_name)s does not need any input objects."
msgstr ""

#: katalogus/templates/boefje_detail.html
#: katalogus/templates/normalizer_detail.html
msgid "Produces"
msgstr ""

#: katalogus/templates/boefje_detail.html
#: katalogus/templates/normalizer_detail.html
#, python-format
msgid "%(plugin_name)s can produce the following output:"
msgstr ""

#: katalogus/templates/boefjes.html katalogus/templates/normalizers.html
msgid "available"
msgstr ""

#: katalogus/templates/change_clearance_level.html
#: katalogus/templates/partials/objects_to_scan.html
msgid "scan level warning"
msgstr ""

#: katalogus/templates/change_clearance_level.html
#, python-format
msgid ""
"%(plugin_name)s will only scan objects with a corresponding clearance level "
"of <strong>L%(scan_level)s</strong> or higher."
msgstr ""

#: katalogus/templates/change_clearance_level.html
msgid "Scan object"
msgstr ""

#: katalogus/templates/change_clearance_level.html
#, python-format
msgid ""
"The following objects are not yet cleared for level %(scan_level)s, please "
"be advised that by continuing you will declare a level %(scan_level)s on "
"these objects."
msgstr ""

#: katalogus/templates/change_clearance_level.html
msgid "Selected objects:"
msgstr ""

#: katalogus/templates/change_clearance_level.html
#: reports/templates/partials/report_ooi_list.html
#: reports/templates/summary/ooi_selection.html
#: rocky/templates/partials/task_history.html
msgid "Object"
msgstr ""

#: katalogus/templates/change_clearance_level.html onboarding/forms.py
#: reports/templates/partials/report_ooi_list.html
#: reports/templates/summary/ooi_selection.html tools/forms/ooi.py
#: rocky/templates/oois/ooi_page_tabs.html
#: rocky/templates/partials/explanations.html
#: rocky/templates/scan_profiles/scan_profile_detail.html
msgid "Clearance level"
msgstr ""

#: katalogus/templates/change_clearance_level.html
msgid "Are you sure you want to scan anyways?"
msgstr ""

#: katalogus/templates/change_clearance_level.html
#: rocky/templates/oois/ooi_detail.html
msgid "Scan"
msgstr ""

#: katalogus/templates/change_clearance_level.html
#: katalogus/templates/confirmation_clone_settings.html
#: katalogus/templates/plugin_settings_delete.html
#: rocky/templates/oois/ooi_delete.html
#: rocky/templates/oois/ooi_mute_finding.html
#: rocky/templates/organizations/organization_edit.html
#: rocky/templates/organizations/organization_member_edit.html
#: rocky/templates/two_factor/_wizard_actions.html
msgid "Cancel"
msgstr ""

#: katalogus/templates/clone_settings.html
#: katalogus/templates/confirmation_clone_settings.html
msgid "Clone settings"
msgstr ""

#: katalogus/templates/clone_settings.html
#, python-format
msgid ""
"\n"
"        Use the form below to clone the settings from "
"<i>%(current_organization)s</i> to the selected organization.\n"
"        This includes both the KAT-alogus settings as well as enabled and "
"disabled plugins.\n"
"      "
msgstr ""

#: katalogus/templates/confirmation_clone_settings.html
msgid "Clone"
msgstr ""

#: katalogus/templates/katalogus.html
msgid "All plugins"
msgstr ""

#: katalogus/templates/katalogus.html
msgid ""
"\n"
"                            Plugin available\n"
"                        "
msgid_plural ""
"\n"
"                            Plugins available\n"
"                        "
msgstr[0] ""
msgstr[1] ""

#: katalogus/templates/katalogus_settings.html
msgid "KAT-alogus Settings"
msgstr ""

#: katalogus/templates/katalogus_settings.html
msgid ""
"There are currently no settings defined. Add settings at plugin detail page."
msgstr ""

#: katalogus/templates/katalogus_settings.html
#: reports/templates/partials/report_setup_scan.html
#: reports/templates/partials/report_types_selection.html
#: rocky/templates/two_factor/core/otp_required.html
msgid "Go back"
msgstr ""

#: katalogus/templates/katalogus_settings.html
msgid "This is an overview of the latest settings of all plugins."
msgstr ""

#: katalogus/templates/katalogus_settings.html
msgid "Latest plugin settings:"
msgstr ""

#: katalogus/templates/katalogus_settings.html
#: rocky/templates/partials/task_history.html
msgid "Plugin"
msgstr ""

#: katalogus/templates/katalogus_settings.html
#: katalogus/templates/plugin_settings_list.html
#: reports/report_types/dns_report/report.html
#: rocky/templates/oois/ooi_delete.html
msgid "Value"
msgstr ""

#: katalogus/templates/normalizer_detail.html
#, python-format
msgid "%(plugin_name)s is able to process the following mime types:"
msgstr ""

#: katalogus/templates/partials/boefje_tile.html
msgid "Scan level:"
msgstr ""

#: katalogus/templates/partials/boefje_tile.html
msgid "Publisher"
msgstr ""

#: katalogus/templates/partials/boefje_tile.html
#: katalogus/templates/partials/plugin_tile.html
#: katalogus/templates/partials/plugins.html
msgid "See details"
msgstr ""

#: katalogus/templates/partials/enable_disable_plugin.html
msgid "Enable"
msgstr ""

#: katalogus/templates/partials/enable_disable_plugin.html
#: rocky/templates/two_factor/profile/disable.html
msgid "Disable"
msgstr ""

#: katalogus/templates/partials/enable_disable_plugin.html
msgid "You don't have permission to enable "
msgstr ""

#: katalogus/templates/partials/katalogus_filter.html
msgid "Filter plugins"
msgstr ""

#: katalogus/templates/partials/katalogus_filter.html
msgid "Clear filter"
msgstr ""

#: katalogus/templates/partials/katalogus_header.html
#: katalogus/views/change_clearance_level.py katalogus/views/katalogus.py
#: katalogus/views/katalogus_settings.py katalogus/views/plugin_detail.py
#: katalogus/views/plugin_settings_add.py
#: katalogus/views/plugin_settings_delete.py
#: rocky/templates/dashboard_client.html rocky/templates/dashboard_redteam.html
#: rocky/templates/header.html
msgid "KAT-alogus"
msgstr ""

#: katalogus/templates/partials/katalogus_header.html
msgid "An overview of all available plugins."
msgstr ""

#: katalogus/templates/partials/katalogus_header.html
#: katalogus/templates/plugin_settings_list.html
#: katalogus/views/katalogus_settings.py tools/view_helpers.py
#: rocky/templates/header.html
#: rocky/templates/organizations/organization_settings.html
msgid "Settings"
msgstr ""

#: katalogus/templates/partials/katalogus_toolbar.html
msgid "Gridview"
msgstr ""

#: katalogus/templates/partials/katalogus_toolbar.html
msgid "Tableview"
msgstr ""

#: katalogus/templates/partials/objects_to_scan.html
#: rocky/templates/findings/finding_list.html
#: rocky/templates/oois/ooi_list.html
#: rocky/templates/organizations/organization_crisis_room.html
msgid "Object list"
msgstr ""

#: katalogus/templates/partials/objects_to_scan.html
#, python-format
msgid ""
"This Boefje will only scan objects with a corresponding clearance level of "
"<strong>L%(scan_level)s</strong> or higher. There is no indemnification for "
"this Boefje to scan an OOI with a lower clearance level than "
"<strong>L%(scan_level)s</strong>. Use the filter to show OOI's with a lower "
"clearance level."
msgstr ""

#: katalogus/templates/partials/objects_to_scan.html
msgid ""
"<span>Warning scan level:</span> Scanning OOI's with a lower clearance level "
"will result in OpenKAT increasing the clearance level on that OOI, not only "
"for this scan but from now on out, until it manually gets set to something "
"else again. This means that all other enabled Boefjes will use this higher "
"clearance level aswel."
msgstr ""

#: katalogus/templates/partials/objects_to_scan.html
#, python-format
msgid ""
"You currently don't have any objects that meet the scan level of %(name)s. "
"Add objects with a complying clearance level, or alter the clearance level "
"of existing objects."
msgstr ""

#: katalogus/templates/partials/objects_to_scan.html
#, python-format
msgid ""
"You currently don't have scannable objects for %(name)s. Add objects to use "
"this Boefje. This Boefje is able to scan objects of the following types:"
msgstr ""

#: katalogus/templates/partials/plugin_settings_required.html
msgid "The form could not be initialized."
msgstr ""

#: katalogus/templates/partials/plugin_settings_required.html
msgid "Required settings"
msgstr ""

#: katalogus/templates/partials/plugin_settings_required.html
#: katalogus/templates/plugin_settings_list.html
#: rocky/templates/findings/finding_add.html
#: rocky/templates/partials/ooi_list_toolbar.html
msgid "Add"
msgstr ""

#: katalogus/templates/partials/plugins.html
msgid "Plugins overview:"
msgstr ""

#: katalogus/templates/partials/plugins.html
#: reports/report_types/aggregate_organisation_report/appendix.html
#: reports/templates/summary/report_summary.html
msgid "Plugin name"
msgstr ""

#: katalogus/templates/partials/plugins.html
#: reports/report_types/aggregate_organisation_report/appendix.html
#: reports/templates/summary/report_summary.html
msgid "Plugin type"
msgstr ""

#: katalogus/templates/partials/plugins.html
#: reports/report_types/aggregate_organisation_report/appendix.html
#: reports/templates/summary/report_summary.html
msgid "Plugin description"
msgstr ""

#: katalogus/templates/partials/plugins.html
#: rocky/templates/organizations/organization_settings.html
msgid "Actions"
msgstr ""

#: katalogus/templates/partials/plugins_navigation.html
msgid "Plugins Navigation"
msgstr ""

#: katalogus/templates/partials/plugins_navigation.html
msgid "All"
msgstr ""

#: katalogus/templates/partials/plugins_navigation.html
#: onboarding/templates/step_3g_setup_scan_select_plugins.html
#: tools/forms/boefje.py rocky/templates/scan.html
#: rocky/templates/tasks/boefjes.html
#: rocky/templates/tasks/partials/tab_navigation.html
msgid "Boefjes"
msgstr ""

#: katalogus/templates/partials/plugins_navigation.html
#: onboarding/templates/step_3g_setup_scan_select_plugins.html
#: rocky/templates/tasks/normalizers.html
#: rocky/templates/tasks/partials/tab_navigation.html
msgid "Normalizers"
msgstr ""

#: katalogus/templates/plugin_settings_add.html
msgid ""
"\n"
"            Add setting\n"
"          "
msgid_plural ""
"\n"
"            Add settings\n"
"          "
msgstr[0] ""
msgstr[1] ""

#: katalogus/templates/plugin_settings_add.html
msgid ""
"\n"
"            Setting\n"
"          "
msgid_plural ""
"\n"
"            Settings\n"
"          "
msgstr[0] ""
msgstr[1] ""

#: katalogus/templates/plugin_settings_add.html
msgid ""
"\n"
"                  Add setting\n"
"                "
msgid_plural ""
"\n"
"                  Add settings\n"
"                "
msgstr[0] ""
msgstr[1] ""

#: katalogus/templates/plugin_settings_add.html
msgid ""
"\n"
"                  Add setting and enable boefje\n"
"                "
msgid_plural ""
"\n"
"                  Add settings and enable boefje\n"
"                "
msgstr[0] ""
msgstr[1] ""

#: katalogus/templates/plugin_settings_delete.html
msgid "Delete settings"
msgstr ""

#: katalogus/templates/plugin_settings_delete.html
#, python-format
msgid ""
"Are you sure you want to delete all settings for the plugin %(plugin_name)s?"
msgstr ""

#: katalogus/templates/plugin_settings_delete.html
#: katalogus/templates/plugin_settings_list.html
#: katalogus/views/plugin_settings_delete.py
#: rocky/templates/admin/delete_confirmation.html rocky/views/ooi_delete.py
msgid "Delete"
msgstr ""

#: katalogus/templates/plugin_settings_list.html
msgid " Details"
msgstr ""

#: katalogus/templates/plugin_settings_list.html
msgid "Overview of settings:"
msgstr ""

#: katalogus/templates/plugin_settings_list.html
msgid "Required"
msgstr ""

#: katalogus/templates/plugin_settings_list.html
msgid "Action"
msgstr ""

#: katalogus/templates/plugin_settings_list.html
msgid "Unset"
msgstr ""

#: katalogus/templates/plugin_settings_list.html
#: reports/report_types/dns_report/report.html
msgid "Yes"
msgstr ""

#: katalogus/templates/plugin_settings_list.html
#: reports/report_types/dns_report/report.html
msgid "No"
msgstr ""

#: katalogus/views/change_clearance_level.py
msgid "Session has terminated, please select objects again."
msgstr ""

#: katalogus/views/change_clearance_level.py
msgid "Change clearance level"
msgstr ""

#: katalogus/views/katalogus_settings.py
msgid "Settings from {} to {} successfully cloned."
msgstr ""

#: katalogus/views/katalogus_settings.py
#: katalogus/views/plugin_settings_list.py
msgid "Failed getting settings for boefje {}"
msgstr ""

#: katalogus/views/mixins.py
msgid ""
"Getting information for plugin {} failed. Please check the KATalogus logs."
msgstr ""

#: katalogus/views/mixins.py
#, python-format
msgid ""
"Could not raise clearance level of %s to L%s.                             "
"Indemnification not present at organization %s."
msgstr ""

#: katalogus/views/mixins.py onboarding/views.py rocky/views/scan_profile.py
#, python-format
msgid ""
"Could not raise clearance level of %s to L%s. You were trusted a clearance "
"level of L%s. Contact your administrator to receive a higher clearance."
msgstr ""

#: katalogus/views/mixins.py onboarding/views.py
#, python-format
msgid ""
"Could not raise clearance level of %s to L%s. You acknowledged a clearance "
"level of L%s. Please accept the clearance level first on your profile page "
"to proceed."
msgstr ""

#: katalogus/views/plugin_detail.py
msgid ""
"Some selected OOIs needs an increase of clearance level to perform scans. "
"You do not have the permission to change clearance level."
msgstr ""

#: katalogus/views/plugin_detail.py
msgid "Please select an OOI to start scan."
msgstr ""

#: katalogus/views/plugin_enable_disable.py
msgid "{} '{}' disabled."
msgstr ""

#: katalogus/views/plugin_enable_disable.py
msgid "Failed fetching settings for {}. Is the Katalogus up?"
msgstr ""

#: katalogus/views/plugin_enable_disable.py
msgid "Before enabling, please set the required settings for '{}'."
msgstr ""

#: katalogus/views/plugin_enable_disable.py
msgid "{} '{}' enabled."
msgstr ""

#: katalogus/views/plugin_enable_disable.py
msgid ""
"Your clearance level is not set. Go to your profile page to see your "
"clearance or contact the administrator to set a clearance level."
msgstr ""

#: katalogus/views/plugin_enable_disable.py
msgid "To enable {} you need at least a clearance level of L{}. "
msgstr ""

#: katalogus/views/plugin_settings_add.py
msgid "Trying to add settings to boefje without schema"
msgstr ""

#: katalogus/views/plugin_settings_add.py
msgid "No changes to the settings added: no form data present"
msgstr ""

#: katalogus/views/plugin_settings_add.py
msgid "Added settings for '{}'"
msgstr ""

#: katalogus/views/plugin_settings_add.py
msgid "Failed adding settings"
msgstr ""

#: katalogus/views/plugin_settings_add.py
msgid "Enabling {} failed"
msgstr ""

#: katalogus/views/plugin_settings_add.py
msgid "Boefje '{}' enabled."
msgstr ""

#: katalogus/views/plugin_settings_add.py
msgid "Add settings"
msgstr ""

#: katalogus/views/plugin_settings_delete.py
msgid "Settings for plugin {} successfully deleted."
msgstr ""

#: katalogus/views/plugin_settings_delete.py
msgid "Plugin {} has no settings."
msgstr ""

#: katalogus/views/plugin_settings_delete.py
msgid ""
"Failed deleting Settings for plugin {}. Check the Katalogus logs for more "
"info."
msgstr ""

#: onboarding/forms.py tools/forms/ooi.py
msgid ""
"Boefjes that has a scan level below or equal to the clearance level, is "
"permitted to scan an object."
msgstr ""

#: onboarding/forms.py tools/forms/ooi.py
msgid "explanation-clearance-level"
msgstr ""

#: onboarding/templates/account/step_1_registration_intro.html
msgid "Register"
msgstr ""

#: onboarding/templates/account/step_1_registration_intro.html
msgid "Create a new account for your organization"
msgstr ""

#: onboarding/templates/account/step_1_registration_intro.html
msgid ""
"All user  accounts are part of an organization. So if you’re new and your "
"company is also new to OpenKAT you can register here to create a OpenKAT "
"account for your company including an admin account for you. If you like a "
"user account that is connected to an already existing organization within "
"OpenKAT you can ask the admin to create an account for you."
msgstr ""

#: onboarding/templates/account/step_1_registration_intro.html
#: onboarding/templates/step_1_introduction.html
msgid "Let's get started"
msgstr ""

#: onboarding/templates/account/step_1_registration_intro.html
#: onboarding/templates/step_1_introduction.html
msgid "How does OpenKAT work"
msgstr ""

#: onboarding/templates/account/step_1_registration_intro.html
msgid ""
"OpenKAT is able to give insight into security risks on your online objects. "
"For example, your websites, mailservers or online data. OpenKAT uses scans "
"to find and assess the area's that might be at risk and reports these back "
"to you. As a user you decide which insight you would like and OpenKAT guides "
"you to through the process. During this introduction you will be guided "
"through the steps to create a report."
msgstr ""

#: onboarding/templates/account/step_2a_organization_setup.html
#: onboarding/templates/account/step_2a_organization_update.html
#: onboarding/templates/account/step_2b_indemnification_setup.html
#: onboarding/templates/account/step_2c_account_setup_intro.html
#: onboarding/templates/account/step_3_account_user_type.html
#: onboarding/templates/account/step_4_account_setup_admin.html
#: onboarding/templates/account/step_5_account_setup_red_teamer.html
#: onboarding/templates/account/step_6_account_setup_client.html
msgid "OpenKAT setup"
msgstr ""

#: onboarding/templates/account/step_2a_organization_setup.html
#: onboarding/templates/account/step_2a_organization_update.html
#: rocky/templates/organizations/organization_add.html
msgid "Organization setup"
msgstr ""

#: onboarding/templates/account/step_2a_organization_setup.html
msgid ""
"Please enter the following organization details. These details can be edited "
"within the organization page within OpenKAT when necessary. Adding a new "
"organization requires a new database."
msgstr ""

#: onboarding/templates/account/step_2a_organization_setup.html
#: onboarding/templates/account/step_2a_organization_update.html
#: rocky/templates/organizations/organization_add.html
#: rocky/templates/organizations/organization_settings.html
msgid "Organization details"
msgstr ""

#: onboarding/templates/account/step_2a_organization_update.html
#: rocky/templates/organizations/organization_add.html
msgid ""
"Please enter the following organization details. These details can be edited "
"within the organization page within OpenKAT when necessary."
msgstr ""

#: onboarding/templates/account/step_2a_organization_update.html
msgid "Submit changes"
msgstr ""

#: onboarding/templates/account/step_2a_organization_update.html
#: onboarding/templates/account/step_2b_indemnification_setup.html
#: onboarding/templates/step_3d_clearance_level_introduction.html
msgid "Continue"
msgstr ""

#: onboarding/templates/account/step_2b_indemnification_setup.html
msgid "Indemnification setup"
msgstr ""

#: onboarding/templates/account/step_2b_indemnification_setup.html
msgid "Indemnification on the organization is already present."
msgstr ""

#: onboarding/templates/account/step_2c_account_setup_intro.html
#: onboarding/templates/account/step_3_account_user_type.html
msgid "Account setup"
msgstr ""

#: onboarding/templates/account/step_2c_account_setup_intro.html
msgid "Accounts"
msgstr ""

#: onboarding/templates/account/step_2c_account_setup_intro.html
msgid "Organization setup with separate accounts:"
msgstr ""

#: onboarding/templates/account/step_2c_account_setup_intro.html
msgid ""
"Within OpenKAT it is possible to create separate user accounts with the "
"specific roles. Each with their own functionalities and permissions. This is "
"useful when multiple people will be working with the same OpenKAT-setup. You "
"can choose to create the separate accounts during this introduction or when "
"you’re ready from the OpenKAT users page."
msgstr ""

#: onboarding/templates/account/step_2c_account_setup_intro.html
msgid "Single account setup:"
msgstr ""

#: onboarding/templates/account/step_2c_account_setup_intro.html
msgid ""
"Alternatively it is also an option to run OpenKAT from a single user "
"account. Which is useful when you are the only user in the account. You will "
"be able to access the functionality of the different roles from your "
"account. You can always add additional user accounts If you’re team expands "
"in the future."
msgstr ""

#: onboarding/templates/account/step_2c_account_setup_intro.html
msgid "Create separate accounts"
msgstr ""

#: onboarding/templates/account/step_2c_account_setup_intro.html
msgid "Continue with this account, onboard me!"
msgstr ""

#: onboarding/templates/account/step_3_account_user_type.html
msgid "Users"
msgstr ""

#: onboarding/templates/account/step_3_account_user_type.html
msgid ""
"Within OpenKAT there are three types of user accounts. Each has its own "
"functions."
msgstr ""

#: onboarding/templates/account/step_3_account_user_type.html
#: onboarding/templates/account/step_4_account_setup_admin.html
msgid "Admin"
msgstr ""

#: onboarding/templates/account/step_3_account_user_type.html
#: onboarding/templates/account/step_4_account_setup_admin.html
msgid ""
"Each organization must have an admin. The admin can create and manage user "
"accounts as well as organization details."
msgstr ""

#: onboarding/templates/account/step_3_account_user_type.html
#: onboarding/templates/account/step_5_account_setup_red_teamer.html
msgid "Red teamer"
msgstr ""

#: onboarding/templates/account/step_3_account_user_type.html
#: onboarding/templates/account/step_5_account_setup_red_teamer.html
msgid "A red teamer account can run scans and generate reports."
msgstr ""

#: onboarding/templates/account/step_3_account_user_type.html
#: onboarding/templates/account/step_6_account_setup_client.html
msgid "Client account"
msgstr ""

#: onboarding/templates/account/step_3_account_user_type.html
msgid "A client account can access reports."
msgstr ""

#: onboarding/templates/account/step_3_account_user_type.html
msgid ""
"Each organization requires at least one admin and one red teamer account to "
"function. This introduction will guide you through the setup of both. After "
"that you can choose to add a client account as well."
msgstr ""

#: onboarding/templates/account/step_3_account_user_type.html
msgid "Let's add accounts"
msgstr ""

#: onboarding/templates/account/step_4_account_setup_admin.html
msgid "Admin account setup"
msgstr ""

#: onboarding/templates/account/step_4_account_setup_admin.html
msgid "Admin details"
msgstr ""

#: onboarding/templates/account/step_4_account_setup_admin.html
#: onboarding/templates/account/step_5_account_setup_red_teamer.html
#: onboarding/templates/account/step_6_account_setup_client.html
msgid "Go back to previous step"
msgstr ""

#: onboarding/templates/account/step_4_account_setup_admin.html
#: onboarding/templates/account/step_5_account_setup_red_teamer.html
msgid "Skip this step"
msgstr ""

#: onboarding/templates/account/step_5_account_setup_red_teamer.html
msgid "Red teamer account setup"
msgstr ""

#: onboarding/templates/account/step_5_account_setup_red_teamer.html
msgid "Red teamer details"
msgstr ""

#: onboarding/templates/account/step_6_account_setup_client.html
msgid "Client account setup (optional)"
msgstr ""

#: onboarding/templates/account/step_6_account_setup_client.html
msgid ""
"A client account can access reports. Adding a client account to the "
"organization is optional."
msgstr ""

#: onboarding/templates/account/step_6_account_setup_client.html
msgid "User details"
msgstr ""

#: onboarding/templates/account/step_6_account_setup_client.html
msgid "Finish organization setup"
msgstr ""

#: onboarding/templates/dns_report.html
#: onboarding/templates/step_2a_choose_report_info.html
#: onboarding/templates/step_2b_choose_report_type.html
#: onboarding/templates/step_3a_setup_scan_ooi_info.html
#: onboarding/templates/step_3b_setup_scan_ooi_add.html
#: onboarding/templates/step_3c_setup_scan_ooi_detail.html
#: onboarding/templates/step_4_report.html onboarding/views.py
msgid "OpenKAT introduction"
msgstr ""

#: onboarding/templates/dns_report.html
#: reports/report_types/dns_report/report.py
msgid "DNS Report"
msgstr ""

#: onboarding/templates/dns_report.html
#, python-format
msgid ""
"These are the findings of a OpenKAT-analysis (%(observed_at)s). Click a "
"finding for more detailed information about the issue, its origin, severity "
"and possible solutions."
msgstr ""

#: onboarding/templates/dns_report.html
msgid "DNS Tree"
msgstr ""

#: onboarding/templates/step_1_introduction.html
#: rocky/templates/landing_page.html
msgid "Welcome to OpenKAT"
msgstr ""

#: onboarding/templates/step_1_introduction.html
msgid ""
"OpenKAT is the \"Kwetsbaarheden Analyse Tool\" (Vulnerabilities Analysis "
"Tool). An Open-Source-project developed by the Ministry of Health, Welfare "
"and Sport to make your and our world a safer place."
msgstr ""

#: onboarding/templates/step_1_introduction.html
msgid ""
"OpenKAT is able to give insight into security risks on your online objects. "
"For example, your websites, mailservers or online data."
msgstr ""

#: onboarding/templates/step_1_introduction.html
msgid ""
"OpenKAT uses plugins to find and assess the area's that might be at risk and "
"reports these back to you. Each plugin has its own skillset which could be "
"scanning, normalizing or analyzing data. As a user you decide which areas "
"you would like to monitor or scan and which insight you would like to "
"receive."
msgstr ""

#: onboarding/templates/step_1_introduction.html
msgid ""
"Within OpenKAT you can view the insights as well as all the data OpenKAT has "
"found. You can choose to browse through the data or view reports."
msgstr ""

#: onboarding/templates/step_1_introduction.html
msgid ""
"During this introduction you will be guided through the steps to create a "
"report."
msgstr ""

#: onboarding/templates/step_1_introduction.html
#: onboarding/templates/step_2a_choose_report_info.html
#: onboarding/templates/step_2b_choose_report_type.html
#: onboarding/templates/step_3a_setup_scan_ooi_info.html
#: onboarding/templates/step_3b_setup_scan_ooi_add.html
#: onboarding/templates/step_3c_setup_scan_ooi_detail.html
#: onboarding/templates/step_3d_clearance_level_introduction.html
#: onboarding/templates/step_3e_trusted_acknowledge_clearance_level.html
#: onboarding/templates/step_3f_set_clearance_level.html
#: rocky/templates/partials/form/boefje_tiles_form.html
msgid "Skip onboarding"
msgstr ""

#: onboarding/templates/step_2a_choose_report_info.html
msgid "Choose a report - Introduction"
msgstr ""

#: onboarding/templates/step_2a_choose_report_info.html
#: reports/templates/partials/main_navigation.html reports/views/base.py
#: rocky/templates/header.html
msgid "Reports"
msgstr ""

#: onboarding/templates/step_2a_choose_report_info.html
msgid ""
"Reports within OpenKAT contain an overview of the scanned objects, issues "
"found within them and known security risks that the object might be "
"vulnerable to. Each report gives a high overview of the state of the object "
"as well as detailed information on what OpenKAT found and possible solutions."
msgstr ""

#: onboarding/templates/step_2a_choose_report_info.html
msgid "Data"
msgstr ""

#: onboarding/templates/step_2a_choose_report_info.html
msgid ""
"OpenKAT can scan and analyze by using plugins. Each plugin has it's unique "
"skillset and will collect specific data or give specific insights. You "
"manage the plugins within your account which let's OpenKAT know which "
"plugins to run and on which objects or areas."
msgstr ""

#: onboarding/templates/step_2a_choose_report_info.html
msgid "Generating a report"
msgstr ""

#: onboarding/templates/step_2a_choose_report_info.html
msgid ""
"When you choose a report type OpenKAT will guide you through the setup. "
"OpenKAT will ask the necessary questions based on the input the report "
"needs, as well as asks for permission to run plugins that you haven’t "
"enabled yet but are needed to collect or analyze the data."
msgstr ""

#: onboarding/templates/step_2a_choose_report_info.html
msgid ""
"You can also choose to look at the collected data directly or generate your "
"own report by selecting and running plugins on objects of your choice. "
"OpenKAT will present the results."
msgstr ""

#: onboarding/templates/step_2a_choose_report_info.html
msgid "Permission"
msgstr ""

#: onboarding/templates/step_2a_choose_report_info.html
msgid ""
"Plugins can be provided by OpenKAT but they can also come from the "
"community. Before a plugin can run, you need to give it permission by "
"enabling it."
msgstr ""

#: onboarding/templates/step_2a_choose_report_info.html
msgid ""
"When you generate a report. OpenKAT will let you know which plugins it "
"requires or suggests so you can choose to enable them."
msgstr ""

#: onboarding/templates/step_2a_choose_report_info.html
msgid "Let's choose a report"
msgstr ""

#: onboarding/templates/step_2b_choose_report_type.html
msgid "Choose a report - Type"
msgstr ""

#: onboarding/templates/step_2b_choose_report_type.html
msgid ""
"Within OpenKAT you can view reports for each of your current objects. For "
"specific reports you can choose one of the available report types and "
"generate a report. Such as a pen-test, a DNS-report or a mail report to give "
"some examples."
msgstr ""

#: onboarding/templates/step_2b_choose_report_type.html
msgid "For this tutorial we suggest a DNS-report to get you started."
msgstr ""

#: onboarding/templates/step_2b_choose_report_type.html
msgid ""
"When you start to generate this report. OpenKAT will guide you through the "
"necessary steps."
msgstr ""

#: onboarding/templates/step_2b_choose_report_type.html
msgid "DNS report"
msgstr ""

#: onboarding/templates/step_3a_setup_scan_ooi_info.html
#: onboarding/templates/step_3b_setup_scan_ooi_add.html
#: onboarding/templates/step_3c_setup_scan_ooi_detail.html
#: reports/views/aggregate_report.py reports/views/generate_report.py
#: reports/views/multi_report.py
msgid "Setup scan"
msgstr ""

#: onboarding/templates/step_3a_setup_scan_ooi_info.html
msgid "Let OpenKAT know what object to scan"
msgstr ""

#: onboarding/templates/step_3a_setup_scan_ooi_info.html
msgid ""
"Plugins scan and analyze objects. OpenKAT needs to know which object(s) you "
"would like to scan and analyze for the DNS-report. So it can tell you which "
"plugins are available for the chosen object."
msgstr ""

#: onboarding/templates/step_3a_setup_scan_ooi_info.html
msgid "Understanding objects"
msgstr ""

#: onboarding/templates/step_3a_setup_scan_ooi_info.html
msgid ""
"A lot of things can be an object within the scope of OpenKAT. For example a "
"mailserver, an ip-address, a URL, a DNS record, a hostname or a network to "
"name a few.  While these objects can be related to each other they are all "
"objects within OpenKAT that can be scanned to gain valuable insight."
msgstr ""

#: onboarding/templates/step_3a_setup_scan_ooi_info.html
msgid "Creating, adding and editing objects"
msgstr ""

#: onboarding/templates/step_3a_setup_scan_ooi_info.html
msgid ""
"Within OpenKAT you can view, add and edit objects from the organization’s "
"object page."
msgstr ""

#: onboarding/templates/step_3a_setup_scan_ooi_info.html
msgid ""
"Let’s add an object to scan for the DNS-Report. For this introduction we "
"suggest adding a URL."
msgstr ""

#: onboarding/templates/step_3a_setup_scan_ooi_info.html
msgid "Add URL"
msgstr ""

#: onboarding/templates/step_3b_setup_scan_ooi_add.html
#: onboarding/templates/step_3c_setup_scan_ooi_detail.html onboarding/views.py
msgid "Creating an object"
msgstr ""

#: onboarding/templates/step_3b_setup_scan_ooi_add.html
msgid "Create your first object, a URL by filling out the form below."
msgstr ""

#: onboarding/templates/step_3b_setup_scan_ooi_add.html
msgid ""
"Additional details and examples can be found by pressing on the help button "
"next to the input field."
msgstr ""

#: onboarding/templates/step_3b_setup_scan_ooi_add.html
msgid "Dependencies"
msgstr ""

#: onboarding/templates/step_3b_setup_scan_ooi_add.html
msgid ""
"Most objects have dependencies on the existence of other objects. For "
"example a URL needs to be connected to a network, hostname, fqdn (fully "
"qualified domain name) and ip-address. OpenKAT collects these additional "
"object automatically when possible. By running plugins to collect or extract "
"this data."
msgstr ""

#: onboarding/templates/step_3b_setup_scan_ooi_add.html
msgid ""
"The additional objects that OpenKAT created will be added to your object "
"list as separate objects. If OpenKAT can’t add them automatically it will "
"guide you through the process of creating them manually."
msgstr ""

#: onboarding/templates/step_3b_setup_scan_ooi_add.html
#: reports/templates/partials/report_ooi_list.html
msgid "Create object"
msgstr ""

#: onboarding/templates/step_3c_setup_scan_ooi_detail.html
msgid ""
"Based on the url you provided OpenKAT added the necessary additional objects "
"to create a url object."
msgstr ""

#: onboarding/templates/step_3c_setup_scan_ooi_detail.html
msgid "URL"
msgstr ""

#: onboarding/templates/step_3c_setup_scan_ooi_detail.html
#: reports/report_types/dns_report/report.html
#: reports/templates/partials/report_ooi_list.html
#: reports/templates/summary/ooi_selection.html tools/forms/ooi.py
#: rocky/templates/partials/elements/ooi_tree_condensed_table.html
#: rocky/templates/partials/explanations.html
#: rocky/templates/partials/ooi_detail_related_object.html
#: rocky/templates/partials/ooi_report_findings_block_table_expanded_row.html
msgid "Type"
msgstr ""

#: onboarding/templates/step_3c_setup_scan_ooi_detail.html
msgid "Path"
msgstr ""

#: onboarding/templates/step_3c_setup_scan_ooi_detail.html
msgid "Hostname"
msgstr ""

#: onboarding/templates/step_3c_setup_scan_ooi_detail.html
msgid "scheme"
msgstr ""

#: onboarding/templates/step_3c_setup_scan_ooi_detail.html
msgid "DNS Zone"
msgstr ""

#: onboarding/templates/step_3c_setup_scan_ooi_detail.html
msgid "Network"
msgstr ""

#: onboarding/templates/step_3c_setup_scan_ooi_detail.html
msgid "Start scanning"
msgstr ""

#: onboarding/templates/step_3d_clearance_level_introduction.html
#: onboarding/templates/step_3e_trusted_acknowledge_clearance_level.html
#: onboarding/templates/step_3f_set_clearance_level.html
msgid "OpenKAT Introduction"
msgstr ""

#: onboarding/templates/step_3d_clearance_level_introduction.html
#: onboarding/templates/step_3e_trusted_acknowledge_clearance_level.html
msgid "Setup scan - OOI clearance for"
msgstr ""

#: onboarding/templates/step_3d_clearance_level_introduction.html
#: reports/templates/partials/report_introduction.html
msgid "Introduction"
msgstr ""

#: onboarding/templates/step_3d_clearance_level_introduction.html
#: rocky/templates/partials/form/indemnification_add_form.html
msgid ""
"Some scans are lightweight while others might be a bit more aggressive with "
"their scanning. OpenKAT requires you to set a clearance level for each "
"object to prevent you from unintentionally running aggressive scans. For "
"example you might have the right to run any type of scan on your own server "
"but you probably don’t have the right to do so for objects owned by other "
"people of companies."
msgstr ""

#: onboarding/templates/step_3d_clearance_level_introduction.html
msgid "How to know required clearance level"
msgstr ""

#: onboarding/templates/step_3d_clearance_level_introduction.html
msgid ""
"Each plugin that scans will have a scan intensity score. The intensity of "
"the scan must be equal to or below the clearance level you set for your "
"object. If the scan has an intensity level that is too high, OpenKAT will "
"notify you before running it. Visually clearance levels and intensity scores "
"are indicated with little cat paws."
msgstr ""

#: onboarding/templates/step_3d_clearance_level_introduction.html
msgid ""
"This scan has a scan intensity score of 1, requiring a level 1 clearance "
"level to be run. This means that the scan does not touch the object itself, "
"but only searches for information about the object."
msgstr ""

#: onboarding/templates/step_3d_clearance_level_introduction.html
msgid ""
"An example of a more aggressive scan. Which has a scan intensity score of 3. "
"Meaning it requires at least a level 3 clearance level to be set on your "
"object."
msgstr ""

#: onboarding/templates/step_3e_trusted_acknowledge_clearance_level.html
msgid ""
"\n"
"                    OpenKAT has a permission system that allows "
"administrators to\n"
"                    configure which users can set a certain clearance level. "
"The will make sure\n"
"                    that only users that are trusted can start the more "
"aggressive scans.\n"
"                "
msgstr ""

#: onboarding/templates/step_3e_trusted_acknowledge_clearance_level.html
msgid "Acknowledge clearance level"
msgstr ""

#: onboarding/templates/step_3e_trusted_acknowledge_clearance_level.html
msgid ""
"\n"
"                    Before a member is granted the ability to set clearance "
"levels on an object,\n"
"                    they must first acknowledge and accept the clearance "
"level set by the administrators.\n"
"                    The maximum scanning level permitted for a member is "
"aligned with the trusted clearance level.\n"
"                    By acknowledging the trusted clearance level, this "
"member formally agrees to abide by\n"
"                    this permission and gains the capability to perform "
"scans only up to this trusted clearance level.\n"
"                    This two-step process ensures that the member operates "
"within authorized boundaries.\n"
"                "
msgstr ""

#: onboarding/templates/step_3e_trusted_acknowledge_clearance_level.html
msgid "What is my clearance level?"
msgstr ""

#: onboarding/templates/step_3e_trusted_acknowledge_clearance_level.html
#, python-format
msgid ""
"\n"
"                                Unfortunately you cannot continue the "
"onboarding. </br>\n"
"                                Your administrator has trusted you with a "
"clearance level of <strong>L%(tcl)s</strong>.</br>\n"
"                                You need at least a clearance level of "
"<strong>L%(dns_report_least_clearance_level)s</strong> to scan "
"<strong>%(ooi)s</strong></br>\n"
"                                Contact your administrator to receive a "
"higher clearance.\n"
"                            "
msgstr ""

#: onboarding/templates/step_3e_trusted_acknowledge_clearance_level.html
#, python-format
msgid ""
"\n"
"                            Your administrator has trusted you with a "
"clearance level of <strong>L%(tcl)s</strong>.</br>\n"
"                            You must first accept this clearance level to "
"continue.\n"
"                            "
msgstr ""

#: onboarding/templates/step_3e_trusted_acknowledge_clearance_level.html
#, python-format
msgid ""
"\n"
"                            Accept level L%(tcl)s clearance and "
"responsibility\n"
"                        "
msgstr ""

#: onboarding/templates/step_3e_trusted_acknowledge_clearance_level.html
#, python-format
msgid ""
"\n"
"                            Your administrator has <strong>trusted</strong> "
"you with a clearance level of <strong>L%(tcl)s</strong>.</br>\n"
"                            You have also <strong>acknowledged</strong> to "
"use this clearance level of <strong>L%(acl)s</strong>.\n"
"                            "
msgstr ""

#: onboarding/templates/step_3e_trusted_acknowledge_clearance_level.html
#: onboarding/templates/step_3f_set_clearance_level.html
#: rocky/templates/oois/ooi_list.html
#: rocky/templates/scan_profiles/scan_profile_detail.html
#: rocky/templates/scan_profiles/scan_profile_reset.html
msgid "Set clearance level"
msgstr ""

#: onboarding/templates/step_3f_set_clearance_level.html
msgid "Setup scan - Set clearance level for"
msgstr ""

#: onboarding/templates/step_3f_set_clearance_level.html
#, python-format
msgid ""
"After creating a new object OpenKAT will ask you to set a clearance level. "
"On the object detail page you can always change the clearance level. For the "
"onboarding we will suggest to set the clearance level to "
"L%(dns_report_least_clearance_level)s."
msgstr ""

#: onboarding/templates/step_3g_setup_scan_select_plugins.html
msgid "Setup scan - Enable plugins"
msgstr ""

#: onboarding/templates/step_3g_setup_scan_select_plugins.html
msgid "Plugins introduction"
msgstr ""

#: onboarding/templates/step_3g_setup_scan_select_plugins.html
msgid ""
"OpenKAT uses plugins to scan, check and analyze. Each plugin will bring a "
"specific skillset that will help to generate your report. There are three "
"types of plugins."
msgstr ""

#: onboarding/templates/step_3g_setup_scan_select_plugins.html
msgid ""
"Scan objects for data. Each boefje has a scan intensity score to prevent "
"invasive scanning on objects where you don’t have the clearance to do so."
msgstr ""

#: onboarding/templates/step_3g_setup_scan_select_plugins.html
msgid ""
"Check the data for specific objects and add these object to your object list."
msgstr ""

#: onboarding/templates/step_3g_setup_scan_select_plugins.html
#: reports/report_types/tls_report/report.html
msgid "Bits"
msgstr ""

#: onboarding/templates/step_3g_setup_scan_select_plugins.html
msgid "Analyze the available data to come to insights and conclusions."
msgstr ""

#: onboarding/templates/step_3g_setup_scan_select_plugins.html
msgid ""
"OpenKAT will be able to generate a full report when all the required and "
"suggested plugins are enabled. If you choose not to give a plugin permission "
"to run, the data that plugin would collect or produce will be left out of "
"the report which will then be generated based on the available data "
"collected by the enabled plugins. Below are the suggested and required "
"plugins for this report."
msgstr ""

#: onboarding/templates/step_3g_setup_scan_select_plugins.html
msgid "Let’s setup your scan by enabling the plugins of your choice below."
msgstr ""

#: onboarding/templates/step_3g_setup_scan_select_plugins.html
#: reports/templates/partials/report_setup_scan.html
msgid "Suggested plugins"
msgstr ""

#: onboarding/templates/step_4_report.html
msgid "Boefjes are scanning"
msgstr ""

#: onboarding/templates/step_4_report.html
msgid ""
"The enabled boefjes are collecting the data needed to generate the DNS-"
"report. This may take some time based on the type of scans and the number of "
"objects found. For the current scan we expect boefjes to take about 3 "
"minutes."
msgstr ""

#: onboarding/templates/step_4_report.html
msgid ""
"During this introduction we ask you to wait till the scan is ready. After "
"which you can view the report."
msgstr ""

#: onboarding/templates/step_4_report.html
msgid ""
"After the onboarding, boefjes run in the background. This enables you to use "
"OpenKAT in the meantime without waiting for scans to finish. When you would "
"like to see the status of a scan you can open the \"tasks\" page."
msgstr ""

#: onboarding/templates/step_4_report.html
msgid "Open my DNS-report"
msgstr ""

#: onboarding/view_helpers.py
msgid "1: Introduction"
msgstr ""

#: onboarding/view_helpers.py
msgid "2: Choose a report"
msgstr ""

#: onboarding/view_helpers.py
msgid "3: Setup scan"
msgstr ""

#: onboarding/view_helpers.py
msgid "4: Open report"
msgstr ""

#: onboarding/view_helpers.py
msgid "2: Organization setup"
msgstr ""

#: onboarding/view_helpers.py
msgid "3: Indemnification"
msgstr ""

#: onboarding/view_helpers.py
msgid "4: Account setup"
msgstr ""

#: onboarding/views.py
msgid ""
"OpenKAT added the following required object to your object list to complete "
"your request: {}"
msgstr ""

#: onboarding/views.py
#, python-format
msgid ""
"Could not raise clearance level of %s to L%s.                 "
"Indemnification not present at organization %s."
msgstr ""

#: onboarding/views.py
msgid "Clearance level has been set"
msgstr ""

#: onboarding/views.py
msgid "OpenKAT Setup"
msgstr ""

#: onboarding/views.py
#, python-brace-format
msgid "{org_name} successfully created."
msgstr ""

#: onboarding/views.py
#, python-brace-format
msgid "{org_name} successfully updated."
msgstr ""

#: onboarding/views.py
#, python-brace-format
msgid "{name} successfully created."
msgstr ""

#: reports/forms.py tools/forms/ooi_form.py
msgid "Filter by OOI types"
msgstr ""

#: reports/forms.py
msgid "Report types"
msgstr ""

#: reports/report_types/aggregate_organisation_report/appendix.html
#: reports/report_types/multi_organization_report/appendix.html
#: reports/templates/partials/report_sidemenu.html
msgid "Appendix"
msgstr ""

#: reports/report_types/aggregate_organisation_report/appendix.html
#: reports/templates/summary/report_summary.html
msgid "Selected objects"
msgstr ""

#: reports/report_types/aggregate_organisation_report/appendix.html
#: reports/templates/partials/report_sidemenu.html
#: reports/templates/summary/report_summary.html
msgid "Selected Report Types"
msgstr ""

#: reports/report_types/aggregate_organisation_report/appendix.html
#: reports/templates/summary/report_summary.html
msgid "Report type"
msgstr ""

#: reports/report_types/aggregate_organisation_report/appendix.html
#: reports/templates/partials/report_sidemenu.html
msgid "Selected Plugins"
msgstr ""

#: reports/report_types/aggregate_organisation_report/appendix.html
#: reports/templates/summary/report_summary.html
msgid "Plugin options"
msgstr ""

#: reports/report_types/aggregate_organisation_report/appendix.html
#: reports/templates/summary/report_summary.html
msgid "Plugin scan level"
msgstr ""

#: reports/report_types/aggregate_organisation_report/appendix.html
#: reports/templates/partials/report_sidemenu.html
msgid "Service Versions and Health"
msgstr ""

#: reports/report_types/aggregate_organisation_report/appendix.html
#: reports/templates/summary/service_health.html rocky/templates/health.html
msgid "Version"
msgstr ""

#: reports/report_types/aggregate_organisation_report/appendix.html
#: rocky/templates/footer.html rocky/views/health.py
msgid "Health"
msgstr ""

#: reports/report_types/aggregate_organisation_report/appendix.html
#: rocky/templates/health.html
msgid "Healthy"
msgstr ""

#: reports/report_types/aggregate_organisation_report/appendix.html
msgid "Unhealthy"
msgstr ""

#: reports/report_types/aggregate_organisation_report/appendix.html
msgid "Used Config objects"
msgstr ""

#: reports/report_types/aggregate_organisation_report/appendix.html
msgid "Primary Key"
msgstr ""

#: reports/report_types/aggregate_organisation_report/appendix.html
msgid "Bit ID"
msgstr ""

#: reports/report_types/aggregate_organisation_report/appendix.html
msgid "Config"
msgstr ""

#: reports/report_types/aggregate_organisation_report/appendix.html
msgid "No config objects found."
msgstr ""

#: reports/report_types/aggregate_organisation_report/asset_overview.html
#: reports/report_types/multi_organization_report/asset_overview.html
#: reports/templates/partials/report_sidemenu.html
msgid "Asset overview"
msgstr ""

#: reports/report_types/aggregate_organisation_report/asset_overview.html
#: reports/report_types/multi_organization_report/asset_overview.html
msgid ""
"An overview of the manually released scanned assets. Assets in <strong>bold</"
"strong> are taken as a starting point, assets that are not in bold were "
"found by OpenKAT itself."
msgstr ""

#: reports/report_types/aggregate_organisation_report/basic_security.html
#: reports/templates/partials/report_sidemenu.html
msgid "Basic security"
msgstr ""

#: reports/report_types/aggregate_organisation_report/basic_security.html
msgid ""
"In this chapter, first a table of compliance checks is displayed, followed "
"by a detailed examination of compliance issues for each component."
msgstr ""

#: reports/report_types/aggregate_organisation_report/basic_security.html
msgid "Overview of the basic security status"
msgstr ""

#: reports/report_types/aggregate_organisation_report/basic_security.html
msgid ""
"This table provides an overview of the basic security status of the known "
"assets. Basic security in order. In principle, all values in this table "
"should be checked off."
msgstr ""

#: reports/report_types/aggregate_organisation_report/basic_security.html
msgid "Basic security status:"
msgstr ""

#: reports/report_types/aggregate_organisation_report/basic_security.html
#: reports/report_types/ipv6_report/report.html
#: reports/report_types/multi_organization_report/ipv6.html
#: reports/report_types/systems_report/report.html
msgid "System type"
msgstr ""

#: reports/report_types/aggregate_organisation_report/basic_security.html
#: reports/report_types/aggregate_organisation_report/report.html
#: reports/report_types/multi_organization_report/basic_security_details.html
#: reports/templates/partials/report_sidemenu.html
msgid "Safe connections"
msgstr ""

#: reports/report_types/aggregate_organisation_report/basic_security.html
msgid "System Specific"
msgstr ""

#: reports/report_types/aggregate_organisation_report/basic_security.html
msgid "RPKI"
msgstr ""

#: reports/report_types/aggregate_organisation_report/basic_security.html
#: reports/report_types/aggregate_organisation_report/system_specific.html
#: reports/report_types/rpki_report/report.html
#: reports/report_types/safe_connections_report/report.html
msgid "server"
msgstr ""

#: reports/report_types/aggregate_organisation_report/introduction.html
msgid "OpenKAT Aggregate Report"
msgstr ""

#: reports/report_types/aggregate_organisation_report/introduction.html
#: rocky/templates/partials/ooi_list_toolbar.html
msgid "Export"
msgstr ""

#: reports/report_types/aggregate_organisation_report/introduction.html
#: rocky/templates/oois/ooi_report.html
#: rocky/templates/partials/findings_list_toolbar.html
msgid "Download PDF"
msgstr ""

#: reports/report_types/aggregate_organisation_report/introduction.html
msgid "Download JSON"
msgstr ""

#: reports/report_types/aggregate_organisation_report/introduction.html
msgid "This is the OpenKAT report for organization"
msgstr ""

#: reports/report_types/aggregate_organisation_report/introduction.html
#: reports/templates/partials/report_header.html
msgid "Created with data from"
msgstr ""

#: reports/report_types/aggregate_organisation_report/introduction.html
#: reports/report_types/multi_organization_report/introduction.html
#: reports/templates/partials/report_header.html
msgid "Created on"
msgstr ""

#: reports/report_types/aggregate_organisation_report/introduction.html
#: reports/report_types/aggregate_organisation_report/report_design.html
#: reports/report_types/multi_organization_report/introduction.html
#: reports/templates/partials/report_header.html
msgid "Created by:"
msgstr ""

#: reports/report_types/aggregate_organisation_report/recommendations.html
#: reports/report_types/multi_organization_report/recommendations.html
#: reports/templates/partials/report_sidemenu.html
msgid "Recommendations"
msgstr ""

#: reports/report_types/aggregate_organisation_report/recommendations.html
#: reports/report_types/multi_organization_report/recommendations.html
#, python-format
msgid "There is <i>%(total_findings)s</i> vulnerability"
msgid_plural "There are <i>%(total_findings)s</i> vulnerabilities"
msgstr[0] ""
msgstr[1] ""

#: reports/report_types/aggregate_organisation_report/recommendations.html
#: reports/report_types/multi_organization_report/recommendations.html
#, python-format
msgid "found on <i>%(total_systems)s</i> system."
msgid_plural "found on <i>%(total_systems)s</i> systems."
msgstr[0] ""
msgstr[1] ""

#: reports/report_types/aggregate_organisation_report/recommendations.html
#: reports/report_types/multi_organization_report/recommendations.html
msgid "There are no recommendations."
msgstr ""

#: reports/report_types/aggregate_organisation_report/report.html
#: reports/report_types/multi_organization_report/basic_security_details.html
#: reports/report_types/safe_connections_report/report.html
msgid ""
"In this chapter we check if the connections of all the IP ports of the "
"system are safe. Safe connections are important to prevent unauthorised "
"access and data breaches. Strong ciphers are crucial because they ensure "
"strong encryption which protects the data from interception during "
"communiction."
msgstr ""

#: reports/report_types/aggregate_organisation_report/report.html
#: reports/templates/partials/report_sidemenu.html
msgid "System specific"
msgstr ""

#: reports/report_types/aggregate_organisation_report/report.html
#: reports/report_types/aggregate_organisation_report/system_specific.html
#: reports/report_types/multi_organization_report/basic_security_details.html
msgid ""
"This is where checks are done that are specific to system types. Different "
"security and compliance issues come into play for different systems. They "
"are listed here under each other."
msgstr ""

#: reports/report_types/aggregate_organisation_report/report.html
#: reports/report_types/multi_organization_report/basic_security_details.html
#: reports/report_types/rpki_report/report.html
#: reports/templates/partials/report_sidemenu.html
msgid "Resource Public Key Infrastructure"
msgstr ""

#: reports/report_types/aggregate_organisation_report/report.html
#: reports/report_types/multi_organization_report/basic_security_details.html
#: reports/report_types/rpki_report/report.html
msgid ""
"This section contains basic security information about resource public key "
"infrastructure. If your web server employs RPKI for its IP addresses and "
"associated nameservers, then it enhances visitor protection against "
"misconfigurations and malicious route intercepts through verified route "
"announcements, ensuring reliable server access and secure internet traffic."
msgstr ""

#: reports/report_types/aggregate_organisation_report/report.html
#: reports/report_types/aggregate_organisation_report/report_design.html
#: reports/report_types/multi_organization_report/vulnerabilities.html
#: reports/report_types/vulnerability_report/report.html
#: reports/templates/partials/report_sidemenu.html
msgid "Vulnerabilities"
msgstr ""

#: reports/report_types/aggregate_organisation_report/report.html
#: reports/report_types/aggregate_organisation_report/report_design.html
msgid "Vulnerabilities found are grouped per system."
msgstr ""

#: reports/report_types/aggregate_organisation_report/report.html
#: reports/report_types/multi_organization_report/vulnerabilities.html
msgid "No CVEs have been found."
msgstr ""

#: reports/report_types/aggregate_organisation_report/report.py
msgid "Critical vulnerabilities"
msgstr ""

#: reports/report_types/aggregate_organisation_report/report.py
msgid "IPs scanned"
msgstr ""

#: reports/report_types/aggregate_organisation_report/report.py
msgid "Hostnames scanned"
msgstr ""

#: reports/report_types/aggregate_organisation_report/report.py
msgid "Terms in report"
msgstr ""

#: reports/report_types/aggregate_organisation_report/report_design.html
msgid "Observed at:"
msgstr ""

#: reports/report_types/aggregate_organisation_report/report_design.html
#: reports/report_types/vulnerability_report/report.html
msgid "vulnerabilities on this system"
msgstr ""

#: reports/report_types/aggregate_organisation_report/system_specific.html
#: reports/report_types/multi_organization_report/basic_security_details.html
msgid "System specific checks"
msgstr ""

#: reports/report_types/aggregate_organisation_report/system_specific.html
#: reports/report_types/rpki_report/report.html
#: reports/report_types/safe_connections_report/report.html
#, python-format
msgid ""
"This table shows which checks were performed. Following that, the compliance "
"issues, if any, are shown for each %(type)s Server."
msgstr ""

#: reports/report_types/aggregate_organisation_report/system_specific.html
msgid "Check overview:"
msgstr ""

#: reports/report_types/aggregate_organisation_report/system_specific.html
#: reports/report_types/mail_report/report.html
#: reports/report_types/multi_organization_report/basic_security_details.html
#: reports/report_types/name_server_report/report.html
#: reports/report_types/rpki_report/report.html
#: reports/report_types/safe_connections_report/report.html
#: reports/report_types/web_system_report/report.html
msgid "Check"
msgstr ""

#: reports/report_types/aggregate_organisation_report/system_specific.html
#: reports/report_types/mail_report/report.html
#: reports/report_types/name_server_report/report.html
#: reports/report_types/rpki_report/report.html
#: reports/report_types/safe_connections_report/report.html
#: reports/report_types/web_system_report/report.html
msgid "Compliance"
msgstr ""

#: reports/report_types/aggregate_organisation_report/system_specific.html
#: reports/report_types/rpki_report/report.html
msgid "IPs are compliant"
msgstr ""

#: reports/report_types/aggregate_organisation_report/system_specific.html
#: reports/report_types/mail_report/report.html
#: reports/report_types/name_server_report/report.html
#: reports/report_types/web_system_report/report.html
msgid "Findings:"
msgstr ""

#: reports/report_types/aggregate_organisation_report/system_specific.html
#: reports/report_types/mail_report/report.html
#: reports/report_types/name_server_report/report.html
#: reports/report_types/rpki_report/report.html
#: reports/report_types/safe_connections_report/report.html
#: reports/report_types/web_system_report/report.html
msgid "Compliance issue"
msgstr ""

#: reports/report_types/aggregate_organisation_report/system_specific.html
#: reports/report_types/mail_report/report.html
#: reports/report_types/name_server_report/report.html
#: reports/report_types/rpki_report/report.html
#: reports/report_types/safe_connections_report/report.html
#: reports/report_types/vulnerability_report/report.html
#: reports/report_types/web_system_report/report.html
#: rocky/templates/partials/ooi_report_findings_block_table.html
#: rocky/templates/partials/ooi_report_findings_block_table_expanded_row.html
msgid "Risk level"
msgstr ""

#: reports/report_types/aggregate_organisation_report/term_overview.html
#: reports/templates/partials/report_sidemenu.html
msgid "Term Overview"
msgstr ""

#: reports/report_types/aggregate_organisation_report/term_overview.html
msgid "For definitions of terms used in this chapter, see the glossary below."
msgstr ""

#: reports/report_types/aggregate_organisation_report/term_overview.html
msgid ""
"Web servers and domains are examples of digital assets within this "
"framework. Web servers are essential for hosting and serving websites or web "
"applications, while domains represent the online addresses used to access "
"these resources. Other examples of assets in the IT realm include databases, "
"user accounts, software applications, and networking infrastructure. Asset "
"management is a critical aspect of cybersecurity, involving the "
"identification, classification, and protection of these assets to safeguard "
"against threats and ensure the overall security and functionality of an "
"organization's IT environment."
msgstr ""

#: reports/report_types/aggregate_organisation_report/term_overview.html
msgid ""
"Multiple hostnames that resolve to one IP address where at least one of the "
"hostnames or the IP address has a declared scan level that is at least L1. "
"Type systemen zijn webservers, mailservers, en nameservers (DNS)."
msgstr ""

#: reports/report_types/aggregate_organisation_report/term_overview.html
msgid ""
"A fundamental component of the client-server model. A web server uses "
"protocols like HTTP or HTTPS to facilitate communication between clients and "
"the server."
msgstr ""

#: reports/report_types/aggregate_organisation_report/term_overview.html
msgid ""
"A mail server is a specialized software application or hardware device that "
"facilitates the sending, receiving, and storage of emails within a computer "
"network. Operating on the Simple Mail Transfer Protocol (SMTP) for outgoing "
"messages and either Internet Message Access Protocol (IMAP) or Post Office "
"Protocol (POP) for incoming messages, a mail server manages email "
"communication by routing messages between users and storing them until they "
"are retrieved. The server ensures the efficient and secure transfer of "
"emails, handling tasks such as authentication, spam filtering, and message "
"storage."
msgstr ""

#: reports/report_types/aggregate_organisation_report/term_overview.html
msgid ""
"A nameserver, or Domain Name System (DNS) server, is a critical component of "
"the internet infrastructure responsible for translating human-readable "
"domain names into IP addresses, enabling the seamless navigation of the web. "
"When a user enters a domain name in a web browser, the nameserver is queried "
"to obtain the corresponding IP address of the server hosting the associated "
"website or service."
msgstr ""

#: reports/report_types/aggregate_organisation_report/term_overview.html
msgid ""
"A DICOM server, which stands for Digital Imaging and Communications in "
"Medicine, is a specialized server designed for the storage, retrieval, and "
"exchange of medical images and related information in the healthcare "
"industry. DICOM is a widely adopted standard that ensures interoperability "
"and consistency in the communication of medical images and associated data "
"among different devices and systems, such as medical imaging equipment, "
"picture archiving and communication systems (PACS), and radiology "
"information systems (RIS). DICOM servers store and manage patient-specific "
"medical images, like X-rays, CT scans, and MRIs, utilizing a standardized "
"format."
msgstr ""

#: reports/report_types/dns_report/report.html
msgid "IP address lookup"
msgstr ""

#: reports/report_types/dns_report/report.html
#: rocky/templates/dashboard_redteam.html
#: rocky/templates/partials/notifications_block.html
#: rocky/templates/partials/ooi_report_findings_block_table_expanded_row.html
msgid "warning"
msgstr ""

#: reports/report_types/dns_report/report.html
#: rocky/templates/dashboard_redteam.html
#: rocky/templates/partials/notifications_block.html
#: rocky/templates/partials/ooi_report_findings_block_table_expanded_row.html
msgid "Warning"
msgstr ""

#: reports/report_types/dns_report/report.html
msgid ""
"You have less than one webserver that is reachable over IPv6, which is "
"<strong>not</strong> in compliance to internet.nl standards."
msgstr ""

#: reports/report_types/dns_report/report.html
msgid "Other records found"
msgstr ""

#: reports/report_types/dns_report/report.html
msgid "Record"
msgstr ""

#: reports/report_types/dns_report/report.html
msgid "Found by"
msgstr ""

#: reports/report_types/dns_report/report.html
msgid "Security measures"
msgstr ""

#: reports/report_types/dns_report/report.py
msgid ""
"DNS reports focus on domain name system configuration and potential "
"weaknesses."
msgstr ""

#: reports/report_types/ipv6_report/report.html
#: reports/report_types/multi_organization_report/ipv6.html
msgid ""
"IPv6 includes improvements in security features compared to IPv4. While IPv4 "
"can implement security measures, IPv6 was designed with security in mind, "
"and its adoption can contribute to a more secure internet."
msgstr ""

#: reports/report_types/ipv6_report/report.html
msgid "IPV6 overview:"
msgstr ""

#: reports/report_types/ipv6_report/report.html
#: reports/report_types/systems_report/report.html
msgid "Domain"
msgstr ""

#: reports/report_types/ipv6_report/report.py
msgid "IPv6 Report"
msgstr ""

#: reports/report_types/ipv6_report/report.py
msgid "Check whether hostnames point to ipv6 addresses."
msgstr ""

#: reports/report_types/mail_report/report.html
msgid "Mailserver compliance:"
msgstr ""

#: reports/report_types/mail_report/report.html
msgid "mailservers compliant"
msgstr ""

#: reports/report_types/mail_report/report.py
msgid "Mail Report"
msgstr ""

#: reports/report_types/mail_report/report.py
msgid ""
"System specific mail report that focusses on IP addresses and hostnames."
msgstr ""

#: reports/report_types/multi_organization_report/asset_overview.html
msgid "Overview of included assets"
msgstr ""

#: reports/report_types/multi_organization_report/asset_overview.html
msgid "Asset"
msgstr ""

#: reports/report_types/multi_organization_report/asset_overview.html
#: reports/report_types/multi_organization_report/basic_security_details.html
msgid "Amount"
msgstr ""

#: reports/report_types/multi_organization_report/asset_overview.html
msgid "IP addresses"
msgstr ""

#: reports/report_types/multi_organization_report/asset_overview.html
msgid "Domain names"
msgstr ""

#: reports/report_types/multi_organization_report/asset_overview.html
msgid "Assets with most critical vulnerabilities"
msgstr ""

#: reports/report_types/multi_organization_report/asset_overview.html
msgid "Vulnerability"
msgstr ""

#: reports/report_types/multi_organization_report/asset_overview.html
msgid "Organisation"
msgstr ""

#: reports/report_types/multi_organization_report/basic_security_details.html
msgid "Overview of safe connections"
msgstr ""

#: reports/report_types/multi_organization_report/basic_security_details.html
#: reports/report_types/safe_connections_report/report.html
msgid "Only Safe Ciphers"
msgstr ""

#: reports/report_types/multi_organization_report/basic_security_details.html
#: reports/report_types/safe_connections_report/report.html
msgid "services are compliant"
msgstr ""

#: reports/report_types/multi_organization_report/introduction.html
#: reports/templates/generate_report.html
msgid "Download report"
msgstr ""

#: reports/report_types/multi_organization_report/introduction.html
msgid "This is the OpenKAT Sector rapport."
msgstr ""

#: reports/report_types/multi_organization_report/introduction.html
msgid "Created with date from"
msgstr ""

#: reports/report_types/multi_organization_report/introduction.html
msgid "This sector contains"
msgstr ""

#: reports/report_types/multi_organization_report/introduction.html
msgid "Scanned organizations."
msgstr ""

#: reports/report_types/multi_organization_report/introduction.html
msgid "Of these organizations"
msgstr ""

#: reports/report_types/multi_organization_report/introduction.html
msgid "organizations have tag"
msgstr ""

#: reports/report_types/multi_organization_report/introduction.html
msgid "The basic security scores are around "
msgstr ""

#: reports/report_types/multi_organization_report/introduction.html
msgid "A total of "
msgstr ""

#: reports/report_types/multi_organization_report/introduction.html
msgid " critical vulnerabilities have been identified."
msgstr ""

#: reports/report_types/multi_organization_report/ipv6.html
msgid "IPv6"
msgstr ""

#: reports/report_types/multi_organization_report/ipv6.html
msgid "In total "
msgstr ""

#: reports/report_types/multi_organization_report/ipv6.html
msgid " out of "
msgstr ""

#: reports/report_types/multi_organization_report/ipv6.html
msgid " systems have an IPv6 connection."
msgstr ""

#: reports/report_types/multi_organization_report/ipv6.html
msgid "Overview of ip version compliance"
msgstr ""

#: reports/report_types/multi_organization_report/open_ports.html
msgid ""
"See an overview of open ports found over all systems and the services these "
"systems provide."
msgstr ""

#: reports/report_types/multi_organization_report/open_ports.html
msgid "Overview of detected open ports"
msgstr ""

#: reports/report_types/multi_organization_report/open_ports.html
#: reports/report_types/open_ports_report/report.html
#: reports/templates/partials/report_sidemenu.html
msgid "Open ports"
msgstr ""

#: reports/report_types/multi_organization_report/open_ports.html
msgid "Occurrences (IP addressees)"
msgstr ""

#: reports/report_types/multi_organization_report/open_ports.html
msgid "Services"
msgstr ""

#: reports/report_types/multi_organization_report/recommendations.html
msgid "Overview of recommendations"
msgstr ""

#: reports/report_types/multi_organization_report/recommendations.html
msgid "Recommendation"
msgstr ""

#: reports/report_types/multi_organization_report/recommendations.html
#: rocky/templates/partials/ooi_report_findings_block_table_expanded_row.html
msgid "Occurrence"
msgstr ""

#: reports/report_types/multi_organization_report/report.py
msgid "Multi Organization Report"
msgstr ""

#: reports/report_types/multi_organization_report/summary.html
msgid "Best scoring security check"
msgstr ""

#: reports/report_types/multi_organization_report/summary.html
msgid "Worst scoring security check"
msgstr ""

#: reports/report_types/multi_organization_report/vulnerabilities.html
msgid ""
"Vulnerabilities found are grouped per system. Here, we only consider CVE "
"vulnerabilities."
msgstr ""

#: reports/report_types/multi_organization_report/vulnerabilities.html
msgid "Vulnerabilities grouped per system."
msgstr ""

#: reports/report_types/multi_organization_report/vulnerabilities.html
msgid "total"
msgstr ""

#: reports/report_types/name_server_report/report.html
msgid "Name server compliance:"
msgstr ""

#: reports/report_types/name_server_report/report.html
msgid "DNSSEC Present"
msgstr ""

#: reports/report_types/name_server_report/report.html
msgid "name servers compliant"
msgstr ""

#: reports/report_types/name_server_report/report.html
msgid "Valid DNSSEC"
msgstr ""

#: reports/report_types/name_server_report/report.html
#: reports/report_types/web_system_report/report.html
msgid "No unnecessary ports open"
msgstr ""

#: reports/report_types/name_server_report/report.py
msgid "Name server Report"
msgstr ""

#: reports/report_types/name_server_report/report.py
msgid "Name server report checks name servers on basic security standards."
msgstr ""

#: reports/report_types/open_ports_report/report.html
msgid ""
"See an overview of open ports found. <strong>Bold</strong> open ports are "
"found through direct scans that the organization performs via OpenKAT. Other "
"open ports were found outside by OpenKAT itself. Scans with the same "
"hostnames, ports and IPs are merged."
msgstr ""

#: reports/report_types/open_ports_report/report.html
msgid "Overview of open ports found for the scanned assets."
msgstr ""

#: reports/report_types/open_ports_report/report.html
#: reports/report_types/systems_report/report.html
msgid "IP address"
msgstr ""

#: reports/report_types/open_ports_report/report.html
msgid "Hostnames"
msgstr ""

#: reports/report_types/open_ports_report/report.html
msgid "Direct scan"
msgstr ""

#: reports/report_types/open_ports_report/report.py
msgid "Open Ports Report"
msgstr ""

#: reports/report_types/open_ports_report/report.py
msgid "Find open ports of IP addresses"
msgstr ""

#: reports/report_types/rpki_report/report.html
msgid "RPKI compliance:"
msgstr ""

#: reports/report_types/rpki_report/report.html
msgid "RPKI Available"
msgstr ""

#: reports/report_types/rpki_report/report.html
msgid "RPKI Not expired"
msgstr ""

#: reports/report_types/rpki_report/report.html
msgid "RPKI record is not valid."
msgstr ""

#: reports/report_types/rpki_report/report.html
msgid "RPKI record does not exist."
msgstr ""

#: reports/report_types/rpki_report/report.py
msgid "RPKI Report"
msgstr ""

#: reports/report_types/rpki_report/report.py
msgid ""
"Shows whether the ip is covered by a valid RPKI ROA. For a hostname it shows "
"the ip addresses and whether they are covered by a valid RPKI ROA."
msgstr ""

#: reports/report_types/safe_connections_report/report.html
msgid "Safe Connections"
msgstr ""

#: reports/report_types/safe_connections_report/report.html
msgid "Safe connections compliance:"
msgstr ""

#: reports/report_types/safe_connections_report/report.py
msgid "Safe Connections Report"
msgstr ""

#: reports/report_types/safe_connections_report/report.py
msgid "Shows whether the IPService contains safe ciphers."
msgstr ""

#: reports/report_types/systems_report/report.html
msgid "Selected assets:"
msgstr ""

#: reports/report_types/systems_report/report.py
msgid "System Report"
msgstr ""

#: reports/report_types/systems_report/report.py
msgid "Combine IP addresses, hostnames and services into systems."
msgstr ""

#: reports/report_types/tls_report/report.html
msgid "Ciphers:"
msgstr ""

#: reports/report_types/tls_report/report.html
#: rocky/templates/organizations/organization_member_list.html
#: rocky/templates/partials/task_history.html
#: rocky/templates/tasks/partials/boefje_task_history.html
#: rocky/templates/tasks/partials/normalizer_task_history.html
#: rocky/templates/tasks/partials/task_filter.html
msgid "Status"
msgstr ""

#: reports/report_types/tls_report/report.html
msgid "Protocol"
msgstr ""

#: reports/report_types/tls_report/report.html
msgid "Encryption Algorithm"
msgstr ""

#: reports/report_types/tls_report/report.html
msgid "Key Size"
msgstr ""

#: reports/report_types/tls_report/report.html
#: rocky/templates/organizations/organization_list.html
#: rocky/templates/organizations/organization_settings.html
msgid "Code"
msgstr ""

#: reports/report_types/tls_report/report.html
msgid "Phase out"
msgstr ""

#: reports/report_types/tls_report/report.html
msgid "Good"
msgstr ""

#: reports/report_types/tls_report/report.html
msgid "No ciphers found for this IPService"
msgstr ""

#: reports/report_types/tls_report/report.html
#: reports/report_types/vulnerability_report/report.html
#: reports/report_types/web_system_report/report.html
#: rocky/templates/dashboard_client.html rocky/templates/dashboard_redteam.html
#: rocky/templates/header.html
#: rocky/templates/oois/ooi_detail_findings_list.html
#: rocky/templates/oois/ooi_detail_findings_overview.html
#: rocky/templates/oois/ooi_page_tabs.html
#: rocky/templates/partials/ooi_report_findings_block.html
#: rocky/views/finding_list.py rocky/views/finding_type_add.py
#: rocky/views/ooi_view.py
msgid "Findings"
msgstr ""

#: reports/report_types/tls_report/report.py
msgid "TLS Report"
msgstr ""

#: reports/report_types/tls_report/report.py
msgid ""
"TLS reports assess the security of data encryption and transmission "
"protocols."
msgstr ""

#: reports/report_types/vulnerability_report/report.html
msgid "Vulnerabilities:"
msgstr ""

#: reports/report_types/vulnerability_report/report.html
#: rocky/templates/crisis_room/crisis_room_findings_block.html
#: rocky/templates/oois/ooi_detail_findings_overview.html
#: rocky/templates/partials/ooi_report_findings_block_table.html
#: rocky/templates/partials/ooi_report_findings_block_table_expanded_row.html
msgid "Occurrences"
msgstr ""

#: reports/report_types/vulnerability_report/report.html
#: rocky/templates/crisis_room/crisis_room_findings_block.html
#: rocky/templates/findings/finding_list.html
#: rocky/templates/organizations/organization_crisis_room.html
#: rocky/templates/partials/task_history.html
#: rocky/templates/tasks/partials/boefje_task_history.html
#: rocky/templates/tasks/partials/normalizer_task_history.html
msgid "Close details"
msgstr ""

#: reports/report_types/vulnerability_report/report.html
#: rocky/templates/crisis_room/crisis_room_findings_block.html
#: rocky/templates/findings/finding_list.html
#: rocky/templates/organizations/organization_crisis_room.html
#: rocky/templates/partials/task_history.html
#: rocky/templates/tasks/partials/boefje_task_history.html
#: rocky/templates/tasks/partials/normalizer_task_history.html
msgid "Open details"
msgstr ""

#: reports/report_types/vulnerability_report/report.html
msgid "Advice"
msgstr ""

#: reports/report_types/vulnerability_report/report.py
msgid "Vulnerability Report"
msgstr ""

#: reports/report_types/vulnerability_report/report.py
msgid "Vulnerabilities found are grouped for each system."
msgstr ""

#: reports/report_types/vulnerability_report/report.py
#: rocky/templates/oois/ooi_detail_origins_inference.html
#: rocky/templates/oois/ooi_detail_origins_observations.html
#: rocky/templates/partials/ooi_report_findings_block_table_expanded_row.html
msgid "Source"
msgstr ""

#: reports/report_types/vulnerability_report/report.py
msgid "First seen"
msgstr ""

#: reports/report_types/vulnerability_report/report.py
msgid "Last seen"
msgstr ""

#: reports/report_types/vulnerability_report/report.py
msgid "Evidence"
msgstr ""

#: reports/report_types/web_system_report/report.html
msgid "Web system compliance:"
msgstr ""

#: reports/report_types/web_system_report/report.html
msgid "CSP Present"
msgstr ""

#: reports/report_types/web_system_report/report.html
msgid "webservers compliant"
msgstr ""

#: reports/report_types/web_system_report/report.html
msgid "Secure CSP Header"
msgstr ""

#: reports/report_types/web_system_report/report.html
msgid "Redirects HTTP to HTTPS"
msgstr ""

#: reports/report_types/web_system_report/report.html
msgid "Offers HTTPS"
msgstr ""

#: reports/report_types/web_system_report/report.html
msgid "Has a Security.txt"
msgstr ""

#: reports/report_types/web_system_report/report.html
msgid "Has a certificate"
msgstr ""

#: reports/report_types/web_system_report/report.html
msgid "Certificate is not expired"
msgstr ""

#: reports/report_types/web_system_report/report.html
msgid "Certificate is not expiring soon"
msgstr ""

#: reports/report_types/web_system_report/report.py
msgid "Web System Report"
msgstr ""

#: reports/report_types/web_system_report/report.py
msgid "Web system reports check web systems on basic security standards."
msgstr ""

#: reports/templates/generate_report.html
#: reports/templates/generate_report_pdf.html
msgid "for"
msgstr ""

#: reports/templates/partials/main_navigation.html
msgid "Overview of reports"
msgstr ""

#: reports/templates/partials/report_header.html
msgid "Report for organization"
msgstr ""

#: reports/templates/partials/report_introduction.html
msgid ""
"Through a systematic examination of the network's infrastructure, the scan "
"has identified potential security weaknesses and points of exposure. "
"Additionally, the report offers actionable recommendations and prioritizes "
"remediation steps to fortify the network's defenses against potential "
"threats. This invaluable assessment serves as a roadmap for enhancing "
"network security, ensuring the confidentiality, integrity, and availability "
"of critical data and resources."
msgstr ""

#: reports/templates/partials/report_navigation.html
msgid "Report Navigation"
msgstr ""

#: reports/templates/partials/report_navigation.html
msgid "Generate Report"
msgstr ""

#: reports/templates/partials/report_navigation.html
msgid "Aggregate Report"
msgstr ""

#: reports/templates/partials/report_navigation.html
msgid "Multi Report"
msgstr ""

#: reports/templates/partials/report_ooi_list.html
msgid "Select object"
msgid_plural "Select objects"
msgstr[0] ""
msgstr[1] ""

#: reports/templates/partials/report_ooi_list.html
msgid "Select which objects you want to include in your report."
msgstr ""

#: reports/templates/partials/report_ooi_list.html
#: rocky/templates/admin/change_list.html rocky/templates/oois/ooi_list.html
#: rocky/templates/partials/task_history.html
#: rocky/templates/tasks/partials/task_filter.html
msgid "Filter"
msgstr ""

#: reports/templates/partials/report_ooi_list.html
#: rocky/templates/oois/ooi_list.html
msgid "Currently filtered on:"
msgstr ""

#: reports/templates/partials/report_ooi_list.html
#: rocky/templates/oois/ooi_list.html
#, python-format
msgid "Showing %(length)s of %(total)s objects"
msgstr ""

#: reports/templates/partials/report_ooi_list.html
msgid "No objects found."
msgstr ""

#: reports/templates/partials/report_ooi_list.html
msgid "Go to the object page"
msgstr ""

#: reports/templates/partials/report_ooi_list.html
#: reports/templates/summary/ooi_selection.html
msgid "Objects:"
msgstr ""

#: reports/templates/partials/report_ooi_list.html
msgid "Clearance type"
msgstr ""

#: reports/templates/partials/report_ooi_list.html
msgid "Setup report"
msgstr ""

#: reports/templates/partials/report_setup_scan.html
#: rocky/views/organization_add.py
msgid "Setup"
msgstr ""

#: reports/templates/partials/report_setup_scan.html
msgid "Set up the required plugins for this report."
msgstr ""

#: reports/templates/partials/report_setup_scan.html
#: reports/templates/partials/report_types_selection.html
msgid "Change selection"
msgstr ""

#: reports/templates/partials/report_setup_scan.html
msgid "Set up scan"
msgstr ""

#: reports/templates/partials/report_setup_scan.html
msgid ""
"KAT will be able to generate a full report when all the required and "
"suggested boefjes are enabled."
msgstr ""

#: reports/templates/partials/report_setup_scan.html
msgid ""
"If you choose not to give a plugin permission to run, the data that plugin "
"would collect or produce will be left out of the report which will then be "
"generated based on the available data collected by the enabled plugins."
msgstr ""

#: reports/templates/partials/report_setup_scan.html
msgid "Required plugins"
msgstr ""

#: reports/templates/partials/report_setup_scan.html
msgid "This report type requires the following plugins to be enabled:"
msgstr ""

#: reports/templates/partials/report_setup_scan.html
msgid ""
"This report requires at least one of the following plugins to be enabled to "
"generate the report:"
msgstr ""

#: reports/templates/partials/report_setup_scan.html
#: reports/views/generate_report.py
#: rocky/templates/partials/ooi_detail_toolbar.html
msgid "Generate report"
msgstr ""

#: reports/templates/partials/report_sidemenu.html
msgid "Table of contents"
msgstr ""

#: reports/templates/partials/report_sidemenu.html
#: rocky/templates/oois/ooi_page_tabs.html
msgid "Overview"
msgstr ""

#: reports/templates/partials/report_sidemenu.html
msgid "Selected Objects"
msgstr ""

#: reports/templates/partials/report_sidemenu.html
msgid "Used Config Objects"
msgstr ""

#: reports/templates/partials/report_types_selection.html
msgid "Choose report types"
msgstr ""

#: reports/templates/partials/report_types_selection.html
msgid ""
"Various types of reports, such as DNS reports and TLS reports, are essential "
"for identifying vulnerabilities in different aspects of a system's security. "
"DNS reports focus on domain name system configuration and potential "
"weaknesses, while TLS reports assess the security of data encryption and "
"transmission protocols, helping organizations pinpoint areas where security "
"improvements are needed."
msgstr ""

#: reports/templates/partials/report_types_selection.html
msgid "Selected object"
msgid_plural "Selected objects"
msgstr[0] ""
msgstr[1] ""

#: reports/templates/partials/report_types_selection.html
msgid "Available report types"
msgstr ""

#: reports/templates/partials/report_types_selection.html
msgid "All report types that are available for your selection."
msgstr ""

#: reports/templates/partials/report_types_selection.html
msgid "Toggle all report types"
msgstr ""

#: reports/templates/partials/report_types_selection.html
msgid "Continue with selection"
msgstr ""

#: reports/templates/summary/report_summary.html
msgid "Selected Plugins for scans"
msgstr ""

#: reports/templates/summary/service_health.html
msgid "Services:"
msgstr ""

#: reports/views/aggregate_report.py
msgid "Aggregate report"
msgstr ""

#: reports/views/aggregate_report.py reports/views/generate_report.py
msgid "Select Objects"
msgstr ""

#: reports/views/aggregate_report.py reports/views/generate_report.py
#: reports/views/multi_report.py
msgid "Select report types"
msgstr ""

#: reports/views/aggregate_report.py reports/views/generate_report.py
#: reports/views/multi_report.py
msgid "View report"
msgstr ""

#: reports/views/aggregate_report.py reports/views/generate_report.py
#: reports/views/multi_report.py
msgid "Select at least one OOI to proceed."
msgstr ""

#: reports/views/aggregate_report.py reports/views/generate_report.py
#: reports/views/multi_report.py
msgid "Select at least one report type to proceed."
msgstr ""

#: reports/views/aggregate_report.py reports/views/generate_report.py
#, python-format
msgid ""
"No data could be found for %(oois)s. Object(s) did not exist on %(date)s."
msgstr ""

#: reports/views/base.py
#, python-format
msgid "Report type '%s' does not exist."
msgstr ""

#: reports/views/generate_report.py
msgid "This report may not show all the data as some plugins are not enabled."
msgstr ""

#: reports/views/multi_report.py
msgid "Multi report"
msgstr ""

#: reports/views/multi_report.py
msgid "Select OOIs"
msgstr ""

#: tools/forms/base.py
msgid "Date"
msgstr ""

#: tools/forms/base.py
msgid "The date can not be in the future. Please select a different date."
msgstr ""

#: tools/forms/boefje.py
msgid ""
"Not all required boefjes are selected. Please select all required boefjes."
msgstr ""

#: tools/forms/finding_type.py
msgid "KAT-ID"
msgstr ""

#: tools/forms/finding_type.py
msgid "Unique ID within OpenKAT, for this type"
msgstr ""

#: tools/forms/finding_type.py
msgid "Title"
msgstr ""

#: tools/forms/finding_type.py
msgid "Give the finding type a fitting title"
msgstr ""

#: tools/forms/finding_type.py
msgid "Describe the finding type"
msgstr ""

#: tools/forms/finding_type.py
msgid "Risk"
msgstr ""

#: tools/forms/finding_type.py
msgid "Solution"
msgstr ""

#: tools/forms/finding_type.py
msgid "How can this be solved?"
msgstr ""

#: tools/forms/finding_type.py
msgid "Describe how this type of finding can be solved"
msgstr ""

#: tools/forms/finding_type.py
msgid "References"
msgstr ""

#: tools/forms/finding_type.py
msgid "Please give some references on the solution"
msgstr ""

#: tools/forms/finding_type.py
msgid "Please give sources and references on the suggested solution"
msgstr ""

#: tools/forms/finding_type.py
msgid "Impact description"
msgstr ""

#: tools/forms/finding_type.py
msgid "Describe the solutions impact"
msgstr ""

#: tools/forms/finding_type.py
msgid "Solution chance"
msgstr ""

#: tools/forms/finding_type.py
msgid "Solution impact"
msgstr ""

#: tools/forms/finding_type.py
msgid "Solution effort"
msgstr ""

#: tools/forms/finding_type.py
msgid "ID should start with "
msgstr ""

#: tools/forms/finding_type.py
msgid "Finding type already exists"
msgstr ""

#: tools/forms/finding_type.py
msgid "Click to select one of the available options"
msgstr ""

#: tools/forms/finding_type.py
msgid "Finding types"
msgstr ""

#: tools/forms/finding_type.py
#: rocky/templates/partials/finding_occurrence_definition_list.html
msgid "Proof"
msgstr ""

#: tools/forms/finding_type.py
msgid "Provide evidence of your finding"
msgstr ""

#: tools/forms/finding_type.py
msgid "Describe your finding"
msgstr ""

#: tools/forms/finding_type.py
msgid "Reproduce finding"
msgstr ""

#: tools/forms/finding_type.py
msgid "Please explain how to reproduce your finding"
msgstr ""

#: tools/forms/finding_type.py
msgid "Date/Time (UTC)"
msgstr ""

#: tools/forms/finding_type.py
msgid "Doc! I'm from the future, I'm here to take you back!"
msgstr ""

#: tools/forms/finding_type.py
msgid "OOI doesn't exist"
msgstr ""

#: tools/forms/findings.py
msgid "Show non-muted findings"
msgstr ""

#: tools/forms/findings.py
msgid "Show muted findings"
msgstr ""

#: tools/forms/findings.py
msgid "Show muted and non-muted findings"
msgstr ""

#: tools/forms/findings.py
msgid "Filter by severity"
msgstr ""

#: tools/forms/findings.py
msgid "Filter by muted findings"
msgstr ""

#: tools/forms/ooi.py
msgid "Filter types"
msgstr ""

#: tools/forms/ooi.py tools/view_helpers.py
#: rocky/templates/admin/delete_confirmation.html
#: rocky/templates/admin/delete_selected_confirmation.html
#: rocky/templates/dashboard_client.html rocky/templates/dashboard_redteam.html
#: rocky/templates/header.html rocky/templates/indemnification_present.html
#: rocky/views/ooi_add.py rocky/views/ooi_list.py rocky/views/ooi_view.py
#: rocky/views/upload_csv.py rocky/views/upload_raw.py
msgid "Objects"
msgstr ""

#: tools/forms/ooi.py
msgid "Clearance Level"
msgstr ""

#: tools/forms/ooi.py
msgid "Show objects that don't meet the Boefjes scan level."
msgstr ""

#: tools/forms/ooi.py
msgid "Show Boefjes that exceed the objects clearance level."
msgstr ""

#: tools/forms/ooi_form.py
msgid "option"
msgstr ""

#: tools/forms/ooi_form.py
#, python-brace-format
msgid "Optionally choose a {option_label}"
msgstr ""

#: tools/forms/ooi_form.py
#, python-brace-format
msgid "Please choose a {option_label}"
msgstr ""

#: tools/forms/ooi_form.py
msgid "Filter by clearance level"
msgstr ""

#: tools/forms/ooi_form.py
msgid "Filter by clearance type"
msgstr ""

#: tools/forms/settings.py
msgid "--- Show all ----"
msgstr ""

#: tools/forms/settings.py
msgid "recommendation"
msgstr ""

#: tools/forms/settings.py
msgid "low"
msgstr ""

#: tools/forms/settings.py
msgid "medium"
msgstr ""

#: tools/forms/settings.py
msgid "high"
msgstr ""

#: tools/forms/settings.py
msgid "very high"
msgstr ""

#: tools/forms/settings.py
msgid "critical"
msgstr ""

#: tools/forms/settings.py
msgid "quickfix"
msgstr ""

#: tools/forms/settings.py
#: rocky/templates/scan_profiles/scan_profile_detail.html
msgid "Declared"
msgstr ""

#: tools/forms/settings.py
msgid "Inherited"
msgstr ""

#: tools/forms/settings.py
#: rocky/templates/scan_profiles/scan_profile_detail.html
msgid "Empty"
msgstr ""

#: tools/forms/settings.py
msgid "Add one finding type ID per line."
msgstr ""

#: tools/forms/settings.py
msgid "Add the date and time of your finding (UTC)"
msgstr ""

#: tools/forms/settings.py
msgid ""
"OpenKAT stores a time indication with every observation, so it is possible "
"to see the status of your network through time. Select a datetime to change "
"the view to represent that moment in time."
msgstr ""

#: tools/forms/settings.py
msgid "Depth of the tree."
msgstr ""

#: tools/forms/upload_csv.py
msgid "Only CSV file supported"
msgstr ""

#: tools/forms/upload_csv.py
msgid "File could not be decoded"
msgstr ""

#: tools/forms/upload_csv.py
msgid "No file selected"
msgstr ""

#: tools/forms/upload_csv.py
msgid "The uploaded file is empty."
msgstr ""

#: tools/forms/upload_csv.py
msgid "The number of columns do not meet the requirements."
msgstr ""

#: tools/forms/upload_csv.py
msgid "OOI Type in CSV does not meet the criteria."
msgstr ""

#: tools/forms/upload_csv.py
msgid "An error has occurred during the parsing of the csv file:"
msgstr ""

#: tools/forms/upload_csv.py
msgid "Upload CSV file"
msgstr ""

#: tools/forms/upload_csv.py
msgid "Only accepts CSV file."
msgstr ""

#: tools/forms/upload_oois.py rocky/templates/partials/explanations.html
msgid "Object Type"
msgstr ""

#: tools/forms/upload_oois.py
msgid "Choose a type of which objects are added."
msgstr ""

#: tools/forms/upload_raw.py
msgid "Mime types"
msgstr ""

#: tools/forms/upload_raw.py
msgid ""
"<p>Add a set of mime types, separated by commas, for example:</"
"p><p><i>\"text/html, image/jpeg\"</i> or <i>\"boefje/dns-records\"</i>.</"
"p><p>Mime types are used to match the correct normalizer to a raw file. When "
"the mime type \"boefje/dns-records\" is added, the normalizer expects the "
"raw file to contain dns scan information.</p>"
msgstr ""

#: tools/forms/upload_raw.py rocky/templates/partials/ooi_list_toolbar.html
#: rocky/templates/upload_raw.html
msgid "Upload raw file"
msgstr ""

#: tools/models.py
msgid "The name of the organisation"
msgstr ""

#: tools/models.py
msgid ""
"A slug containing only lower-case unicode letters, numbers, hyphens or "
"underscores that will be used in URLs and paths"
msgstr ""

#: tools/models.py
msgid ""
"This organization code is reserved by OpenKAT and cannot be used. Choose "
"another organization code."
msgstr ""

#: tools/models.py
msgid "new"
msgstr ""

#: tools/view_helpers.py rocky/templates/header.html
#: rocky/templates/organizations/organization_list.html
#: rocky/templates/organizations/organization_member_list.html
#: rocky/templates/partials/organization_member_list_filters.html
#: rocky/views/organization_member_edit.py
msgid "Members"
msgstr ""

#: tools/view_helpers.py
msgid ""
"Your task is scheduled and will soon be started in the background. Results "
"will be added to the object list when they are in. It may take some time, a "
"refresh of the page may be needed to show the results."
msgstr ""

<<<<<<< HEAD
#: tools/view_helpers.py
msgid "You can't generate a report for an OOI on a date in the future."
=======
#: tools/view_helpers.py rocky/scheduler.py
msgid "Task not found."
>>>>>>> f517d5b4
msgstr ""

#: rocky/messaging.py
msgid ""
"You have trusted this member with a clearance level of L{}. This member "
"needs at least a clearance level of L{} in order to do a proper onboarding. "
"Edit this member and change the clearance level if necessary."
msgstr ""

#: rocky/scheduler.py
msgid "Connectivity issues with Mula."
msgstr ""

#: rocky/scheduler.py
msgid "Task queue is full, please try again later."
msgstr ""

#: rocky/scheduler.py
msgid "Task is invalid."
msgstr ""

#: rocky/scheduler.py
msgid "Task already queued."
msgstr ""

#: rocky/settings.py
msgid "Blue light"
msgstr ""

#: rocky/settings.py
msgid "Blue medium"
msgstr ""

#: rocky/settings.py
msgid "Blue dark"
msgstr ""

#: rocky/settings.py
msgid "Green light"
msgstr ""

#: rocky/settings.py
msgid "Green medium"
msgstr ""

#: rocky/settings.py
msgid "Green dark"
msgstr ""

#: rocky/settings.py
msgid "Yellow light"
msgstr ""

#: rocky/settings.py
msgid "Yellow medium"
msgstr ""

#: rocky/settings.py
msgid "Yellow dark"
msgstr ""

#: rocky/settings.py
msgid "Orange light"
msgstr ""

#: rocky/settings.py
msgid "Orange medium"
msgstr ""

#: rocky/settings.py
msgid "Orange dark"
msgstr ""

#: rocky/settings.py
msgid "Red light"
msgstr ""

#: rocky/settings.py
msgid "Red medium"
msgstr ""

#: rocky/settings.py
msgid "Red dark"
msgstr ""

#: rocky/settings.py
msgid "Violet light"
msgstr ""

#: rocky/settings.py
msgid "Violet medium"
msgstr ""

#: rocky/settings.py
msgid "Violet dark"
msgstr ""

#: rocky/settings.py
msgid "Plain"
msgstr ""

#: rocky/settings.py
msgid "Solid"
msgstr ""

#: rocky/settings.py
msgid "Dashed"
msgstr ""

#: rocky/settings.py
msgid "Dotted"
msgstr ""

#: rocky/templates/403.html
msgid "Error code 403: Unauthorized"
msgstr ""

#: rocky/templates/403.html
msgid "Your account is not authorized to access this page or organization."
msgstr ""

#: rocky/templates/403.html
msgid "Please contact your system administrator."
msgstr ""

#: rocky/templates/403.html rocky/templates/404.html
msgid "You may want to go back to the"
msgstr ""

#: rocky/templates/403.html rocky/templates/404.html
#: rocky/templates/crisis_room/crisis_room.html
msgid "Crisis Room"
msgstr ""

#: rocky/templates/404.html
msgid "Error code 404: Page not found"
msgstr ""

#: rocky/templates/404.html
msgid ""
"The page you wanted to see or the file you wanted to view was not found."
msgstr ""

#: rocky/templates/admin/base.html
msgid "Skip to main content"
msgstr ""

#: rocky/templates/admin/base.html
msgid "Welcome,"
msgstr ""

#: rocky/templates/admin/base.html
msgid "View site"
msgstr ""

#: rocky/templates/admin/base.html
msgid "Documentation"
msgstr ""

#: rocky/templates/admin/base.html
msgid "Change password"
msgstr ""

#: rocky/templates/admin/base.html
msgid "Log out"
msgstr ""

#: rocky/templates/admin/base.html rocky/templates/header.html
msgid "Breadcrumbs"
msgstr ""

#: rocky/templates/admin/base.html rocky/templates/admin/change_form.html
#: rocky/templates/admin/change_list.html
#: rocky/templates/admin/delete_confirmation.html
#: rocky/templates/admin/delete_selected_confirmation.html
msgid "Home"
msgstr ""

#: rocky/templates/admin/change_form.html
#, python-format
msgid "Add %(name)s"
msgstr ""

#: rocky/templates/admin/change_form.html
#: rocky/templates/admin/change_list.html
msgid "Please correct the error below."
msgid_plural "Please correct the errors below."
msgstr[0] ""
msgstr[1] ""

#: rocky/templates/admin/change_list.html
msgid "Clear all filters"
msgstr ""

#: rocky/templates/admin/delete_confirmation.html
#, python-format
msgid ""
"Deleting the %(object_name)s '%(escaped_object)s' would result in deleting "
"related objects, but your account doesn't have permission to delete the "
"following types of objects:"
msgstr ""

#: rocky/templates/admin/delete_confirmation.html
#, python-format
msgid ""
"Deleting the %(object_name)s '%(escaped_object)s' would require deleting the "
"following protected related objects:"
msgstr ""

#: rocky/templates/admin/delete_confirmation.html
#, python-format
msgid ""
"Are you sure you want to delete the %(object_name)s \"%(escaped_object)s\"? "
"All of the following related items will be deleted:"
msgstr ""

#: rocky/templates/admin/delete_confirmation.html
#: rocky/templates/admin/delete_selected_confirmation.html
msgid "Yes, I’m sure"
msgstr ""

#: rocky/templates/admin/delete_confirmation.html
#: rocky/templates/admin/delete_selected_confirmation.html
msgid "No, take me back"
msgstr ""

#: rocky/templates/admin/delete_selected_confirmation.html
msgid "Delete multiple objects"
msgstr ""

#: rocky/templates/admin/delete_selected_confirmation.html
#, python-format
msgid ""
"Deleting the selected %(objects_name)s would result in deleting related "
"objects, but your account doesn't have permission to delete the following "
"types of objects:"
msgstr ""

#: rocky/templates/admin/delete_selected_confirmation.html
#, python-format
msgid ""
"Deleting the selected %(objects_name)s would require deleting the following "
"protected related objects:"
msgstr ""

#: rocky/templates/admin/delete_selected_confirmation.html
#, python-format
msgid ""
"Are you sure you want to delete the selected %(objects_name)s? All of the "
"following objects and their related items will be deleted:"
msgstr ""

#: rocky/templates/admin/popup_response.html
msgid "Popup closing…"
msgstr ""

#: rocky/templates/crisis_room/crisis_room.html
msgid ""
"An overview of all (critical) findings OpenKAT found. Check the detail "
"section for additional severity information."
msgstr ""

#: rocky/templates/crisis_room/crisis_room_findings_block.html
msgid "Total findings"
msgstr ""

#: rocky/templates/crisis_room/crisis_room_findings_block.html
msgid "Total Findings"
msgstr ""

#: rocky/templates/crisis_room/crisis_room_findings_block.html
msgid " Finding Details"
msgstr ""

#: rocky/templates/crisis_room/crisis_room_findings_block.html
#: rocky/templates/organizations/organization_list.html
msgid "There were no organizations found for your user account"
msgstr ""

#: rocky/templates/crisis_room/crisis_room_findings_block.html
msgid "Top critical organizations"
msgstr ""

#: rocky/templates/crisis_room/crisis_room_findings_block.html
msgid "Critical findings"
msgstr ""

#: rocky/templates/crisis_room/crisis_room_findings_block.html
msgid "Critical Findings"
msgstr ""

#: rocky/templates/dashboard_client.html rocky/templates/dashboard_redteam.html
#: rocky/templates/header.html
msgid "Close menu"
msgstr ""

#: rocky/templates/dashboard_client.html rocky/templates/dashboard_redteam.html
#: rocky/templates/header.html
msgid "Main navigation"
msgstr ""

#: rocky/templates/dashboard_client.html
msgid "Indemnifications"
msgstr ""

#: rocky/templates/dashboard_client.html rocky/templates/dashboard_redteam.html
#: rocky/templates/partials/secondary-menu.html
msgid "Logout"
msgstr ""

#: rocky/templates/dashboard_client.html rocky/templates/dashboard_redteam.html
msgid "Welcome"
msgstr ""

#: rocky/templates/dashboard_client.html rocky/templates/dashboard_redteam.html
msgid "User overview:"
msgstr ""

#: rocky/templates/dashboard_redteam.html
msgid "Organization code missing"
msgstr ""

#: rocky/templates/finding_type_add.html
#: rocky/templates/partials/findings_list_toolbar.html
#: rocky/views/finding_type_add.py
msgid "Add finding type"
msgstr ""

#: rocky/templates/finding_type_add.html
msgid "Finding Type"
msgstr ""

#: rocky/templates/findings/finding_add.html
#: rocky/templates/oois/ooi_detail_findings_list.html
#: rocky/templates/oois/ooi_findings.html
#: rocky/templates/partials/findings_list_toolbar.html
msgid "Add finding"
msgstr ""

#: rocky/templates/findings/finding_add.html
#: rocky/templates/findings/finding_list.html
#: rocky/templates/organizations/organization_crisis_room.html
#: rocky/templates/partials/ooi_report_findings_block_table_expanded_row.html
msgid "Finding"
msgstr ""

#: rocky/templates/findings/finding_list.html
msgid "Findings @ "
msgstr ""

#: rocky/templates/findings/finding_list.html
#, python-format
msgid ""
"An overview of all findings OpenKAT found for organization "
"<strong>%(organization_name)s</strong>. Each finding relates to an object. "
"Click a finding for additional information."
msgstr ""

#: rocky/templates/findings/finding_list.html
#: rocky/templates/organizations/organization_crisis_room.html
msgid "Showing "
msgstr ""

#: rocky/templates/findings/finding_list.html
#: rocky/templates/organizations/organization_crisis_room.html
#: rocky/templates/partials/pagination.html
msgid "of"
msgstr ""

#: rocky/templates/findings/finding_list.html
#: rocky/templates/organizations/organization_crisis_room.html
msgid "findings"
msgstr ""

#: rocky/templates/findings/finding_list.html
#: rocky/templates/oois/ooi_page_tabs.html
#: rocky/templates/partials/elements/ooi_tree_condensed_table.html
#: rocky/templates/partials/elements/ooi_tree_condensed_table_row.html
msgid "Tree"
msgstr ""

#: rocky/templates/findings/finding_list.html
#: rocky/templates/oois/ooi_page_tabs.html
#: rocky/templates/partials/elements/ooi_tree_condensed_table.html
#: rocky/templates/partials/elements/ooi_tree_condensed_table_row.html
msgid "Graph"
msgstr ""

#: rocky/templates/findings/finding_list.html
#: rocky/templates/organizations/organization_crisis_room.html
#, python-format
msgid "Show details for %(finding)s"
msgstr ""

#: rocky/templates/findings/finding_list.html
msgid "Finding type:"
msgstr ""

#: rocky/templates/findings/finding_list.html
#: rocky/templates/organizations/organization_crisis_room.html
#, python-format
msgid "Show details for %(finding_type)s"
msgstr ""

#: rocky/templates/findings/finding_list.html
msgid "OOI type:"
msgstr ""

#: rocky/templates/findings/finding_list.html
#: rocky/templates/organizations/organization_crisis_room.html
#, python-format
msgid "Show %(ooi_type)s objects"
msgstr ""

#: rocky/templates/findings/finding_list.html
msgid "Source OOI:"
msgstr ""

#: rocky/templates/findings/finding_list.html
#, python-format
msgid "Show details for %(ooi)s"
msgstr ""

#: rocky/templates/findings/finding_list.html
msgid "Risk score:"
msgstr ""

#: rocky/templates/findings/finding_list.html
msgid "Mute findings"
msgstr ""

#: rocky/templates/findings/finding_list.html
msgid "Reason"
msgstr ""

#: rocky/templates/findings/finding_list.html
msgid "Unmute Findings"
msgstr ""

#: rocky/templates/findings/finding_list.html
msgid "Mute Findings"
msgstr ""

#: rocky/templates/findings/findings_filter.html
#: rocky/templates/partials/elements/ooi_list_settings_form.html
#: rocky/templates/tasks/partials/task_filter.html
msgid "Set filters"
msgstr ""

#: rocky/templates/findings/findings_filter.html
#: rocky/templates/partials/elements/ooi_list_settings_form.html
#: rocky/templates/tasks/partials/task_filter.html
msgid "Clear filters"
msgstr ""

#: rocky/templates/footer.html rocky/views/privacy_statement.py
msgid "Privacy Statement"
msgstr ""

#: rocky/templates/forms/widgets/checkbox_group_table.html
msgid "this field is required"
msgstr ""

#: rocky/templates/graph-d3.html
msgid ""
"Click a circle to collapse / expand the tree, click the text to view the "
"tree from that OOI and hover over the text to see details."
msgstr ""

#: rocky/templates/graph-d3.html
msgid "Tree graph"
msgstr ""

#: rocky/templates/header.html
msgid "Menu"
msgstr ""

#: rocky/templates/header.html
msgid "OpenKAT logo, go to the homepage of OpenKAT"
msgstr ""

#: rocky/templates/header.html
#: rocky/templates/organizations/organization_crisis_room.html
#: rocky/views/finding_list.py
msgid "Crisis room"
msgstr ""

#: rocky/templates/header.html rocky/templates/partials/task_history.html
#: rocky/templates/tasks/partials/boefje_task_history.html
#: rocky/templates/tasks/partials/normalizer_task_history.html
#: rocky/views/task_detail.py rocky/views/tasks.py
msgid "Tasks"
msgstr ""

#: rocky/templates/health.html
msgid "Health Checks"
msgstr ""

#: rocky/templates/health.html
msgid "Additional"
msgstr ""

#: rocky/templates/indemnification_present.html
msgid "Indemnification"
msgstr ""

#: rocky/templates/indemnification_present.html
msgid ""
"Indemnification on the organization present. You may now add objects and "
"start scans."
msgstr ""

#: rocky/templates/indemnification_present.html
msgid "Go to"
msgstr ""

#: rocky/templates/landing_page.html
msgid "Kwetsbaarheden Analyse Tool"
msgstr ""

#: rocky/templates/landing_page.html
msgid "What is OpenKAT?"
msgstr ""

#: rocky/templates/landing_page.html
msgid ""
"OpenKAT is a vulnerability analysis tool. An Open Source-project developed "
"by the Ministry of Health, Welfare and Sport to make your and our world "
"safer."
msgstr ""

#: rocky/templates/landing_page.html
msgid "OpenKAT sees"
msgstr ""

#: rocky/templates/landing_page.html
msgid ""
"Dozens of tools are integrated in OpenKAT to view the world (digital and "
"analog). <br> Our motto is therefore: I see, I see, what you do not see."
msgstr ""

#: rocky/templates/landing_page.html
msgid "OpenKAT knows"
msgstr ""

#: rocky/templates/landing_page.html
msgid ""
"OpenKAT does not forget (just like that), and can be queried without "
"scanning again. Also about a historical situation."
msgstr ""

#: rocky/templates/landing_page.html
msgid "OpenKAT is secure"
msgstr ""

#: rocky/templates/landing_page.html
msgid ""
"Forensically secured storage of evidence is one of the basic ingredients of "
"OpenKAT."
msgstr ""

#: rocky/templates/landing_page.html
msgid "OpenKAT is sweet"
msgstr ""

#: rocky/templates/landing_page.html
msgid ""
"OpenKAT thinks about privacy, and stores what is necessary, within the rules "
"of your organization and the law."
msgstr ""

#: rocky/templates/landing_page.html
msgid "A wide playing field"
msgstr ""

#: rocky/templates/landing_page.html
msgid ""
"OpenKAT makes a copy of the actual reality by means of the integrated tools. "
"Within this copy you can search for answers to countless security and policy "
"questions. Expected and unexpected changes in the world are made visible, "
"and where necessary reported or made known directly to the right people."
msgstr ""

#: rocky/templates/legal/privacy_statement.html
msgid "OpenKAT Privacy Statement"
msgstr ""

#: rocky/templates/legal/privacy_statement.html
msgid ""
"OpenKAT is dedicated to protecting the confidentiality and privacy of "
"information entrusted to it. As part of this fundamental obligation, OpenKAT "
"is committed to the appropriate protection and use of personal information "
"(sometimes referred to as \"personal data\", \"personally identifiable "
"information\" or \"PII\") that has been collected online."
msgstr ""

#: rocky/templates/oois/error.html
msgid "Object List"
msgstr ""

#: rocky/templates/oois/error.html
msgid "An error occurred. Please contact a system administrator."
msgstr ""

#: rocky/templates/oois/ooi_add.html
#, python-format
msgid "Add a %(display_type)s"
msgstr ""

#: rocky/templates/oois/ooi_add.html
msgid ""
"Here you can add the asset of the client. Findings can be added to these in "
"the findings page."
msgstr ""

#: rocky/templates/oois/ooi_add.html
#, python-format
msgid "Add %(display_type)s"
msgstr ""

#: rocky/templates/oois/ooi_add_type_select.html
msgid "Manual creation"
msgstr ""

#: rocky/templates/oois/ooi_add_type_select.html
msgid "Select the type of object you want to create."
msgstr ""

#: rocky/templates/oois/ooi_delete.html
#, python-format
msgid "Delete %(primary_key)s"
msgstr ""

#: rocky/templates/oois/ooi_delete.html
#: rocky/templates/scan_profiles/scan_profile_reset.html
msgid "Are you sure?"
msgstr ""

#: rocky/templates/oois/ooi_delete.html
#, python-format
msgid "Here you can delete the %(display_type)s."
msgstr ""

#: rocky/templates/oois/ooi_delete.html
#: rocky/templates/partials/elements/ooi_tree_condensed_table.html
msgid "Key"
msgstr ""

#: rocky/templates/oois/ooi_delete.html
#: rocky/templates/partials/ooi_detail_toolbar.html
#, python-format
msgid "Delete %(display_type)s"
msgstr ""

#: rocky/templates/oois/ooi_delete.html
msgid "Deletion not possible for types: KATFindingType and CVEFindingType"
msgstr ""

#: rocky/templates/oois/ooi_detail.html
msgid "using boefjes"
msgstr ""

#: rocky/templates/oois/ooi_detail.html
#: rocky/templates/oois/ooi_detail_origins_observations.html
#: rocky/templates/scan.html
#: rocky/templates/tasks/partials/boefje_task_history.html
#: rocky/templates/tasks/partials/normalizer_task_history.html
msgid "Boefje"
msgstr ""

#: rocky/templates/oois/ooi_detail.html rocky/templates/scan.html
msgid "Scan profile"
msgstr ""

#: rocky/templates/oois/ooi_detail.html
msgid "There are no boefjes enabled to scan an OOI of type"
msgstr ""

#: rocky/templates/oois/ooi_detail.html
#: rocky/templates/partials/ooi_report_severity_totals.html
msgid "See"
msgstr ""

#: rocky/templates/oois/ooi_detail.html
msgid "to find and enable boefjes that can scan within the current level."
msgstr ""

#: rocky/templates/oois/ooi_detail.html
msgid "There are no boefjes available within the current clearance level of"
msgstr ""

#: rocky/templates/oois/ooi_detail.html
msgid "Or if you have the authorization, upgrade the clearance level of"
msgstr ""

#: rocky/templates/oois/ooi_detail_add_related_object.html
msgid "Add related object"
msgstr ""

#: rocky/templates/oois/ooi_detail_add_related_object.html
#: rocky/templates/oois/ooi_detail_object.html
#: rocky/templates/partials/elements/ooi_add_type_select_form.html
msgid "Object details"
msgstr ""

#: rocky/templates/oois/ooi_detail_add_related_object.html
#: rocky/templates/partials/elements/ooi_add_type_select_form.html
msgid "Object type"
msgstr ""

#: rocky/templates/oois/ooi_detail_add_related_object.html
#: rocky/templates/partials/elements/ooi_add_type_select_form.html
msgid "Choose an object type to add"
msgstr ""

#: rocky/templates/oois/ooi_detail_add_related_object.html
#: rocky/templates/partials/elements/ooi_add_type_select_form.html
msgid "Select an object type to add."
msgstr ""

#: rocky/templates/oois/ooi_detail_add_related_object.html
#: rocky/templates/partials/elements/ooi_add_type_select_form.html
#: rocky/templates/partials/ooi_list_toolbar.html rocky/views/ooi_add.py
msgid "Add object"
msgstr ""

#: rocky/templates/oois/ooi_detail_findings_list.html
msgid "Overview of findings for "
msgstr ""

#: rocky/templates/oois/ooi_detail_findings_list.html
msgid "Score"
msgstr ""

#: rocky/templates/oois/ooi_detail_findings_list.html
#: rocky/templates/partials/ooi_report_findings_block_table_expanded_row.html
msgid "Finding details"
msgstr ""

#: rocky/templates/oois/ooi_detail_findings_overview.html
msgid "Overview of the number of findings and their severity found on"
msgstr ""

#: rocky/templates/oois/ooi_detail_findings_overview.html
msgid ""
"Findings can occur multiple times. To give better insight the following "
"table shows the number of unique findings found as well as the number of "
"occurrences."
msgstr ""

#: rocky/templates/oois/ooi_detail_findings_overview.html
msgid "See finding details"
msgstr ""

#: rocky/templates/oois/ooi_detail_findings_overview.html
msgid "Total findings:"
msgstr ""

#: rocky/templates/oois/ooi_detail_origins_declarations.html
msgid "Declarations"
msgstr ""

#: rocky/templates/oois/ooi_detail_origins_inference.html
msgid "Inferred by"
msgstr ""

#: rocky/templates/oois/ooi_detail_origins_inference.html
msgid "Bit"
msgstr ""

#: rocky/templates/oois/ooi_detail_origins_inference.html
msgid "Parameters"
msgstr ""

#: rocky/templates/oois/ooi_detail_origins_observations.html
msgid "Observed by"
msgstr ""

#: rocky/templates/oois/ooi_detail_origins_observations.html
msgid "Task ID"
msgstr ""

#: rocky/templates/oois/ooi_edit.html
#, python-format
msgid "Edit %(type)s: %(ooi_human_readable)s"
msgstr ""

#: rocky/templates/oois/ooi_edit.html
msgid "Primary key fields cannot be edited."
msgstr ""

#: rocky/templates/oois/ooi_edit.html
#, python-format
msgid "Save %(display_type)s"
msgstr ""

#: rocky/templates/oois/ooi_findings.html
msgid "Currently there are no findings for OOI"
msgstr ""

#: rocky/templates/oois/ooi_list.html
#, python-format
msgid ""
"An overview of objects found for organization <strong>%(organization_name)s</"
"strong>. Objects can be added manually or by running Boefjes. Click an "
"object for additional information."
msgstr ""

#: rocky/templates/oois/ooi_list.html
msgid "Delete object(s)"
msgstr ""

#: rocky/templates/oois/ooi_mute_finding.html
msgid "Mute finding"
msgstr ""

#: rocky/templates/oois/ooi_mute_finding.html
msgid "Give a reason below why you want to mute this finding."
msgstr ""

#: rocky/templates/oois/ooi_mute_finding.html
msgid "Mute"
msgstr ""

#: rocky/templates/oois/ooi_page_tabs.html
msgid "List of views for OOI"
msgstr ""

#: rocky/templates/oois/ooi_past_due_warning.html
msgid "This object is past due"
msgstr ""

#: rocky/templates/oois/ooi_past_due_warning.html
msgid "This object is past due and has been deleted"
msgstr ""

#: rocky/templates/oois/ooi_past_due_warning.html
msgid ""
"This object is past due. You are viewing the object state in a past state."
msgstr ""

#: rocky/templates/oois/ooi_past_due_warning.html
msgid ""
"You will not be able to add Findings or other OOI's to past due objects."
msgstr ""

#: rocky/templates/oois/ooi_past_due_warning.html
#: rocky/templates/partials/hyperlink_ooi_id.html
#, python-format
msgid "Show details for %(name)s"
msgstr ""

#: rocky/templates/oois/ooi_past_due_warning.html
msgid "View the current state"
msgstr ""

#: rocky/templates/oois/ooi_past_due_warning.html
msgid ""
"You will not be able to add Findings or other OOI's, this object has been "
"deleted and is no longer available."
msgstr ""

#: rocky/templates/oois/ooi_report.html
#, python-format
msgid "Findings report for %(name)s"
msgstr ""

#: rocky/templates/oois/ooi_report.html
#, python-format
msgid ""
"These are the findings of a OpenKAT-analysis on %(observed_at)s. Click a "
"finding for more detailed information about the issue, its origin, severity "
"and possible solutions."
msgstr ""

#: rocky/templates/oois/ooi_report_404.html
#, python-format
msgid "A report for %(name)s wasn't found."
msgstr ""

#: rocky/templates/oois/ooi_report_404.html
#, python-format
msgid ""
"Perhaps it never was, perhaps it just didn't exist on %(observed_at)s <br> "
"Try some other dates!"
msgstr ""

#: rocky/templates/oois/ooi_summary.html
msgid "Summary for"
msgstr ""

#: rocky/templates/oois/ooi_summary.html
msgid "Below you can see findings that were found for"
msgstr ""

#: rocky/templates/oois/ooi_summary.html
msgid "and direct  children of this"
msgstr ""

#: rocky/templates/oois/ooi_summary.html
msgid "This"
msgstr ""

#: rocky/templates/oois/ooi_summary.html
msgid "tree view"
msgstr ""

#: rocky/templates/oois/ooi_summary.html
msgid "of the"
msgstr ""

#: rocky/templates/oois/ooi_summary.html
msgid "shows the same objects."
msgstr ""

#: rocky/templates/oois/ooi_tree.html
msgid "Object tree"
msgstr ""

#: rocky/templates/organizations/organization_crisis_room.html
#: rocky/templates/organizations/organization_settings.html
msgid "indemnification warning"
msgstr ""

#: rocky/templates/organizations/organization_crisis_room.html
#, python-format
msgid ""
"\n"
"                            <strong>Warning:</strong>\n"
"                            Indemnification is not set for this "
"organization.\n"
"                            Go to the <a "
"href=\"%(organization_settings)s\">organization settings page</a> to add "
"one.\n"
"                        "
msgstr ""

#: rocky/templates/organizations/organization_crisis_room.html
msgid ""
"An overview of the top 10 most severe findings OpenKAT found. Check the "
"detail section for additional severity information."
msgstr ""

#: rocky/templates/organizations/organization_crisis_room.html
msgid "Top 10 most severe Findings"
msgstr ""

#: rocky/templates/organizations/organization_crisis_room.html
#: rocky/templates/partials/ooi_report_findings_block_table.html
msgid "Finding type"
msgstr ""

#: rocky/templates/organizations/organization_crisis_room.html
msgid "OOI type"
msgstr ""

#: rocky/templates/organizations/organization_crisis_room.html
msgid "Source OOI"
msgstr ""

#: rocky/templates/organizations/organization_edit.html
msgid "Edit organization"
msgstr ""

#: rocky/templates/organizations/organization_edit.html
msgid "Save organization"
msgstr ""

#: rocky/templates/organizations/organization_list.html
msgid "Add new organization"
msgstr ""

#: rocky/templates/organizations/organization_list.html
msgid "Organization overview:"
msgstr ""

#: rocky/templates/organizations/organization_list.html
#: rocky/templates/organizations/organization_settings.html
msgid "Tags"
msgstr ""

#: rocky/templates/organizations/organization_member_add.html
msgid " member account setup"
msgstr ""

#: rocky/templates/organizations/organization_member_add.html
msgid "Member details"
msgstr ""

#: rocky/templates/organizations/organization_member_add_account_type.html
msgid "Member account type setup"
msgstr ""

#: rocky/templates/organizations/organization_member_add_account_type.html
msgid "Choose an account type for this new member."
msgstr ""

#: rocky/templates/organizations/organization_member_add_account_type.html
msgid "Account type details"
msgstr ""

#: rocky/templates/organizations/organization_member_edit.html
#: rocky/views/organization_member_edit.py
msgid "Edit member"
msgstr ""

#: rocky/templates/organizations/organization_member_edit.html
msgid "Save member"
msgstr ""

#: rocky/templates/organizations/organization_member_list.html
#, python-format
msgid ""
"\n"
"                    An overview of \"%(organization_name)s\" its members.\n"
"                "
msgstr ""

#: rocky/templates/organizations/organization_member_list.html
msgid "Add member(s)"
msgstr ""

#: rocky/templates/organizations/organization_member_list.html
msgid "Manually"
msgstr ""

#: rocky/templates/organizations/organization_member_list.html
msgid "Upload a CSV"
msgstr ""

#: rocky/templates/organizations/organization_member_list.html
msgid "Member overview:"
msgstr ""

#: rocky/templates/organizations/organization_member_list.html
msgid "E-mail"
msgstr ""

#: rocky/templates/organizations/organization_member_list.html
msgid "Role"
msgstr ""

#: rocky/templates/organizations/organization_member_list.html
msgid "Assigned clearance level"
msgstr ""

#: rocky/templates/organizations/organization_member_list.html
msgid "Super user"
msgstr ""

#: rocky/templates/organizations/organization_member_list.html
msgid "Active"
msgstr ""

#: rocky/templates/organizations/organization_member_list.html
msgid "New"
msgstr ""

#: rocky/templates/organizations/organization_member_upload.html
msgid "Upload a csv file with members for organisation"
msgstr ""

#: rocky/templates/organizations/organization_member_upload.html
msgid "Download the template"
msgstr ""

#: rocky/templates/organizations/organization_member_upload.html
msgid "or create a csv file with the following criteria"
msgstr ""

#: rocky/templates/organizations/organization_member_upload.html
#: rocky/templates/upload_csv.html
msgid "These are the criteria for CSV upload:"
msgstr ""

#: rocky/templates/organizations/organization_member_upload.html
msgid "Upload"
msgstr ""

#: rocky/templates/organizations/organization_settings.html
#, python-format
msgid ""
"\n"
"            An overview of \"%(organization_name)s\". This shows general "
"information and its settings.\n"
"          "
msgstr ""

#: rocky/templates/organizations/organization_settings.html
msgid ""
"\n"
"              <strong>Warning:</strong>\n"
"              Indemnification is not set for this organization.\n"
"            "
msgstr ""

#: rocky/templates/organizations/organization_settings.html
#: rocky/views/indemnification_add.py
msgid "Add indemnification"
msgstr ""

#: rocky/templates/organizations/organization_settings.html
msgid "Rerun all bits"
msgstr ""

#: rocky/templates/partials/elements/ooi_detail_settings.html
msgid "Observed at"
msgstr ""

#: rocky/templates/partials/elements/ooi_detail_settings.html
#: rocky/templates/partials/elements/ooi_report_settings.html
msgid "Show settings"
msgstr ""

#: rocky/templates/partials/elements/ooi_detail_settings.html
#: rocky/templates/partials/elements/ooi_report_settings.html
msgid "Hide settings"
msgstr ""

#: rocky/templates/partials/elements/ooi_list_settings_form.html
msgid "Toggle all OOI types"
msgstr ""

#: rocky/templates/partials/elements/ooi_tree_condensed_table.html
msgid "Children"
msgstr ""

#: rocky/templates/partials/elements/ooi_tree_condensed_table_row.html
#, python-format
msgid "Show details for %(object_id)s, with %(child_count)s children."
msgstr ""

#: rocky/templates/partials/elements/ooi_tree_condensed_table_row.html
#, python-format
msgid ""
"Show tree for %(object_id)s with only children of type %(object_ooi_type)s"
msgstr ""

#: rocky/templates/partials/elements/ooi_tree_condensed_table_row.html
#, python-format
msgid "Unfold %(object_id)s with %(child_count)s children"
msgstr ""

#: rocky/templates/partials/elements/ooi_tree_table.html
msgid "go to:"
msgstr ""

#: rocky/templates/partials/elements/ooi_tree_table.html
msgid "Go to detailpage"
msgstr ""

#: rocky/templates/partials/elements/ooi_tree_table.html
msgid "detail"
msgstr ""

#: rocky/templates/partials/elements/ooi_tree_table.html
msgid "Go to tree view"
msgstr ""

#: rocky/templates/partials/elements/ooi_tree_table.html
msgid "tree"
msgstr ""

#: rocky/templates/partials/elements/ooi_tree_table.html
msgid "Go to graph view"
msgstr ""

#: rocky/templates/partials/elements/ooi_tree_table.html
msgid "graph"
msgstr ""

#: rocky/templates/partials/explanations.html
msgid "Clearance level inheritance"
msgstr ""

#: rocky/templates/partials/explanations.html
msgid "OOI"
msgstr ""

#: rocky/templates/partials/explanations.html
msgid "Origin"
msgstr ""

#: rocky/templates/partials/explanations.html
msgid "Show clearance level inheritance"
msgstr ""

#: rocky/templates/partials/finding_occurrence_definition_list.html
msgid "Reproduction"
msgstr ""

#: rocky/templates/partials/form/checkbox_group_table_form.html
msgid "Please enable plugin to start scanning."
msgstr ""

#: rocky/templates/partials/form/field_input.html
#: rocky/templates/partials/form/field_input_checkbox.html
#: rocky/templates/partials/form/field_input_radio.html
msgid "This field is required"
msgstr ""

#: rocky/templates/partials/form/field_input.html
msgid "Not set"
msgstr ""

#: rocky/templates/partials/form/field_input.html
msgid "Forgot email"
msgstr ""

#: rocky/templates/partials/form/field_input.html
msgid "Forgot password"
msgstr ""

#: rocky/templates/partials/form/field_input_errors.html
#: rocky/templates/partials/form/form_errors.html
#: rocky/templates/partials/notifications_block.html
msgid "error"
msgstr ""

#: rocky/templates/partials/form/field_input_errors.html
#: rocky/templates/partials/form/form_errors.html
#: rocky/templates/partials/notifications_block.html
msgid "Error"
msgstr ""

#: rocky/templates/partials/form/field_input_help_text.html
msgid "Open explanation"
msgstr ""

#: rocky/templates/partials/form/field_input_help_text.html
msgid "Close explanation"
msgstr ""

#: rocky/templates/partials/form/field_input_help_text.html
#: rocky/templates/partials/notifications_block.html
#: rocky/templates/two_factor/core/login.html
msgid "explanation"
msgstr ""

#: rocky/templates/partials/form/field_input_help_text.html
#: rocky/templates/partials/notifications_block.html
#: rocky/templates/two_factor/core/login.html
msgid "Explanation"
msgstr ""

#: rocky/templates/partials/form/indemnification_add_form.html
msgid "Here, an indemnification can be given on behalf of your organization"
msgstr ""

#: rocky/templates/partials/form/indemnification_add_form.html
msgid ""
"Before you're able to add assets to OpenKAT and to assign clearance levels, "
"you have to give indemnification on the organization and declare that you as "
"a person can be held accountable."
msgstr ""

#: rocky/templates/partials/form/indemnification_add_form.html
msgid "Register an indemnification"
msgstr ""

#: rocky/templates/partials/hyperlink_ooi_type.html
#, python-format
msgid "Only show objects of type %(type)s"
msgstr ""

#: rocky/templates/partials/language-switcher.html
msgid "Select your language"
msgstr ""

#: rocky/templates/partials/language-switcher.html
#, python-format
msgid ""
"Current language is %(current_language)s. Choose your preferred language."
msgstr ""

#: rocky/templates/partials/list_filters.html
msgid "Hide filter options"
msgstr ""

#: rocky/templates/partials/list_filters.html
msgid "Show filter options"
msgstr ""

#: rocky/templates/partials/list_paginator.html
msgid "List pagination"
msgstr ""

#: rocky/templates/partials/list_paginator.html
msgid "Previous Page"
msgstr ""

#: rocky/templates/partials/list_paginator.html
msgid "Previous"
msgstr ""

#: rocky/templates/partials/list_paginator.html
msgid "Five Pages Back"
msgstr ""

#: rocky/templates/partials/list_paginator.html
#: rocky/templates/partials/pagination.html
msgid "Page"
msgstr ""

#: rocky/templates/partials/list_paginator.html
msgid "Five Pages Forward"
msgstr ""

#: rocky/templates/partials/list_paginator.html
msgid "Next Page"
msgstr ""

#: rocky/templates/partials/list_paginator.html
msgid "Next"
msgstr ""

#: rocky/templates/partials/notifications_block.html
msgid "confirmation"
msgstr ""

#: rocky/templates/partials/notifications_block.html
msgid "Confirmation"
msgstr ""

#: rocky/templates/partials/ooi_detail_related_object.html
msgid "Related objects"
msgstr ""

#: rocky/templates/partials/ooi_detail_related_object.html
msgid "No related objects added to "
msgstr ""

#: rocky/templates/partials/ooi_detail_related_object.html
msgid "Use the button below to add a related object. "
msgstr ""

#: rocky/templates/partials/ooi_detail_toolbar.html
msgid "Mute Finding"
msgstr ""

#: rocky/templates/partials/ooi_detail_toolbar.html
#, python-format
msgid "Edit %(display_type)s"
msgstr ""

#: rocky/templates/partials/ooi_head.html
msgid "An overview of"
msgstr ""

#: rocky/templates/partials/ooi_head.html
msgid "object type"
msgstr ""

#: rocky/templates/partials/ooi_head.html
msgid ""
"This shows general information and its related objects. It also gives the "
"possibility to add additional related objects, or to scan for them."
msgstr ""

#: rocky/templates/partials/ooi_list_toolbar.html
msgid "Scan for objects"
msgstr ""

#: rocky/templates/partials/ooi_list_toolbar.html
#: rocky/templates/upload_csv.html rocky/views/upload_csv.py
msgid "Upload CSV"
msgstr ""

#: rocky/templates/partials/ooi_list_toolbar.html
msgid "Download as JSON"
msgstr ""

#: rocky/templates/partials/ooi_list_toolbar.html
msgid "Download as CSV"
msgstr ""

#: rocky/templates/partials/ooi_report_findings_block.html
#, python-format
msgid "%(total)s findings on %(name)s"
msgstr ""

#: rocky/templates/partials/ooi_report_findings_block_table.html
#, python-format
msgid "Findings for %(type)s %(name)s on %(observed_at)s:"
msgstr ""

#: rocky/templates/partials/ooi_report_findings_block_table.html
msgid "Open finding details"
msgstr ""

#: rocky/templates/partials/ooi_report_findings_block_table_expanded_row.html
#, python-format
msgid "Details of %(object_id)s"
msgstr ""

#: rocky/templates/partials/ooi_report_findings_block_table_expanded_row.html
msgid ""
"The severity of this findingtype has not (yet) been determined by the data "
"source. This situation requires manual investigation of the severity."
msgstr ""

#: rocky/templates/partials/ooi_report_findings_block_table_expanded_row.html
#: rocky/templates/partials/ooi_report_severity_totals_table.html
msgid "Total occurrences"
msgstr ""

#: rocky/templates/partials/ooi_report_severity_totals_table.html
msgid "Total per severity overview:"
msgstr ""

#: rocky/templates/partials/ooi_report_severity_totals_table.html
msgid "Unique"
msgstr ""

#: rocky/templates/partials/ooi_tree_toolbar_bottom.html
msgid "Tree - dense view"
msgstr ""

#: rocky/templates/partials/ooi_tree_toolbar_bottom.html
msgid "Tree - table view"
msgstr ""

#: rocky/templates/partials/organization_member_list_filters.html
msgid "Shown status types"
msgstr ""

#: rocky/templates/partials/organization_member_list_filters.html
msgid "Blocked status"
msgstr ""

#: rocky/templates/partials/organization_member_list_filters.html
msgid "Update List"
msgstr ""

#: rocky/templates/partials/organization_properties_table.html
msgid "Organization name"
msgstr ""

#: rocky/templates/partials/organization_properties_table.html
msgid "Organization code"
msgstr ""

#: rocky/templates/partials/organizations_menu_dropdown.html
msgid "Select organization"
msgstr ""

#: rocky/templates/partials/organizations_menu_dropdown.html
msgid "All organizations"
msgstr ""

#: rocky/templates/partials/page-meta.html
msgid "Logged in as"
msgstr ""

#: rocky/templates/partials/pagination.html
msgid "first"
msgstr ""

#: rocky/templates/partials/pagination.html
msgid "previous"
msgstr ""

#: rocky/templates/partials/pagination.html
msgid "next"
msgstr ""

#: rocky/templates/partials/pagination.html
msgid "last"
msgstr ""

#: rocky/templates/partials/secondary-menu.html
msgid "User navigation"
msgstr ""

#: rocky/templates/partials/secondary-menu.html
msgid "Close user navigation"
msgstr ""

#: rocky/templates/partials/secondary-menu.html
msgid "My organizations"
msgstr ""

#: rocky/templates/partials/secondary-menu.html
msgid "Profile"
msgstr ""

#: rocky/templates/partials/skip-to-content.html
msgid "Go to content"
msgstr ""

#: rocky/templates/partials/task_history.html
#: rocky/templates/tasks/partials/task_filter.html
msgid "Hide filters"
msgstr ""

#: rocky/templates/partials/task_history.html
#: rocky/templates/tasks/partials/task_filter.html
msgid "Show filters"
msgstr ""

#: rocky/templates/partials/task_history.html
#: rocky/templates/tasks/partials/task_filter.html
msgid "From"
msgstr ""

#: rocky/templates/partials/task_history.html
#: rocky/templates/tasks/partials/task_filter.html
msgid "To"
msgstr ""

#: rocky/templates/partials/task_history.html
msgid "Select status"
msgstr ""

#: rocky/templates/partials/task_history.html
msgid "Success"
msgstr ""

#: rocky/templates/partials/task_history.html
#: rocky/templates/tasks/partials/stats.html
#: rocky/templates/tasks/partials/task_filter.html
msgid "Failed"
msgstr ""

#: rocky/templates/partials/task_history.html
#: rocky/templates/tasks/partials/task_filter.html
msgid "Search"
msgstr ""

#: rocky/templates/partials/task_history.html
#: rocky/templates/tasks/partials/task_filter.html
msgid "Search by object name"
msgstr ""

#: rocky/templates/partials/task_history.html
#: rocky/templates/tasks/partials/normalizer_task_history.html
msgid "No tasks found for this object."
msgstr ""

#: rocky/templates/partials/task_history.html
#: rocky/templates/tasks/partials/boefje_task_history.html
#: rocky/templates/tasks/partials/normalizer_task_history.html
msgid "Created date"
msgstr ""

#: rocky/templates/partials/task_history.html
#: rocky/templates/tasks/partials/normalizer_task_history.html
msgid "Yielded objects"
msgstr ""

#: rocky/templates/partials/task_history.html
#: rocky/templates/tasks/boefje_task_detail.html
#: rocky/templates/tasks/partials/boefje_task_history.html
#: rocky/templates/tasks/partials/normalizer_task_history.html
msgid "Download meta and raw data"
msgstr ""

#: rocky/templates/partials/task_history.html
#: rocky/templates/tasks/partials/boefje_task_history.html
#: rocky/templates/tasks/partials/normalizer_task_history.html
msgid "Reschedule"
msgstr ""

#: rocky/templates/partials/task_history.html
#: rocky/templates/tasks/partials/boefje_task_history.html
#: rocky/templates/tasks/partials/normalizer_task_history.html
msgid "Download task data"
msgstr ""

#: rocky/templates/scan.html
msgid "Boefjes overview:"
msgstr ""

#: rocky/templates/scan_profiles/scan_profile_detail.html
#, python-format
msgid ""
"\n"
"              This means that this object will be scanned by Boefjes with "
"scan level\n"
"              %(scan_level)s and lower. Setting the clearance level from "
"“declared”\n"
"              to “inherit” means that this object will inherit its level "
"from neighbouring\n"
"              objects. This means that the clearance level might stay the "
"same, increase,\n"
"              or decrease depending on other declared clearance levels. "
"Clearance levels\n"
"              of objects that inherit from this clearance level will also be "
"recalculated.\n"
"            "
msgstr ""

#: rocky/templates/scan_profiles/scan_profile_detail.html
msgid "Set clearance level to inherit"
msgstr ""

#: rocky/templates/scan_profiles/scan_profile_detail.html
msgid ""
"\n"
"                This object has a clearance level of \"L0\". This means that "
"this object will not be scanned by any Boefje until that\n"
"                Boefje is run manually for this object again. Objects with a "
"clearance level higher than \"L0\" will be scanned automatically by Boefjes "
"with\n"
"                corresponding scan levels.\n"
"            "
msgstr ""

#: rocky/templates/scan_profiles/scan_profile_reset.html
msgid "Set clearance level for:"
msgstr ""

#: rocky/templates/scan_profiles/scan_profile_reset.html
msgid "Setting the scan level from \\"
msgstr ""

#: rocky/templates/scan_profiles/scan_profile_reset.html
msgid "You are about to set the clearance level from \\"
msgstr ""

#: rocky/templates/scan_profiles/scan_profile_reset.html
msgid "Yes, set to inherit"
msgstr ""

#: rocky/templates/tasks/boefje_task_detail.html
msgid ""
"An overview of the boefje task, the input OOI and the RAW data it generated."
msgstr ""

#: rocky/templates/tasks/boefje_task_detail.html
msgid "Download meta data"
msgstr ""

#: rocky/templates/tasks/boefje_task_detail.html
msgid "Input object"
msgstr ""

#: rocky/templates/tasks/boefjes.html
msgid "There are no tasks for boefjes"
msgstr ""

#: rocky/templates/tasks/boefjes.html
msgid "List of tasks for boefjes"
msgstr ""

#: rocky/templates/tasks/normalizers.html
msgid "There are no tasks for normalizers"
msgstr ""

#: rocky/templates/tasks/normalizers.html
msgid "List of tasks for normalizers"
msgstr ""

#: rocky/templates/tasks/partials/boefje_task_history.html
msgid "No scans found for this object."
msgstr ""

#: rocky/templates/tasks/partials/boefje_task_history.html
msgid "Input Object"
msgstr ""

#: rocky/templates/tasks/partials/normalizer_task_history.html
msgid "Normalizer"
msgstr ""

#: rocky/templates/tasks/partials/normalizer_task_history.html
msgid "Boefje input OOI"
msgstr ""

#: rocky/templates/tasks/partials/stats.html
msgid "Stats - Last 24 hours"
msgstr ""

#: rocky/templates/tasks/partials/stats.html
msgid "All times in UTC, blocks of 1 hour."
msgstr ""

#: rocky/templates/tasks/partials/stats.html
msgid "Timeslot"
msgstr ""

#: rocky/templates/tasks/partials/stats.html
#: rocky/templates/tasks/partials/task_filter.html
msgid "Pending"
msgstr ""

#: rocky/templates/tasks/partials/stats.html
#: rocky/templates/tasks/partials/task_filter.html
msgid "Queued"
msgstr ""

#: rocky/templates/tasks/partials/stats.html
#: rocky/templates/tasks/partials/task_filter.html
msgid "Dispatched"
msgstr ""

#: rocky/templates/tasks/partials/stats.html
msgid "Running"
msgstr ""

#: rocky/templates/tasks/partials/stats.html
#: rocky/templates/tasks/partials/task_filter.html
msgid "Completed"
msgstr ""

#: rocky/templates/tasks/partials/stats.html
msgid "Cancelled"
msgstr ""

#: rocky/templates/tasks/partials/stats.html
msgid "Could not load stats, Scheduler error."
msgstr ""

#: rocky/templates/tasks/partials/tab_navigation.html
msgid "List of tasks"
msgstr ""

#: rocky/templates/tasks/partials/task_filter.html
msgid "all"
msgstr ""

#: rocky/templates/two_factor/_wizard_actions.html
msgid "Log in"
msgstr ""

#: rocky/templates/two_factor/_wizard_actions.html
msgid "Authenticate"
msgstr ""

#: rocky/templates/two_factor/core/backup_tokens.html
#: rocky/templates/two_factor/profile/profile.html
msgid "Backup Tokens"
msgstr ""

#: rocky/templates/two_factor/core/backup_tokens.html
msgid ""
"Backup tokens can be used when your primary and backup phone numbers aren't "
"available. The backup tokens below can be used for login verification. If "
"you've used up all your backup tokens, you can generate a new set of backup "
"tokens. Only the backup tokens shown below will be valid."
msgstr ""

#: rocky/templates/two_factor/core/backup_tokens.html
msgid "Print these tokens and keep them somewhere safe."
msgstr ""

#: rocky/templates/two_factor/core/backup_tokens.html
msgid "You don't have any backup codes yet."
msgstr ""

#: rocky/templates/two_factor/core/backup_tokens.html
#: rocky/templates/two_factor/core/setup_complete.html
msgid "Back to Account Security"
msgstr ""

#: rocky/templates/two_factor/core/backup_tokens.html
msgid "Generate Tokens"
msgstr ""

#: rocky/templates/two_factor/core/login.html
msgid "You are logged in."
msgstr ""

#: rocky/templates/two_factor/core/login.html
msgid "Two factor authentication is enabled for your account."
msgstr ""

#: rocky/templates/two_factor/core/login.html
msgid ""
"Two factor authentication is not enabled for your account. Enable it to "
"continue."
msgstr ""

#: rocky/templates/two_factor/core/login.html
msgid "Setup two factor authentication"
msgstr ""

#: rocky/templates/two_factor/core/login.html
msgid "Credentials"
msgstr ""

#: rocky/templates/two_factor/core/login.html
msgid ""
"Use this form for entering backup tokens for logging in. These tokens have "
"been generated for you to print and keep safe. Please enter one of these "
"backup tokens to login to your account."
msgstr ""

#: rocky/templates/two_factor/core/login.html
msgid "As a last resort, you can use a backup token:"
msgstr ""

#: rocky/templates/two_factor/core/login.html
msgid "Use Backup Token"
msgstr ""

#: rocky/templates/two_factor/core/otp_required.html
msgid "Permission Denied"
msgstr ""

#: rocky/templates/two_factor/core/otp_required.html
msgid ""
"The page you requested, enforces users to verify using two-factor "
"authentication for security reasons. You need to enable these security "
"features in order to access this page."
msgstr ""

#: rocky/templates/two_factor/core/otp_required.html
#: rocky/templates/two_factor/profile/profile.html
msgid ""
"Two-factor authentication is not enabled for your account. Enable two-factor "
"authentication for enhanced account security."
msgstr ""

#: rocky/templates/two_factor/core/otp_required.html
#: rocky/templates/two_factor/core/setup.html
#: rocky/templates/two_factor/core/setup_complete.html
#: rocky/templates/two_factor/profile/profile.html
msgid "Enable Two-Factor Authentication"
msgstr ""

#: rocky/templates/two_factor/core/phone_register.html
msgid "Add Backup Phone"
msgstr ""

#: rocky/templates/two_factor/core/phone_register.html
msgid ""
"You'll be adding a backup phone number to your account. This number will be "
"used if your primary method of registration is not available."
msgstr ""

#: rocky/templates/two_factor/core/phone_register.html
msgid ""
"We've sent a token to your phone number. Please enter the token you've "
"received."
msgstr ""

#: rocky/templates/two_factor/core/setup.html
msgid ""
"To start using a token generator, please use your smartphone to scan the QR "
"code below or use the setup key. For example, use GoogleAuthenticator. Then, "
"enter the token generated by the app."
msgstr ""

#: rocky/templates/two_factor/core/setup.html
msgid "QR code"
msgstr ""

#: rocky/templates/two_factor/core/setup.html
msgid "Setup key"
msgstr ""

#: rocky/templates/two_factor/core/setup.html
msgid ""
"The secret key is a 32 characters representation of the QR code. There are 2 "
"options to setup the two factor authtentication. You can scan the QR code "
"above or you can insert this key using the secret key option of the "
"authenticator app."
msgstr ""

#: rocky/templates/two_factor/core/setup_complete.html
msgid "Congratulations, you've successfully enabled two-factor authentication."
msgstr ""

#: rocky/templates/two_factor/core/setup_complete.html
msgid "Start using OpenKAT"
msgstr ""

#: rocky/templates/two_factor/core/setup_complete.html
msgid ""
"However, it might happen that you don't have access to your primary token "
"device. To enable account recovery, add a phone number."
msgstr ""

#: rocky/templates/two_factor/core/setup_complete.html
#: rocky/templates/two_factor/profile/profile.html
msgid "Add Phone Number"
msgstr ""

#: rocky/templates/two_factor/profile/disable.html
msgid "Disable Two-factor Authentication"
msgstr ""

#: rocky/templates/two_factor/profile/disable.html
msgid ""
"You are about to disable two-factor authentication. This weakens your "
"account security, are you sure?"
msgstr ""

#: rocky/templates/two_factor/profile/profile.html
msgid "Account Security"
msgstr ""

#: rocky/templates/two_factor/profile/profile.html
msgid "Tokens will be generated by your token generator."
msgstr ""

#: rocky/templates/two_factor/profile/profile.html
#, python-format
msgid "Primary method: %(primary)s"
msgstr ""

#: rocky/templates/two_factor/profile/profile.html
msgid "Tokens will be generated by your YubiKey."
msgstr ""

#: rocky/templates/two_factor/profile/profile.html
msgid "Backup Phone Numbers"
msgstr ""

#: rocky/templates/two_factor/profile/profile.html
msgid ""
"If your primary method is not available, we are able to send backup tokens "
"to the phone numbers listed below."
msgstr ""

#: rocky/templates/two_factor/profile/profile.html
msgid "Unregister"
msgstr ""

#: rocky/templates/two_factor/profile/profile.html
msgid ""
"If you don't have any device with you, you can access your account using "
"backup tokens."
msgstr ""

#: rocky/templates/two_factor/profile/profile.html
#, python-format
msgid "You have only one backup token remaining."
msgid_plural "You have %(counter)s backup tokens remaining."
msgstr[0] ""
msgstr[1] ""

#: rocky/templates/two_factor/profile/profile.html
msgid "Show Codes"
msgstr ""

#: rocky/templates/two_factor/profile/profile.html
msgid "Disable Two-Factor Authentication"
msgstr ""

#: rocky/templates/two_factor/profile/profile.html
msgid ""
"However we strongly discourage you to do so, you can also disable two-factor "
"authentication for your account."
msgstr ""

#: rocky/templates/two_factor/twilio/sms_message.html
#, python-format
msgid "Your OTP token is %(token)s"
msgstr ""

#: rocky/templates/upload_csv.html
msgid "Automate the creation of multiple objects by uploading a CSV file."
msgstr ""

#: rocky/templates/upload_raw.html
msgid "Automate the creation of multiple objects by uploading a raw file."
msgstr ""

#: rocky/templates/upload_raw.html rocky/views/upload_raw.py
msgid "Upload raw"
msgstr ""

#: rocky/views/bytes_raw.py
msgid "Getting raw data failed."
msgstr ""

#: rocky/views/finding_add.py
msgid "Add Finding"
msgstr ""

#: rocky/views/health.py
msgid "Beautified"
msgstr ""

#: rocky/views/indemnification_add.py
msgid "Indemnification successfully set."
msgstr ""

#: rocky/views/mixins.py
msgid "Can not parse date, falling back to show current date."
msgstr ""

#: rocky/views/ooi_add.py
msgid "Type select"
msgstr ""

#: rocky/views/ooi_add.py
#, python-format
msgid "Add %(ooi_type)s"
msgstr ""

#: rocky/views/ooi_detail.py
msgid "Only Question OOIs can be answered."
msgstr ""

#: rocky/views/ooi_detail_related_object.py
msgid " (as "
msgstr ""

#: rocky/views/ooi_findings.py
msgid "Object findings"
msgstr ""

#: rocky/views/ooi_list.py
msgid "No OOIs selected."
msgstr ""

#: rocky/views/ooi_list.py
msgid "Unknown action."
msgstr ""

#: rocky/views/ooi_list.py
#, python-format
msgid ""
"Could not raise clearance levels to L%s. Indemnification not present at "
"organization %s."
msgstr ""

#: rocky/views/ooi_list.py
#, python-format
msgid ""
"Could not raise clearance level to L%s. You were trusted a clearance level "
"of L%s. Contact your administrator to receive a higher clearance."
msgstr ""

#: rocky/views/ooi_list.py
#, python-format
msgid ""
"Could not raise clearance level to L%s. You acknowledged a clearance level "
"of L%s. Please accept the clearance level below to proceed."
msgstr ""

#: rocky/views/ooi_list.py
msgid "An error occurred while saving clearance levels."
msgstr ""

#: rocky/views/ooi_list.py
msgid "One of the OOI's doesn't exist"
msgstr ""

#: rocky/views/ooi_list.py
#, python-format
msgid "Successfully set scan profile to %s for %d oois."
msgstr ""

#: rocky/views/ooi_list.py
msgid "An error occurred while setting clearance levels to inherit."
msgstr ""

#: rocky/views/ooi_list.py
msgid ""
"An error occurred while setting clearance levels to inherit: one of the OOIs "
"doesn't exist."
msgstr ""

#: rocky/views/ooi_list.py
#, python-format
msgid "Successfully set %d ooi(s) clearance level to inherit."
msgstr ""

#: rocky/views/ooi_list.py
msgid "An error occurred while deleting oois."
msgstr ""

#: rocky/views/ooi_list.py
msgid "An error occurred while deleting oois: one of the OOIs doesn't exist."
msgstr ""

#: rocky/views/ooi_list.py
#, python-format
msgid ""
"Successfully deleted %d ooi(s). Note: Bits can recreate objects "
"automatically."
msgstr ""

#: rocky/views/ooi_mute.py
msgid "Please select at least one finding."
msgstr ""

#: rocky/views/ooi_mute.py
msgid "Finding(s) successfully unmuted."
msgstr ""

#: rocky/views/ooi_mute.py
msgid "Finding(s) successfully muted."
msgstr ""

#: rocky/views/ooi_report.py
msgid "Findings report"
msgstr ""

#: rocky/views/ooi_report.py
msgid "Generating report failed. See Keiko logs for more information."
msgstr ""

#: rocky/views/ooi_report.py
msgid "Timeout reached generating report. See Keiko logs for more information."
msgstr ""

#: rocky/views/ooi_tree.py
msgid "Tree Visualisation"
msgstr ""

#: rocky/views/ooi_tree.py
msgid "Graph Visualisation"
msgstr ""

#: rocky/views/ooi_view.py
msgid "OOI types: "
msgstr ""

#: rocky/views/ooi_view.py
msgid "Clearance level: "
msgstr ""

#: rocky/views/ooi_view.py
msgid "Clearance type: "
msgstr ""

#: rocky/views/organization_add.py
msgid "Organization added successfully."
msgstr ""

#: rocky/views/organization_add.py
msgid "You are not allowed to add organizations."
msgstr ""

#: rocky/views/organization_edit.py
#, python-format
msgid "Organization %s successfully updated."
msgstr ""

#: rocky/views/organization_member_add.py rocky/views/upload_csv.py
msgid "Add column titles. Followed by each object on a new line."
msgstr ""

#: rocky/views/organization_member_add.py
msgid "The columns are: "
msgstr ""

#: rocky/views/organization_member_add.py
msgid "Clearance levels should be between -1 and 4."
msgstr ""

#: rocky/views/organization_member_add.py
msgid "Account type can be one of: "
msgstr ""

#: rocky/views/organization_member_add.py
msgid "Add Account Type"
msgstr ""

#: rocky/views/organization_member_add.py
msgid "Member added successfully."
msgstr ""

#: rocky/views/organization_member_add.py
msgid "Add Member"
msgstr ""

#: rocky/views/organization_member_add.py
msgid "The csv file is missing required columns"
msgstr ""

#: rocky/views/organization_member_add.py
#, python-brace-format
msgid "Invalid account type: '{account_type}'"
msgstr ""

#: rocky/views/organization_member_add.py
#, python-brace-format
msgid "Invalid data for: '{email}'"
msgstr ""

#: rocky/views/organization_member_add.py
#, python-brace-format
msgid "Invalid email address: '{email}'"
msgstr ""

#: rocky/views/organization_member_add.py
msgid "Successfully processed users from csv."
msgstr ""

#: rocky/views/organization_member_add.py
msgid "Error parsing the csv file. Please verify its contents."
msgstr ""

#: rocky/views/organization_member_edit.py
#, python-format
msgid "Member %s successfully updated."
msgstr ""

#: rocky/views/organization_member_edit.py
#, python-format
msgid ""
"The updated trusted clearance level of L%s is lower then the member's "
"acknowledged clearance level of L%s. This member only has clearance for "
"level L%s. For this reason the acknowledged clearance level has been set at "
"the same level as trusted clearance level."
msgstr ""

#: rocky/views/organization_member_edit.py
msgid ""
"You have trusted this member with a higher trusted level than member "
"acknowledged. Member must first accept this level to use it."
msgstr ""

#: rocky/views/organization_member_list.py
msgid "Not blocked"
msgstr ""

#: rocky/views/organization_member_list.py
#, python-format
msgid "Blocked member %s successfully."
msgstr ""

#: rocky/views/organization_member_list.py
#, python-format
msgid "Unblocked member %s successfully."
msgstr ""

#: rocky/views/organization_settings.py
#, python-brace-format
msgid "Recalculated {number_of_bits} bits. Duration: {duration}"
msgstr ""

#: rocky/views/scan_profile.py
#, python-format
msgid ""
"Could not raise clearance level of %s to L%s.                         "
"Indemnification not present at organization %s."
msgstr ""

#: rocky/views/scan_profile.py
#, python-format
msgid ""
"Could not raise clearance level of %s to L%s. You acknowledged a clearance "
"level of L%s. Please accept the clearance level below to proceed."
msgstr ""

#: rocky/views/scan_profile.py
msgid "Choose a valid level"
msgstr ""

#: rocky/views/scan_profile.py
#, python-brace-format
msgid "Can not reset scan level. Scan level of {ooi_name} not declared"
msgstr ""

#: rocky/views/scan_profile.py
msgid "Reset"
msgstr ""

#: rocky/views/tasks.py
msgid "Fetching tasks failed: no connection with scheduler"
msgstr ""

#: rocky/views/upload_csv.py
msgid ""
"For URL object type, a column 'raw' with URL values is required, starting "
"with http:// or https://, optionally a second column 'network' is supported "
msgstr ""

#: rocky/views/upload_csv.py
msgid ""
"For Hostname object type, a column with 'name' values is required, "
"optionally a second column 'network' is supported "
msgstr ""

#: rocky/views/upload_csv.py
msgid ""
"For IPAddressV4 and IPAddressV6 object types, a column of 'address' is "
"required, optionally a second column 'network' is supported "
msgstr ""

#: rocky/views/upload_csv.py
msgid ""
"Clearance levels can be controlled by a column 'clearance' taking numerical "
"values 0, 1, 2, 3, and 4 for the corresponding clearance level (other values "
"are ignored) "
msgstr ""

#: rocky/views/upload_csv.py
msgid "Object(s) could not be created for row number(s): "
msgstr ""

#: rocky/views/upload_csv.py
msgid "Object(s) successfully added."
msgstr ""

#: rocky/views/upload_raw.py
#, python-format
msgid "Raw file could not be uploaded to Bytes: status code %s"
msgstr ""

#: rocky/views/upload_raw.py
msgid "Raw file successfully added."
msgstr ""<|MERGE_RESOLUTION|>--- conflicted
+++ resolved
@@ -8,11 +8,7 @@
 msgstr ""
 "Project-Id-Version: PACKAGE VERSION\n"
 "Report-Msgid-Bugs-To: \n"
-<<<<<<< HEAD
 "POT-Creation-Date: 2023-11-09 14:36+0000\n"
-=======
-"POT-Creation-Date: 2024-01-26 20:33+0000\n"
->>>>>>> f517d5b4
 "PO-Revision-Date: YEAR-MO-DA HO:MI+ZONE\n"
 "Last-Translator: FULL NAME <EMAIL@ADDRESS>\n"
 "Language-Team: LANGUAGE <LL@li.org>\n"
@@ -4319,13 +4315,8 @@
 "refresh of the page may be needed to show the results."
 msgstr ""
 
-<<<<<<< HEAD
 #: tools/view_helpers.py
 msgid "You can't generate a report for an OOI on a date in the future."
-=======
-#: tools/view_helpers.py rocky/scheduler.py
-msgid "Task not found."
->>>>>>> f517d5b4
 msgstr ""
 
 #: rocky/messaging.py
