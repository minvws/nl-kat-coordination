# SOME DESCRIPTIVE TITLE.
# Copyright (C) YEAR THE PACKAGE'S COPYRIGHT HOLDER
# This file is distributed under the same license as the PACKAGE package.
# FIRST AUTHOR <EMAIL@ADDRESS>, YEAR.
#
#, fuzzy
msgid ""
msgstr ""
"Project-Id-Version: PACKAGE VERSION\n"
"Report-Msgid-Bugs-To: \n"
"POT-Creation-Date: 2024-07-16 11:52+0000\n"
"PO-Revision-Date: YEAR-MO-DA HO:MI+ZONE\n"
"Last-Translator: FULL NAME <EMAIL@ADDRESS>\n"
"Language-Team: LANGUAGE <LL@li.org>\n"
"Language: \n"
"MIME-Version: 1.0\n"
"Content-Type: text/plain; charset=UTF-8\n"
"Content-Transfer-Encoding: 8bit\n"
"Plural-Forms: nplurals=INTEGER; plural=EXPRESSION;\n"

#: account/admin.py
msgid "Permissions"
msgstr ""

#: account/admin.py
msgid "Important dates"
msgstr ""

#: account/forms/account_setup.py katalogus/templates/katalogus_settings.html
#: katalogus/templates/plugin_settings_list.html
#: reports/report_types/dns_report/report.html
#: reports/report_types/tls_report/report.html
#: reports/templates/partials/export_report_settings.html
#: reports/templates/report_overview/report_history_table.html
#: rocky/templates/organizations/organization_list.html
#: rocky/templates/organizations/organization_settings.html
#: rocky/templates/partials/ooi_detail_related_object.html
msgid "Name"
msgstr ""

#: account/forms/account_setup.py
msgid "The name that will be used in order to communicate."
msgstr ""

#: account/forms/account_setup.py
msgid "Please provide username"
msgstr ""

#: account/forms/account_setup.py
msgid "Email"
msgstr ""

#: account/forms/account_setup.py
msgid "Enter an email address."
msgstr ""

#: account/forms/account_setup.py
msgid "Password"
msgstr ""

#: account/forms/account_setup.py
msgid "Choose a super secret password"
msgstr ""

#: account/forms/account_setup.py
msgid "Choose another email."
msgstr ""

#: account/forms/account_setup.py tools/forms/settings.py
msgid "--- Please select one of the available options ----"
msgstr ""

#: account/forms/account_setup.py
msgid "Account Type"
msgstr ""

#: account/forms/account_setup.py
msgid "Every member of OpenKAT must be part of an account type."
msgstr ""

#: account/forms/account_setup.py
msgid "Please select an account type to proceed."
msgstr ""

#: account/forms/account_setup.py
#: onboarding/templates/step_3e_trusted_acknowledge_clearance_level.html
msgid "Trusted clearance level"
msgstr ""

#: account/forms/account_setup.py
msgid "Select a clearance level you trust this member with."
msgstr ""

#: account/forms/account_setup.py onboarding/forms.py tools/forms/ooi.py
msgid "Please select a clearance level to proceed."
msgstr ""

#: account/forms/account_setup.py
msgid "The name of the organization."
msgstr ""

#: account/forms/account_setup.py
msgid "explanation-organization-name"
msgstr ""

#: account/forms/account_setup.py
#, python-brace-format
msgid "A unique code of {code_length} characters."
msgstr ""

#: account/forms/account_setup.py
msgid "explanation-organization-code"
msgstr ""

#: account/forms/account_setup.py
msgid "Organization name is required to proceed."
msgstr ""

#: account/forms/account_setup.py
msgid "Choose another organization."
msgstr ""

#: account/forms/account_setup.py
msgid "Organization code is required to proceed."
msgstr ""

#: account/forms/account_setup.py
msgid "Choose another code for your organization."
msgstr ""

#: account/forms/account_setup.py
msgid ""
"I declare that OpenKAT may scan the assets of my organization and that I "
"have permission to scan these assets. I am aware of the implications a scan "
"with a higher scan level brings on my systems."
msgstr ""

#: account/forms/account_setup.py
msgid ""
"I declare that I am authorized to give this indemnification within my "
"organization. I have the experience and knowledge to know what the "
"consequences might be and can be held responsible for them."
msgstr ""

#: account/forms/account_setup.py
msgid "Trusted to change Clearance Levels."
msgstr ""

#: account/forms/account_setup.py
msgid "Acknowledged to change Clearance Levels."
msgstr ""

#: account/forms/account_setup.py
#: rocky/templates/organizations/organization_member_list.html
#: rocky/views/organization_member_list.py
msgid "Blocked"
msgstr ""

#: account/forms/account_setup.py
msgid ""
"Set the members status to blocked, so they don't have access to the "
"organization anymore."
msgstr ""

#: account/forms/account_setup.py
#: rocky/templates/organizations/organization_member_list.html
msgid "Accepted clearance level"
msgstr ""

#: account/forms/account_setup.py
msgid "Enter tags separated by comma."
msgstr ""

#: account/forms/account_setup.py
msgid "The two password fields didn’t match."
msgstr ""

#: account/forms/account_setup.py
msgid "New password"
msgstr ""

#: account/forms/account_setup.py
msgid "Enter a new password"
msgstr ""

#: account/forms/account_setup.py
msgid "New password confirmation"
msgstr ""

#: account/forms/account_setup.py
msgid "Repeat the new password"
msgstr ""

#: account/forms/account_setup.py
msgid "Confirm the new password"
msgstr ""

#: account/forms/login.py
msgid "Please enter a correct email address and password."
msgstr ""

#: account/forms/login.py
msgid "This account is inactive."
msgstr ""

#: account/forms/login.py
msgid "Insert the email you registered with or got at OpenKAT installation."
msgstr ""

#: account/forms/organization.py
msgid "Organization is required."
msgstr ""

#: account/forms/organization.py tools/view_helpers.py
#: rocky/templates/dashboard_redteam.html
#: rocky/templates/organizations/organization_list.html
#: rocky/views/organization_add.py
msgid "Organizations"
msgstr ""

#: account/forms/organization.py
msgid "The organization from which to clone settings."
msgstr ""

#: account/forms/password_reset.py
msgid "Email address"
msgstr ""

#: account/forms/password_reset.py
msgid "A reset link will be sent to this email"
msgstr ""

#: account/forms/password_reset.py
msgid "The email address connected to your OpenKAT-account"
msgstr ""

#: account/forms/token.py
msgid ""
"Insert the token generated by the authenticator app to setup the two factor "
"authentication."
msgstr ""

#: account/forms/token.py
msgid "Insert the token generated by your token authenticator app."
msgstr ""

#: account/forms/token.py
msgid "Backup token"
msgstr ""

#: account/mixins.py
msgid "Clearance level has been set"
msgstr ""

#: account/mixins.py
#, python-format
msgid ""
"Could not raise clearance level of %s to L%s. Indemnification not present at "
"organization %s."
msgstr ""

#: account/mixins.py
#, python-format
msgid ""
"Could not raise clearance level of %s to L%s. You were trusted a clearance "
"level of L%s. Contact your administrator to receive a higher clearance."
msgstr ""

#: account/mixins.py
#, python-format
msgid ""
"Could not raise clearance level of %s to L%s. You acknowledged a clearance "
"level of L%s. Please accept the clearance level first on your profile page "
"to proceed."
msgstr ""

#: account/models.py
msgid "The Email must be set"
msgstr ""

#: account/models.py
msgid "Superuser must have is_staff=True."
msgstr ""

#: account/models.py
msgid "Superuser must have is_superuser=True."
msgstr ""

#: account/models.py
msgid "full name"
msgstr ""

#: account/models.py
msgid "email"
msgstr ""

#: account/models.py
msgid "staff status"
msgstr ""

#: account/models.py
msgid "Designates whether the user can log into this admin site."
msgstr ""

#: account/models.py tools/models.py
msgid "active"
msgstr ""

#: account/models.py
msgid ""
"Designates whether this user should be treated as active. Unselect this "
"instead of deleting accounts."
msgstr ""

#: account/models.py
msgid "date joined"
msgstr ""

#: account/models.py
msgid "name"
msgstr ""

#: account/templates/account_detail.html account/views/account.py
msgid "Account details"
msgstr ""

#: account/templates/account_detail.html account/templates/password_reset.html
#: account/views/password_reset.py
msgid "Reset password"
msgstr ""

#: account/templates/account_detail.html
msgid "Full name"
msgstr ""

#: account/templates/account_detail.html
msgid "E-mail address"
msgstr ""

#: account/templates/account_detail.html
msgid "Member type"
msgstr ""

#: account/templates/account_detail.html
#: rocky/templates/crisis_room/crisis_room_findings_block.html
msgid "Organization"
msgstr ""

#: account/templates/account_detail.html
msgid "Permission to set OOI clearance levels"
msgstr ""

#: account/templates/account_detail.html
msgid "OOI clearance"
msgstr ""

#: account/templates/account_detail.html
msgid ""
"\n"
"                            You don't have any clearance to scan objects."
"<br>\n"
"                            Get in contact with the admin to give you the "
"necessary clearance level.\n"
"                        "
msgstr ""

#: account/templates/account_detail.html
msgid "You have currently accepted clearance up to level"
msgstr ""

#: account/templates/account_detail.html
msgid "Explanation OOI Clearance"
msgstr ""

#: account/templates/account_detail.html
msgid ""
"You can withdraw this at anytime you like, but know that you won't be able "
"to change clearance levels anymore when you do."
msgstr ""

#: account/templates/account_detail.html
#, python-format
msgid ""
"\n"
"                            Withdraw L%(acl)s clearance and responsibility\n"
"                    "
msgstr ""

#: account/templates/account_detail.html
msgid "Explanation OOI clearance"
msgstr ""

#: account/templates/account_detail.html
#, python-format
msgid ""
"You are granted clearance for level L%(tcl)s by your admin. Before you can "
"change OOI clearance levels up to this level, you need to accept this "
"permission. Remember: <strong>with great power comes great responsibility.</"
"strong>"
msgstr ""

#: account/templates/account_detail.html
#, python-format
msgid ""
"\n"
"                        Accept level L%(tcl)s clearance and responsibility\n"
"                    "
msgstr ""

#: account/templates/password_reset.html
msgid "Use the form below to reset your password."
msgstr ""

#: account/templates/password_reset.html
#: account/templates/password_reset_confirm.html
msgid "Send"
msgstr ""

#: account/templates/password_reset.html
#: account/templates/password_reset_confirm.html
msgid "Back"
msgstr ""

#: account/templates/password_reset_confirm.html
msgid "Confirm reset password"
msgstr ""

#: account/templates/password_reset_confirm.html
msgid "Use the form below to confirm resetting your password"
msgstr ""

#: account/templates/password_reset_confirm.html
msgid "Confirm password"
msgstr ""

#: account/templates/password_reset_confirm.html
msgid "The link is invalid"
msgstr ""

#: account/templates/password_reset_confirm.html
msgid ""
"The password reset link was invalid, possibly because it has already been "
"used.  Please request a new password reset."
msgstr ""

#: account/templates/password_reset_email.html
#, python-format
msgid ""
"You're receiving this email because you requested a password reset for your "
"user account at %(site_name)s."
msgstr ""

#: account/templates/password_reset_email.html
#: account/templates/registration_email.html
msgid "Please go to the following page and choose a new password:"
msgstr ""

#: account/templates/password_reset_email.html
#: account/templates/registration_email.html
msgid "Sincerely,"
msgstr ""

#: account/templates/password_reset_email.html
#: account/templates/registration_email.html
msgid "The OpenKAT team"
msgstr ""

#: account/templates/password_reset_subject.txt
#, python-format
msgid "Password reset on %(site_name)s"
msgstr ""

#: account/templates/recover_email.html account/views/recover_email.py
msgid "Recover email address"
msgstr ""

#: account/templates/recover_email.html
msgid "Information on how to recover your connected email address"
msgstr ""

#: account/templates/recover_email.html
msgid "Forgotten email address?"
msgstr ""

#: account/templates/recover_email.html
msgid ""
"If you don’t remember the email address connected to your account, contact:"
msgstr ""

#: account/templates/recover_email.html
msgid "Please contact the system administrator."
msgstr ""

#: account/templates/recover_email.html
msgid "Back to login"
msgstr ""

#: account/templates/recover_email.html
msgid "Back to Home"
msgstr ""

#: account/templates/registration_email.html
#, python-format
msgid ""
"Welcome to OpenKAT. You're receiving this email because you have been added "
"to organization \"%(organization)s\" at %(site_name)s."
msgstr ""

#: account/templates/registration_subject.txt
#, python-format
msgid "Verify OpenKAT account on %(site_name)s"
msgstr ""

#: account/validators.py
msgid "Your password must contain at least the following:"
msgstr ""

#: account/validators.py
msgid " characters"
msgstr ""

#: account/validators.py
msgid " digits"
msgstr ""

#: account/validators.py
msgid " letters"
msgstr ""

#: account/validators.py
msgid " special characters such as: "
msgstr ""

#: account/validators.py
msgid " lower case letters"
msgstr ""

#: account/validators.py
msgid " upper case letters"
msgstr ""

#: account/views/login.py
msgid "Your session has timed out. Please login again."
msgstr ""

#: account/views/login.py rocky/templates/header.html
msgid "OpenKAT"
msgstr ""

#: account/views/login.py account/views/password_reset.py
#: account/views/recover_email.py rocky/templates/partials/secondary-menu.html
#: rocky/templates/two_factor/core/login.html
msgid "Login"
msgstr ""

#: account/views/login.py
msgid "Two factor authentication"
msgstr ""

#: account/views/password_reset.py
msgid "We couldn't send a password reset link. Contact "
msgstr ""

#: account/views/password_reset.py
msgid ""
"We couldn't send a password reset link. Contact your system administrator."
msgstr ""

#: components/modal/template.html
<<<<<<< HEAD
#: reports/templates/partials/export_report_settings.html
=======
>>>>>>> dd8467d9
msgid "Close modal"
msgstr ""

#: components/modal/template.html
#: katalogus/templates/change_clearance_level.html
#: katalogus/templates/confirmation_clone_settings.html
#: katalogus/templates/plugin_settings_delete.html
<<<<<<< HEAD
#: reports/templates/partials/export_report_settings.html
=======
>>>>>>> dd8467d9
#: rocky/templates/oois/ooi_delete.html
#: rocky/templates/oois/ooi_mute_finding.html
#: rocky/templates/organizations/organization_edit.html
#: rocky/templates/organizations/organization_member_edit.html
#: rocky/templates/two_factor/_wizard_actions.html
msgid "Cancel"
msgstr ""

#: crisis_room/views.py
msgid ""
"Failed to get list of findings for organization {}, check server logs for "
"more details."
msgstr ""

#: katalogus/client.py
msgid ""
"The KATalogus has an unexpected error. Check the logs for further details."
msgstr ""

#: katalogus/client.py
msgid "A HTTP error occurred. Check logs for more info."
msgstr ""

#: katalogus/forms/katalogus_filter.py
msgid "Show all"
msgstr ""

#: katalogus/forms/katalogus_filter.py
#: reports/report_types/dns_report/report.html
msgid "Enabled"
msgstr ""

#: katalogus/forms/katalogus_filter.py
msgid "Disabled"
msgstr ""

#: katalogus/forms/katalogus_filter.py
msgid "Enabled-Disabled"
msgstr ""

#: katalogus/forms/katalogus_filter.py
msgid "Disabled-Enabled"
msgstr ""

#: katalogus/forms/katalogus_filter.py
msgid "Filter options"
msgstr ""

#: katalogus/forms/katalogus_filter.py
msgid "Sorting options"
msgstr ""

#: katalogus/forms/plugin_settings.py
msgid "This field is required."
msgstr ""

#: katalogus/templates/about_plugins.html
#: katalogus/templates/partials/plugins_navigation.html
msgid "About plugins"
msgstr ""

#: katalogus/templates/about_plugins.html katalogus/templates/katalogus.html
msgid ""
"Plugins gather data, objects and insight. Each plugin has its own focus area "
"and strengths and may be able to work with other plugins to gain even more "
"insights."
msgstr ""

#: katalogus/templates/about_plugins.html katalogus/templates/boefjes.html
msgid ""
"Boefjes gather factual information, such as by calling an external scanning "
"tool like nmap or using a database like shodan."
msgstr ""

#: katalogus/templates/about_plugins.html katalogus/templates/normalizers.html
msgid ""
"Normalizers analyze the information and turn it into objects for the data "
"model in Octopoes."
msgstr ""

#: katalogus/templates/about_plugins.html
msgid ""
"Bits are business rules that look for insight within the current dataset and "
"search for specific insight and draw conclusions."
msgstr ""

#: katalogus/templates/boefje_detail.html
msgid "Scan level"
msgstr ""

#: katalogus/templates/boefje_detail.html
#: katalogus/templates/normalizer_detail.html
#: reports/report_types/aggregate_organisation_report/appendix.html
#: reports/report_types/dns_report/report.html
#: reports/report_types/findings_report/report.html
#: reports/report_types/vulnerability_report/report.html
#: reports/templates/summary/report_asset_overview.html
#: tools/forms/finding_type.py rocky/templates/oois/ooi_detail.html
#: rocky/templates/oois/ooi_detail_findings_list.html rocky/templates/scan.html
msgid "Description"
msgstr ""

#: katalogus/templates/boefje_detail.html
#: katalogus/templates/normalizer_detail.html
msgid "Consumes"
msgstr ""

#: katalogus/templates/boefje_detail.html
#, python-format
msgid "%(plugin_name)s is able to scan the following object types:"
msgstr ""

#: katalogus/templates/boefje_detail.html
#: katalogus/templates/normalizer_detail.html
#, python-format
msgid "%(plugin_name)s does not need any input objects."
msgstr ""

#: katalogus/templates/boefje_detail.html
#: katalogus/templates/normalizer_detail.html
msgid "Produces"
msgstr ""

#: katalogus/templates/boefje_detail.html
#: katalogus/templates/normalizer_detail.html
#, python-format
msgid "%(plugin_name)s can produce the following output:"
msgstr ""

#: katalogus/templates/boefjes.html katalogus/templates/normalizers.html
msgid "available"
msgstr ""

#: katalogus/templates/change_clearance_level.html
#: katalogus/templates/partials/objects_to_scan.html
#: reports/templates/partials/report_setup_scan.html
msgid "scan level warning"
msgstr ""

#: katalogus/templates/change_clearance_level.html
#, python-format
msgid ""
"%(plugin_name)s will only scan objects with a corresponding clearance level "
"of <strong>L%(scan_level)s</strong> or higher."
msgstr ""

#: katalogus/templates/change_clearance_level.html
msgid "Scan object"
msgstr ""

#: katalogus/templates/change_clearance_level.html
#, python-format
msgid ""
"The following objects are not yet cleared for level %(scan_level)s, please "
"be advised that by continuing you will declare a level %(scan_level)s on "
"these objects."
msgstr ""

#: katalogus/templates/change_clearance_level.html
#: reports/report_types/aggregate_organisation_report/appendix.html
#: reports/templates/summary/report_asset_overview.html
msgid "Selected objects"
msgstr ""

#: katalogus/templates/change_clearance_level.html
#: reports/templates/partials/report_ooi_list.html
#: reports/templates/report_overview/report_history_table.html
#: reports/templates/summary/ooi_selection.html
msgid "Object"
msgstr ""

#: katalogus/templates/change_clearance_level.html onboarding/forms.py
#: reports/templates/partials/report_ooi_list.html
#: reports/templates/summary/ooi_selection.html tools/forms/ooi.py
#: rocky/templates/oois/ooi_page_tabs.html
#: rocky/templates/partials/explanations.html
msgid "Clearance level"
msgstr ""

#: katalogus/templates/change_clearance_level.html
msgid "Are you sure you want to scan anyways?"
msgstr ""

#: katalogus/templates/change_clearance_level.html
#: rocky/templates/oois/ooi_detail.html
msgid "Scan"
msgstr ""

#: katalogus/templates/clone_settings.html
#: katalogus/templates/confirmation_clone_settings.html
msgid "Clone settings"
msgstr ""

#: katalogus/templates/clone_settings.html
#, python-format
msgid ""
"\n"
"        Use the form below to clone the settings from "
"<i>%(current_organization)s</i> to the selected organization.\n"
"        This includes both the KAT-alogus settings as well as enabled and "
"disabled plugins.\n"
"      "
msgstr ""

#: katalogus/templates/confirmation_clone_settings.html
msgid "Clone"
msgstr ""

#: katalogus/templates/katalogus.html
msgid "All plugins"
msgstr ""

#: katalogus/templates/katalogus.html
msgid ""
"\n"
"                            Plugin available\n"
"                        "
msgid_plural ""
"\n"
"                            Plugins available\n"
"                        "
msgstr[0] ""
msgstr[1] ""

#: katalogus/templates/katalogus_settings.html
msgid "KAT-alogus Settings"
msgstr ""

#: katalogus/templates/katalogus_settings.html
msgid ""
"There are currently no settings defined. Add settings at plugin detail page."
msgstr ""

#: katalogus/templates/katalogus_settings.html
#: reports/templates/partials/export_report_settings.html
#: reports/templates/partials/report_setup_scan.html
#: reports/templates/partials/report_types_selection.html
#: rocky/templates/two_factor/core/otp_required.html
msgid "Go back"
msgstr ""

#: katalogus/templates/katalogus_settings.html
msgid "This is an overview of the latest settings of all plugins."
msgstr ""

#: katalogus/templates/katalogus_settings.html
msgid "Latest plugin settings"
msgstr ""

#: katalogus/templates/katalogus_settings.html
#: rocky/templates/tasks/ooi_detail_task_list.html
msgid "Plugin"
msgstr ""

#: katalogus/templates/katalogus_settings.html
#: katalogus/templates/plugin_settings_list.html
#: rocky/templates/oois/ooi_delete.html
msgid "Value"
msgstr ""

#: katalogus/templates/normalizer_detail.html
#, python-format
msgid "%(plugin_name)s is able to process the following mime types:"
msgstr ""

#: katalogus/templates/partials/boefje_tile.html
msgid "Scan level:"
msgstr ""

#: katalogus/templates/partials/boefje_tile.html
msgid "Publisher:"
msgstr ""

#: katalogus/templates/partials/boefje_tile.html
#: katalogus/templates/partials/plugin_tile.html
#: katalogus/templates/partials/plugins.html
msgid "See details"
msgstr ""

#: katalogus/templates/partials/enable_disable_plugin.html
msgid "Enable"
msgstr ""

#: katalogus/templates/partials/enable_disable_plugin.html
#: rocky/templates/two_factor/profile/disable.html
msgid "Disable"
msgstr ""

#: katalogus/templates/partials/enable_disable_plugin.html
msgid "You don't have permission to enable"
msgstr ""

#: katalogus/templates/partials/katalogus_filter.html
msgid "Filter plugins"
msgstr ""

#: katalogus/templates/partials/katalogus_filter.html
msgid "Clear filter"
msgstr ""

#: katalogus/templates/partials/katalogus_header.html
#: katalogus/views/change_clearance_level.py katalogus/views/katalogus.py
#: katalogus/views/katalogus_settings.py katalogus/views/plugin_detail.py
#: katalogus/views/plugin_settings_add.py
#: katalogus/views/plugin_settings_delete.py
#: rocky/templates/dashboard_client.html rocky/templates/dashboard_redteam.html
#: rocky/templates/header.html
msgid "KAT-alogus"
msgstr ""

#: katalogus/templates/partials/katalogus_header.html
msgid "An overview of all available plugins."
msgstr ""

#: katalogus/templates/partials/katalogus_header.html
#: katalogus/templates/plugin_settings_list.html
#: katalogus/views/katalogus_settings.py tools/view_helpers.py
#: rocky/templates/header.html
#: rocky/templates/organizations/organization_settings.html
msgid "Settings"
msgstr ""

#: katalogus/templates/partials/katalogus_toolbar.html
msgid "Gridview"
msgstr ""

#: katalogus/templates/partials/katalogus_toolbar.html
msgid "Tableview"
msgstr ""

#: katalogus/templates/partials/objects_to_scan.html
#: rocky/templates/findings/finding_list.html
#: rocky/templates/forms/widgets/checkbox_group_table.html
#: rocky/templates/oois/ooi_list.html
#: rocky/templates/organizations/organization_crisis_room.html
msgid "Object list"
msgstr ""

#: katalogus/templates/partials/objects_to_scan.html
#, python-format
msgid ""
"This Boefje will only scan objects with a corresponding clearance level of "
"<strong>L%(scan_level)s</strong> or higher. There is no indemnification for "
"this Boefje to scan an OOI with a lower clearance level than "
"<strong>L%(scan_level)s</strong>. Use the filter to show OOI's with a lower "
"clearance level."
msgstr ""

#: katalogus/templates/partials/objects_to_scan.html
msgid "Warning scan level:"
msgstr ""

#: katalogus/templates/partials/objects_to_scan.html
msgid ""
"Scanning OOI's with a lower clearance level will result in OpenKAT "
"increasing the clearance level on that OOI, not only for this scan but from "
"now on out, until it manually gets set to something else again. This means "
"that all other enabled Boefjes will use this higher clearance level aswel."
msgstr ""

#: katalogus/templates/partials/objects_to_scan.html
#, python-format
msgid ""
"You currently don't have any objects that meet the scan level of %(name)s. "
"Add objects with a complying clearance level, or alter the clearance level "
"of existing objects."
msgstr ""

#: katalogus/templates/partials/objects_to_scan.html
#, python-format
msgid ""
"You currently don't have scannable objects for %(name)s. Add objects to use "
"this Boefje. This Boefje is able to scan objects of the following types:"
msgstr ""

#: katalogus/templates/partials/plugin_settings_required.html
msgid "The form could not be initialized."
msgstr ""

#: katalogus/templates/partials/plugin_settings_required.html
msgid "Required settings"
msgstr ""

#: katalogus/templates/partials/plugin_settings_required.html
#: katalogus/templates/plugin_settings_list.html
#: rocky/templates/findings/finding_add.html
#: rocky/templates/partials/ooi_list_toolbar.html
msgid "Add"
msgstr ""

#: katalogus/templates/partials/plugin_tile.html
msgid "Required for:"
msgstr ""

#: katalogus/templates/partials/plugins.html
msgid "Plugins overview:"
msgstr ""

#: katalogus/templates/partials/plugins.html
#: reports/templates/summary/selected_plugins.html
msgid "Plugin name"
msgstr ""

#: katalogus/templates/partials/plugins.html
#: reports/templates/summary/selected_plugins.html
msgid "Plugin type"
msgstr ""

#: katalogus/templates/partials/plugins.html
#: reports/templates/summary/selected_plugins.html
msgid "Plugin description"
msgstr ""

#: katalogus/templates/partials/plugins.html
#: rocky/templates/organizations/organization_settings.html
msgid "Actions"
msgstr ""

#: katalogus/templates/partials/plugins_navigation.html
#: reports/templates/report_overview/report_overview_navigation.html
msgid "Plugins Navigation"
msgstr ""

#: katalogus/templates/partials/plugins_navigation.html
#: tools/forms/scheduler.py
msgid "All"
msgstr ""

#: katalogus/templates/partials/plugins_navigation.html
#: rocky/templates/scan.html rocky/templates/tasks/boefjes.html
#: rocky/templates/tasks/partials/tab_navigation.html
msgid "Boefjes"
msgstr ""

#: katalogus/templates/partials/plugins_navigation.html
#: rocky/templates/tasks/normalizers.html
#: rocky/templates/tasks/partials/tab_navigation.html
msgid "Normalizers"
msgstr ""

#: katalogus/templates/plugin_settings_add.html
msgid ""
"\n"
"            Add setting\n"
"          "
msgid_plural ""
"\n"
"            Add settings\n"
"          "
msgstr[0] ""
msgstr[1] ""

#: katalogus/templates/plugin_settings_add.html
msgid ""
"\n"
"            Setting\n"
"          "
msgid_plural ""
"\n"
"            Settings\n"
"          "
msgstr[0] ""
msgstr[1] ""

#: katalogus/templates/plugin_settings_add.html
msgid ""
"\n"
"                  Add setting and enable boefje\n"
"                "
msgid_plural ""
"\n"
"                  Add settings and enable boefje\n"
"                "
msgstr[0] ""
msgstr[1] ""

#: katalogus/templates/plugin_settings_add.html
msgid ""
"\n"
"                Add setting\n"
"              "
msgid_plural ""
"\n"
"                Add settings\n"
"              "
msgstr[0] ""
msgstr[1] ""

#: katalogus/templates/plugin_settings_delete.html
msgid "Delete settings"
msgstr ""

#: katalogus/templates/plugin_settings_delete.html
#, python-format
msgid ""
"Are you sure you want to delete all settings for the plugin %(plugin_name)s?"
msgstr ""

#: katalogus/templates/plugin_settings_delete.html
#: katalogus/templates/plugin_settings_list.html
#: katalogus/views/plugin_settings_delete.py
#: rocky/templates/admin/delete_confirmation.html rocky/views/ooi_delete.py
msgid "Delete"
msgstr ""

#: katalogus/templates/plugin_settings_list.html
msgid " Details"
msgstr ""

#: katalogus/templates/plugin_settings_list.html
msgid "Overview of settings"
msgstr ""

#: katalogus/templates/plugin_settings_list.html
msgid "Required"
msgstr ""

#: katalogus/templates/plugin_settings_list.html
msgid "Action"
msgstr ""

#: katalogus/templates/plugin_settings_list.html
msgid "Unset"
msgstr ""

#: katalogus/templates/plugin_settings_list.html
#: reports/report_types/dns_report/report.html
msgid "Yes"
msgstr ""

#: katalogus/templates/plugin_settings_list.html
#: reports/report_types/dns_report/report.html
msgid "No"
msgstr ""

#: katalogus/templates/plugin_settings_list.html
#: rocky/templates/organizations/organization_member_list.html
#: rocky/templates/organizations/organization_settings.html
#: rocky/views/ooi_edit.py rocky/views/organization_edit.py
msgid "Edit"
msgstr ""

#: katalogus/views/change_clearance_level.py
msgid "Session has terminated, please select objects again."
msgstr ""

#: katalogus/views/change_clearance_level.py
msgid "Change clearance level"
msgstr ""

#: katalogus/views/katalogus_settings.py
msgid "Settings from {} to {} successfully cloned."
msgstr ""

#: katalogus/views/katalogus_settings.py
#: katalogus/views/plugin_settings_list.py
msgid "Failed getting settings for boefje {}"
msgstr ""

#: katalogus/views/mixins.py
msgid ""
"Getting information for plugin {} failed. Please check the KATalogus logs."
msgstr ""

#: katalogus/views/plugin_detail.py
msgid ""
"Some selected OOIs needs an increase of clearance level to perform scans. "
"You do not have the permission to change clearance level."
msgstr ""

#: katalogus/views/plugin_enable_disable.py
msgid "{} '{}' disabled."
msgstr ""

#: katalogus/views/plugin_enable_disable.py
msgid "Failed fetching settings for {}. Is the Katalogus up?"
msgstr ""

#: katalogus/views/plugin_enable_disable.py
msgid "Before enabling, please set the required settings for '{}'."
msgstr ""

#: katalogus/views/plugin_enable_disable.py
msgid "{} '{}' enabled."
msgstr ""

#: katalogus/views/plugin_enable_disable.py
msgid ""
"Your clearance level is not set. Go to your profile page to see your "
"clearance or contact the administrator to set a clearance level."
msgstr ""

#: katalogus/views/plugin_enable_disable.py
msgid "To enable {} you need at least a clearance level of L{}. "
msgstr ""

#: katalogus/views/plugin_settings_add.py
msgid "Trying to add settings to boefje without schema"
msgstr ""

#: katalogus/views/plugin_settings_add.py
msgid "No changes to the settings added: no form data present"
msgstr ""

#: katalogus/views/plugin_settings_add.py
msgid "Added settings for '{}'"
msgstr ""

#: katalogus/views/plugin_settings_add.py
msgid "Failed adding settings"
msgstr ""

#: katalogus/views/plugin_settings_add.py
msgid "Enabling {} failed"
msgstr ""

#: katalogus/views/plugin_settings_add.py
msgid "Boefje '{}' enabled."
msgstr ""

#: katalogus/views/plugin_settings_add.py
msgid "Add settings"
msgstr ""

#: katalogus/views/plugin_settings_delete.py
msgid "Settings for plugin {} successfully deleted."
msgstr ""

#: katalogus/views/plugin_settings_delete.py
msgid "Plugin {} has no settings."
msgstr ""

#: katalogus/views/plugin_settings_delete.py
msgid ""
"Failed deleting Settings for plugin {}. Check the Katalogus logs for more "
"info."
msgstr ""

#: onboarding/forms.py tools/forms/ooi.py
msgid ""
"Boefjes that has a scan level below or equal to the clearance level, is "
"permitted to scan an object."
msgstr ""

#: onboarding/forms.py tools/forms/ooi.py
msgid "explanation-clearance-level"
msgstr ""

#: onboarding/forms.py
msgid "Please enter a valid URL starting with 'http://' or 'https://'."
msgstr ""

#: onboarding/templates/account/step_1_registration_intro.html
msgid "Register"
msgstr ""

#: onboarding/templates/account/step_1_registration_intro.html
msgid "Create a new account for your organization"
msgstr ""

#: onboarding/templates/account/step_1_registration_intro.html
msgid ""
"All user  accounts are part of an organization. So if you’re new and your "
"company is also new to OpenKAT you can register here to create a OpenKAT "
"account for your company including an admin account for you. If you like a "
"user account that is connected to an already existing organization within "
"OpenKAT you can ask the admin to create an account for you."
msgstr ""

#: onboarding/templates/account/step_1_registration_intro.html
#: onboarding/templates/step_1_introduction.html
msgid "Let's get started"
msgstr ""

#: onboarding/templates/account/step_1_registration_intro.html
#: onboarding/templates/step_1_introduction.html
msgid "How does OpenKAT work"
msgstr ""

#: onboarding/templates/account/step_1_registration_intro.html
msgid ""
"OpenKAT is able to give insight into security risks on your online objects. "
"For example, your websites, mailservers or online data. OpenKAT uses scans "
"to find and assess the area's that might be at risk and reports these back "
"to you. As a user you decide which insight you would like and OpenKAT guides "
"you to through the process. During this introduction you will be guided "
"through the steps to create a report."
msgstr ""

#: onboarding/templates/account/step_2a_organization_setup.html
#: onboarding/templates/account/step_2a_organization_update.html
#: onboarding/templates/account/step_2b_indemnification_setup.html
#: onboarding/templates/account/step_2c_account_setup_intro.html
#: onboarding/templates/account/step_3_account_user_type.html
#: onboarding/templates/account/step_4_account_setup_admin.html
#: onboarding/templates/account/step_5_account_setup_red_teamer.html
#: onboarding/templates/account/step_6_account_setup_client.html
msgid "OpenKAT setup"
msgstr ""

#: onboarding/templates/account/step_2a_organization_setup.html
#: onboarding/templates/account/step_2a_organization_update.html
#: rocky/templates/organizations/organization_add.html
msgid "Organization setup"
msgstr ""

#: onboarding/templates/account/step_2a_organization_setup.html
msgid ""
"Please enter the following organization details. These details can be edited "
"within the organization page within OpenKAT when necessary. Adding a new "
"organization requires a new database."
msgstr ""

#: onboarding/templates/account/step_2a_organization_setup.html
#: onboarding/templates/account/step_2a_organization_update.html
#: rocky/templates/organizations/organization_add.html
#: rocky/templates/organizations/organization_settings.html
#: rocky/templates/partials/organization_properties_table.html
msgid "Organization details"
msgstr ""

#: onboarding/templates/account/step_2a_organization_setup.html
#: onboarding/templates/account/step_4_account_setup_admin.html
#: onboarding/templates/account/step_5_account_setup_red_teamer.html
#: onboarding/templates/account/step_6_account_setup_client.html
#: rocky/templates/forms/json_schema_form.html
#: rocky/templates/organizations/organization_add.html
#: rocky/templates/organizations/organization_member_add.html
#: rocky/templates/organizations/organization_member_add_account_type.html
#: rocky/templates/partials/elements/ooi_detail_settings.html
#: rocky/templates/partials/elements/ooi_report_settings.html
#: rocky/templates/partials/form/indemnification_add_form.html
#: rocky/templates/two_factor/_wizard_actions.html
msgid "Submit"
msgstr ""

#: onboarding/templates/account/step_2a_organization_update.html
#: rocky/templates/organizations/organization_add.html
msgid ""
"Please enter the following organization details. These details can be edited "
"within the organization page within OpenKAT when necessary."
msgstr ""

#: onboarding/templates/account/step_2a_organization_update.html
msgid "Submit changes"
msgstr ""

#: onboarding/templates/account/step_2a_organization_update.html
#: onboarding/templates/account/step_2b_indemnification_setup.html
#: onboarding/templates/step_3d_clearance_level_introduction.html
#: reports/templates/partials/report_setup_scan.html
msgid "Continue"
msgstr ""

#: onboarding/templates/account/step_2b_indemnification_setup.html
msgid "Indemnification setup"
msgstr ""

#: onboarding/templates/account/step_2b_indemnification_setup.html
msgid "Indemnification on the organization is already present."
msgstr ""

#: onboarding/templates/account/step_2c_account_setup_intro.html
#: onboarding/templates/account/step_3_account_user_type.html
msgid "Account setup"
msgstr ""

#: onboarding/templates/account/step_2c_account_setup_intro.html
msgid "Accounts"
msgstr ""

#: onboarding/templates/account/step_2c_account_setup_intro.html
msgid "Organization setup with separate accounts:"
msgstr ""

#: onboarding/templates/account/step_2c_account_setup_intro.html
msgid ""
"Within OpenKAT it is possible to create separate user accounts with the "
"specific roles. Each with their own functionalities and permissions. This is "
"useful when multiple people will be working with the same OpenKAT-setup. You "
"can choose to create the separate accounts during this introduction or when "
"you’re ready from the OpenKAT users page."
msgstr ""

#: onboarding/templates/account/step_2c_account_setup_intro.html
msgid "Single account setup:"
msgstr ""

#: onboarding/templates/account/step_2c_account_setup_intro.html
msgid ""
"Alternatively it is also an option to run OpenKAT from a single user "
"account. Which is useful when you are the only user in the account. You will "
"be able to access the functionality of the different roles from your "
"account. You can always add additional user accounts If you’re team expands "
"in the future."
msgstr ""

#: onboarding/templates/account/step_2c_account_setup_intro.html
msgid "Create separate accounts"
msgstr ""

#: onboarding/templates/account/step_2c_account_setup_intro.html
msgid "Continue with this account, onboard me!"
msgstr ""

#: onboarding/templates/account/step_3_account_user_type.html
msgid "Users"
msgstr ""

#: onboarding/templates/account/step_3_account_user_type.html
msgid ""
"Within OpenKAT there are three types of user accounts. Each has its own "
"functions."
msgstr ""

#: onboarding/templates/account/step_3_account_user_type.html
#: onboarding/templates/account/step_4_account_setup_admin.html
msgid "Admin"
msgstr ""

#: onboarding/templates/account/step_3_account_user_type.html
#: onboarding/templates/account/step_4_account_setup_admin.html
msgid ""
"Each organization must have an admin. The admin can create and manage user "
"accounts as well as organization details."
msgstr ""

#: onboarding/templates/account/step_3_account_user_type.html
#: onboarding/templates/account/step_5_account_setup_red_teamer.html
msgid "Red teamer"
msgstr ""

#: onboarding/templates/account/step_3_account_user_type.html
#: onboarding/templates/account/step_5_account_setup_red_teamer.html
msgid "A red teamer account can run scans and generate reports."
msgstr ""

#: onboarding/templates/account/step_3_account_user_type.html
#: onboarding/templates/account/step_6_account_setup_client.html
msgid "Client account"
msgstr ""

#: onboarding/templates/account/step_3_account_user_type.html
msgid "A client account can access reports."
msgstr ""

#: onboarding/templates/account/step_3_account_user_type.html
msgid ""
"Each organization requires at least one admin and one red teamer account to "
"function. This introduction will guide you through the setup of both. After "
"that you can choose to add a client account as well."
msgstr ""

#: onboarding/templates/account/step_3_account_user_type.html
msgid "Let's add accounts"
msgstr ""

#: onboarding/templates/account/step_4_account_setup_admin.html
msgid "Admin account setup"
msgstr ""

#: onboarding/templates/account/step_4_account_setup_admin.html
msgid "Admin details"
msgstr ""

#: onboarding/templates/account/step_4_account_setup_admin.html
#: onboarding/templates/account/step_5_account_setup_red_teamer.html
msgid "Skip this step"
msgstr ""

#: onboarding/templates/account/step_4_account_setup_admin.html
#: onboarding/templates/account/step_5_account_setup_red_teamer.html
#: onboarding/templates/account/step_6_account_setup_client.html
msgid "Go back to previous step"
msgstr ""

#: onboarding/templates/account/step_5_account_setup_red_teamer.html
msgid "Red teamer account setup"
msgstr ""

#: onboarding/templates/account/step_5_account_setup_red_teamer.html
msgid "Red teamer details"
msgstr ""

#: onboarding/templates/account/step_6_account_setup_client.html
msgid "Client account setup (optional)"
msgstr ""

#: onboarding/templates/account/step_6_account_setup_client.html
msgid ""
"A client account can access reports. Adding a client account to the "
"organization is optional."
msgstr ""

#: onboarding/templates/account/step_6_account_setup_client.html
msgid "User details"
msgstr ""

#: onboarding/templates/account/step_6_account_setup_client.html
msgid "Finish organization setup"
msgstr ""

#: onboarding/templates/dns_report.html
#: onboarding/templates/step_2a_choose_report_info.html
#: onboarding/templates/step_2b_choose_report_type.html
#: onboarding/templates/step_3a_setup_scan_ooi_info.html
#: onboarding/templates/step_3b_setup_scan_ooi_add.html
#: onboarding/templates/step_3c_setup_scan_ooi_detail.html
#: onboarding/templates/step_4_report.html onboarding/view_helpers.py
msgid "OpenKAT introduction"
msgstr ""

#: onboarding/templates/dns_report.html
#: onboarding/templates/step_2b_choose_report_type.html
#: reports/report_types/dns_report/report.py
msgid "DNS Report"
msgstr ""

#: onboarding/templates/dns_report.html
#, python-format
msgid ""
"These are the findings of a OpenKAT-analysis (%(observed_at)s). Click a "
"finding for more detailed information about the issue, its origin, severity "
"and possible solutions."
msgstr ""

#: onboarding/templates/dns_report.html
msgid "DNS Tree"
msgstr ""

#: onboarding/templates/step_1_introduction.html
#: rocky/templates/landing_page.html
msgid "Welcome to OpenKAT"
msgstr ""

#: onboarding/templates/step_1_introduction.html
msgid ""
"OpenKAT is the \"Kwetsbaarheden Analyse Tool\" (Vulnerabilities Analysis "
"Tool). An Open-Source-project developed by the Ministry of Health, Welfare "
"and Sport to make your and our world a safer place."
msgstr ""

#: onboarding/templates/step_1_introduction.html
msgid ""
"OpenKAT is able to give insight into security risks on your online objects. "
"For example, your websites, mailservers or online data."
msgstr ""

#: onboarding/templates/step_1_introduction.html
msgid ""
"OpenKAT uses plugins to find and assess the area's that might be at risk and "
"reports these back to you. Each plugin has its own skillset which could be "
"scanning, normalizing or analyzing data. As a user you decide which areas "
"you would like to monitor or scan and which insight you would like to "
"receive."
msgstr ""

#: onboarding/templates/step_1_introduction.html
msgid ""
"Within OpenKAT you can view the insights as well as all the data OpenKAT has "
"found. You can choose to browse through the data or view reports."
msgstr ""

#: onboarding/templates/step_1_introduction.html
msgid ""
"During this introduction you will be guided through the steps to create a "
"report."
msgstr ""

#: onboarding/templates/step_1_introduction.html
#: onboarding/templates/step_2a_choose_report_info.html
#: onboarding/templates/step_2b_choose_report_type.html
#: onboarding/templates/step_3a_setup_scan_ooi_info.html
#: onboarding/templates/step_3b_setup_scan_ooi_add.html
#: onboarding/templates/step_3c_setup_scan_ooi_detail.html
#: onboarding/templates/step_3d_clearance_level_introduction.html
#: onboarding/templates/step_3e_trusted_acknowledge_clearance_level.html
#: onboarding/templates/step_3f_set_clearance_level.html
#: onboarding/templates/step_3g_setup_scan_select_plugins.html
#: rocky/templates/partials/form/boefje_tiles_form.html
msgid "Skip onboarding"
msgstr ""

#: onboarding/templates/step_2a_choose_report_info.html
msgid "Choose a report - Introduction"
msgstr ""

#: onboarding/templates/step_2a_choose_report_info.html
#: reports/templates/report_overview/report_overview_header.html
#: reports/views/base.py rocky/templates/header.html
msgid "Reports"
msgstr ""

#: onboarding/templates/step_2a_choose_report_info.html
msgid ""
"Reports within OpenKAT contain an overview of the scanned objects, issues "
"found within them and known security risks that the object might be "
"vulnerable to. Each report gives a high overview of the state of the object "
"as well as detailed information on what OpenKAT found and possible solutions."
msgstr ""

#: onboarding/templates/step_2a_choose_report_info.html
#: reports/report_types/dns_report/report.html
msgid "Data"
msgstr ""

#: onboarding/templates/step_2a_choose_report_info.html
msgid ""
"OpenKAT can scan and analyze by using plugins. Each plugin has it's unique "
"skillset and will collect specific data or give specific insights. You "
"manage the plugins within your account which let's OpenKAT know which "
"plugins to run and on which objects or areas."
msgstr ""

#: onboarding/templates/step_2a_choose_report_info.html
msgid "Generating a report"
msgstr ""

#: onboarding/templates/step_2a_choose_report_info.html
msgid ""
"When you choose a report type OpenKAT will guide you through the setup. "
"OpenKAT will ask the necessary questions based on the input the report "
"needs, as well as asks for permission to run plugins that you haven’t "
"enabled yet but are needed to collect or analyze the data."
msgstr ""

#: onboarding/templates/step_2a_choose_report_info.html
msgid ""
"You can also choose to look at the collected data directly or generate your "
"own report by selecting and running plugins on objects of your choice. "
"OpenKAT will present the results."
msgstr ""

#: onboarding/templates/step_2a_choose_report_info.html
msgid "Permission"
msgstr ""

#: onboarding/templates/step_2a_choose_report_info.html
msgid ""
"Plugins can be provided by OpenKAT but they can also come from the "
"community. Before a plugin can run, you need to give it permission by "
"enabling it."
msgstr ""

#: onboarding/templates/step_2a_choose_report_info.html
msgid ""
"When you generate a report. OpenKAT will let you know which plugins it "
"requires or suggests so you can choose to enable them."
msgstr ""

#: onboarding/templates/step_2a_choose_report_info.html
msgid "Let's choose a report"
msgstr ""

#: onboarding/templates/step_2b_choose_report_type.html
msgid "Choose a report - Type"
msgstr ""

#: onboarding/templates/step_2b_choose_report_type.html
msgid ""
"Within OpenKAT you can view reports for each of your current objects. For "
"specific reports you can choose one of the available report types and "
"generate a report. Such as a pentest, a DNS-report or a Mail Report to give "
"some examples."
msgstr ""

#: onboarding/templates/step_2b_choose_report_type.html
msgid "For this tutorial we will create a DNS-report to get you started."
msgstr ""

#: onboarding/templates/step_2b_choose_report_type.html
msgid ""
"When you start to generate this report. OpenKAT will guide you through the "
"necessary steps."
msgstr ""

#: onboarding/templates/step_3a_setup_scan_ooi_info.html
#: onboarding/templates/step_3b_setup_scan_ooi_add.html
#: onboarding/templates/step_3c_setup_scan_ooi_detail.html
msgid "Setup scan"
msgstr ""

#: onboarding/templates/step_3a_setup_scan_ooi_info.html
msgid "Let OpenKAT know what object to scan"
msgstr ""

#: onboarding/templates/step_3a_setup_scan_ooi_info.html
msgid ""
"Plugins scan and analyze objects. OpenKAT needs to know which object(s) you "
"would like to scan and analyze for the DNS-report. So it can tell you which "
"plugins are available for the chosen object."
msgstr ""

#: onboarding/templates/step_3a_setup_scan_ooi_info.html
msgid "Understanding objects"
msgstr ""

#: onboarding/templates/step_3a_setup_scan_ooi_info.html
msgid ""
"A lot of things can be an object within the scope of OpenKAT. For example a "
"mailserver, an IP address, a URL, a DNS record, a hostname or a network to "
"name a few.  While these objects can be related to each other they are all "
"objects within OpenKAT that can be scanned to gain valuable insight."
msgstr ""

#: onboarding/templates/step_3a_setup_scan_ooi_info.html
msgid "Creating, adding and editing objects"
msgstr ""

#: onboarding/templates/step_3a_setup_scan_ooi_info.html
msgid ""
"Within OpenKAT you can view, add and edit objects from the organization’s "
"object page."
msgstr ""

#: onboarding/templates/step_3a_setup_scan_ooi_info.html
msgid ""
"Let’s add an object to scan for the DNS-Report. For this introduction we "
"suggest adding a URL."
msgstr ""

#: onboarding/templates/step_3a_setup_scan_ooi_info.html
msgid "Add URL"
msgstr ""

#: onboarding/templates/step_3b_setup_scan_ooi_add.html
#: onboarding/templates/step_3c_setup_scan_ooi_detail.html onboarding/views.py
msgid "Creating an object"
msgstr ""

#: onboarding/templates/step_3b_setup_scan_ooi_add.html
msgid "Create your first object, a URL by filling out the form below."
msgstr ""

#: onboarding/templates/step_3b_setup_scan_ooi_add.html
msgid ""
"Additional details and examples can be found by pressing on the help button "
"next to the input field."
msgstr ""

#: onboarding/templates/step_3b_setup_scan_ooi_add.html
msgid "Dependencies"
msgstr ""

#: onboarding/templates/step_3b_setup_scan_ooi_add.html
msgid ""
"Most objects have dependencies on the existence of other objects. For "
"example a URL needs to be connected to a network, hostname, fqdn (fully "
"qualified domain name) and IP address. OpenKAT collects these additional "
"object automatically when possible. By running plugins to collect or extract "
"this data."
msgstr ""

#: onboarding/templates/step_3b_setup_scan_ooi_add.html
msgid ""
"The additional objects that OpenKAT created will be added to your object "
"list as separate objects. If OpenKAT can’t add them automatically it will "
"guide you through the process of creating them manually."
msgstr ""

#: onboarding/templates/step_3b_setup_scan_ooi_add.html
#: reports/templates/partials/report_ooi_list.html
msgid "Create object"
msgstr ""

#: onboarding/templates/step_3c_setup_scan_ooi_detail.html
msgid ""
"Based on the url you provided OpenKAT added the necessary additional objects "
"to create a url object."
msgstr ""

#: onboarding/templates/step_3c_setup_scan_ooi_detail.html
msgid "URL"
msgstr ""

#: onboarding/templates/step_3c_setup_scan_ooi_detail.html
#: reports/report_types/dns_report/report.html
#: reports/templates/partials/report_ooi_list.html
#: reports/templates/summary/ooi_selection.html tools/forms/ooi.py
#: rocky/templates/partials/elements/ooi_tree_condensed_table.html
#: rocky/templates/partials/explanations.html
#: rocky/templates/partials/ooi_detail_related_object.html
#: rocky/templates/partials/ooi_report_findings_block_table_expanded_row.html
msgid "Type"
msgstr ""

#: onboarding/templates/step_3c_setup_scan_ooi_detail.html
msgid "Path"
msgstr ""

#: onboarding/templates/step_3c_setup_scan_ooi_detail.html
msgid "Hostname"
msgstr ""

#: onboarding/templates/step_3c_setup_scan_ooi_detail.html
msgid "scheme"
msgstr ""

#: onboarding/templates/step_3c_setup_scan_ooi_detail.html
msgid "Network"
msgstr ""

#: onboarding/templates/step_3c_setup_scan_ooi_detail.html
msgid "Start scanning"
msgstr ""

#: onboarding/templates/step_3d_clearance_level_introduction.html
#: onboarding/templates/step_3e_trusted_acknowledge_clearance_level.html
#: onboarding/templates/step_3f_set_clearance_level.html
msgid "OpenKAT Introduction"
msgstr ""

#: onboarding/templates/step_3d_clearance_level_introduction.html
#: onboarding/templates/step_3e_trusted_acknowledge_clearance_level.html
msgid "Setup scan - OOI clearance for"
msgstr ""

#: onboarding/templates/step_3d_clearance_level_introduction.html
#: reports/templates/partials/report_introduction.html
msgid "Introduction"
msgstr ""

#: onboarding/templates/step_3d_clearance_level_introduction.html
#: rocky/templates/partials/form/indemnification_add_form.html
msgid ""
"Some scans are lightweight while others might be a bit more aggressive with "
"their scanning. OpenKAT requires you to set a clearance level for each "
"object to prevent you from unintentionally running aggressive scans. For "
"example you might have the right to run any type of scan on your own server "
"but you probably don’t have the right to do so for objects owned by other "
"people of companies."
msgstr ""

#: onboarding/templates/step_3d_clearance_level_introduction.html
msgid "How to know required clearance level"
msgstr ""

#: onboarding/templates/step_3d_clearance_level_introduction.html
msgid ""
"Each plugin that scans will have a scan intensity score. The intensity of "
"the scan must be equal to or below the clearance level you set for your "
"object. If the scan has an intensity level that is too high, OpenKAT will "
"notify you before running it. Visually clearance levels and intensity scores "
"are indicated with little cat paws."
msgstr ""

#: onboarding/templates/step_3d_clearance_level_introduction.html
msgid ""
"This scan has a scan intensity score of 1, requiring a level 1 clearance "
"level to be run. This means that the scan does not touch the object itself, "
"but only searches for information about the object."
msgstr ""

#: onboarding/templates/step_3d_clearance_level_introduction.html
msgid ""
"An example of a more aggressive scan. Which has a scan intensity score of 3. "
"Meaning it requires at least a level 3 clearance level to be set on your "
"object."
msgstr ""

#: onboarding/templates/step_3e_trusted_acknowledge_clearance_level.html
msgid ""
"\n"
"                    OpenKAT has a permission system that allows "
"administrators to\n"
"                    configure which users can set a certain clearance level. "
"The will make sure\n"
"                    that only users that are trusted can start the more "
"aggressive scans.\n"
"                "
msgstr ""

#: onboarding/templates/step_3e_trusted_acknowledge_clearance_level.html
msgid "Acknowledge clearance level"
msgstr ""

#: onboarding/templates/step_3e_trusted_acknowledge_clearance_level.html
msgid ""
"\n"
"                    Before a member is granted the ability to set clearance "
"levels on an object,\n"
"                    they must first acknowledge and accept the clearance "
"level set by the administrators.\n"
"                    The maximum scanning level permitted for a member is "
"aligned with the trusted clearance level.\n"
"                    By acknowledging the trusted clearance level, this "
"member formally agrees to abide by\n"
"                    this permission and gains the capability to perform "
"scans only up to this trusted clearance level.\n"
"                    This two-step process ensures that the member operates "
"within authorized boundaries.\n"
"                "
msgstr ""

#: onboarding/templates/step_3e_trusted_acknowledge_clearance_level.html
msgid "What is my clearance level?"
msgstr ""

#: onboarding/templates/step_3e_trusted_acknowledge_clearance_level.html
#, python-format
msgid ""
"\n"
"                                Unfortunately you cannot continue the "
"onboarding. </br>\n"
"                                Your administrator has trusted you with a "
"clearance level of <strong>L%(tcl)s</strong>.</br>\n"
"                                You need at least a clearance level of "
"<strong>L%(dns_report_least_clearance_level)s</strong> to scan "
"<strong>%(ooi)s</strong></br>\n"
"                                Contact your administrator to receive a "
"higher clearance.\n"
"                            "
msgstr ""

#: onboarding/templates/step_3e_trusted_acknowledge_clearance_level.html
#, python-format
msgid ""
"\n"
"                            Your administrator has trusted you with a "
"clearance level of <strong>L%(tcl)s</strong>.</br>\n"
"                            You must first accept this clearance level to "
"continue.\n"
"                            "
msgstr ""

#: onboarding/templates/step_3e_trusted_acknowledge_clearance_level.html
#, python-format
msgid ""
"\n"
"                            Accept level L%(tcl)s clearance and "
"responsibility\n"
"                        "
msgstr ""

#: onboarding/templates/step_3e_trusted_acknowledge_clearance_level.html
#, python-format
msgid ""
"\n"
"                            Your administrator has <strong>trusted</strong> "
"you with a clearance level of <strong>L%(tcl)s</strong>.</br>\n"
"                            You have also <strong>acknowledged</strong> to "
"use this clearance level of <strong>L%(acl)s</strong>.\n"
"                            "
msgstr ""

#: onboarding/templates/step_3e_trusted_acknowledge_clearance_level.html
#: onboarding/templates/step_3f_set_clearance_level.html
#: rocky/templates/oois/ooi_list.html
#: rocky/templates/scan_profiles/scan_profile_detail.html
#: rocky/templates/scan_profiles/scan_profile_reset.html
msgid "Set clearance level"
msgstr ""

#: onboarding/templates/step_3f_set_clearance_level.html
msgid "Setup scan - Set clearance level for"
msgstr ""

#: onboarding/templates/step_3f_set_clearance_level.html
#, python-format
msgid ""
"After creating a new object OpenKAT will ask you to set a clearance level. "
"On the object detail page you can always change the clearance level. For the "
"onboarding we will suggest to set the clearance level to "
"L%(dns_report_least_clearance_level)s."
msgstr ""

#: onboarding/templates/step_3g_setup_scan_select_plugins.html
msgid "Setup scan - Enable plugins"
msgstr ""

#: onboarding/templates/step_3g_setup_scan_select_plugins.html
msgid "Plugins introduction"
msgstr ""

#: onboarding/templates/step_3g_setup_scan_select_plugins.html
msgid ""
"OpenKAT uses plugins to scan, check and analyze. Each plugin will bring a "
"specific skillset that will help to generate your report. There are three "
"types of plugins."
msgstr ""

#: onboarding/templates/step_3g_setup_scan_select_plugins.html
msgid "Boefjes:"
msgstr ""

#: onboarding/templates/step_3g_setup_scan_select_plugins.html
msgid ""
"Scan objects for data. Each boefje has a scan intensity score to prevent "
"invasive scanning on objects where you don’t have the clearance to do so."
msgstr ""

#: onboarding/templates/step_3g_setup_scan_select_plugins.html
msgid "Normalizers:"
msgstr ""

#: onboarding/templates/step_3g_setup_scan_select_plugins.html
msgid ""
"Check the data for specific objects and add these object to your object list."
msgstr ""

#: onboarding/templates/step_3g_setup_scan_select_plugins.html
msgid "Bits:"
msgstr ""

#: onboarding/templates/step_3g_setup_scan_select_plugins.html
msgid "Analyze the available data to come to insights and conclusions."
msgstr ""

#: onboarding/templates/step_3g_setup_scan_select_plugins.html
msgid ""
"OpenKAT will be able to generate a full report when all the required and "
"suggested plugins are enabled. If you choose not to give a plugin permission "
"to run, the data that plugin would collect or produce will be left out of "
"the report which will then be generated based on the available data "
"collected by the enabled plugins. Below are the suggested and required "
"plugins for this report."
msgstr ""

#: onboarding/templates/step_3g_setup_scan_select_plugins.html
msgid "Let’s setup your scan by enabling the plugins of your choice below."
msgstr ""

#: onboarding/templates/step_3g_setup_scan_select_plugins.html
msgid "Required and suggested plugins"
msgstr ""

#: onboarding/templates/step_3g_setup_scan_select_plugins.html
msgid "Enable and start scan"
msgstr ""

#: onboarding/templates/step_4_report.html
msgid "Report"
msgstr ""

#: onboarding/templates/step_4_report.html
msgid "Boefjes are scanning"
msgstr ""

#: onboarding/templates/step_4_report.html
msgid ""
"The enabled boefjes are collecting the data needed to generate the DNS-"
"report. This may take some time based on the type of scans and the number of "
"objects found. For the current scan we expect boefjes to take about 3 "
"minutes."
msgstr ""

#: onboarding/templates/step_4_report.html
msgid ""
"During this introduction we ask you to wait till the scan is ready. After "
"which you can view the report."
msgstr ""

#: onboarding/templates/step_4_report.html
msgid ""
"After the onboarding, boefjes run in the background. This enables you to use "
"OpenKAT in the meantime without waiting for scans to finish. When you would "
"like to see the status of a scan you can open the \"tasks\" page."
msgstr ""

#: onboarding/templates/step_4_report.html
msgid "Open my DNS-report"
msgstr ""

#: onboarding/view_helpers.py
msgid "1: Introduction"
msgstr ""

#: onboarding/view_helpers.py
msgid "2: Choose a report"
msgstr ""

#: onboarding/view_helpers.py
msgid "3: Setup scan"
msgstr ""

#: onboarding/view_helpers.py
msgid "4: Open report"
msgstr ""

#: onboarding/view_helpers.py
msgid "2: Organization setup"
msgstr ""

#: onboarding/view_helpers.py
msgid "3: Indemnification"
msgstr ""

#: onboarding/view_helpers.py
msgid "4: Account setup"
msgstr ""

#: onboarding/view_helpers.py
msgid "OpenKAT Setup"
msgstr ""

#: onboarding/views.py
msgid "Fetch the parent DNS zone of a hostname"
msgstr ""

#: onboarding/views.py
msgid "Finds subdomains by brute force"
msgstr ""

#: onboarding/views.py
msgid "Please select a plugin to proceed."
msgstr ""

#: onboarding/views.py
msgid "Please select all required plugins to proceed."
msgstr ""

#: onboarding/views.py
msgid "An error occurred while enabling {}. The plugin is not available."
msgstr ""

#: onboarding/views.py
msgid "Plugins successfully enabled."
msgstr ""

#: onboarding/views.py
#, python-brace-format
msgid "{org_name} successfully created."
msgstr ""

#: onboarding/views.py
#, python-brace-format
msgid "{org_name} successfully updated."
msgstr ""

#: onboarding/views.py
#, python-brace-format
msgid "{name} successfully created."
msgstr ""

#: reports/forms.py tools/forms/ooi_form.py
msgid "Filter by OOI types"
msgstr ""

#: reports/forms.py reports/templates/report_overview/report_history_table.html
msgid "Report types"
msgstr ""

#: reports/report_types/aggregate_organisation_report/appendix.html
#: reports/report_types/multi_organization_report/appendix.html
#: reports/templates/partials/report_sidemenu.html
msgid "Appendix"
msgstr ""

#: reports/report_types/aggregate_organisation_report/appendix.html
msgid "Currently filtered on"
msgstr ""

#: reports/report_types/aggregate_organisation_report/appendix.html
#: reports/templates/partials/report_sidemenu.html
#: reports/templates/summary/report_asset_overview.html
msgid "Selected Report Types"
msgstr ""

#: reports/report_types/aggregate_organisation_report/appendix.html
msgid "Selected report types"
msgstr ""

#: reports/report_types/aggregate_organisation_report/appendix.html
#: reports/templates/partials/plugin_overview_table.html
#: reports/templates/report_overview/report_history_table.html
#: reports/templates/report_overview/subreports_table.html
#: reports/templates/summary/report_asset_overview.html
msgid "Report type"
msgstr ""

#: reports/report_types/aggregate_organisation_report/appendix.html
#: reports/templates/partials/report_sidemenu.html
msgid "Service Versions and Health"
msgstr ""

#: reports/report_types/aggregate_organisation_report/appendix.html
msgid "Service, version and health"
msgstr ""

#: reports/report_types/aggregate_organisation_report/appendix.html
#: reports/templates/summary/service_health.html rocky/templates/footer.html
#: rocky/templates/health.html
msgid "Service"
msgstr ""

#: reports/report_types/aggregate_organisation_report/appendix.html
#: reports/templates/summary/service_health.html rocky/templates/health.html
msgid "Version"
msgstr ""

#: reports/report_types/aggregate_organisation_report/appendix.html
#: rocky/templates/footer.html rocky/views/health.py
msgid "Health"
msgstr ""

#: reports/report_types/aggregate_organisation_report/appendix.html
#: rocky/templates/health.html
msgid "Healthy"
msgstr ""

#: reports/report_types/aggregate_organisation_report/appendix.html
msgid "Unhealthy"
msgstr ""

#: reports/report_types/aggregate_organisation_report/appendix.html
msgid "Used Config objects"
msgstr ""

#: reports/report_types/aggregate_organisation_report/appendix.html
msgid "Used config objects"
msgstr ""

#: reports/report_types/aggregate_organisation_report/appendix.html
msgid "Primary Key"
msgstr ""

#: reports/report_types/aggregate_organisation_report/appendix.html
msgid "Bit ID"
msgstr ""

#: reports/report_types/aggregate_organisation_report/appendix.html
msgid "Config"
msgstr ""

#: reports/report_types/aggregate_organisation_report/appendix.html
msgid "No config objects found."
msgstr ""

#: reports/report_types/aggregate_organisation_report/asset_overview.html
#: reports/report_types/multi_organization_report/asset_overview.html
#: reports/templates/partials/generate_report_sidemenu.html
#: reports/templates/partials/report_sidemenu.html
#: reports/templates/summary/report_asset_overview.html
msgid "Asset overview"
msgstr ""

#: reports/report_types/aggregate_organisation_report/asset_overview.html
#: reports/report_types/multi_organization_report/asset_overview.html
msgid ""
"An overview of the manually released scanned assets. Assets in <strong>bold</"
"strong> are taken as a starting point, assets that are not in bold were "
"found by OpenKAT itself."
msgstr ""

#: reports/report_types/aggregate_organisation_report/basic_security.html
#: reports/templates/partials/report_sidemenu.html
msgid "Basic security"
msgstr ""

#: reports/report_types/aggregate_organisation_report/basic_security.html
msgid ""
"In this chapter, first a table of compliance checks is displayed, followed "
"by a detailed examination of compliance issues for each component."
msgstr ""

#: reports/report_types/aggregate_organisation_report/basic_security.html
msgid "Overview of the basic security status"
msgstr ""

#: reports/report_types/aggregate_organisation_report/basic_security.html
msgid ""
"This table provides an overview of the basic security status of the known "
"assets. Basic security in order. In principle, all values in this table "
"should be checked off."
msgstr ""

#: reports/report_types/aggregate_organisation_report/basic_security.html
msgid "Basic security status"
msgstr ""

#: reports/report_types/aggregate_organisation_report/basic_security.html
#: reports/report_types/ipv6_report/report.html
#: reports/report_types/multi_organization_report/ipv6.html
#: reports/report_types/systems_report/report.html
msgid "System type"
msgstr ""

#: reports/report_types/aggregate_organisation_report/basic_security.html
#: reports/report_types/aggregate_organisation_report/report.html
#: reports/report_types/multi_organization_report/basic_security_details.html
#: reports/templates/partials/report_sidemenu.html
msgid "Safe connections"
msgstr ""

#: reports/report_types/aggregate_organisation_report/basic_security.html
msgid "System Specific"
msgstr ""

#: reports/report_types/aggregate_organisation_report/basic_security.html
msgid "RPKI"
msgstr ""

#: reports/report_types/aggregate_organisation_report/basic_security.html
#: reports/report_types/aggregate_organisation_report/system_specific.html
#: reports/report_types/rpki_report/report.html
#: reports/report_types/safe_connections_report/report.html
msgid "server"
msgstr ""

#: reports/report_types/aggregate_organisation_report/introduction.html
#: reports/templates/partials/report_header.html
#: rocky/templates/partials/ooi_list_toolbar.html
msgid "Export"
msgstr ""

#: reports/report_types/aggregate_organisation_report/introduction.html
#: rocky/templates/oois/ooi_report.html
#: rocky/templates/partials/findings_list_toolbar.html
msgid "Download PDF"
msgstr ""

#: reports/report_types/aggregate_organisation_report/introduction.html
msgid "Download JSON"
msgstr ""

#: reports/report_types/aggregate_organisation_report/introduction.html
#: reports/templates/partials/report_header.html
msgid "This is the OpenKAT report for organization"
msgstr ""

#: reports/report_types/aggregate_organisation_report/introduction.html
#: reports/templates/partials/report_header.html
msgid "Created with data from:"
msgstr ""

#: reports/report_types/aggregate_organisation_report/introduction.html
#: reports/report_types/multi_organization_report/introduction.html
#: reports/templates/partials/report_header.html
msgid "Created on:"
msgstr ""

#: reports/report_types/aggregate_organisation_report/introduction.html
#: reports/report_types/aggregate_organisation_report/report_design.html
#: reports/report_types/multi_organization_report/introduction.html
#: reports/templates/partials/report_header.html
msgid "Created by:"
msgstr ""

#: reports/report_types/aggregate_organisation_report/recommendations.html
#: reports/report_types/multi_organization_report/recommendations.html
#: reports/templates/partials/report_sidemenu.html
msgid "Recommendations"
msgstr ""

#: reports/report_types/aggregate_organisation_report/recommendations.html
#: reports/report_types/multi_organization_report/recommendations.html
#, python-format
msgid "There is <i>%(total_findings)s</i> vulnerability"
msgid_plural "There are <i>%(total_findings)s</i> vulnerabilities"
msgstr[0] ""
msgstr[1] ""

#: reports/report_types/aggregate_organisation_report/recommendations.html
#: reports/report_types/multi_organization_report/recommendations.html
#, python-format
msgid "found on <i>%(total_systems)s</i> system."
msgid_plural "found on <i>%(total_systems)s</i> systems."
msgstr[0] ""
msgstr[1] ""

#: reports/report_types/aggregate_organisation_report/recommendations.html
#: reports/report_types/multi_organization_report/recommendations.html
msgid "There are no recommendations."
msgstr ""

#: reports/report_types/aggregate_organisation_report/report.html
#: reports/report_types/multi_organization_report/basic_security_details.html
msgid ""
"In this chapter we check if the connections of all the IP ports of the "
"system are safe. Safe connections are important to prevent unauthorised "
"access and data breaches. Strong ciphers are crucial because they ensure "
"strong encryption which protects the data from interception during "
"communiction."
msgstr ""

#: reports/report_types/aggregate_organisation_report/report.html
#: reports/templates/partials/report_sidemenu.html
msgid "System specific"
msgstr ""

#: reports/report_types/aggregate_organisation_report/report.html
#: reports/report_types/aggregate_organisation_report/system_specific.html
#: reports/report_types/multi_organization_report/basic_security_details.html
msgid ""
"This is where checks are done that are specific to system types. Different "
"security and compliance issues come into play for different systems. They "
"are listed here under each other."
msgstr ""

#: reports/report_types/aggregate_organisation_report/report.html
#: reports/report_types/multi_organization_report/basic_security_details.html
#: reports/report_types/rpki_report/report.html
#: reports/templates/partials/report_sidemenu.html
msgid "Resource Public Key Infrastructure"
msgstr ""

#: reports/report_types/aggregate_organisation_report/report.html
#: reports/report_types/multi_organization_report/basic_security_details.html
#: reports/report_types/rpki_report/report.html
msgid ""
"This section contains basic security information about resource public key "
"infrastructure. If your web server employs RPKI for its IP addresses and "
"associated nameservers, then it enhances visitor protection against "
"misconfigurations and malicious route intercepts through verified route "
"announcements, ensuring reliable server access and secure internet traffic."
msgstr ""

#: reports/report_types/aggregate_organisation_report/report.html
#: reports/report_types/aggregate_organisation_report/report_design.html
#: reports/report_types/multi_organization_report/vulnerabilities.html
#: reports/report_types/vulnerability_report/report.html
#: reports/templates/partials/report_sidemenu.html
msgid "Vulnerabilities"
msgstr ""

#: reports/report_types/aggregate_organisation_report/report.html
#: reports/report_types/aggregate_organisation_report/report_design.html
msgid "Vulnerabilities found are grouped per system."
msgstr ""

#: reports/report_types/aggregate_organisation_report/report.html
#: reports/report_types/multi_organization_report/vulnerabilities.html
msgid "No CVEs have been found."
msgstr ""

#: reports/report_types/aggregate_organisation_report/report.py
msgid "Critical vulnerabilities"
msgstr ""

#: reports/report_types/aggregate_organisation_report/report.py
msgid "IPs scanned"
msgstr ""

#: reports/report_types/aggregate_organisation_report/report.py
msgid "Hostnames scanned"
msgstr ""

#: reports/report_types/aggregate_organisation_report/report.py
msgid "Terms in report"
msgstr ""

#: reports/report_types/aggregate_organisation_report/report_design.html
msgid "Observed at:"
msgstr ""

#: reports/report_types/aggregate_organisation_report/report_design.html
#: reports/report_types/aggregate_organisation_report/summary.html
#: reports/report_types/multi_organization_report/summary.html
#: rocky/templates/partials/ooi_report_severity_totals.html
#: rocky/views/ooi_tree.py
msgid "Summary"
msgstr ""

#: reports/report_types/aggregate_organisation_report/report_design.html
#: reports/report_types/vulnerability_report/report.html
msgid "vulnerabilities on this system"
msgstr ""

#: reports/report_types/aggregate_organisation_report/system_specific.html
#: reports/report_types/multi_organization_report/basic_security_details.html
msgid "System specific checks"
msgstr ""

#: reports/report_types/aggregate_organisation_report/system_specific.html
#: reports/report_types/rpki_report/report.html
#: reports/report_types/safe_connections_report/report.html
#, python-format
msgid ""
"This table shows which checks were performed. Following that, the compliance "
"issues, if any, are shown for each %(type)s Server."
msgstr ""

#: reports/report_types/aggregate_organisation_report/system_specific.html
msgid "Check overview"
msgstr ""

#: reports/report_types/aggregate_organisation_report/system_specific.html
#: reports/report_types/mail_report/report.html
#: reports/report_types/multi_organization_report/basic_security_details.html
#: reports/report_types/name_server_report/report.html
#: reports/report_types/rpki_report/report.html
#: reports/report_types/safe_connections_report/report.html
#: reports/report_types/web_system_report/report.html
msgid "Check"
msgstr ""

#: reports/report_types/aggregate_organisation_report/system_specific.html
#: reports/report_types/mail_report/report.html
#: reports/report_types/name_server_report/report.html
#: reports/report_types/rpki_report/report.html
#: reports/report_types/safe_connections_report/report.html
#: reports/report_types/web_system_report/report.html
msgid "Compliance"
msgstr ""

#: reports/report_types/aggregate_organisation_report/system_specific.html
#: reports/report_types/rpki_report/report.html
msgid "IPs are compliant"
msgstr ""

#: reports/report_types/aggregate_organisation_report/system_specific.html
#: reports/report_types/safe_connections_report/report.html
#: reports/report_types/vulnerability_report/report.html
msgid "Host:"
msgstr ""

#: reports/report_types/aggregate_organisation_report/system_specific.html
#: reports/report_types/findings_report/report.html
#: reports/report_types/mail_report/report.html
#: reports/report_types/name_server_report/report.html
#: reports/report_types/tls_report/report.html
#: reports/report_types/vulnerability_report/report.html
#: reports/report_types/web_system_report/report.html
#: reports/templates/partials/report_severity_totals_table.html
#: rocky/templates/crisis_room/crisis_room_findings_block.html
#: rocky/templates/dashboard_client.html rocky/templates/dashboard_redteam.html
#: rocky/templates/header.html
#: rocky/templates/oois/ooi_detail_findings_list.html
#: rocky/templates/oois/ooi_detail_findings_overview.html
#: rocky/templates/oois/ooi_page_tabs.html
#: rocky/templates/partials/ooi_report_findings_block.html
#: rocky/templates/partials/ooi_report_findings_block_table.html
#: rocky/views/finding_list.py rocky/views/finding_type_add.py
#: rocky/views/ooi_view.py
msgid "Findings"
msgstr ""

#: reports/report_types/aggregate_organisation_report/system_specific.html
#: reports/report_types/mail_report/report.html
#: reports/report_types/name_server_report/report.html
#: reports/report_types/rpki_report/report.html
#: reports/report_types/safe_connections_report/report.html
#: reports/report_types/web_system_report/report.html
msgid "Compliance issue"
msgstr ""

#: reports/report_types/aggregate_organisation_report/system_specific.html
#: reports/report_types/findings_report/report.html
#: reports/report_types/mail_report/report.html
#: reports/report_types/name_server_report/report.html
#: reports/report_types/rpki_report/report.html
#: reports/report_types/safe_connections_report/report.html
#: reports/report_types/vulnerability_report/report.html
#: reports/report_types/web_system_report/report.html
#: reports/templates/partials/report_severity_totals_table.html
#: rocky/templates/partials/ooi_report_findings_block_table.html
#: rocky/templates/partials/ooi_report_findings_block_table_expanded_row.html
msgid "Risk level"
msgstr ""

#: reports/report_types/aggregate_organisation_report/term_overview.html
#: reports/templates/partials/report_sidemenu.html
msgid "Term Overview"
msgstr ""

#: reports/report_types/aggregate_organisation_report/term_overview.html
msgid "For definitions of terms used in this chapter, see the glossary below."
msgstr ""

#: reports/report_types/aggregate_organisation_report/term_overview.html
msgid ""
"Web servers and domains are examples of digital assets within this "
"framework. Web servers are essential for hosting and serving websites or web "
"applications, while domains represent the online addresses used to access "
"these resources. Other examples of assets in the IT realm include databases, "
"user accounts, software applications, and networking infrastructure. Asset "
"management is a critical aspect of cybersecurity, involving the "
"identification, classification, and protection of these assets to safeguard "
"against threats and ensure the overall security and functionality of an "
"organization's IT environment."
msgstr ""

#: reports/report_types/aggregate_organisation_report/term_overview.html
msgid ""
"Multiple hostnames that resolve to one IP address where at least one of the "
"hostnames or the IP address has a declared scan level that is at least L1. "
"Type systemen zijn webservers, mailservers, en nameservers (DNS)."
msgstr ""

#: reports/report_types/aggregate_organisation_report/term_overview.html
msgid ""
"A fundamental component of the client-server model. A web server uses "
"protocols like HTTP or HTTPS to facilitate communication between clients and "
"the server."
msgstr ""

#: reports/report_types/aggregate_organisation_report/term_overview.html
msgid ""
"A mail server is a specialized software application or hardware device that "
"facilitates the sending, receiving, and storage of emails within a computer "
"network. Operating on the Simple Mail Transfer Protocol (SMTP) for outgoing "
"messages and either Internet Message Access Protocol (IMAP) or Post Office "
"Protocol (POP) for incoming messages, a mail server manages email "
"communication by routing messages between users and storing them until they "
"are retrieved. The server ensures the efficient and secure transfer of "
"emails, handling tasks such as authentication, spam filtering, and message "
"storage."
msgstr ""

#: reports/report_types/aggregate_organisation_report/term_overview.html
msgid ""
"A nameserver, or Domain Name System (DNS) server, is a critical component of "
"the internet infrastructure responsible for translating human-readable "
"domain names into IP addresses, enabling the seamless navigation of the web. "
"When a user enters a domain name in a web browser, the nameserver is queried "
"to obtain the corresponding IP address of the server hosting the associated "
"website or service."
msgstr ""

#: reports/report_types/aggregate_organisation_report/term_overview.html
msgid ""
"A DICOM server, which stands for Digital Imaging and Communications in "
"Medicine, is a specialized server designed for the storage, retrieval, and "
"exchange of medical images and related information in the healthcare "
"industry. DICOM is a widely adopted standard that ensures interoperability "
"and consistency in the communication of medical images and associated data "
"among different devices and systems, such as medical imaging equipment, "
"picture archiving and communication systems (PACS), and radiology "
"information systems (RIS). DICOM servers store and manage patient-specific "
"medical images, like X-rays, CT scans, and MRIs, utilizing a standardized "
"format."
msgstr ""

#: reports/report_types/concatenated_report/report.py
msgid "Concatenated Report"
msgstr ""

#: reports/report_types/dns_report/report.html
msgid "Records found"
msgstr ""

#: reports/report_types/dns_report/report.html
msgid ""
"The DNS report gives an overview of the DNS records that were found for the "
"DNSZone. Additionally the security measures table shows whether or not DNS "
"relating security measures are enabled."
msgstr ""

#: reports/report_types/dns_report/report.html
msgid ""
"\n"
"                    <strong>Disclaimer:</strong>\n"
"                    Not all DNSRecords are parsed in OpenKAT.\n"
"                    DNS record types that are parsed and could be displayed "
"in the table are:\n"
"                "
msgstr ""

#: reports/report_types/dns_report/report.html
msgid "All existing DNS record types can be found here:"
msgstr ""

#: reports/report_types/dns_report/report.html
msgid "Record"
msgstr ""

#: reports/report_types/dns_report/report.html
msgid "TTL"
msgstr ""

#: reports/report_types/dns_report/report.html
msgid "minutes"
msgstr ""

#: reports/report_types/dns_report/report.html
msgid "No records have been found."
msgstr ""

#: reports/report_types/dns_report/report.html
msgid "Security measures"
msgstr ""

#: reports/report_types/dns_report/report.html
msgid ""
"The security measures table below shows which DNS relating security measures "
"are enabled based on the contents of the DNS records."
msgstr ""

#: reports/report_types/dns_report/report.html
#: reports/report_types/findings_report/report.html
msgid "Other findings found"
msgstr ""

#: reports/report_types/dns_report/report.html
#: rocky/templates/crisis_room/crisis_room_findings_block.html
#: rocky/templates/findings/finding_list.html
#: rocky/templates/oois/ooi_detail_findings_list.html
#: rocky/templates/oois/ooi_detail_findings_overview.html
#: rocky/templates/organizations/organization_crisis_room.html
#: rocky/templates/partials/ooi_report_severity_totals_table.html
msgid "Severity"
msgstr ""

#: reports/report_types/dns_report/report.html
#: reports/report_types/findings_report/report.html
#: rocky/templates/findings/finding_add.html
#: rocky/templates/findings/finding_list.html
#: rocky/templates/organizations/organization_crisis_room.html
#: rocky/templates/partials/ooi_report_findings_block_table_expanded_row.html
msgid "Finding"
msgstr ""

#: reports/report_types/dns_report/report.html
#: reports/report_types/findings_report/report.html
#: reports/report_types/vulnerability_report/report.html
#: rocky/templates/crisis_room/crisis_room_findings_block.html
#: rocky/templates/findings/finding_list.html
#: rocky/templates/organizations/organization_crisis_room.html
#: rocky/templates/partials/ooi_report_findings_block_table.html
#: rocky/templates/tasks/boefjes.html rocky/templates/tasks/normalizers.html
#: rocky/templates/tasks/ooi_detail_task_list.html
#: rocky/templates/tasks/plugin_detail_task_list.html
msgid "Details"
msgstr ""

#: reports/report_types/dns_report/report.html
#: reports/report_types/findings_report/report.html
#: reports/report_types/vulnerability_report/report.html
#: rocky/templates/crisis_room/crisis_room_findings_block.html
#: rocky/templates/findings/finding_list.html
#: rocky/templates/organizations/organization_crisis_room.html
#: rocky/templates/tasks/boefjes.html rocky/templates/tasks/normalizers.html
#: rocky/templates/tasks/ooi_detail_task_list.html
#: rocky/templates/tasks/plugin_detail_task_list.html
msgid "Close details"
msgstr ""

#: reports/report_types/dns_report/report.html
#: reports/report_types/findings_report/report.html
#: reports/report_types/vulnerability_report/report.html
#: rocky/templates/crisis_room/crisis_room_findings_block.html
#: rocky/templates/findings/finding_list.html
#: rocky/templates/organizations/organization_crisis_room.html
#: rocky/templates/tasks/boefjes.html rocky/templates/tasks/normalizers.html
#: rocky/templates/tasks/ooi_detail_task_list.html
#: rocky/templates/tasks/plugin_detail_task_list.html
msgid "Open details"
msgstr ""

#: reports/report_types/dns_report/report.html
msgid "Findings information"
msgstr ""

#: reports/report_types/dns_report/report.html
#: reports/report_types/findings_report/report.html
#: reports/report_types/vulnerability_report/report.html
#: reports/templates/partials/report_severity_totals_table.html
#: rocky/templates/crisis_room/crisis_room_findings_block.html
#: rocky/templates/oois/ooi_detail_findings_overview.html
#: rocky/templates/partials/ooi_report_findings_block_table.html
#: rocky/templates/partials/ooi_report_findings_block_table_expanded_row.html
msgid "Occurrences"
msgstr ""

#: reports/report_types/dns_report/report.py
msgid ""
"DNS reports focus on domain name system configuration and potential "
"weaknesses."
msgstr ""

#: reports/report_types/findings_report/report.html
msgid ""
"The Findings Report provides an overview of the identified findings on the "
"scanned systems. For each finding it shows the risk level and the number of "
"occurrences of the finding. Under the 'Details' section a description, "
"impact, recommendation and location of the finding can be found. The risk "
"level may be different for your specific environment."
msgstr ""

#: reports/report_types/findings_report/report.html
msgid "Impact"
msgstr ""

#: reports/report_types/findings_report/report.html
#: reports/report_types/multi_organization_report/recommendations.html
msgid "Recommendation"
msgstr ""

#: reports/report_types/findings_report/report.html
#: reports/report_types/vulnerability_report/report.py
msgid "First seen"
msgstr ""

#: reports/report_types/findings_report/report.html
msgid "No findings have been found."
msgstr ""

#: reports/report_types/findings_report/report.py
msgid "Findings Report"
msgstr ""

#: reports/report_types/findings_report/report.py
msgid "Shows all the finding types and their occurrences."
msgstr ""

#: reports/report_types/ipv6_report/report.html
msgid ""
"The IPv6 report provides an overview of the current IPv6 status of the "
"identified system. The table below shows whether the domain is reachable "
"over IPv6 or not. A green compliance check is shown if this is the case. A "
"grey compliance cross is shown if no IPv6 address was detected."
msgstr ""

#: reports/report_types/ipv6_report/report.html
msgid "IPv6 overview"
msgstr ""

#: reports/report_types/ipv6_report/report.html
#: reports/report_types/systems_report/report.html
msgid "Domain"
msgstr ""

#: reports/report_types/ipv6_report/report.py
msgid "IPv6 Report"
msgstr ""

#: reports/report_types/ipv6_report/report.py
msgid "Check whether hostnames point to IPv6 addresses."
msgstr ""

#: reports/report_types/mail_report/report.html
msgid ""
"The Mail Report provides an overview of the compliance checks associated "
"with e-mail servers. The current compliance checks the presence of SPF, DKIM "
"and DMARC records. The table below shows for each of these checks how many "
"of the identified mail servers are compliant, and if applicable a compliance "
"issue description and risk level. The risk level may be different for your "
"specific environment."
msgstr ""

#: reports/report_types/mail_report/report.html
msgid "Mailserver compliance"
msgstr ""

#: reports/report_types/mail_report/report.html
msgid "mailservers compliant"
msgstr ""

#: reports/report_types/mail_report/report.html
msgid "No mailservers have been found on this system."
msgstr ""

#: reports/report_types/mail_report/report.py
msgid "Mail Report"
msgstr ""

#: reports/report_types/mail_report/report.py
msgid ""
"System specific Mail Report that focusses on IP addresses and hostnames."
msgstr ""

#: reports/report_types/multi_organization_report/asset_overview.html
msgid "Overview of included assets"
msgstr ""

#: reports/report_types/multi_organization_report/asset_overview.html
msgid "Asset"
msgstr ""

#: reports/report_types/multi_organization_report/asset_overview.html
#: reports/report_types/multi_organization_report/basic_security_details.html
msgid "Amount"
msgstr ""

#: reports/report_types/multi_organization_report/asset_overview.html
msgid "IP addresses"
msgstr ""

#: reports/report_types/multi_organization_report/asset_overview.html
msgid "Domain names"
msgstr ""

#: reports/report_types/multi_organization_report/asset_overview.html
msgid "Assets with most critical vulnerabilities"
msgstr ""

#: reports/report_types/multi_organization_report/asset_overview.html
msgid "Vulnerability"
msgstr ""

#: reports/report_types/multi_organization_report/asset_overview.html
msgid "Organisation"
msgstr ""

#: reports/report_types/multi_organization_report/basic_security_details.html
msgid "Overview of safe connections"
msgstr ""

#: reports/report_types/multi_organization_report/basic_security_details.html
#: reports/report_types/safe_connections_report/report.html
msgid "Only Safe Ciphers"
msgstr ""

#: reports/report_types/multi_organization_report/basic_security_details.html
#: reports/report_types/safe_connections_report/report.html
msgid "services are compliant"
msgstr ""

#: reports/report_types/multi_organization_report/introduction.html
#: reports/templates/partials/report_header.html
msgid "Download report"
msgstr ""

#: reports/report_types/multi_organization_report/introduction.html
msgid "This is the OpenKAT Sector rapport."
msgstr ""

#: reports/report_types/multi_organization_report/introduction.html
msgid "Created with date from:"
msgstr ""

#: reports/report_types/multi_organization_report/introduction.html
msgid "This sector contains"
msgstr ""

#: reports/report_types/multi_organization_report/introduction.html
msgid "Scanned organizations."
msgstr ""

#: reports/report_types/multi_organization_report/introduction.html
msgid "Of these organizations"
msgstr ""

#: reports/report_types/multi_organization_report/introduction.html
msgid "organizations have tag"
msgstr ""

#: reports/report_types/multi_organization_report/introduction.html
msgid "The basic security scores are around "
msgstr ""

#: reports/report_types/multi_organization_report/introduction.html
msgid "A total of "
msgstr ""

#: reports/report_types/multi_organization_report/introduction.html
msgid " critical vulnerabilities have been identified."
msgstr ""

#: reports/report_types/multi_organization_report/ipv6.html
msgid "IPv6"
msgstr ""

#: reports/report_types/multi_organization_report/ipv6.html
msgid ""
"IPv6 includes improvements in security features compared to IPv4. While IPv4 "
"can implement security measures, IPv6 was designed with security in mind, "
"and its adoption can contribute to a more secure internet."
msgstr ""

#: reports/report_types/multi_organization_report/ipv6.html
msgid "In total "
msgstr ""

#: reports/report_types/multi_organization_report/ipv6.html
msgid " out of "
msgstr ""

#: reports/report_types/multi_organization_report/ipv6.html
msgid " systems have an IPv6 connection."
msgstr ""

#: reports/report_types/multi_organization_report/ipv6.html
msgid "Overview of IP version compliance"
msgstr ""

#: reports/report_types/multi_organization_report/open_ports.html
msgid ""
"See an overview of open ports found over all systems and the services these "
"systems provide."
msgstr ""

#: reports/report_types/multi_organization_report/open_ports.html
msgid "Overview of detected open ports"
msgstr ""

#: reports/report_types/multi_organization_report/open_ports.html
#: reports/report_types/open_ports_report/report.html
#: reports/templates/partials/report_sidemenu.html
msgid "Open ports"
msgstr ""

#: reports/report_types/multi_organization_report/open_ports.html
msgid "Occurrences (IP addresses)"
msgstr ""

#: reports/report_types/multi_organization_report/open_ports.html
#: reports/templates/summary/service_health.html
msgid "Services"
msgstr ""

#: reports/report_types/multi_organization_report/recommendations.html
msgid "Overview of recommendations"
msgstr ""

#: reports/report_types/multi_organization_report/recommendations.html
#: rocky/templates/partials/ooi_report_findings_block_table_expanded_row.html
msgid "Occurrence"
msgstr ""

#: reports/report_types/multi_organization_report/report.py
msgid "Multi Organization Report"
msgstr ""

#: reports/report_types/multi_organization_report/summary.html
msgid "Best scoring security check"
msgstr ""

#: reports/report_types/multi_organization_report/summary.html
msgid "Worst scoring security check"
msgstr ""

#: reports/report_types/multi_organization_report/vulnerabilities.html
msgid ""
"Vulnerabilities found are grouped per system. Here, we only consider CVE "
"vulnerabilities."
msgstr ""

#: reports/report_types/multi_organization_report/vulnerabilities.html
msgid "Vulnerabilities grouped per system"
msgstr ""

#: reports/report_types/multi_organization_report/vulnerabilities.html
msgid "total"
msgstr ""

#: reports/report_types/name_server_report/report.html
msgid ""
"The Name Server Report provides an overview of the compliance checks that "
"were performed against the identified Domain Name Servers (DNS). The "
"compliance checks verify the presence and validity of DNSSEC and whether no "
"unnecessary ports were identified to be open. The table below gives an "
"overview of the available checks including whether the system passed the "
"performed checks. The risk level and reasoning as to why an issue was "
"identified are shown too. The risk level may be different for your specific "
"environment."
msgstr ""

#: reports/report_types/name_server_report/report.html
msgid "Name server compliance"
msgstr ""

#: reports/report_types/name_server_report/report.html
msgid "DNSSEC Present"
msgstr ""

#: reports/report_types/name_server_report/report.html
msgid "name servers compliant"
msgstr ""

#: reports/report_types/name_server_report/report.html
msgid "Valid DNSSEC"
msgstr ""

#: reports/report_types/name_server_report/report.html
#: reports/report_types/web_system_report/report.html
msgid "No unnecessary ports open"
msgstr ""

#: reports/report_types/name_server_report/report.html
msgid "No nameservers have been found on this system."
msgstr ""

#: reports/report_types/name_server_report/report.py
msgid "Name Server Report"
msgstr ""

#: reports/report_types/name_server_report/report.py
msgid "Name Server Report checks name servers on basic security standards."
msgstr ""

#: reports/report_types/open_ports_report/report.html
msgid ""
"The Open Ports Report provides an overview of the open ports identified on a "
"system. The ports that are marked as <b>bold</b> were identified by direct "
"scans performed by OpenKAT (such as nmap). Ports that are not marked in bold "
"were identified through external services and/or scans (such as Shodan). "
"Scans with the same hostnames, ports and IPs are merged."
msgstr ""

#: reports/report_types/open_ports_report/report.html
msgid "Overview of open ports found for the scanned assets"
msgstr ""

#: reports/report_types/open_ports_report/report.html
#: reports/report_types/systems_report/report.html
msgid "IP address"
msgstr ""

#: reports/report_types/open_ports_report/report.html
msgid "Hostnames"
msgstr ""

#: reports/report_types/open_ports_report/report.html
msgid "Direct scan"
msgstr ""

#: reports/report_types/open_ports_report/report.py
msgid "Open Ports Report"
msgstr ""

#: reports/report_types/open_ports_report/report.py
msgid "Find open ports of IP addresses"
msgstr ""

#: reports/report_types/rpki_report/report.html
msgid ""
"The RPKI Report shows if an RPKI route announcement was available for the "
"system and if this announcement is not expired."
msgstr ""

#: reports/report_types/rpki_report/report.html
msgid "RPKI compliance"
msgstr ""

#: reports/report_types/rpki_report/report.html
msgid "RPKI Available"
msgstr ""

#: reports/report_types/rpki_report/report.html
msgid "RPKI valid"
msgstr ""

#: reports/report_types/rpki_report/report.html
msgid "RPKI record is not valid."
msgstr ""

#: reports/report_types/rpki_report/report.html
msgid "RPKI record does not exist."
msgstr ""

#: reports/report_types/rpki_report/report.html
#: reports/report_types/safe_connections_report/report.html
msgid "No IPs have been found on this system."
msgstr ""

#: reports/report_types/rpki_report/report.py
msgid "RPKI Report"
msgstr ""

#: reports/report_types/rpki_report/report.py
msgid ""
"Shows whether the IP is covered by a valid RPKI ROA. For a hostname it shows "
"the IP addresses and whether they are covered by a valid RPKI ROA."
msgstr ""

#: reports/report_types/safe_connections_report/report.html
msgid ""
"The secure connections report provides an overview of the performed checks "
"with regard to encrypted communication channels such as HTTPS. The table "
"below gives an overview of the available checks including whether the system "
"passed the performed checks. The risk level and reasoning as to why an issue "
"was identified are shown too. The risk level may be different for your "
"specific environment."
msgstr ""

#: reports/report_types/safe_connections_report/report.html
msgid "Safe connections compliance"
msgstr ""

#: reports/report_types/safe_connections_report/report.py
msgid "Safe Connections Report"
msgstr ""

#: reports/report_types/safe_connections_report/report.py
msgid "Shows whether the IPService contains safe ciphers."
msgstr ""

#: reports/report_types/systems_report/report.html
msgid ""
"The System Report provides an overview of the system types (types of similar "
"services) that were identified for each system. The following system types "
"can be identified: DNS servers, Web servers, Mail servers and those "
"classified as 'Other' servers. Each hostname and/or IP address is given one "
"or more system types depending on the identified ports and services. The "
"table below gives an overview of these results."
msgstr ""

#: reports/report_types/systems_report/report.html
msgid "Selected assets"
msgstr ""

#: reports/report_types/systems_report/report.html
msgid "No system types have been identified on this system."
msgstr ""

#: reports/report_types/systems_report/report.py
msgid "System Report"
msgstr ""

#: reports/report_types/systems_report/report.py
msgid "Combine IP addresses, hostnames and services into systems."
msgstr ""

#: reports/report_types/tls_report/report.html
msgid ""
"The TLS Report shows which TLS protocols and ciphers were identified on the "
"host for the provided port."
msgstr ""

#: reports/report_types/tls_report/report.html
msgid ""
"The table below provides an overview of the identified TLS protocols and "
"ciphers, including a status suggestion."
msgstr ""

#: reports/report_types/tls_report/report.html
msgid "Ciphers"
msgstr ""

#: reports/report_types/tls_report/report.html
#: reports/templates/partials/plugin_overview_table.html
#: rocky/templates/organizations/organization_member_list.html
#: rocky/templates/tasks/boefjes.html rocky/templates/tasks/normalizers.html
#: rocky/templates/tasks/ooi_detail_task_list.html
#: rocky/templates/tasks/plugin_detail_task_list.html
msgid "Status"
msgstr ""

#: reports/report_types/tls_report/report.html
msgid "Protocol"
msgstr ""

#: reports/report_types/tls_report/report.html
msgid "Encryption Algorithm"
msgstr ""

#: reports/report_types/tls_report/report.html
msgid "Bits"
msgstr ""

#: reports/report_types/tls_report/report.html
msgid "Key Size"
msgstr ""

#: reports/report_types/tls_report/report.html
#: rocky/templates/organizations/organization_list.html
#: rocky/templates/organizations/organization_settings.html
msgid "Code"
msgstr ""

#: reports/report_types/tls_report/report.html
msgid "Phase out"
msgstr ""

#: reports/report_types/tls_report/report.html
msgid "Good"
msgstr ""

#: reports/report_types/tls_report/report.html
msgid ""
"No ciphers were found for this combination of IP address, port and service."
msgstr ""

#: reports/report_types/tls_report/report.html
msgid ""
"The list below gives an overview of the findings based on the identified TLS "
"protocols and ciphers. This includes the reasoning why the cipher or "
"protocol is marked as a finding."
msgstr ""

#: reports/report_types/tls_report/report.py
msgid "TLS Report"
msgstr ""

#: reports/report_types/tls_report/report.py
msgid ""
"TLS Report assesses the security of data encryption and transmission "
"protocols."
msgstr ""

#: reports/report_types/vulnerability_report/report.html
msgid ""
"The Vulnerability Report provides an overview of all identified CVE "
"vulnerabilities that were identified on the selected systems. For each CVE "
"the table shows the CVE scoring, the number of occurrences, and the CVE "
"details."
msgstr ""

#: reports/report_types/vulnerability_report/report.html
msgid "Advice"
msgstr ""

#: reports/report_types/vulnerability_report/report.html
msgid "No vulnerabilities have been found on this system."
msgstr ""

#: reports/report_types/vulnerability_report/report.py
msgid "Vulnerability Report"
msgstr ""

#: reports/report_types/vulnerability_report/report.py
msgid "Vulnerabilities found are grouped for each system."
msgstr ""

#: reports/report_types/vulnerability_report/report.py
#: rocky/templates/oois/ooi_detail_origins_inference.html
#: rocky/templates/oois/ooi_detail_origins_observations.html
#: rocky/templates/partials/ooi_report_findings_block_table_expanded_row.html
msgid "Source"
msgstr ""

#: reports/report_types/vulnerability_report/report.py
msgid "Last seen"
msgstr ""

#: reports/report_types/vulnerability_report/report.py
msgid "Evidence"
msgstr ""

#: reports/report_types/web_system_report/report.html
msgid ""
"The Web System Report provides an overview of various web server checks that "
"were performed against the scanned system(s). For each performed check the "
"table below shows whether or not the server is compliant with the checks. A "
"description of why this compliant check failed is also shown, including an "
"general risk level. The risk level may be different for your specific "
"environment."
msgstr ""

#: reports/report_types/web_system_report/report.html
msgid "Web system compliance"
msgstr ""

#: reports/report_types/web_system_report/report.html
msgid "CSP Present"
msgstr ""

#: reports/report_types/web_system_report/report.html
msgid "webservers compliant"
msgstr ""

#: reports/report_types/web_system_report/report.html
msgid "Secure CSP Header"
msgstr ""

#: reports/report_types/web_system_report/report.html
msgid "Redirects HTTP to HTTPS"
msgstr ""

#: reports/report_types/web_system_report/report.html
msgid "Offers HTTPS"
msgstr ""

#: reports/report_types/web_system_report/report.html
msgid "Has a Security.txt"
msgstr ""

#: reports/report_types/web_system_report/report.html
msgid "Has a certificate"
msgstr ""

#: reports/report_types/web_system_report/report.html
msgid "Certificate is not expired"
msgstr ""

#: reports/report_types/web_system_report/report.html
msgid "Certificate is not expiring soon"
msgstr ""

#: reports/report_types/web_system_report/report.html
msgid "No webservers have been found on this system."
msgstr ""

#: reports/report_types/web_system_report/report.py
msgid "Web System Report"
msgstr ""

#: reports/report_types/web_system_report/report.py
msgid "Web System Reports check web systems on basic security standards."
msgstr ""

#: reports/templates/generate_report.html
#: reports/templates/generate_report_pdf.html
#: reports/templates/partials/generate_report_sidemenu.html
msgid "for"
msgstr ""

#: reports/templates/partials/export_report_settings.html
msgid "Report name"
msgstr ""

#: reports/templates/partials/export_report_settings.html
msgid ""
"Give your report a name. Currently, it is only possible to give a name to "
"the parent report. Subreports cannot be given a name."
msgstr ""

#: reports/templates/partials/export_report_settings.html
msgid "Report names:"
msgstr ""

#: reports/templates/partials/export_report_settings.html
msgid "Edit "
msgstr ""

#: reports/templates/partials/export_report_settings.html
msgid ""
"\n"
"                                        Give your report a custom name and "
"optionally add the reports' reference date\n"
"                                        to the name. To do so you can select "
"a standard option or use a\n"
"                                        <a href=\"https://strftime.org/"
"\">Python strftime code</a> in the report name.\n"
"                                    "
msgstr ""

#: reports/templates/partials/export_report_settings.html
msgid "Add reference date"
msgstr ""

#: reports/templates/partials/export_report_settings.html
msgid "Select option"
msgstr ""

#: reports/templates/partials/export_report_settings.html
msgid "No reference date"
msgstr ""

#: reports/templates/partials/export_report_settings.html
msgid "Day"
msgstr ""

#: reports/templates/partials/export_report_settings.html
msgid "Week"
msgstr ""

#: reports/templates/partials/export_report_settings.html
msgid "Month"
msgstr ""

#: reports/templates/partials/export_report_settings.html
msgid "Year"
msgstr ""

#: reports/templates/partials/export_report_settings.html
msgid "Confirm"
msgstr ""

#: reports/templates/partials/export_report_settings.html
#: reports/templates/report_overview/report_overview_header.html
#: reports/views/generate_report.py
msgid "Generate report"
msgstr ""

#: reports/templates/partials/generate_report_sidemenu.html
#: reports/templates/partials/report_sidemenu.html
msgid "Table of contents"
msgstr ""

#: reports/templates/partials/main_navigation.html
msgid "Generate a report"
msgstr ""

#: reports/templates/partials/main_navigation.html
msgid ""
"To generate a report you can start by selecting report types or by selecting "
"objects."
msgstr ""

#: reports/templates/partials/plugin_overview_table.html
#: reports/templates/partials/report_sidemenu.html
#: rocky/templates/oois/ooi_page_tabs.html
msgid "Overview"
msgstr ""

#: reports/templates/partials/plugin_overview_table.html
msgid "Plugin overview table"
msgstr ""

#: reports/templates/partials/plugin_overview_table.html
#: reports/templates/partials/report_setup_scan.html
msgid "Required plugins"
msgstr ""

#: reports/templates/partials/plugin_overview_table.html
#: reports/templates/partials/report_setup_scan.html
msgid "Suggested plugins"
msgstr ""

#: reports/templates/partials/plugin_overview_table.html
msgid "Action required"
msgstr ""

#: reports/templates/partials/plugin_overview_table.html
msgid "Ready"
msgstr ""

#: reports/templates/partials/report_header.html
msgid ""
"All selected report types for the selected objects are displayed one below "
"the other."
msgstr ""

#: reports/templates/partials/report_introduction.html
msgid ""
"This report gives an overview of the current state of security for your "
"organisation for the selected date. The summary section provides an overview "
"of the selected systems (objects), plugins and reports. This is followed "
"with the findings for each report."
msgstr ""

#: reports/templates/partials/report_navigation.html
msgid "Report Navigation"
msgstr ""

#: reports/templates/partials/report_navigation.html
msgid "Generate Report"
msgstr ""

#: reports/templates/partials/report_navigation.html
#: reports/views/aggregate_report.py
msgid "Aggregate Report"
msgstr ""

#: reports/templates/partials/report_navigation.html
#: reports/views/multi_report.py
msgid "Multi Report"
msgstr ""

#: reports/templates/partials/report_ooi_list.html
#, python-format
msgid "Select object (%(total_oois)s)"
msgid_plural "Select objects (%(total_oois)s)"
msgstr[0] ""
msgstr[1] ""

#: reports/templates/partials/report_ooi_list.html
msgid "Select which objects you want to include in your report."
msgstr ""

#: reports/templates/partials/report_ooi_list.html
#: rocky/templates/admin/change_list.html rocky/templates/oois/ooi_list.html
#: rocky/templates/tasks/partials/task_filter.html
msgid "Filter"
msgstr ""

#: reports/templates/partials/report_ooi_list.html
#: rocky/templates/oois/ooi_list.html
msgid "Currently filtered on:"
msgstr ""

#: reports/templates/partials/report_ooi_list.html
msgid "No objects found."
msgstr ""

#: reports/templates/partials/report_ooi_list.html
msgid "Go to the object page"
msgstr ""

#: reports/templates/partials/report_ooi_list.html
msgid "objects selected"
msgstr ""

#: reports/templates/partials/report_ooi_list.html
msgid "Deselect all objects"
msgstr ""

#: reports/templates/partials/report_ooi_list.html
#: rocky/templates/oois/ooi_list.html
#, python-format
msgid "Showing %(length)s of %(total)s objects"
msgstr ""

#: reports/templates/partials/report_ooi_list.html
#, python-format
msgid "Select all %(total_oois)s object"
msgid_plural "Select all %(total_oois)s objects"
msgstr[0] ""
msgstr[1] ""

#: reports/templates/partials/report_ooi_list.html
#: reports/templates/report_overview/report_history_table.html
#: reports/templates/summary/ooi_selection.html tools/forms/ooi.py
#: tools/view_helpers.py rocky/templates/admin/delete_confirmation.html
#: rocky/templates/admin/delete_selected_confirmation.html
#: rocky/templates/dashboard_client.html rocky/templates/dashboard_redteam.html
#: rocky/templates/header.html rocky/templates/indemnification_present.html
#: rocky/views/ooi_add.py rocky/views/ooi_list.py rocky/views/ooi_view.py
#: rocky/views/upload_csv.py rocky/views/upload_raw.py
msgid "Objects"
msgstr ""

#: reports/templates/partials/report_ooi_list.html
#: reports/templates/summary/ooi_selection.html
msgid "Clearance type"
msgstr ""

#: reports/templates/partials/report_ooi_list.html
#: reports/templates/partials/report_types_selection.html
msgid "Continue with selection"
msgstr ""

#: reports/templates/partials/report_setup_scan.html
#: reports/views/aggregate_report.py reports/views/generate_report.py
#: reports/views/multi_report.py
msgid "Configuration"
msgstr ""

#: reports/templates/partials/report_setup_scan.html
msgid "Set up the required plugins for this report."
msgstr ""

#: reports/templates/partials/report_setup_scan.html
#: reports/templates/partials/report_types_selection.html
msgid "Change selection"
msgstr ""

#: reports/templates/partials/report_setup_scan.html
msgid "Plugins"
msgstr ""

#: reports/templates/partials/report_setup_scan.html
msgid ""
"KAT will be able to generate a full report when all the required and "
"suggested boefjes are enabled."
msgstr ""

#: reports/templates/partials/report_setup_scan.html
msgid ""
"If you choose not to enable a plugin, the data that plugin would collect or "
"produce will be left out of the report which will then be generated based on "
"the available data collected by the enabled plugins."
msgstr ""

#: reports/templates/partials/report_setup_scan.html
msgid ""
"Some plugins are mandatory as they are crucial for a report type. Reports "
"that don't have their requirements met will be skipped."
msgstr ""

#: reports/templates/partials/report_setup_scan.html
msgid "Warning! Before you proceed read the following points:"
msgstr ""

#: reports/templates/partials/report_setup_scan.html
msgid ""
"OpenKAT is designed to scan all known objects on a regular basis using the "
"enabled plugins and set clearance levels. This means that scans will run "
"automatically. Be patient; plugins may take some time before they have "
"collected all their data. Enabling them just before report generation will "
"likely result in inaccurate reports, as plugins have not finished collecting "
"data."
msgstr ""

#: reports/templates/partials/report_setup_scan.html
msgid "This report type requires the following plugins to be enabled:"
msgstr ""

#: reports/templates/partials/report_setup_scan.html
msgid "Good job! All required plugins are enabled."
msgstr ""

#: reports/templates/partials/report_setup_scan.html
msgid "Show enabled plugins"
msgstr ""

#: reports/templates/partials/report_setup_scan.html
msgid ""
"This report requires at least one of the following plugins to be enabled to "
"generate the report:"
msgstr ""

#: reports/templates/partials/report_setup_scan.html
msgid "Good job! All suggested plugins are enabled"
msgstr ""

#: reports/templates/partials/report_setup_scan.html
msgid "Hide suggested plugins"
msgstr ""

#: reports/templates/partials/report_setup_scan.html
msgid "Show more suggested plugins"
msgstr ""

#: reports/templates/partials/report_severity_totals.html
#: reports/templates/partials/report_severity_totals_table.html
msgid "Findings overview"
msgstr ""

#: reports/templates/partials/report_severity_totals_table.html
#: rocky/templates/partials/ooi_report_severity_totals_table.html
msgid "Total per severity overview"
msgstr ""

#: reports/templates/partials/report_sidemenu.html
msgid "Selected Objects"
msgstr ""

#: reports/templates/partials/report_sidemenu.html
#: reports/templates/summary/selected_plugins.html
msgid "Selected Plugins"
msgstr ""

#: reports/templates/partials/report_sidemenu.html
msgid "Used Config Objects"
msgstr ""

#: reports/templates/partials/report_types_selection.html
msgid "Choose report types"
msgstr ""

#: reports/templates/partials/report_types_selection.html
msgid ""
"Various types of reports, such as DNS reports and TLS reports, are essential "
"for identifying vulnerabilities in different aspects of a system's security. "
"DNS reports focus on domain name system configuration and potential "
"weaknesses, while TLS reports assess the security of data encryption and "
"transmission protocols, helping organizations pinpoint areas where security "
"improvements are needed."
msgstr ""

#: reports/templates/partials/report_types_selection.html
#, python-format
msgid "Selected object (%(total_oois)s)"
msgid_plural "Selected objects (%(total_oois)s)"
msgstr[0] ""
msgstr[1] ""

#: reports/templates/partials/report_types_selection.html
#, python-format
msgid "You have selected %(total_oois)s object in previous step."
msgid_plural "You have selected %(total_oois)s objects in previous step."
msgstr[0] ""
msgstr[1] ""

#: reports/templates/partials/report_types_selection.html
msgid "Available report types"
msgstr ""

#: reports/templates/partials/report_types_selection.html
msgid "All report types that are available for your selection."
msgstr ""

#: reports/templates/partials/report_types_selection.html
msgid "Toggle all report types"
msgstr ""

#: reports/templates/report_overview/report_history.html
#: reports/views/report_overview.py
msgid "Reports history"
msgstr ""

#: reports/templates/report_overview/report_history.html
msgid "An overview of all your generated reports."
msgstr ""

#: reports/templates/report_overview/report_history.html
#, python-format
msgid "Showing %(length)s of %(total)s reports"
msgstr ""

#: reports/templates/report_overview/report_history_table.html
msgid "Reports:"
msgstr ""

#: reports/templates/report_overview/report_history_table.html
msgid "Input Objects"
msgstr ""

#: reports/templates/report_overview/report_history_table.html
#: reports/templates/report_overview/subreports_table.html
msgid "Reference date"
msgstr ""

#: reports/templates/report_overview/report_history_table.html
#: reports/templates/report_overview/subreports_table.html
msgid "Creation date"
msgstr ""

#: reports/templates/report_overview/report_history_table.html
msgid "Shows parent report details"
msgstr ""

#: reports/templates/report_overview/report_history_table.html
msgid "Close children report object details"
msgstr ""

#: reports/templates/report_overview/report_history_table.html
msgid "Subreports details:"
msgstr ""

#: reports/templates/report_overview/report_history_table.html
#, python-format
msgid ""
"\n"
"                                    This report consist of %(counter)s "
"subreport with the following report type and object.\n"
"                                "
msgid_plural ""
"\n"
"                                    This report consist of %(counter)s "
"subreports with the following report types and objects.\n"
"                                "
msgstr[0] ""
msgstr[1] ""

#: reports/templates/report_overview/report_history_table.html
#: reports/templates/report_overview/subreports_header.html
#: reports/views/report_overview.py
msgid "Subreports"
msgstr ""

#: reports/templates/report_overview/report_history_table.html
#: reports/templates/report_overview/subreports_table.html
msgid "Report ID"
msgstr ""

#: reports/templates/report_overview/report_history_table.html
msgid "Shows subreport details"
msgstr ""

#: reports/templates/report_overview/report_history_table.html
msgid "View all subreports"
msgstr ""

#: reports/templates/report_overview/report_overview_header.html
msgid "Overview of reports"
msgstr ""

#: reports/templates/report_overview/report_overview_navigation.html
msgid "Recent"
msgstr ""

#: reports/templates/report_overview/report_overview_navigation.html
msgid "Presets"
msgstr ""

#: reports/templates/report_overview/report_overview_navigation.html
msgid "Scheduled"
msgstr ""

#: reports/templates/report_overview/report_overview_navigation.html
msgid "Folders"
msgstr ""

#: reports/templates/report_overview/report_overview_navigation.html
msgid "History"
msgstr ""

#: reports/templates/report_overview/subreports.html
#, python-format
msgid "Showing %(length)s of %(total)s subreports"
msgstr ""

#: reports/templates/report_overview/subreports_header.html
msgid "Back to Reports History"
msgstr ""

#: reports/templates/report_overview/subreports_header.html
msgid "An overview of all underlying reports of"
msgstr ""

#: reports/templates/report_overview/subreports_header.html
#: reports/templates/report_overview/subreports_table.html
msgid "Shows report details"
msgstr ""

#: reports/templates/report_overview/subreports_table.html
msgid "Subreports:"
msgstr ""

#: reports/templates/report_overview/subreports_table.html
#: rocky/templates/tasks/boefjes.html
#: rocky/templates/tasks/plugin_detail_task_list.html
msgid "Input Object"
msgstr ""

#: reports/templates/summary/report_asset_overview.html
msgid ""
"The objects listed in the table below were used to generate this report. For "
"each object in the table it additionally shows the clearance level and "
"whether or not the object was added by a user ('Declared') or indirectly "
"identified through another service or system ('Inherited')."
msgstr ""

#: reports/templates/summary/report_asset_overview.html
msgid ""
"The table below shows which reports were chosen to generate this report, "
"including a report description."
msgstr ""

#: reports/templates/summary/selected_plugins.html
msgid ""
"The table below shows all required or optional plugins for the selected "
"reports."
msgstr ""

#: reports/templates/summary/selected_plugins.html
msgid "Required and optional plugins"
msgstr ""

#: reports/templates/summary/selected_plugins.html
msgid "Plugin enabled"
msgstr ""

#: reports/templates/summary/selected_plugins.html
msgid "Plugin options"
msgstr ""

#: reports/templates/summary/selected_plugins.html
msgid "Plugin scan level"
msgstr ""

#: reports/templates/summary/selected_plugins.html
msgid ""
"There are no required or optional plugins needed for the selected report "
"types."
msgstr ""

#: reports/views/aggregate_report.py
msgid "Aggregate report"
msgstr ""

#: reports/views/aggregate_report.py reports/views/generate_report.py
#: reports/views/multi_report.py
msgid "Select objects"
msgstr ""

#: reports/views/aggregate_report.py reports/views/generate_report.py
#: reports/views/multi_report.py
msgid "Select report types"
msgstr ""

#: reports/views/aggregate_report.py reports/views/generate_report.py
#: reports/views/multi_report.py
msgid "Export setup"
msgstr ""

#: reports/views/aggregate_report.py reports/views/generate_report.py
msgid "Save report"
msgstr ""

#: reports/views/aggregate_report.py reports/views/generate_report.py
#: reports/views/multi_report.py
msgid "Select at least one OOI to proceed."
msgstr ""

#: reports/views/aggregate_report.py reports/views/generate_report.py
msgid ""
"No data could be found for %(report_types). Object(s) did not exist on "
"%(date)s."
msgstr ""

#: reports/views/aggregate_report.py reports/views/generate_report.py
#: reports/views/multi_report.py
msgid "Select at least one report type to proceed."
msgstr ""

#: reports/views/base.py
#, python-format
msgid "Report type '%s' does not exist."
msgstr ""

#: reports/views/generate_report.py
#, python-brace-format
msgid "Concatenated Report for {oois_count} objects"
msgstr ""

#: reports/views/generate_report.py
#, python-brace-format
msgid "Concatenated Report for {ooi}"
msgstr ""

#: reports/views/generate_report.py
#, python-brace-format
msgid "{report_type} for {oois_count} objects"
msgstr ""

#: reports/views/generate_report.py
#, python-brace-format
msgid "{report_type} for {ooi}"
msgstr ""

#: reports/views/multi_report.py
msgid "Multi report"
msgstr ""

#: reports/views/multi_report.py
msgid "View report"
msgstr ""

#: reports/views/view_helpers.py
msgid "1: Select objects"
msgstr ""

#: reports/views/view_helpers.py
msgid "2: Choose report types"
msgstr ""

#: reports/views/view_helpers.py
msgid "3: Configuration"
msgstr ""

#: reports/views/view_helpers.py
msgid "4: Export setup"
msgstr ""

#: reports/views/view_helpers.py
msgid "3: Export setup"
msgstr ""

#: tools/forms/base.py
msgid "Date"
msgstr ""

#: tools/forms/base.py tools/forms/scheduler.py
msgid "The selected date is in the future. Please select a different date."
msgstr ""

#: tools/forms/finding_type.py
msgid "KAT-ID"
msgstr ""

#: tools/forms/finding_type.py
msgid "Unique ID within OpenKAT, for this type"
msgstr ""

#: tools/forms/finding_type.py
msgid "Title"
msgstr ""

#: tools/forms/finding_type.py
msgid "Give the finding type a fitting title"
msgstr ""

#: tools/forms/finding_type.py
msgid "Describe the finding type"
msgstr ""

#: tools/forms/finding_type.py
msgid "Risk"
msgstr ""

#: tools/forms/finding_type.py
msgid "Solution"
msgstr ""

#: tools/forms/finding_type.py
msgid "How can this be solved?"
msgstr ""

#: tools/forms/finding_type.py
msgid "Describe how this type of finding can be solved"
msgstr ""

#: tools/forms/finding_type.py
msgid "References"
msgstr ""

#: tools/forms/finding_type.py
msgid "Please give some references on the solution"
msgstr ""

#: tools/forms/finding_type.py
msgid "Please give sources and references on the suggested solution"
msgstr ""

#: tools/forms/finding_type.py
msgid "Impact description"
msgstr ""

#: tools/forms/finding_type.py
msgid "Describe the solutions impact"
msgstr ""

#: tools/forms/finding_type.py
msgid "Solution chance"
msgstr ""

#: tools/forms/finding_type.py
msgid "Solution impact"
msgstr ""

#: tools/forms/finding_type.py
msgid "Solution effort"
msgstr ""

#: tools/forms/finding_type.py
msgid "ID should start with "
msgstr ""

#: tools/forms/finding_type.py
msgid "Finding type already exists"
msgstr ""

#: tools/forms/finding_type.py
msgid "Click to select one of the available options"
msgstr ""

#: tools/forms/finding_type.py
msgid "Finding types"
msgstr ""

#: tools/forms/finding_type.py
#: rocky/templates/partials/finding_occurrence_definition_list.html
msgid "Proof"
msgstr ""

#: tools/forms/finding_type.py
msgid "Provide evidence of your finding"
msgstr ""

#: tools/forms/finding_type.py
msgid "Describe your finding"
msgstr ""

#: tools/forms/finding_type.py
msgid "Reproduce finding"
msgstr ""

#: tools/forms/finding_type.py
msgid "Please explain how to reproduce your finding"
msgstr ""

#: tools/forms/finding_type.py
msgid "Date/Time (UTC)"
msgstr ""

#: tools/forms/finding_type.py
msgid "Doc! I'm from the future, I'm here to take you back!"
msgstr ""

#: tools/forms/finding_type.py
msgid "OOI doesn't exist"
msgstr ""

#: tools/forms/findings.py
msgid "Show non-muted findings"
msgstr ""

#: tools/forms/findings.py
msgid "Show muted findings"
msgstr ""

#: tools/forms/findings.py
msgid "Show muted and non-muted findings"
msgstr ""

#: tools/forms/findings.py
msgid "Filter by severity"
msgstr ""

#: tools/forms/findings.py
msgid "Filter by muted findings"
msgstr ""

#: tools/forms/ooi.py
msgid "Filter types"
msgstr ""

#: tools/forms/ooi.py
msgid "Clearance Level"
msgstr ""

#: tools/forms/ooi.py
msgid "Show objects that don't meet the Boefjes scan level."
msgstr ""

#: tools/forms/ooi.py
msgid "Show Boefjes that exceed the objects clearance level."
msgstr ""

#: tools/forms/ooi_form.py
msgid "option"
msgstr ""

#: tools/forms/ooi_form.py
#, python-brace-format
msgid "Optionally choose a {option_label}"
msgstr ""

#: tools/forms/ooi_form.py
#, python-brace-format
msgid "Please choose a {option_label}"
msgstr ""

#: tools/forms/ooi_form.py
msgid "Filter by clearance level"
msgstr ""

#: tools/forms/ooi_form.py
msgid "Filter by clearance type"
msgstr ""

#: tools/forms/scheduler.py
msgid "From"
msgstr ""

#: tools/forms/scheduler.py
msgid "To"
msgstr ""

#: tools/forms/scheduler.py rocky/templates/tasks/partials/stats.html
msgid "Cancelled"
msgstr ""

#: tools/forms/scheduler.py rocky/templates/tasks/partials/stats.html
msgid "Completed"
msgstr ""

#: tools/forms/scheduler.py rocky/templates/tasks/partials/stats.html
msgid "Dispatched"
msgstr ""

#: tools/forms/scheduler.py rocky/templates/tasks/partials/stats.html
msgid "Failed"
msgstr ""

#: tools/forms/scheduler.py rocky/templates/tasks/partials/stats.html
msgid "Pending"
msgstr ""

#: tools/forms/scheduler.py rocky/templates/tasks/partials/stats.html
msgid "Queued"
msgstr ""

#: tools/forms/scheduler.py rocky/templates/tasks/partials/stats.html
msgid "Running"
msgstr ""

#: tools/forms/scheduler.py
msgid "Search"
msgstr ""

#: tools/forms/scheduler.py
msgid "Search by object name"
msgstr ""

#: tools/forms/settings.py
msgid "--- Show all ----"
msgstr ""

#: tools/forms/settings.py
msgid "recommendation"
msgstr ""

#: tools/forms/settings.py
msgid "low"
msgstr ""

#: tools/forms/settings.py
msgid "medium"
msgstr ""

#: tools/forms/settings.py
msgid "high"
msgstr ""

#: tools/forms/settings.py
msgid "very high"
msgstr ""

#: tools/forms/settings.py
msgid "critical"
msgstr ""

#: tools/forms/settings.py
msgid "quickfix"
msgstr ""

#: tools/forms/settings.py
msgid "Declared"
msgstr ""

#: tools/forms/settings.py
msgid "Inherited"
msgstr ""

#: tools/forms/settings.py
msgid "Empty"
msgstr ""

#: tools/forms/settings.py
msgid "Add one finding type ID per line."
msgstr ""

#: tools/forms/settings.py
msgid "Add the date and time of your finding (UTC)"
msgstr ""

#: tools/forms/settings.py
msgid ""
"OpenKAT stores a time indication with every observation, so it is possible "
"to see the status of your network through time. Select a datetime to change "
"the view to represent that moment in time."
msgstr ""

#: tools/forms/settings.py
msgid "Depth of the tree."
msgstr ""

#: tools/forms/upload_csv.py
msgid "Only CSV file supported"
msgstr ""

#: tools/forms/upload_csv.py
msgid "File could not be decoded"
msgstr ""

#: tools/forms/upload_csv.py
msgid "No file selected"
msgstr ""

#: tools/forms/upload_csv.py
msgid "The uploaded file is empty."
msgstr ""

#: tools/forms/upload_csv.py
msgid "The number of columns do not meet the requirements."
msgstr ""

#: tools/forms/upload_csv.py
msgid "OOI Type in CSV does not meet the criteria."
msgstr ""

#: tools/forms/upload_csv.py
msgid "An error has occurred during the parsing of the csv file:"
msgstr ""

#: tools/forms/upload_csv.py
msgid "Upload CSV file"
msgstr ""

#: tools/forms/upload_csv.py
msgid "Only accepts CSV file."
msgstr ""

#: tools/forms/upload_oois.py rocky/templates/partials/explanations.html
msgid "Object Type"
msgstr ""

#: tools/forms/upload_oois.py
msgid "Choose a type of which objects are added."
msgstr ""

#: tools/forms/upload_raw.py
msgid "Mime types"
msgstr ""

#: tools/forms/upload_raw.py
msgid ""
"<p>Add a set of mime types, separated by commas, for example:</"
"p><p><i>\"text/html, image/jpeg\"</i> or <i>\"boefje/dns-records\"</i>.</"
"p><p>Mime types are used to match the correct normalizer to a raw file. When "
"the mime type \"boefje/dns-records\" is added, the normalizer expects the "
"raw file to contain dns scan information.</p>"
msgstr ""

#: tools/forms/upload_raw.py rocky/templates/partials/ooi_list_toolbar.html
#: rocky/templates/upload_raw.html
msgid "Upload raw file"
msgstr ""

#: tools/models.py
msgid "The name of the organisation"
msgstr ""

#: tools/models.py
msgid ""
"A slug containing only lower-case unicode letters, numbers, hyphens or "
"underscores that will be used in URLs and paths"
msgstr ""

#: tools/models.py
msgid ""
"This organization code is reserved by OpenKAT and cannot be used. Choose "
"another organization code."
msgstr ""

#: tools/models.py
msgid "new"
msgstr ""

#: tools/view_helpers.py rocky/templates/header.html
#: rocky/templates/organizations/organization_list.html
#: rocky/templates/organizations/organization_member_list.html
#: rocky/templates/partials/organization_member_list_filters.html
#: rocky/views/organization_member_edit.py
msgid "Members"
msgstr ""

#: rocky/messaging.py
msgid ""
"You have trusted this member with a clearance level of L{}. This member "
"needs at least a clearance level of L{} in order to do a proper onboarding. "
"Edit this member and change the clearance level if necessary."
msgstr ""

#: rocky/paginator.py
msgid "That page number is not an integer"
msgstr ""

#: rocky/paginator.py
msgid "That page number is less than 1"
msgstr ""

#: rocky/paginator.py
msgid "That page contains no results"
msgstr ""

#: rocky/scheduler.py
msgid ""
"The Scheduler has an unexpected error. Check the Scheduler logs for further "
"details."
msgstr ""

#: rocky/scheduler.py
msgid "Could not connect to Scheduler. Service is possibly down."
msgstr ""

#: rocky/scheduler.py
msgid "Your request could not be validated."
msgstr ""

#: rocky/scheduler.py
msgid "Task could not be found."
msgstr ""

#: rocky/scheduler.py
msgid ""
"Scheduler is receiving too many requests. Increase SCHEDULER_PQ_MAXSIZE or "
"wait for task to finish."
msgstr ""

#: rocky/scheduler.py
msgid "Bad request. Your request could not be interpreted by the Scheduler."
msgstr ""

#: rocky/scheduler.py
msgid "The Scheduler has received a conflict. Your task is already in queue."
msgstr ""

#: rocky/scheduler.py
msgid "A HTTPError occurred. See Scheduler logs for more info."
msgstr ""

#: rocky/scheduler.py
msgid "Task list: "
msgstr ""

#: rocky/scheduler.py
msgid "Task statistics: "
msgstr ""

#: rocky/settings.py
msgid "Blue light"
msgstr ""

#: rocky/settings.py
msgid "Blue medium"
msgstr ""

#: rocky/settings.py
msgid "Blue dark"
msgstr ""

#: rocky/settings.py
msgid "Green light"
msgstr ""

#: rocky/settings.py
msgid "Green medium"
msgstr ""

#: rocky/settings.py
msgid "Green dark"
msgstr ""

#: rocky/settings.py
msgid "Yellow light"
msgstr ""

#: rocky/settings.py
msgid "Yellow medium"
msgstr ""

#: rocky/settings.py
msgid "Yellow dark"
msgstr ""

#: rocky/settings.py
msgid "Orange light"
msgstr ""

#: rocky/settings.py
msgid "Orange medium"
msgstr ""

#: rocky/settings.py
msgid "Orange dark"
msgstr ""

#: rocky/settings.py
msgid "Red light"
msgstr ""

#: rocky/settings.py
msgid "Red medium"
msgstr ""

#: rocky/settings.py
msgid "Red dark"
msgstr ""

#: rocky/settings.py
msgid "Violet light"
msgstr ""

#: rocky/settings.py
msgid "Violet medium"
msgstr ""

#: rocky/settings.py
msgid "Violet dark"
msgstr ""

#: rocky/settings.py
msgid "Plain"
msgstr ""

#: rocky/settings.py
msgid "Solid"
msgstr ""

#: rocky/settings.py
msgid "Dashed"
msgstr ""

#: rocky/settings.py
msgid "Dotted"
msgstr ""

#: rocky/templates/403.html
msgid "Error code 403: Unauthorized"
msgstr ""

#: rocky/templates/403.html
msgid "Your account is not authorized to access this page or organization."
msgstr ""

#: rocky/templates/403.html
msgid "Please contact your system administrator."
msgstr ""

#: rocky/templates/403.html rocky/templates/404.html
msgid "You may want to go back to the"
msgstr ""

#: rocky/templates/403.html rocky/templates/404.html
#: rocky/templates/crisis_room/crisis_room.html
msgid "Crisis Room"
msgstr ""

#: rocky/templates/404.html
msgid "Error code 404: Page not found"
msgstr ""

#: rocky/templates/404.html
msgid ""
"The page you wanted to see or the file you wanted to view was not found."
msgstr ""

#: rocky/templates/admin/base.html
msgid "Skip to main content"
msgstr ""

#: rocky/templates/admin/base.html
msgid "Welcome,"
msgstr ""

#: rocky/templates/admin/base.html
msgid "View site"
msgstr ""

#: rocky/templates/admin/base.html
msgid "Documentation"
msgstr ""

#: rocky/templates/admin/base.html
msgid "Change password"
msgstr ""

#: rocky/templates/admin/base.html
msgid "Log out"
msgstr ""

#: rocky/templates/admin/base.html rocky/templates/header.html
msgid "Breadcrumbs"
msgstr ""

#: rocky/templates/admin/base.html rocky/templates/admin/change_form.html
#: rocky/templates/admin/change_list.html
#: rocky/templates/admin/delete_confirmation.html
#: rocky/templates/admin/delete_selected_confirmation.html
msgid "Home"
msgstr ""

#: rocky/templates/admin/change_form.html
#, python-format
msgid "Add %(name)s"
msgstr ""

#: rocky/templates/admin/change_form.html
#: rocky/templates/admin/change_list.html
msgid "Please correct the error below."
msgid_plural "Please correct the errors below."
msgstr[0] ""
msgstr[1] ""

#: rocky/templates/admin/change_list.html
msgid "Hide counts"
msgstr ""

#: rocky/templates/admin/change_list.html
msgid "Show counts"
msgstr ""

#: rocky/templates/admin/change_list.html
msgid "Clear all filters"
msgstr ""

#: rocky/templates/admin/delete_confirmation.html
#, python-format
msgid ""
"Deleting the %(object_name)s '%(escaped_object)s' would result in deleting "
"related objects, but your account doesn't have permission to delete the "
"following types of objects"
msgstr ""

#: rocky/templates/admin/delete_confirmation.html
#, python-format
msgid ""
"Deleting the %(object_name)s '%(escaped_object)s' would require deleting the "
"following protected related objects"
msgstr ""

#: rocky/templates/admin/delete_confirmation.html
#, python-format
msgid ""
"Are you sure you want to delete the %(object_name)s \"%(escaped_object)s\"? "
"All of the following related items will be deleted"
msgstr ""

#: rocky/templates/admin/delete_confirmation.html
#: rocky/templates/admin/delete_selected_confirmation.html
msgid "Yes, I’m sure"
msgstr ""

#: rocky/templates/admin/delete_confirmation.html
#: rocky/templates/admin/delete_selected_confirmation.html
msgid "No, take me back"
msgstr ""

#: rocky/templates/admin/delete_selected_confirmation.html
msgid "Delete multiple objects"
msgstr ""

#: rocky/templates/admin/delete_selected_confirmation.html
#, python-format
msgid ""
"Deleting the selected %(objects_name)s would result in deleting related "
"objects, but your account doesn't have permission to delete the following "
"types of objects"
msgstr ""

#: rocky/templates/admin/delete_selected_confirmation.html
#, python-format
msgid ""
"Deleting the selected %(objects_name)s would require deleting the following "
"protected related objects"
msgstr ""

#: rocky/templates/admin/delete_selected_confirmation.html
#, python-format
msgid ""
"Are you sure you want to delete the selected %(objects_name)s? All of the "
"following objects and their related items will be deleted"
msgstr ""

#: rocky/templates/admin/popup_response.html
msgid "Popup closing…"
msgstr ""

#: rocky/templates/crisis_room/crisis_room.html
msgid ""
"An overview of all (critical) findings OpenKAT found. Check the detail "
"section for additional severity information."
msgstr ""

#: rocky/templates/crisis_room/crisis_room_findings_block.html
msgid "Total findings"
msgstr ""

#: rocky/templates/crisis_room/crisis_room_findings_block.html
msgid "Total Findings"
msgstr ""

#: rocky/templates/crisis_room/crisis_room_findings_block.html
msgid " Finding Details"
msgstr ""

#: rocky/templates/crisis_room/crisis_room_findings_block.html
#: rocky/templates/oois/ooi_detail_findings_list.html
#: rocky/templates/partials/ooi_report_findings_block_table_expanded_row.html
msgid "Finding details"
msgstr ""

#: rocky/templates/crisis_room/crisis_room_findings_block.html
#: rocky/templates/organizations/organization_list.html
msgid "There were no organizations found for your user account"
msgstr ""

#: rocky/templates/crisis_room/crisis_room_findings_block.html
msgid "Top critical organizations"
msgstr ""

#: rocky/templates/crisis_room/crisis_room_findings_block.html
msgid "Critical findings"
msgstr ""

#: rocky/templates/crisis_room/crisis_room_findings_block.html
msgid "Critical Findings"
msgstr ""

#: rocky/templates/dashboard_client.html rocky/templates/dashboard_redteam.html
#: rocky/templates/header.html
msgid "Close menu"
msgstr ""

#: rocky/templates/dashboard_client.html rocky/templates/dashboard_redteam.html
#: rocky/templates/header.html
msgid "Main navigation"
msgstr ""

#: rocky/templates/dashboard_client.html
msgid "Indemnifications"
msgstr ""

#: rocky/templates/dashboard_client.html rocky/templates/dashboard_redteam.html
#: rocky/templates/partials/secondary-menu.html
msgid "Logout"
msgstr ""

#: rocky/templates/dashboard_client.html rocky/templates/dashboard_redteam.html
msgid "Welcome"
msgstr ""

#: rocky/templates/dashboard_client.html rocky/templates/dashboard_redteam.html
msgid "User overview"
msgstr ""

#: rocky/templates/dashboard_redteam.html
#: rocky/templates/partials/notifications_block.html
#: rocky/templates/partials/ooi_report_findings_block_table_expanded_row.html
msgid "warning"
msgstr ""

#: rocky/templates/dashboard_redteam.html
#: rocky/templates/partials/notifications_block.html
#: rocky/templates/partials/ooi_report_findings_block_table_expanded_row.html
msgid "Warning:"
msgstr ""

#: rocky/templates/dashboard_redteam.html
msgid "Organization code missing"
msgstr ""

#: rocky/templates/finding_type_add.html
msgid "Add finding type:"
msgstr ""

#: rocky/templates/finding_type_add.html
msgid "Finding Type"
msgstr ""

#: rocky/templates/finding_type_add.html
#: rocky/templates/partials/findings_list_toolbar.html
#: rocky/views/finding_type_add.py
msgid "Add finding type"
msgstr ""

#: rocky/templates/findings/finding_add.html
msgid "Add finding:"
msgstr ""

#: rocky/templates/findings/finding_list.html
msgid "Findings @ "
msgstr ""

#: rocky/templates/findings/finding_list.html
#, python-format
msgid ""
"An overview of all findings OpenKAT found for organization "
"<strong>%(organization_name)s</strong>. Each finding relates to an object. "
"Click a finding for additional information."
msgstr ""

#: rocky/templates/findings/finding_list.html
#: rocky/templates/organizations/organization_crisis_room.html
msgid "Showing "
msgstr ""

#: rocky/templates/findings/finding_list.html
#: rocky/templates/organizations/organization_crisis_room.html
#: rocky/templates/partials/pagination.html
msgid "of"
msgstr ""

#: rocky/templates/findings/finding_list.html
#: rocky/templates/organizations/organization_crisis_room.html
msgid "findings"
msgstr ""

#: rocky/templates/findings/finding_list.html
#: rocky/templates/organizations/organization_crisis_room.html
msgid "Findings table"
msgstr ""

#: rocky/templates/findings/finding_list.html
#: rocky/templates/oois/ooi_page_tabs.html
#: rocky/templates/partials/elements/ooi_tree_condensed_table.html
#: rocky/templates/partials/elements/ooi_tree_condensed_table_row.html
msgid "Tree"
msgstr ""

#: rocky/templates/findings/finding_list.html
#: rocky/templates/oois/ooi_page_tabs.html
#: rocky/templates/partials/elements/ooi_tree_condensed_table.html
#: rocky/templates/partials/elements/ooi_tree_condensed_table_row.html
msgid "Graph"
msgstr ""

#: rocky/templates/findings/finding_list.html
#: rocky/templates/organizations/organization_crisis_room.html
#, python-format
msgid "Show details for %(finding)s"
msgstr ""

#: rocky/templates/findings/finding_list.html
#: rocky/templates/partials/ooi_report_findings_block_table.html
msgid "Finding type"
msgstr ""

#: rocky/templates/findings/finding_list.html
#: rocky/templates/organizations/organization_crisis_room.html
#, python-format
msgid "Show details for %(finding_type)s"
msgstr ""

#: rocky/templates/findings/finding_list.html
msgid "OOI type"
msgstr ""

#: rocky/templates/findings/finding_list.html
#: rocky/templates/organizations/organization_crisis_room.html
#, python-format
msgid "Show %(ooi_type)s objects"
msgstr ""

#: rocky/templates/findings/finding_list.html
msgid "Source OOI"
msgstr ""

#: rocky/templates/findings/finding_list.html
#, python-format
msgid "Show details for %(ooi)s"
msgstr ""

#: rocky/templates/findings/finding_list.html
msgid "Risk score"
msgstr ""

#: rocky/templates/findings/finding_list.html
msgid "Mute findings"
msgstr ""

#: rocky/templates/findings/finding_list.html
msgid "Reason:"
msgstr ""

#: rocky/templates/findings/finding_list.html
msgid "Unmute Findings"
msgstr ""

#: rocky/templates/findings/finding_list.html
msgid "Mute Findings"
msgstr ""

#: rocky/templates/findings/findings_filter.html
#: rocky/templates/partials/elements/ooi_list_settings_form.html
#: rocky/templates/tasks/partials/task_filter.html
msgid "Set filters"
msgstr ""

#: rocky/templates/findings/findings_filter.html
#: rocky/templates/partials/elements/ooi_list_settings_form.html
#: rocky/templates/tasks/partials/task_filter.html
msgid "Clear filters"
msgstr ""

#: rocky/templates/footer.html rocky/views/privacy_statement.py
msgid "Privacy Statement"
msgstr ""

#: rocky/templates/forms/widgets/checkbox_group_table.html
msgid "this field is required"
msgstr ""

#: rocky/templates/graph-d3.html
msgid ""
"Click a circle to collapse / expand the tree, click the text to view the "
"tree from that OOI and hover over the text to see details."
msgstr ""

#: rocky/templates/graph-d3.html
msgid "Tree graph"
msgstr ""

#: rocky/templates/header.html
msgid "Menu"
msgstr ""

#: rocky/templates/header.html
msgid "OpenKAT logo, go to the homepage of OpenKAT"
msgstr ""

#: rocky/templates/header.html rocky/views/finding_list.py
msgid "Crisis room"
msgstr ""

#: rocky/templates/header.html rocky/templates/tasks/ooi_detail_task_list.html
#: rocky/templates/tasks/plugin_detail_task_list.html
#: rocky/views/task_detail.py rocky/views/tasks.py
msgid "Tasks"
msgstr ""

#: rocky/templates/health.html
msgid "Health Checks"
msgstr ""

#: rocky/templates/health.html
msgid "Health checks"
msgstr ""

#: rocky/templates/health.html
msgid "Additional"
msgstr ""

#: rocky/templates/indemnification_present.html
msgid "Indemnification"
msgstr ""

#: rocky/templates/indemnification_present.html
msgid ""
"Indemnification on the organization present. You may now add objects and "
"start scans."
msgstr ""

#: rocky/templates/indemnification_present.html
msgid "Go to"
msgstr ""

#: rocky/templates/landing_page.html
msgid "Kwetsbaarheden Analyse Tool"
msgstr ""

#: rocky/templates/landing_page.html
msgid "What is OpenKAT?"
msgstr ""

#: rocky/templates/landing_page.html
msgid ""
"OpenKAT is a vulnerability analysis tool. An Open Source-project developed "
"by the Ministry of Health, Welfare and Sport to make your and our world "
"safer."
msgstr ""

#: rocky/templates/landing_page.html
msgid "OpenKAT sees"
msgstr ""

#: rocky/templates/landing_page.html
msgid ""
"Dozens of tools are integrated in OpenKAT to view the world (digital and "
"analog). <br> Our motto is therefore: I see, I see, what you do not see."
msgstr ""

#: rocky/templates/landing_page.html
msgid "OpenKAT knows"
msgstr ""

#: rocky/templates/landing_page.html
msgid ""
"OpenKAT does not forget (just like that), and can be queried without "
"scanning again. Also about a historical situation."
msgstr ""

#: rocky/templates/landing_page.html
msgid "OpenKAT is secure"
msgstr ""

#: rocky/templates/landing_page.html
msgid ""
"Forensically secured storage of evidence is one of the basic ingredients of "
"OpenKAT."
msgstr ""

#: rocky/templates/landing_page.html
msgid "OpenKAT is sweet"
msgstr ""

#: rocky/templates/landing_page.html
msgid ""
"OpenKAT thinks about privacy, and stores what is necessary, within the rules "
"of your organization and the law."
msgstr ""

#: rocky/templates/landing_page.html
msgid "A wide playing field"
msgstr ""

#: rocky/templates/landing_page.html
msgid ""
"OpenKAT makes a copy of the actual reality by means of the integrated tools. "
"Within this copy you can search for answers to countless security and policy "
"questions. Expected and unexpected changes in the world are made visible, "
"and where necessary reported or made known directly to the right people."
msgstr ""

#: rocky/templates/legal/privacy_statement.html
msgid "OpenKAT Privacy Statement"
msgstr ""

#: rocky/templates/legal/privacy_statement.html
msgid ""
"OpenKAT is dedicated to protecting the confidentiality and privacy of "
"information entrusted to it. As part of this fundamental obligation, OpenKAT "
"is committed to the appropriate protection and use of personal information "
"(sometimes referred to as \"personal data\", \"personally identifiable "
"information\" or \"PII\") that has been collected online."
msgstr ""

#: rocky/templates/oois/error.html
msgid "Object List"
msgstr ""

#: rocky/templates/oois/error.html
msgid "An error occurred. Please contact a system administrator."
msgstr ""

#: rocky/templates/oois/ooi_add.html
#, python-format
msgid "Add a %(display_type)s"
msgstr ""

#: rocky/templates/oois/ooi_add.html
msgid ""
"Here you can add the asset of the client. Findings can be added to these in "
"the findings page."
msgstr ""

#: rocky/templates/oois/ooi_add.html
#, python-format
msgid "Add %(display_type)s"
msgstr ""

#: rocky/templates/oois/ooi_add_type_select.html
msgid "Manual creation"
msgstr ""

#: rocky/templates/oois/ooi_add_type_select.html
msgid "Select the type of object you want to create."
msgstr ""

#: rocky/templates/oois/ooi_delete.html
#, python-format
msgid "Delete %(primary_key)s"
msgstr ""

#: rocky/templates/oois/ooi_delete.html
#: rocky/templates/scan_profiles/scan_profile_reset.html
msgid "Are you sure?"
msgstr ""

#: rocky/templates/oois/ooi_delete.html
#, python-format
msgid "Here you can delete the %(display_type)s."
msgstr ""

#: rocky/templates/oois/ooi_delete.html
msgid "To be deleted object(s)"
msgstr ""

#: rocky/templates/oois/ooi_delete.html
#: rocky/templates/partials/elements/ooi_tree_condensed_table.html
msgid "Key"
msgstr ""

#: rocky/templates/oois/ooi_delete.html
#: rocky/templates/partials/ooi_detail_toolbar.html
#, python-format
msgid "Delete %(display_type)s"
msgstr ""

#: rocky/templates/oois/ooi_delete.html
msgid "Deletion not possible for types: KATFindingType and CVEFindingType"
msgstr ""

#: rocky/templates/oois/ooi_detail.html
msgid "using boefjes"
msgstr ""

#: rocky/templates/oois/ooi_detail.html rocky/templates/scan.html
msgid "Boefjes overview"
msgstr ""

#: rocky/templates/oois/ooi_detail.html
#: rocky/templates/oois/ooi_detail_origins_observations.html
#: rocky/templates/scan.html rocky/templates/tasks/boefjes.html
#: rocky/templates/tasks/normalizers.html
msgid "Boefje"
msgstr ""

#: rocky/templates/oois/ooi_detail.html rocky/templates/scan.html
msgid "Scan profile"
msgstr ""

#: rocky/templates/oois/ooi_detail.html
msgid "There are no boefjes enabled to scan an OOI of type"
msgstr ""

#: rocky/templates/oois/ooi_detail.html
msgid "See"
msgstr ""

#: rocky/templates/oois/ooi_detail.html
msgid "to find and enable boefjes that can scan within the current level."
msgstr ""

#: rocky/templates/oois/ooi_detail.html
msgid "There are no boefjes available within the current clearance level of"
msgstr ""

#: rocky/templates/oois/ooi_detail.html
msgid "Or if you have the authorization, upgrade the clearance level of"
msgstr ""

#: rocky/templates/oois/ooi_detail_add_related_object.html
msgid "Add related object"
msgstr ""

#: rocky/templates/oois/ooi_detail_add_related_object.html
#: rocky/templates/oois/ooi_detail_object.html
#: rocky/templates/partials/elements/ooi_add_type_select_form.html
msgid "Object details"
msgstr ""

#: rocky/templates/oois/ooi_detail_add_related_object.html
#: rocky/templates/partials/elements/ooi_add_type_select_form.html
msgid "Object type"
msgstr ""

#: rocky/templates/oois/ooi_detail_add_related_object.html
#: rocky/templates/partials/elements/ooi_add_type_select_form.html
msgid "Choose an object type to add"
msgstr ""

#: rocky/templates/oois/ooi_detail_add_related_object.html
#: rocky/templates/partials/elements/ooi_add_type_select_form.html
msgid "Select an object type to add."
msgstr ""

#: rocky/templates/oois/ooi_detail_add_related_object.html
#: rocky/templates/partials/elements/ooi_add_type_select_form.html
#: rocky/templates/partials/ooi_list_toolbar.html rocky/views/ooi_add.py
msgid "Add object"
msgstr ""

#: rocky/templates/oois/ooi_detail_findings_list.html
#: rocky/templates/oois/ooi_findings.html
#: rocky/templates/partials/findings_list_toolbar.html
msgid "Add finding"
msgstr ""

#: rocky/templates/oois/ooi_detail_findings_list.html
msgid "Overview of findings for"
msgstr ""

#: rocky/templates/oois/ooi_detail_findings_list.html
msgid "Score"
msgstr ""

#: rocky/templates/oois/ooi_detail_findings_overview.html
msgid "Overview of the number of findings and their severity found on"
msgstr ""

#: rocky/templates/oois/ooi_detail_findings_overview.html
msgid ""
"Findings can occur multiple times. To give better insight the following "
"table shows the number of unique findings found as well as the number of "
"occurrences."
msgstr ""

#: rocky/templates/oois/ooi_detail_findings_overview.html
msgid "See finding details"
msgstr ""

#: rocky/templates/oois/ooi_detail_findings_overview.html
msgid "Total findings:"
msgstr ""

#: rocky/templates/oois/ooi_detail_origins_declarations.html
msgid "Declarations"
msgstr ""

#: rocky/templates/oois/ooi_detail_origins_inference.html
msgid "Inferred by"
msgstr ""

#: rocky/templates/oois/ooi_detail_origins_inference.html
msgid "Bit"
msgstr ""

#: rocky/templates/oois/ooi_detail_origins_inference.html
msgid "Parameters"
msgstr ""

#: rocky/templates/oois/ooi_detail_origins_observations.html
msgid "Last observed by"
msgstr ""

#: rocky/templates/oois/ooi_detail_origins_observations.html
msgid "Task ID"
msgstr ""

#: rocky/templates/oois/ooi_detail_origins_observations.html
msgid "When"
msgstr ""

#: rocky/templates/oois/ooi_detail_origins_observations.html
msgid "The boefje has since been deleted or disabled."
msgstr ""

#: rocky/templates/oois/ooi_detail_origins_observations.html
msgid "No Raw file could be found, this might point to an error in OpenKAT"
msgstr ""

#: rocky/templates/oois/ooi_edit.html
#, python-format
msgid "Edit %(type)s: %(ooi_human_readable)s"
msgstr ""

#: rocky/templates/oois/ooi_edit.html
msgid "Primary key fields cannot be edited."
msgstr ""

#: rocky/templates/oois/ooi_edit.html
#, python-format
msgid "Save %(display_type)s"
msgstr ""

#: rocky/templates/oois/ooi_findings.html
msgid "Currently there are no findings for OOI"
msgstr ""

#: rocky/templates/oois/ooi_list.html
#, python-format
msgid ""
"An overview of objects found for organization <strong>%(organization_name)s</"
"strong>. Objects can be added manually or by running Boefjes. Click an "
"object for additional information."
msgstr ""

#: rocky/templates/oois/ooi_list.html
msgid "Delete object(s)"
msgstr ""

#: rocky/templates/oois/ooi_mute_finding.html
msgid "Mute finding:"
msgstr ""

#: rocky/templates/oois/ooi_mute_finding.html
msgid "Give a reason below why you want to mute this finding."
msgstr ""

#: rocky/templates/oois/ooi_mute_finding.html
msgid "Mute finding"
msgstr ""

#: rocky/templates/oois/ooi_mute_finding.html
msgid "Mute"
msgstr ""

#: rocky/templates/oois/ooi_page_tabs.html
msgid "List of views for OOI"
msgstr ""

#: rocky/templates/oois/ooi_past_due_warning.html
msgid "This object is past due"
msgstr ""

#: rocky/templates/oois/ooi_past_due_warning.html
msgid "This object is past due and has been deleted"
msgstr ""

#: rocky/templates/oois/ooi_past_due_warning.html
msgid ""
"This object is past due. You are viewing the object state in a past state."
msgstr ""

#: rocky/templates/oois/ooi_past_due_warning.html
msgid ""
"You will not be able to add Findings or other OOI's to past due objects."
msgstr ""

#: rocky/templates/oois/ooi_past_due_warning.html
#: rocky/templates/partials/hyperlink_ooi_id.html
#, python-format
msgid "Show details for %(name)s"
msgstr ""

#: rocky/templates/oois/ooi_past_due_warning.html
msgid "View the current state"
msgstr ""

#: rocky/templates/oois/ooi_past_due_warning.html
msgid ""
"You will not be able to add Findings or other OOI's, this object has been "
"deleted and is no longer available."
msgstr ""

#: rocky/templates/oois/ooi_report.html
#, python-format
msgid "Findings report for %(name)s"
msgstr ""

#: rocky/templates/oois/ooi_report.html
#, python-format
msgid ""
"These are the findings of a OpenKAT-analysis on %(observed_at)s. Click a "
"finding for more detailed information about the issue, its origin, severity "
"and possible solutions."
msgstr ""

#: rocky/templates/oois/ooi_report_404.html
#, python-format
msgid "A report for %(name)s wasn't found."
msgstr ""

#: rocky/templates/oois/ooi_report_404.html
#, python-format
msgid ""
"Perhaps it never was, perhaps it just didn't exist on %(observed_at)s <br> "
"Try some other dates!"
msgstr ""

#: rocky/templates/oois/ooi_summary.html
msgid "Summary for"
msgstr ""

#: rocky/templates/oois/ooi_summary.html
msgid "Below you can see findings that were found for"
msgstr ""

#: rocky/templates/oois/ooi_summary.html
msgid "and direct  children of this"
msgstr ""

#: rocky/templates/oois/ooi_summary.html
msgid "This"
msgstr ""

#: rocky/templates/oois/ooi_summary.html
msgid "tree view"
msgstr ""

#: rocky/templates/oois/ooi_summary.html
msgid "of the"
msgstr ""

#: rocky/templates/oois/ooi_summary.html
msgid "shows the same objects."
msgstr ""

#: rocky/templates/oois/ooi_tree.html
msgid "Object tree"
msgstr ""

#: rocky/templates/organizations/organization_crisis_room.html
msgid "Crisis room:"
msgstr ""

#: rocky/templates/organizations/organization_crisis_room.html
#: rocky/templates/organizations/organization_settings.html
msgid "indemnification warning"
msgstr ""

#: rocky/templates/organizations/organization_crisis_room.html
#, python-format
msgid ""
"\n"
"                            <strong>Warning:</strong>\n"
"                            Indemnification is not set for this "
"organization.\n"
"                            Go to the <a "
"href=\"%(organization_settings)s\">organization settings page</a> to add "
"one.\n"
"                        "
msgstr ""

#: rocky/templates/organizations/organization_crisis_room.html
msgid ""
"An overview of the top 10 most severe findings OpenKAT found. Check the "
"detail section for additional severity information."
msgstr ""

#: rocky/templates/organizations/organization_crisis_room.html
msgid "Top 10 most severe Findings"
msgstr ""

#: rocky/templates/organizations/organization_crisis_room.html
msgid "Finding type:"
msgstr ""

#: rocky/templates/organizations/organization_crisis_room.html
msgid "OOI type:"
msgstr ""

#: rocky/templates/organizations/organization_crisis_room.html
msgid "Source OOI:"
msgstr ""

#: rocky/templates/organizations/organization_edit.html
msgid "Edit organization"
msgstr ""

#: rocky/templates/organizations/organization_edit.html
msgid "Save organization"
msgstr ""

#: rocky/templates/organizations/organization_list.html
msgid "Add new organization"
msgstr ""

#: rocky/templates/organizations/organization_list.html
msgid "Organization overview:"
msgstr ""

#: rocky/templates/organizations/organization_list.html
#: rocky/templates/organizations/organization_settings.html
msgid "Tags"
msgstr ""

#: rocky/templates/organizations/organization_member_add.html
msgid " member account setup"
msgstr ""

#: rocky/templates/organizations/organization_member_add.html
msgid "Member details"
msgstr ""

#: rocky/templates/organizations/organization_member_add_account_type.html
msgid "Member account type setup"
msgstr ""

#: rocky/templates/organizations/organization_member_add_account_type.html
msgid "Choose an account type for this new member."
msgstr ""

#: rocky/templates/organizations/organization_member_add_account_type.html
msgid "Account type details"
msgstr ""

#: rocky/templates/organizations/organization_member_edit.html
#: rocky/views/organization_member_edit.py
msgid "Edit member"
msgstr ""

#: rocky/templates/organizations/organization_member_edit.html
msgid "Save member"
msgstr ""

#: rocky/templates/organizations/organization_member_list.html
#: rocky/templates/organizations/organization_settings.html
msgid "Organization:"
msgstr ""

#: rocky/templates/organizations/organization_member_list.html
#, python-format
msgid ""
"\n"
"                    An overview of \"%(organization_name)s\" its members.\n"
"                "
msgstr ""

#: rocky/templates/organizations/organization_member_list.html
msgid "Add member(s)"
msgstr ""

#: rocky/templates/organizations/organization_member_list.html
msgid "Manually"
msgstr ""

#: rocky/templates/organizations/organization_member_list.html
msgid "Upload a CSV"
msgstr ""

#: rocky/templates/organizations/organization_member_list.html
msgid "Member overview:"
msgstr ""

#: rocky/templates/organizations/organization_member_list.html
msgid "E-mail"
msgstr ""

#: rocky/templates/organizations/organization_member_list.html
msgid "Role"
msgstr ""

#: rocky/templates/organizations/organization_member_list.html
msgid "Assigned clearance level"
msgstr ""

#: rocky/templates/organizations/organization_member_list.html
msgid "Super user"
msgstr ""

#: rocky/templates/organizations/organization_member_list.html
msgid "Active"
msgstr ""

#: rocky/templates/organizations/organization_member_list.html
msgid "New"
msgstr ""

#: rocky/templates/organizations/organization_member_upload.html
msgid "Upload a csv file with members for organisation"
msgstr ""

#: rocky/templates/organizations/organization_member_upload.html
msgid "Download the template"
msgstr ""

#: rocky/templates/organizations/organization_member_upload.html
msgid "or create a csv file with the following criteria"
msgstr ""

#: rocky/templates/organizations/organization_member_upload.html
#: rocky/templates/upload_csv.html
msgid "These are the criteria for CSV upload:"
msgstr ""

#: rocky/templates/organizations/organization_member_upload.html
msgid "Upload"
msgstr ""

#: rocky/templates/organizations/organization_settings.html
#, python-format
msgid ""
"\n"
"            An overview of \"%(organization_name)s\". This shows general "
"information and its settings.\n"
"          "
msgstr ""

#: rocky/templates/organizations/organization_settings.html
msgid ""
"\n"
"              <strong>Warning:</strong>\n"
"              Indemnification is not set for this organization.\n"
"            "
msgstr ""

#: rocky/templates/organizations/organization_settings.html
#: rocky/views/indemnification_add.py
msgid "Add indemnification"
msgstr ""

#: rocky/templates/organizations/organization_settings.html
msgid "Rerun all bits"
msgstr ""

#: rocky/templates/partials/elements/ooi_detail_settings.html
msgid "Observed at"
msgstr ""

#: rocky/templates/partials/elements/ooi_detail_settings.html
#: rocky/templates/partials/elements/ooi_report_settings.html
msgid "Show settings"
msgstr ""

#: rocky/templates/partials/elements/ooi_detail_settings.html
#: rocky/templates/partials/elements/ooi_report_settings.html
msgid "Hide settings"
msgstr ""

#: rocky/templates/partials/elements/ooi_list_settings_form.html
msgid "Toggle all OOI types"
msgstr ""

#: rocky/templates/partials/elements/ooi_tree_condensed_table.html
msgid "Children"
msgstr ""

#: rocky/templates/partials/elements/ooi_tree_condensed_table_row.html
#, python-format
msgid "Show details for %(object_id)s, with %(child_count)s children."
msgstr ""

#: rocky/templates/partials/elements/ooi_tree_condensed_table_row.html
#, python-format
msgid ""
"Show tree for %(object_id)s with only children of type %(object_ooi_type)s"
msgstr ""

#: rocky/templates/partials/elements/ooi_tree_condensed_table_row.html
#, python-format
msgid "Unfold %(object_id)s with %(child_count)s children"
msgstr ""

#: rocky/templates/partials/elements/ooi_tree_table.html
msgid "go to:"
msgstr ""

#: rocky/templates/partials/elements/ooi_tree_table.html
msgid "Go to detailpage"
msgstr ""

#: rocky/templates/partials/elements/ooi_tree_table.html
msgid "detail"
msgstr ""

#: rocky/templates/partials/elements/ooi_tree_table.html
msgid "Go to tree view"
msgstr ""

#: rocky/templates/partials/elements/ooi_tree_table.html
msgid "tree"
msgstr ""

#: rocky/templates/partials/elements/ooi_tree_table.html
msgid "Go to graph view"
msgstr ""

#: rocky/templates/partials/elements/ooi_tree_table.html
msgid "graph"
msgstr ""

#: rocky/templates/partials/explanations.html
msgid "Clearance level inheritance"
msgstr ""

#: rocky/templates/partials/explanations.html
msgid "OOI"
msgstr ""

#: rocky/templates/partials/explanations.html
msgid "Origin"
msgstr ""

#: rocky/templates/partials/explanations.html
msgid "Show clearance level inheritance"
msgstr ""

#: rocky/templates/partials/finding_occurrence_definition_list.html
msgid "Reproduction"
msgstr ""

#: rocky/templates/partials/form/checkbox_group_table_form.html
msgid "Please enable plugin to start scanning."
msgstr ""

#: rocky/templates/partials/form/field_input.html
#: rocky/templates/partials/form/field_input_checkbox.html
#: rocky/templates/partials/form/field_input_radio.html
msgid "This field is required"
msgstr ""

#: rocky/templates/partials/form/field_input.html
msgid "Not set"
msgstr ""

#: rocky/templates/partials/form/field_input.html
msgid "Forgot email"
msgstr ""

#: rocky/templates/partials/form/field_input.html
msgid "Forgot password"
msgstr ""

#: rocky/templates/partials/form/field_input_errors.html
#: rocky/templates/partials/form/form_errors.html
#: rocky/templates/partials/notifications_block.html
msgid "error"
msgstr ""

#: rocky/templates/partials/form/field_input_errors.html
#: rocky/templates/partials/form/form_errors.html
#: rocky/templates/partials/notifications_block.html
msgid "Error:"
msgstr ""

#: rocky/templates/partials/form/field_input_help_text.html
msgid "Open explanation"
msgstr ""

#: rocky/templates/partials/form/field_input_help_text.html
msgid "Close explanation"
msgstr ""

#: rocky/templates/partials/form/field_input_help_text.html
#: rocky/templates/partials/notifications_block.html
#: rocky/templates/two_factor/core/login.html
msgid "explanation"
msgstr ""

#: rocky/templates/partials/form/field_input_help_text.html
#: rocky/templates/partials/notifications_block.html
#: rocky/templates/two_factor/core/login.html
msgid "Explanation:"
msgstr ""

#: rocky/templates/partials/form/indemnification_add_form.html
msgid "Here, an indemnification can be given on behalf of your organization:"
msgstr ""

#: rocky/templates/partials/form/indemnification_add_form.html
msgid ""
"Before you're able to add assets to OpenKAT and to assign clearance levels, "
"you have to give indemnification on the organization and declare that you as "
"a person can be held accountable."
msgstr ""

#: rocky/templates/partials/form/indemnification_add_form.html
msgid "Register an indemnification"
msgstr ""

#: rocky/templates/partials/hyperlink_ooi_type.html
#, python-format
msgid "Only show objects of type %(type)s"
msgstr ""

#: rocky/templates/partials/language-switcher.html
msgid "Select your language"
msgstr ""

#: rocky/templates/partials/language-switcher.html
#, python-format
msgid ""
"Current language is %(current_language)s. Choose your preferred language."
msgstr ""

#: rocky/templates/partials/list_filters.html
msgid "Hide filter options"
msgstr ""

#: rocky/templates/partials/list_filters.html
msgid "Show filter options"
msgstr ""

#: rocky/templates/partials/list_paginator.html
msgid "List pagination"
msgstr ""

#: rocky/templates/partials/list_paginator.html
msgid "Previous Page"
msgstr ""

#: rocky/templates/partials/list_paginator.html
msgid "Previous"
msgstr ""

#: rocky/templates/partials/list_paginator.html
msgid "Five Pages Back"
msgstr ""

#: rocky/templates/partials/list_paginator.html
#: rocky/templates/partials/pagination.html
msgid "Page"
msgstr ""

#: rocky/templates/partials/list_paginator.html
msgid "Five Pages Forward"
msgstr ""

#: rocky/templates/partials/list_paginator.html
msgid "Next Page"
msgstr ""

#: rocky/templates/partials/list_paginator.html
msgid "Next"
msgstr ""

#: rocky/templates/partials/notifications_block.html
msgid "confirmation"
msgstr ""

#: rocky/templates/partials/notifications_block.html
msgid "Confirmation:"
msgstr ""

#: rocky/templates/partials/ooi_detail_related_object.html
msgid "Related objects"
msgstr ""

#: rocky/templates/partials/ooi_detail_related_object.html
msgid "No related objects added to"
msgstr ""

#: rocky/templates/partials/ooi_detail_related_object.html
msgid "Use the button below to add a related object."
msgstr ""

#: rocky/templates/partials/ooi_detail_toolbar.html
msgid "Generate findings report"
msgstr ""

#: rocky/templates/partials/ooi_detail_toolbar.html
msgid "Mute Finding"
msgstr ""

#: rocky/templates/partials/ooi_detail_toolbar.html
#, python-format
msgid "Edit %(display_type)s"
msgstr ""

#: rocky/templates/partials/ooi_head.html
msgid "An overview of"
msgstr ""

#: rocky/templates/partials/ooi_head.html
msgid "object type"
msgstr ""

#: rocky/templates/partials/ooi_head.html
msgid ""
"This shows general information and its related objects. It also gives the "
"possibility to add additional related objects, or to scan for them."
msgstr ""

#: rocky/templates/partials/ooi_list_toolbar.html
msgid "Scan for objects"
msgstr ""

#: rocky/templates/partials/ooi_list_toolbar.html
#: rocky/templates/upload_csv.html rocky/views/upload_csv.py
msgid "Upload CSV"
msgstr ""

#: rocky/templates/partials/ooi_list_toolbar.html
msgid "Download as JSON"
msgstr ""

#: rocky/templates/partials/ooi_list_toolbar.html
msgid "Download as CSV"
msgstr ""

#: rocky/templates/partials/ooi_report_findings_block.html
#, python-format
msgid "%(total)s findings on %(name)s"
msgstr ""

#: rocky/templates/partials/ooi_report_findings_block_table.html
#, python-format
msgid "Findings for %(type)s %(name)s on %(observed_at)s:"
msgstr ""

#: rocky/templates/partials/ooi_report_findings_block_table.html
msgid "Open finding details"
msgstr ""

#: rocky/templates/partials/ooi_report_findings_block_table_expanded_row.html
#, python-format
msgid "Details of %(object_id)s"
msgstr ""

#: rocky/templates/partials/ooi_report_findings_block_table_expanded_row.html
msgid ""
"The severity of this findingtype has not (yet) been determined by the data "
"source. This situation requires manual investigation of the severity."
msgstr ""

#: rocky/templates/partials/ooi_report_findings_block_table_expanded_row.html
#: rocky/templates/partials/ooi_report_severity_totals_table.html
msgid "Total occurrences"
msgstr ""

#: rocky/templates/partials/ooi_report_severity_totals.html
msgid "See:"
msgstr ""

#: rocky/templates/partials/ooi_report_severity_totals_table.html
msgid "Unique"
msgstr ""

#: rocky/templates/partials/ooi_tree_toolbar_bottom.html
msgid "Tree - dense view"
msgstr ""

#: rocky/templates/partials/ooi_tree_toolbar_bottom.html
msgid "Tree - table view"
msgstr ""

#: rocky/templates/partials/organization_member_list_filters.html
msgid "Shown status types"
msgstr ""

#: rocky/templates/partials/organization_member_list_filters.html
msgid "Blocked status"
msgstr ""

#: rocky/templates/partials/organization_member_list_filters.html
msgid "Update List"
msgstr ""

#: rocky/templates/partials/organization_properties_table.html
msgid "Organization name"
msgstr ""

#: rocky/templates/partials/organization_properties_table.html
msgid "Organization code"
msgstr ""

#: rocky/templates/partials/organizations_menu_dropdown.html
msgid "Select organization"
msgstr ""

#: rocky/templates/partials/organizations_menu_dropdown.html
msgid "All organizations"
msgstr ""

#: rocky/templates/partials/page-meta.html
msgid "Logged in as:"
msgstr ""

#: rocky/templates/partials/pagination.html
msgid "first"
msgstr ""

#: rocky/templates/partials/pagination.html
msgid "previous"
msgstr ""

#: rocky/templates/partials/pagination.html
msgid "next"
msgstr ""

#: rocky/templates/partials/pagination.html
msgid "last"
msgstr ""

#: rocky/templates/partials/secondary-menu.html
msgid "User navigation"
msgstr ""

#: rocky/templates/partials/secondary-menu.html
msgid "Close user navigation"
msgstr ""

#: rocky/templates/partials/secondary-menu.html
msgid "My organizations"
msgstr ""

#: rocky/templates/partials/secondary-menu.html
msgid "Profile"
msgstr ""

#: rocky/templates/partials/skip-to-content.html
msgid "Go to content"
msgstr ""

#: rocky/templates/scan_profiles/scan_profile_detail.html
msgid "Current clearance level"
msgstr ""

#: rocky/templates/scan_profiles/scan_profile_detail.html
msgid "Declared:"
msgstr ""

#: rocky/templates/scan_profiles/scan_profile_detail.html
#, python-format
msgid ""
"\n"
"              This means that this object will be scanned by Boefjes with "
"scan level\n"
"              %(scan_level)s and lower. Setting the clearance level from "
"“declared”\n"
"              to “inherit” means that this object will inherit its level "
"from neighbouring\n"
"              objects. This means that the clearance level might stay the "
"same, increase,\n"
"              or decrease depending on other declared clearance levels. "
"Clearance levels\n"
"              of objects that inherit from this clearance level will also be "
"recalculated.\n"
"            "
msgstr ""

#: rocky/templates/scan_profiles/scan_profile_detail.html
msgid "Set clearance level to inherit"
msgstr ""

#: rocky/templates/scan_profiles/scan_profile_detail.html
msgid "Empty:"
msgstr ""

#: rocky/templates/scan_profiles/scan_profile_detail.html
msgid ""
"\n"
"                This object has a clearance level of \"L0\". This means that "
"this object will not be scanned by any Boefje until that\n"
"                Boefje is run manually for this object again. Objects with a "
"clearance level higher than \"L0\" will be scanned automatically by Boefjes "
"with\n"
"                corresponding scan levels.\n"
"            "
msgstr ""

#: rocky/templates/scan_profiles/scan_profile_reset.html
msgid "Set clearance level for:"
msgstr ""

#: rocky/templates/scan_profiles/scan_profile_reset.html
msgid "Setting the scan level from \\"
msgstr ""

#: rocky/templates/scan_profiles/scan_profile_reset.html
msgid "You are about to set the clearance level from \\"
msgstr ""

#: rocky/templates/scan_profiles/scan_profile_reset.html
msgid "Yes, set to inherit"
msgstr ""

#: rocky/templates/tasks/boefje_task_detail.html
msgid ""
"An overview of the boefje task, the input OOI and the RAW data it generated."
msgstr ""

#: rocky/templates/tasks/boefje_task_detail.html
#: rocky/templates/tasks/partials/task_actions.html
msgid "Download meta and raw data"
msgstr ""

#: rocky/templates/tasks/boefje_task_detail.html
msgid "Download meta data"
msgstr ""

#: rocky/templates/tasks/boefje_task_detail.html
msgid "Input object"
msgstr ""

#: rocky/templates/tasks/boefjes.html
msgid "There are no tasks for boefjes"
msgstr ""

#: rocky/templates/tasks/boefjes.html
msgid "List of tasks for boefjes"
msgstr ""

#: rocky/templates/tasks/boefjes.html rocky/templates/tasks/normalizers.html
#: rocky/templates/tasks/ooi_detail_task_list.html
#: rocky/templates/tasks/plugin_detail_task_list.html
msgid "Created date"
msgstr ""

#: rocky/templates/tasks/normalizers.html
msgid "There are no tasks for normalizers"
msgstr ""

#: rocky/templates/tasks/normalizers.html
msgid "List of tasks for normalizers"
msgstr ""

#: rocky/templates/tasks/normalizers.html
msgid "Normalizer"
msgstr ""

#: rocky/templates/tasks/normalizers.html
msgid "Boefje input OOI"
msgstr ""

#: rocky/templates/tasks/ooi_detail_task_list.html
#: rocky/templates/tasks/plugin_detail_task_list.html
msgid "There are no tasks for"
msgstr ""

#: rocky/templates/tasks/ooi_detail_task_list.html
#: rocky/templates/tasks/plugin_detail_task_list.html
msgid "List of tasks for"
msgstr ""

#: rocky/templates/tasks/partials/stats.html
msgid "Task statistics - Last 24 hours"
msgstr ""

#: rocky/templates/tasks/partials/stats.html
msgid "All times in UTC, blocks of 1 hour."
msgstr ""

#: rocky/templates/tasks/partials/stats.html
msgid "Timeslot"
msgstr ""

#: rocky/templates/tasks/partials/stats.html
msgid "Could not load stats, Scheduler error."
msgstr ""

#: rocky/templates/tasks/partials/tab_navigation.html
msgid "List of tasks"
msgstr ""

#: rocky/templates/tasks/partials/task_actions.html
msgid "Yielded objects"
msgstr ""

#: rocky/templates/tasks/partials/task_actions.html
msgid "Reschedule"
msgstr ""

#: rocky/templates/tasks/partials/task_actions.html
msgid "Download task data"
msgstr ""

#: rocky/templates/tasks/partials/task_filter.html
msgid "Hide filters"
msgstr ""

#: rocky/templates/tasks/partials/task_filter.html
msgid "Show filters"
msgstr ""

#: rocky/templates/two_factor/_wizard_actions.html
msgid "Log in"
msgstr ""

#: rocky/templates/two_factor/_wizard_actions.html
msgid "Authenticate"
msgstr ""

#: rocky/templates/two_factor/core/backup_tokens.html
#: rocky/templates/two_factor/profile/profile.html
msgid "Backup Tokens"
msgstr ""

#: rocky/templates/two_factor/core/backup_tokens.html
msgid ""
"Backup tokens can be used when your primary and backup phone numbers aren't "
"available. The backup tokens below can be used for login verification. If "
"you've used up all your backup tokens, you can generate a new set of backup "
"tokens. Only the backup tokens shown below will be valid."
msgstr ""

#: rocky/templates/two_factor/core/backup_tokens.html
msgid "Print these tokens and keep them somewhere safe."
msgstr ""

#: rocky/templates/two_factor/core/backup_tokens.html
msgid "You don't have any backup codes yet."
msgstr ""

#: rocky/templates/two_factor/core/backup_tokens.html
msgid "Generate Tokens"
msgstr ""

#: rocky/templates/two_factor/core/backup_tokens.html
#: rocky/templates/two_factor/core/setup_complete.html
msgid "Back to Account Security"
msgstr ""

#: rocky/templates/two_factor/core/login.html
msgid "You are logged in."
msgstr ""

#: rocky/templates/two_factor/core/login.html
msgid "Two factor authentication is enabled for your account."
msgstr ""

#: rocky/templates/two_factor/core/login.html
msgid ""
"Two factor authentication is not enabled for your account. Enable it to "
"continue."
msgstr ""

#: rocky/templates/two_factor/core/login.html
msgid "Setup two factor authentication"
msgstr ""

#: rocky/templates/two_factor/core/login.html
msgid "Credentials"
msgstr ""

#: rocky/templates/two_factor/core/login.html
msgid ""
"Use this form for entering backup tokens for logging in. These tokens have "
"been generated for you to print and keep safe. Please enter one of these "
"backup tokens to login to your account."
msgstr ""

#: rocky/templates/two_factor/core/login.html
msgid "As a last resort, you can use a backup token:"
msgstr ""

#: rocky/templates/two_factor/core/login.html
msgid "Use Backup Token"
msgstr ""

#: rocky/templates/two_factor/core/otp_required.html
msgid "Permission Denied"
msgstr ""

#: rocky/templates/two_factor/core/otp_required.html
msgid ""
"The page you requested, enforces users to verify using two-factor "
"authentication for security reasons. You need to enable these security "
"features in order to access this page."
msgstr ""

#: rocky/templates/two_factor/core/otp_required.html
#: rocky/templates/two_factor/profile/profile.html
msgid ""
"Two-factor authentication is not enabled for your account. Enable two-factor "
"authentication for enhanced account security."
msgstr ""

#: rocky/templates/two_factor/core/otp_required.html
#: rocky/templates/two_factor/core/setup.html
#: rocky/templates/two_factor/core/setup_complete.html
#: rocky/templates/two_factor/profile/profile.html
msgid "Enable Two-Factor Authentication"
msgstr ""

#: rocky/templates/two_factor/core/phone_register.html
msgid "Add Backup Phone"
msgstr ""

#: rocky/templates/two_factor/core/phone_register.html
msgid ""
"You'll be adding a backup phone number to your account. This number will be "
"used if your primary method of registration is not available."
msgstr ""

#: rocky/templates/two_factor/core/phone_register.html
msgid ""
"We've sent a token to your phone number. Please enter the token you've "
"received."
msgstr ""

#: rocky/templates/two_factor/core/setup.html
msgid ""
"To start using a token generator, please use your smartphone to scan the QR "
"code below or use the setup key. For example, use GoogleAuthenticator. Then, "
"enter the token generated by the app."
msgstr ""

#: rocky/templates/two_factor/core/setup.html
msgid "QR code"
msgstr ""

#: rocky/templates/two_factor/core/setup.html
msgid "Setup key"
msgstr ""

#: rocky/templates/two_factor/core/setup.html
msgid ""
"The secret key is a 32 characters representation of the QR code. There are 2 "
"options to setup the two factor authtentication. You can scan the QR code "
"above or you can insert this key using the secret key option of the "
"authenticator app."
msgstr ""

#: rocky/templates/two_factor/core/setup_complete.html
msgid "Congratulations, you've successfully enabled two-factor authentication."
msgstr ""

#: rocky/templates/two_factor/core/setup_complete.html
msgid "Start using OpenKAT"
msgstr ""

#: rocky/templates/two_factor/core/setup_complete.html
msgid ""
"However, it might happen that you don't have access to your primary token "
"device. To enable account recovery, add a phone number."
msgstr ""

#: rocky/templates/two_factor/core/setup_complete.html
#: rocky/templates/two_factor/profile/profile.html
msgid "Add Phone Number"
msgstr ""

#: rocky/templates/two_factor/profile/disable.html
msgid "Disable Two-factor Authentication"
msgstr ""

#: rocky/templates/two_factor/profile/disable.html
msgid ""
"You are about to disable two-factor authentication. This weakens your "
"account security, are you sure?"
msgstr ""

#: rocky/templates/two_factor/profile/profile.html
msgid "Account Security"
msgstr ""

#: rocky/templates/two_factor/profile/profile.html
msgid "Tokens will be generated by your token generator."
msgstr ""

#: rocky/templates/two_factor/profile/profile.html
#, python-format
msgid "Primary method: %(primary)s"
msgstr ""

#: rocky/templates/two_factor/profile/profile.html
msgid "Tokens will be generated by your YubiKey."
msgstr ""

#: rocky/templates/two_factor/profile/profile.html
msgid "Backup Phone Numbers"
msgstr ""

#: rocky/templates/two_factor/profile/profile.html
msgid ""
"If your primary method is not available, we are able to send backup tokens "
"to the phone numbers listed below."
msgstr ""

#: rocky/templates/two_factor/profile/profile.html
msgid "Unregister"
msgstr ""

#: rocky/templates/two_factor/profile/profile.html
msgid ""
"If you don't have any device with you, you can access your account using "
"backup tokens."
msgstr ""

#: rocky/templates/two_factor/profile/profile.html
#, python-format
msgid "You have only one backup token remaining."
msgid_plural "You have %(counter)s backup tokens remaining."
msgstr[0] ""
msgstr[1] ""

#: rocky/templates/two_factor/profile/profile.html
msgid "Show Codes"
msgstr ""

#: rocky/templates/two_factor/profile/profile.html
msgid "Disable Two-Factor Authentication"
msgstr ""

#: rocky/templates/two_factor/profile/profile.html
msgid ""
"However we strongly discourage you to do so, you can also disable two-factor "
"authentication for your account."
msgstr ""

#: rocky/templates/two_factor/twilio/sms_message.html
#, python-format
msgid "Your OTP token is %(token)s"
msgstr ""

#: rocky/templates/upload_csv.html
msgid "Automate the creation of multiple objects by uploading a CSV file."
msgstr ""

#: rocky/templates/upload_raw.html
msgid "Automate the creation of multiple objects by uploading a raw file."
msgstr ""

#: rocky/templates/upload_raw.html rocky/views/upload_raw.py
msgid "Upload raw"
msgstr ""

#: rocky/views/bytes_raw.py
msgid "Getting raw data failed."
msgstr ""

#: rocky/views/finding_add.py
msgid "Add Finding"
msgstr ""

#: rocky/views/health.py
msgid "Beautified"
msgstr ""

#: rocky/views/indemnification_add.py
msgid "Indemnification successfully set."
msgstr ""

#: rocky/views/mixins.py
msgid "The selected date is in the future."
msgstr ""

#: rocky/views/mixins.py
msgid "Can not parse date, falling back to show current date."
msgstr ""

#: rocky/views/ooi_add.py
msgid "Type select"
msgstr ""

#: rocky/views/ooi_add.py
#, python-format
msgid "Add %(ooi_type)s"
msgstr ""

#: rocky/views/ooi_detail.py
msgid "Only Question OOIs can be answered."
msgstr ""

#: rocky/views/ooi_detail.py
msgid "Question has been answered."
msgstr ""

#: rocky/views/ooi_detail_related_object.py
msgid " (as "
msgstr ""

#: rocky/views/ooi_findings.py
msgid "Object findings"
msgstr ""

#: rocky/views/ooi_list.py
msgid "No OOIs selected."
msgstr ""

#: rocky/views/ooi_list.py
msgid "Unknown action."
msgstr ""

#: rocky/views/ooi_list.py
#, python-format
msgid ""
"Could not raise clearance levels to L%s. Indemnification not present at "
"organization %s."
msgstr ""

#: rocky/views/ooi_list.py
#, python-format
msgid ""
"Could not raise clearance level to L%s. You were trusted a clearance level "
"of L%s. Contact your administrator to receive a higher clearance."
msgstr ""

#: rocky/views/ooi_list.py
#, python-format
msgid ""
"Could not raise clearance level to L%s. You acknowledged a clearance level "
"of L%s. Please accept the clearance level below to proceed."
msgstr ""

#: rocky/views/ooi_list.py
msgid "An error occurred while saving clearance levels."
msgstr ""

#: rocky/views/ooi_list.py
msgid "One of the OOI's doesn't exist"
msgstr ""

#: rocky/views/ooi_list.py
#, python-format
msgid "Successfully set scan profile to %s for %d oois."
msgstr ""

#: rocky/views/ooi_list.py
msgid "An error occurred while setting clearance levels to inherit."
msgstr ""

#: rocky/views/ooi_list.py
msgid ""
"An error occurred while setting clearance levels to inherit: one of the OOIs "
"doesn't exist."
msgstr ""

#: rocky/views/ooi_list.py
#, python-format
msgid "Successfully set %d ooi(s) clearance level to inherit."
msgstr ""

#: rocky/views/ooi_list.py
msgid "An error occurred while deleting oois."
msgstr ""

#: rocky/views/ooi_list.py
msgid "An error occurred while deleting oois: one of the OOIs doesn't exist."
msgstr ""

#: rocky/views/ooi_list.py
#, python-format
msgid ""
"Successfully deleted %d ooi(s). Note: Bits can recreate objects "
"automatically."
msgstr ""

#: rocky/views/ooi_mute.py
msgid "Please select at least one finding."
msgstr ""

#: rocky/views/ooi_mute.py
msgid "Finding(s) successfully unmuted."
msgstr ""

#: rocky/views/ooi_mute.py
msgid "Finding(s) successfully muted."
msgstr ""

#: rocky/views/ooi_report.py
msgid "You can't generate a report for an OOI on a date in the future."
msgstr ""

#: rocky/views/ooi_report.py
msgid "Findings report"
msgstr ""

#: rocky/views/ooi_report.py
msgid "Generating report failed. See Keiko logs for more information."
msgstr ""

#: rocky/views/ooi_report.py
msgid "Timeout reached generating report. See Keiko logs for more information."
msgstr ""

#: rocky/views/ooi_tree.py
msgid "Tree Visualisation"
msgstr ""

#: rocky/views/ooi_tree.py
msgid "Graph Visualisation"
msgstr ""

#: rocky/views/ooi_view.py
msgid "OOI types: "
msgstr ""

#: rocky/views/ooi_view.py
msgid "Clearance level: "
msgstr ""

#: rocky/views/ooi_view.py
msgid "Clearance type: "
msgstr ""

#: rocky/views/organization_add.py
msgid "Setup"
msgstr ""

#: rocky/views/organization_add.py
msgid "Organization added successfully."
msgstr ""

#: rocky/views/organization_add.py
msgid "You are not allowed to add organizations."
msgstr ""

#: rocky/views/organization_edit.py
#, python-format
msgid "Organization %s successfully updated."
msgstr ""

#: rocky/views/organization_member_add.py rocky/views/upload_csv.py
msgid "Add column titles. Followed by each object on a new line."
msgstr ""

#: rocky/views/organization_member_add.py
msgid "The columns are: "
msgstr ""

#: rocky/views/organization_member_add.py
msgid "Clearance levels should be between -1 and 4."
msgstr ""

#: rocky/views/organization_member_add.py
msgid "Account type can be one of: "
msgstr ""

#: rocky/views/organization_member_add.py
msgid "Add Account Type"
msgstr ""

#: rocky/views/organization_member_add.py
msgid "Member added successfully."
msgstr ""

#: rocky/views/organization_member_add.py
msgid "Add Member"
msgstr ""

#: rocky/views/organization_member_add.py
msgid "The csv file is missing required columns"
msgstr ""

#: rocky/views/organization_member_add.py
#, python-brace-format
msgid "Invalid account type: '{account_type}'"
msgstr ""

#: rocky/views/organization_member_add.py
#, python-brace-format
msgid "Invalid data for: '{email}'"
msgstr ""

#: rocky/views/organization_member_add.py
#, python-brace-format
msgid "Invalid email address: '{email}'"
msgstr ""

#: rocky/views/organization_member_add.py
msgid "Successfully processed users from csv."
msgstr ""

#: rocky/views/organization_member_add.py
msgid "Error parsing the csv file. Please verify its contents."
msgstr ""

#: rocky/views/organization_member_edit.py
#, python-format
msgid "Member %s successfully updated."
msgstr ""

#: rocky/views/organization_member_edit.py
#, python-format
msgid ""
"The updated trusted clearance level of L%s is lower then the member's "
"acknowledged clearance level of L%s. This member only has clearance for "
"level L%s. For this reason the acknowledged clearance level has been set at "
"the same level as trusted clearance level."
msgstr ""

#: rocky/views/organization_member_edit.py
msgid ""
"You have trusted this member with a higher trusted level than member "
"acknowledged. Member must first accept this level to use it."
msgstr ""

#: rocky/views/organization_member_list.py
msgid "Not blocked"
msgstr ""

#: rocky/views/organization_member_list.py
#, python-format
msgid "Blocked member %s successfully."
msgstr ""

#: rocky/views/organization_member_list.py
#, python-format
msgid "Unblocked member %s successfully."
msgstr ""

#: rocky/views/organization_settings.py
#, python-brace-format
msgid "Recalculated {number_of_bits} bits. Duration: {duration}"
msgstr ""

#: rocky/views/page_actions.py
msgid "Could not process your request, action required."
msgstr ""

#: rocky/views/scan_profile.py
#, python-brace-format
msgid "Can not reset scan level. Scan level of {ooi_name} not declared"
msgstr ""

#: rocky/views/scan_profile.py
msgid "Reset"
msgstr ""

#: rocky/views/scheduler.py
msgid ""
"Your task is scheduled and will soon be started in the background. Results "
"will be added to the object list when they are in. It may take some time, a "
"refresh of the page may be needed to show the results."
msgstr ""

#: rocky/views/upload_csv.py
msgid ""
"For URL object type, a column 'raw' with URL values is required, starting "
"with http:// or https://, optionally a second column 'network' is supported "
msgstr ""

#: rocky/views/upload_csv.py
msgid ""
"For Hostname object type, a column with 'name' values is required, "
"optionally a second column 'network' is supported "
msgstr ""

#: rocky/views/upload_csv.py
msgid ""
"For IPAddressV4 and IPAddressV6 object types, a column of 'address' is "
"required, optionally a second column 'network' is supported "
msgstr ""

#: rocky/views/upload_csv.py
msgid ""
"Clearance levels can be controlled by a column 'clearance' taking numerical "
"values 0, 1, 2, 3, and 4 for the corresponding clearance level (other values "
"are ignored) "
msgstr ""

#: rocky/views/upload_csv.py
msgid "Object(s) could not be created for row number(s): "
msgstr ""

#: rocky/views/upload_csv.py
msgid "Object(s) successfully added."
msgstr ""

#: rocky/views/upload_raw.py
#, python-format
msgid "Raw file could not be uploaded to Bytes: status code %d"
msgstr ""

#: rocky/views/upload_raw.py
#, python-format
msgid "Raw file could not be uploaded to Bytes: %s"
msgstr ""

#: rocky/views/upload_raw.py
msgid "Raw file successfully added."
msgstr ""<|MERGE_RESOLUTION|>--- conflicted
+++ resolved
@@ -8,7 +8,7 @@
 msgstr ""
 "Project-Id-Version: PACKAGE VERSION\n"
 "Report-Msgid-Bugs-To: \n"
-"POT-Creation-Date: 2024-07-16 11:52+0000\n"
+"POT-Creation-Date: 2024-07-18 16:28+0000\n"
 "PO-Revision-Date: YEAR-MO-DA HO:MI+ZONE\n"
 "Last-Translator: FULL NAME <EMAIL@ADDRESS>\n"
 "Language-Team: LANGUAGE <LL@li.org>\n"
@@ -32,6 +32,7 @@
 #: reports/report_types/tls_report/report.html
 #: reports/templates/partials/export_report_settings.html
 #: reports/templates/report_overview/report_history_table.html
+#: reports/templates/report_overview/subreports_table.html
 #: rocky/templates/organizations/organization_list.html
 #: rocky/templates/organizations/organization_settings.html
 #: rocky/templates/partials/ooi_detail_related_object.html
@@ -567,10 +568,6 @@
 msgstr ""
 
 #: components/modal/template.html
-<<<<<<< HEAD
-#: reports/templates/partials/export_report_settings.html
-=======
->>>>>>> dd8467d9
 msgid "Close modal"
 msgstr ""
 
@@ -578,10 +575,6 @@
 #: katalogus/templates/change_clearance_level.html
 #: katalogus/templates/confirmation_clone_settings.html
 #: katalogus/templates/plugin_settings_delete.html
-<<<<<<< HEAD
-#: reports/templates/partials/export_report_settings.html
-=======
->>>>>>> dd8467d9
 #: rocky/templates/oois/ooi_delete.html
 #: rocky/templates/oois/ooi_mute_finding.html
 #: rocky/templates/organizations/organization_edit.html
@@ -3354,20 +3347,12 @@
 msgid "Web System Reports check web systems on basic security standards."
 msgstr ""
 
-#: reports/templates/generate_report.html
-#: reports/templates/generate_report_pdf.html
-#: reports/templates/partials/generate_report_sidemenu.html
-msgid "for"
-msgstr ""
-
 #: reports/templates/partials/export_report_settings.html
 msgid "Report name"
 msgstr ""
 
 #: reports/templates/partials/export_report_settings.html
-msgid ""
-"Give your report a name. Currently, it is only possible to give a name to "
-"the parent report. Subreports cannot be given a name."
+msgid "You can name individual reports."
 msgstr ""
 
 #: reports/templates/partials/export_report_settings.html
@@ -3381,13 +3366,13 @@
 #: reports/templates/partials/export_report_settings.html
 msgid ""
 "\n"
-"                                        Give your report a custom name and "
-"optionally add the reports' reference date\n"
-"                                        to the name. To do so you can select "
-"a standard option or use a\n"
-"                                        <a href=\"https://strftime.org/"
-"\">Python strftime code</a> in the report name.\n"
-"                                    "
+"                                                        Give your report a "
+"custom name and optionally add the reports' reference date\n"
+"                                                        to the name. To do "
+"so you can select a standard option or use a\n"
+"                                                        <a href=\"https://"
+"strftime.org/\">Python strftime code</a> in the report name.\n"
+"                                                    "
 msgstr ""
 
 #: reports/templates/partials/export_report_settings.html
@@ -3787,7 +3772,6 @@
 msgstr ""
 
 #: reports/templates/report_overview/report_history_table.html
-#: reports/templates/report_overview/subreports_table.html
 msgid "Report ID"
 msgstr ""
 
