# SOME DESCRIPTIVE TITLE.
# Copyright (C) YEAR THE PACKAGE'S COPYRIGHT HOLDER
# This file is distributed under the same license as the PACKAGE package.
# FIRST AUTHOR <EMAIL@ADDRESS>, YEAR.
#
#: reports/forms.py
#, fuzzy
msgid ""
msgstr ""
"Project-Id-Version: PACKAGE VERSION\n"
"Report-Msgid-Bugs-To: \n"
<<<<<<< HEAD
"POT-Creation-Date: 2025-04-01 12:56+0000\n"
=======
"POT-Creation-Date: 2025-03-20 10:27+0000\n"
>>>>>>> 49e8d4b7
"PO-Revision-Date: YEAR-MO-DA HO:MI+ZONE\n"
"Last-Translator: FULL NAME <EMAIL@ADDRESS>\n"
"Language-Team: LANGUAGE <LL@li.org>\n"
"Language: \n"
"MIME-Version: 1.0\n"
"Content-Type: text/plain; charset=UTF-8\n"
"Content-Transfer-Encoding: 8bit\n"
"Plural-Forms: nplurals=INTEGER; plural=EXPRESSION;\n"

#: account/admin.py
msgid "Permissions"
msgstr ""

#: account/admin.py
msgid "Important dates"
msgstr ""

#: account/forms/account_setup.py crisis_room/forms.py
#: katalogus/templates/katalogus_settings.html
#: katalogus/templates/plugin_container_image.html
#: reports/report_types/dns_report/report.html
#: reports/report_types/tls_report/report.html
#: reports/templates/partials/report_names_form.html
#: reports/templates/report_overview/modal_partials/delete_modal.html
#: reports/templates/report_overview/modal_partials/rename_modal.html
#: reports/templates/report_overview/modal_partials/rerun_modal.html
#: reports/templates/report_overview/modal_partials/share_modal.html
#: reports/templates/report_overview/report_history_table.html
#: reports/templates/report_overview/scheduled_reports_table.html
#: reports/templates/report_overview/subreports_table.html
#: tools/forms/boefje.py rocky/templates/organizations/organization_list.html
#: rocky/templates/organizations/organization_settings.html
#: rocky/templates/partials/ooi_detail_related_object.html
msgid "Name"
msgstr ""

#: account/forms/account_setup.py
msgid "The name that will be used in order to communicate."
msgstr ""

#: account/forms/account_setup.py
msgid "Please provide username"
msgstr ""

#: account/forms/account_setup.py
msgid "Email"
msgstr ""

#: account/forms/account_setup.py
msgid "Enter an email address."
msgstr ""

#: account/forms/account_setup.py
msgid "Password"
msgstr ""

#: account/forms/account_setup.py
msgid "Choose a super secret password"
msgstr ""

#: account/forms/account_setup.py
msgid "Choose another email."
msgstr ""

#: account/forms/account_setup.py tools/forms/settings.py
msgid "--- Please select one of the available options ----"
msgstr ""

#: account/forms/account_setup.py
msgid "Account Type"
msgstr ""

#: account/forms/account_setup.py
msgid "Every member of OpenKAT must be part of an account type."
msgstr ""

#: account/forms/account_setup.py
msgid "Please select an account type to proceed."
msgstr ""

#: account/forms/account_setup.py
#: onboarding/templates/step_3e_trusted_acknowledge_clearance_level.html
msgid "Trusted clearance level"
msgstr ""

#: account/forms/account_setup.py
msgid "Select a clearance level you trust this member with."
msgstr ""

#: account/forms/account_setup.py onboarding/forms.py tools/forms/ooi.py
msgid "Please select a clearance level to proceed."
msgstr ""

#: account/forms/account_setup.py
msgid "The name of the organization."
msgstr ""

#: account/forms/account_setup.py
msgid "explanation-organization-name"
msgstr ""

#: account/forms/account_setup.py
#, python-brace-format
msgid "A unique code of {code_length} characters."
msgstr ""

#: account/forms/account_setup.py
msgid "explanation-organization-code"
msgstr ""

#: account/forms/account_setup.py
msgid "Organization name is required to proceed."
msgstr ""

#: account/forms/account_setup.py
msgid "Choose another organization."
msgstr ""

#: account/forms/account_setup.py
msgid "Organization code is required to proceed."
msgstr ""

#: account/forms/account_setup.py
msgid "Choose another code for your organization."
msgstr ""

#: account/forms/account_setup.py
msgid ""
"I declare that OpenKAT may scan the assets of my organization and that I "
"have permission to scan these assets. I am aware of the implications a scan "
"with a higher scan level brings on my systems."
msgstr ""

#: account/forms/account_setup.py
msgid ""
"I declare that I am authorized to give this indemnification within my "
"organization. I have the experience and knowledge to know what the "
"consequences might be and can be held responsible for them."
msgstr ""

#: account/forms/account_setup.py
msgid "Trusted to change Clearance Levels."
msgstr ""

#: account/forms/account_setup.py
msgid "Acknowledged to change Clearance Levels."
msgstr ""

#: account/forms/account_setup.py
#: rocky/templates/organizations/organization_member_list.html
#: rocky/views/organization_member_list.py
msgid "Blocked"
msgstr ""

#: account/forms/account_setup.py
msgid ""
"Set the members status to blocked, so they don't have access to the "
"organization anymore."
msgstr ""

#: account/forms/account_setup.py
#: rocky/templates/organizations/organization_member_list.html
msgid "Accepted clearance level"
msgstr ""

#: account/forms/account_setup.py
msgid "Enter tags separated by comma."
msgstr ""

#: account/forms/account_setup.py
msgid "The two password fields didn’t match."
msgstr ""

#: account/forms/account_setup.py
msgid "New password"
msgstr ""

#: account/forms/account_setup.py
msgid "Enter a new password"
msgstr ""

#: account/forms/account_setup.py
msgid "New password confirmation"
msgstr ""

#: account/forms/account_setup.py
msgid "Repeat the new password"
msgstr ""

#: account/forms/account_setup.py
msgid "Confirm the new password"
msgstr ""

#: account/forms/login.py
msgid "Please enter a correct email address and password."
msgstr ""

#: account/forms/login.py
msgid "This account is inactive."
msgstr ""

#: account/forms/login.py
msgid "Insert the email you registered with or got at OpenKAT installation."
msgstr ""

#: account/forms/organization.py
msgid "Organization is required."
msgstr ""

#: account/forms/organization.py tools/view_helpers.py
#: rocky/templates/dashboard_redteam.html
#: rocky/templates/organizations/organization_list.html
#: rocky/views/organization_add.py
msgid "Organizations"
msgstr ""

#: account/forms/organization.py
msgid "The organization from which to clone settings."
msgstr ""

#: account/forms/password_reset.py
msgid "Email address"
msgstr ""

#: account/forms/password_reset.py
msgid "A reset link will be sent to this email"
msgstr ""

#: account/forms/password_reset.py
msgid "The email address connected to your OpenKAT-account"
msgstr ""

#: account/forms/token.py
msgid ""
"Insert the token generated by the authenticator app to setup the two factor "
"authentication."
msgstr ""

#: account/forms/token.py
msgid "Insert the token generated by your token authenticator app."
msgstr ""

#: account/forms/token.py
msgid "Backup token"
msgstr ""

#: account/mixins.py
msgid "Clearance level has been set"
msgstr ""

#: account/mixins.py
#, python-format
msgid ""
"Could not raise clearance level of %s to L%s. Indemnification not present at "
"organization %s."
msgstr ""

#: account/mixins.py
#, python-format
msgid ""
"Could not raise clearance level of %s to L%s. You were trusted a clearance "
"level of L%s. Contact your administrator to receive a higher clearance."
msgstr ""

#: account/mixins.py
#, python-format
msgid ""
"Could not raise clearance level of %s to L%s. You acknowledged a clearance "
"level of L%s. Please accept the clearance level first on your profile page "
"to proceed."
msgstr ""

#: account/models.py
msgid "The Email must be set"
msgstr ""

#: account/models.py
msgid "Superuser must have is_staff=True."
msgstr ""

#: account/models.py
msgid "Superuser must have is_superuser=True."
msgstr ""

#: account/models.py
msgid "full name"
msgstr ""

#: account/models.py
msgid "email"
msgstr ""

#: account/models.py
msgid "staff status"
msgstr ""

#: account/models.py
msgid "Designates whether the user can log into this admin site."
msgstr ""

#: account/models.py tools/models.py
msgid "active"
msgstr ""

#: account/models.py
msgid ""
"Designates whether this user should be treated as active. Unselect this "
"instead of deleting accounts."
msgstr ""

#: account/models.py
msgid "date joined"
msgstr ""

#: account/models.py
msgid "The clearance level of the user for all organizations."
msgstr ""

#: account/models.py
msgid "name"
msgstr ""

#: account/templates/account_detail.html account/views/account.py
msgid "Account details"
msgstr ""

#: account/templates/account_detail.html account/templates/password_reset.html
#: account/views/password_reset.py
msgid "Reset password"
msgstr ""

#: account/templates/account_detail.html
msgid "Full name"
msgstr ""

#: account/templates/account_detail.html
msgid "E-mail address"
msgstr ""

#: account/templates/account_detail.html
msgid "Member type"
msgstr ""

#: account/templates/account_detail.html
#: reports/report_types/findings_report/report.html
#: rocky/templates/tasks/normalizers.html
msgid "Organization"
msgstr ""

#: account/templates/account_detail.html
msgid "Permission to set OOI clearance levels"
msgstr ""

#: account/templates/account_detail.html
msgid "OOI clearance"
msgstr ""

#: account/templates/account_detail.html
msgid ""
"You don't have any clearance to scan objects. <br> Get in contact with the "
"admin to give you the necessary clearance level."
msgstr ""

#: account/templates/account_detail.html
msgid "You have currently accepted clearance up to level"
msgstr ""

#: account/templates/account_detail.html
msgid "Explanation OOI Clearance"
msgstr ""

#: account/templates/account_detail.html
msgid ""
"You can withdraw this at anytime you like, but know that you won't be able "
"to change clearance levels anymore when you do."
msgstr ""

#: account/templates/account_detail.html
#, python-format
msgid "Withdraw L%(acl)s clearance and responsibility"
msgstr ""

#: account/templates/account_detail.html
msgid "Explanation OOI clearance"
msgstr ""

#: account/templates/account_detail.html
#, python-format
msgid ""
"You are granted clearance for level L%(tcl)s by your admin. Before you can "
"change OOI clearance levels up to this level, you need to accept this "
"permission. Remember: <strong>with great power comes great responsibility.</"
"strong>"
msgstr ""

#: account/templates/account_detail.html
#: onboarding/templates/step_3e_trusted_acknowledge_clearance_level.html
#, python-format
msgid "Accept level L%(tcl)s clearance and responsibility"
msgstr ""

#: account/templates/password_reset.html
msgid "Use the form below to reset your password."
msgstr ""

#: account/templates/password_reset.html
#: account/templates/password_reset_confirm.html
msgid "Send"
msgstr ""

#: account/templates/password_reset.html
#: account/templates/password_reset_confirm.html
msgid "Back"
msgstr ""

#: account/templates/password_reset_confirm.html
msgid "Confirm reset password"
msgstr ""

#: account/templates/password_reset_confirm.html
msgid "Use the form below to confirm resetting your password"
msgstr ""

#: account/templates/password_reset_confirm.html
msgid "Confirm password"
msgstr ""

#: account/templates/password_reset_confirm.html
msgid "The link is invalid"
msgstr ""

#: account/templates/password_reset_confirm.html
msgid ""
"The password reset link was invalid, possibly because it has already been "
"used.  Please request a new password reset."
msgstr ""

#: account/templates/password_reset_email.html
#, python-format
msgid ""
"You're receiving this email because you requested a password reset for your "
"user account at %(site_name)s."
msgstr ""

#: account/templates/password_reset_email.html
#: account/templates/registration_email.html
msgid "Please go to the following page and choose a new password:"
msgstr ""

#: account/templates/password_reset_email.html
#: account/templates/registration_email.html
msgid "Sincerely,"
msgstr ""

#: account/templates/password_reset_email.html
#: account/templates/registration_email.html
msgid "The OpenKAT team"
msgstr ""

#: account/templates/password_reset_subject.txt
#, python-format
msgid "Password reset on %(site_name)s"
msgstr ""

#: account/templates/recover_email.html account/views/recover_email.py
msgid "Recover email address"
msgstr ""

#: account/templates/recover_email.html
msgid "Information on how to recover your connected email address"
msgstr ""

#: account/templates/recover_email.html
msgid "Forgotten email address?"
msgstr ""

#: account/templates/recover_email.html
msgid ""
"If you don’t remember the email address connected to your account, contact:"
msgstr ""

#: account/templates/recover_email.html
msgid "Please contact the system administrator."
msgstr ""

#: account/templates/recover_email.html
msgid "Back to login"
msgstr ""

#: account/templates/recover_email.html
msgid "Back to Home"
msgstr ""

#: account/templates/registration_email.html
#, python-format
msgid ""
"Welcome to OpenKAT. You're receiving this email because you have been added "
"to organization \"%(organization)s\" at %(site_name)s."
msgstr ""

#: account/templates/registration_subject.txt
#, python-format
msgid "Verify OpenKAT account on %(site_name)s"
msgstr ""

#: account/validators.py
msgid ""
"Your password must contain at least the following but longer passwords are "
"recommended:"
msgstr ""

#: account/validators.py
msgid " characters"
msgstr ""

#: account/validators.py
msgid " digits"
msgstr ""

#: account/validators.py
msgid " letters"
msgstr ""

#: account/validators.py
msgid ""
" special characters such as: {str(validators.get('special_characters',''))}"
msgstr ""

#: account/validators.py
msgid " lower case letters"
msgstr ""

#: account/validators.py
msgid " upper case letters"
msgstr ""

#: account/views/login.py
msgid "Your session has timed out. Please login again."
msgstr ""

#: account/views/login.py rocky/templates/header.html
msgid "OpenKAT"
msgstr ""

#: account/views/login.py account/views/password_reset.py
#: account/views/recover_email.py rocky/templates/partials/secondary-menu.html
#: rocky/templates/two_factor/core/login.html
msgid "Login"
msgstr ""

#: account/views/login.py
msgid "Two factor authentication"
msgstr ""

#: account/views/password_reset.py
msgid "We couldn't send a password reset link. Contact "
msgstr ""

#: account/views/password_reset.py
msgid ""
"We couldn't send a password reset link. Contact your system administrator."
msgstr ""

#: components/modal/template.html
msgid "Close modal"
msgstr ""

#: components/modal/template.html
#: crisis_room/templates/partials/new_dashboard_item_modal.html
#: crisis_room/templates/partials/new_dashboard_modal.html
#: katalogus/templates/change_clearance_level.html
#: katalogus/templates/confirmation_clone_settings.html
#: katalogus/templates/plugin_settings_delete.html
#: reports/templates/report_overview/modal_partials/enable_disable_schedule_modal.html
#: reports/templates/report_schedules/delete_recipe_modal.html
#: rocky/templates/oois/ooi_delete.html
#: rocky/templates/oois/ooi_mute_finding.html
#: rocky/templates/organizations/organization_edit.html
#: rocky/templates/organizations/organization_member_edit.html
#: rocky/templates/two_factor/_wizard_actions.html
msgid "Cancel"
msgstr ""

<<<<<<< HEAD
#: crisis_room/forms.py
msgid "Title on dashboard"
msgstr ""

#: crisis_room/forms.py
msgid "List sorting by"
msgstr ""

#: crisis_room/forms.py crisis_room/templates/partials/dashboard_ooi_list.html
#: onboarding/templates/step_3c_setup_scan_ooi_detail.html
#: reports/report_types/dns_report/report.html
#: reports/templates/partials/report_ooi_list.html
#: reports/templates/report_overview/modal_partials/delete_modal.html
#: reports/templates/report_overview/modal_partials/rerun_modal.html
#: reports/templates/summary/ooi_selection.html tools/forms/ooi.py
#: rocky/templates/oois/ooi_list.html
#: rocky/templates/partials/elements/ooi_tree_condensed_table.html
#: rocky/templates/partials/explanations.html
#: rocky/templates/partials/ooi_detail_related_object.html
#: rocky/templates/partials/ooi_report_findings_block_table_expanded_row.html
msgid "Type"
msgstr ""

#: crisis_room/forms.py crisis_room/templates/partials/dashboard_ooi_list.html
#: katalogus/templates/change_clearance_level.html onboarding/forms.py
#: reports/templates/partials/report_ooi_list.html
#: reports/templates/summary/ooi_selection.html tools/forms/boefje.py
#: tools/forms/ooi.py rocky/templates/oois/ooi_list.html
#: rocky/templates/oois/ooi_page_tabs.html
#: rocky/templates/partials/explanations.html
msgid "Clearance level"
msgstr ""

#: crisis_room/forms.py
msgid "Number of objects in list"
msgstr ""

#: crisis_room/forms.py
msgid "Show table columns"
msgstr ""

#: crisis_room/forms.py
msgid "Dashboard item size"
msgstr ""

#: crisis_room/forms.py
msgid "Full width"
msgstr ""

#: crisis_room/forms.py
msgid "Half width"
msgstr ""

=======
>>>>>>> 49e8d4b7
#: crisis_room/models.py
msgid ""
"Where on the dashboard do you want to show the data? Position 1 is the most "
"top level and the max position is 16."
msgstr ""

#: crisis_room/models.py
msgid "Will be displayed on the general crisis room, for all organizations."
msgstr ""

#: crisis_room/models.py
msgid "Will be displayed on a single organization dashboard"
msgstr ""

#: crisis_room/models.py
msgid "Will be displayed on the findings dashboard for all organizations"
msgstr ""

#: crisis_room/templates/crisis_room.html rocky/templates/403.html
#: rocky/templates/404.html
msgid "Crisis Room"
msgstr ""

#: crisis_room/templates/crisis_room.html
msgid "Crisis Room overview for all organizations"
msgstr ""

#: crisis_room/templates/crisis_room_dashboards.html
msgid "Dashboards"
msgstr ""

#: crisis_room/templates/crisis_room_dashboards.html
msgid ""
"\n"
"                        On this page you can see an overview of the "
"dashboards for all organizations.\n"
"                        **More context can be written here**\n"
"                    "
msgstr ""

#: crisis_room/templates/crisis_room_dashboards.html
msgid "dashboards"
msgstr ""

#: crisis_room/templates/crisis_room_dashboards.html
msgid "There are no dashboards to display."
msgstr ""

#: crisis_room/templates/crisis_room_findings.html
#: reports/report_types/findings_report/report.html
#: reports/templates/partials/report_findings_table.html
#: reports/templates/partials/report_sidemenu.html
msgid "Findings overview"
msgstr ""

#: crisis_room/templates/crisis_room_findings.html
<<<<<<< HEAD
msgid ""
"\n"
"                            This overview shows the total number of findings "
"per\n"
"                            severity that have been identified for all "
"organizations.\n"
"                            This data is based on the latest Crisis Room "
"Findings Report\n"
"                            of each organization.\n"
"                        "
msgstr ""

#: crisis_room/templates/crisis_room_findings.html
msgid "Findings per organization"
msgstr ""

#: crisis_room/templates/crisis_room_findings.html
msgid ""
"\n"
"                            This table shows the findings that have been "
"identiefied for each organization,\n"
"                            sorted by the finding types and grouped by "
"organizations.\n"
"                            This data is based on the latest Crisis Room "
"Findings Report\n"
"                            of each organization.\n"
"                        "
msgstr ""

#: crisis_room/templates/crisis_room_findings.html
msgid ""
"\n"
"                    No findings have been identified yet. As soon as they "
"have been\n"
"                    identified, they will be shown on this page.\n"
"                "
msgstr ""

#: crisis_room/templates/crisis_room_findings.html
msgid ""
"\n"
=======
msgid ""
"\n"
"                            This overview shows the total number of findings "
"per\n"
"                            severity that have been identified for all "
"organizations.\n"
"                            This data is based on the latest Crisis Room "
"Findings Report\n"
"                            of each organization.\n"
"                        "
msgstr ""

#: crisis_room/templates/crisis_room_findings.html
msgid "Findings per organization"
msgstr ""

#: crisis_room/templates/crisis_room_findings.html
msgid ""
"\n"
"                            This table shows the findings that have been "
"identiefied for each organization,\n"
"                            sorted by the finding types and grouped by "
"organizations.\n"
"                            This data is based on the latest Crisis Room "
"Findings Report\n"
"                            of each organization.\n"
"                        "
msgstr ""

#: crisis_room/templates/crisis_room_findings.html
msgid ""
"\n"
"                No findings have been identified yet. As soon as they have "
"been\n"
"                identified, they will be shown on this page.\n"
"            "
msgstr ""

#: crisis_room/templates/crisis_room_findings.html
msgid ""
"\n"
>>>>>>> 49e8d4b7
"            There are no organizations yet. After creating an organization,\n"
"            the identified findings will be shown here.\n"
"        "
msgstr ""

#: crisis_room/templates/crisis_room_header.html
<<<<<<< HEAD
#: crisis_room/templates/organization_crisis_room_header.html
msgid "Crisis room navigation"
=======
msgid "Crisis Room Navigation"
>>>>>>> 49e8d4b7
msgstr ""

#: crisis_room/templates/crisis_room_header.html
#: reports/report_types/aggregate_organisation_report/report.html
#: reports/report_types/aggregate_organisation_report/system_specific.html
#: reports/report_types/findings_report/report.html
#: reports/report_types/mail_report/report.html
#: reports/report_types/multi_organization_report/report.html
#: reports/report_types/name_server_report/report.html
#: reports/report_types/tls_report/report.html
#: reports/report_types/vulnerability_report/report.html
#: reports/report_types/web_system_report/report.html
#: reports/templates/partials/report_findings_table.html
#: reports/templates/partials/report_sidemenu.html
#: rocky/templates/dashboard_client.html rocky/templates/dashboard_redteam.html
#: rocky/templates/header.html
#: rocky/templates/oois/ooi_detail_findings_list.html
#: rocky/templates/oois/ooi_detail_findings_overview.html
#: rocky/templates/oois/ooi_page_tabs.html
#: rocky/templates/partials/ooi_report_findings_block.html
#: rocky/templates/partials/ooi_report_findings_block_table.html
#: rocky/views/finding_list.py rocky/views/finding_type_add.py
#: rocky/views/ooi_view.py
msgid "Findings"
<<<<<<< HEAD
msgstr ""

#: crisis_room/templates/organization_crisis_room_dashboards.html
msgid ""
"There are no dashboard items to display here. You can add an item via the "
"filter on the object page."
msgstr ""

#: crisis_room/templates/organization_crisis_room_dashboards.html
#: crisis_room/templates/partials/dashboard_ooi_list.html
msgid "Go to objects"
msgstr ""

#: crisis_room/templates/organization_crisis_room_dashboards.html
msgid ""
"There are no dashboards yet. Click on \"Add dashboard\" to create a new "
"dashboard."
msgstr ""

#: crisis_room/templates/organization_crisis_room_header.html
#: rocky/templates/header.html rocky/views/finding_list.py
msgid "Crisis room"
msgstr ""

#: crisis_room/templates/organization_crisis_room_header.html
#: crisis_room/templates/partials/new_dashboard_modal.html
msgid "Add dashboard"
msgstr ""

#: crisis_room/templates/partials/dashboard_ooi_list.html
#: katalogus/templates/partials/objects_to_scan.html
#: rocky/templates/findings/finding_list.html
#: rocky/templates/forms/widgets/checkbox_group_table.html
#: rocky/templates/oois/ooi_list.html
msgid "Object list"
msgstr ""

#: crisis_room/templates/partials/dashboard_ooi_list.html
#: rocky/templates/oois/ooi_list.html
#, python-format
msgid ""
"An overview of objects found for organization <strong>%(organization_name)s</"
"strong>. Objects can be added manually or by running Boefjes. Click an "
"object for additional information."
msgstr ""

#: crisis_room/templates/partials/dashboard_ooi_list.html
#, python-format
msgid "Showing %(length)s objects"
msgstr ""

#: crisis_room/templates/partials/dashboard_ooi_list.html
#: rocky/templates/oois/ooi_list.html
msgid "Objects "
msgstr ""

#: crisis_room/templates/partials/dashboard_ooi_list.html
#: rocky/templates/findings/finding_list.html
#: rocky/templates/oois/ooi_list.html
msgid "column headers with buttons are sortable"
msgstr ""

#: crisis_room/templates/partials/dashboard_ooi_list.html
#: katalogus/templates/change_clearance_level.html
#: reports/templates/report_overview/report_history_table.html
#: reports/templates/summary/ooi_selection.html
#: rocky/templates/oois/ooi_list.html
msgid "Object"
msgstr ""

#: crisis_room/templates/partials/dashboard_ooi_list.html
#: reports/templates/partials/report_ooi_list.html
#: reports/templates/summary/ooi_selection.html
#: rocky/templates/oois/ooi_list.html
msgid "Clearance type"
msgstr ""

#: crisis_room/templates/partials/new_dashboard_item_modal.html
#, python-format
msgid ""
"\n"
"            Add %(item_type)s to dashboard\n"
"        "
msgstr ""

#: crisis_room/templates/partials/new_dashboard_item_modal.html
msgid "Select dashboard"
msgstr ""

#: crisis_room/templates/partials/new_dashboard_item_modal.html
msgid "Select a dashboard to add this object list to."
msgstr ""

#: crisis_room/templates/partials/new_dashboard_item_modal.html
msgid "List settings"
msgstr ""

#: crisis_room/templates/partials/new_dashboard_item_modal.html
msgid "These can be edited at any time once your dashboard item is added."
msgstr ""

#: crisis_room/templates/partials/new_dashboard_item_modal.html
#: crisis_room/templates/partials/new_dashboard_modal.html
#: rocky/templates/oois/ooi_list.html
msgid "Add to dashboard"
=======
>>>>>>> 49e8d4b7
msgstr ""

#: katalogus/client.py
msgid ""
"The KATalogus has an unexpected error. Check the logs for further details."
msgstr ""

#: katalogus/client.py
#, python-format
msgid "An HTTP %d error occurred. Check logs for more info."
msgstr ""

#: katalogus/client.py
msgid "An HTTP error occurred. Check logs for more info."
msgstr ""

#: katalogus/client.py
msgid "Boefje with this name already exists."
msgstr ""

#: katalogus/client.py
msgid "Boefje with this ID already exists."
msgstr ""

#: katalogus/forms/katalogus_filter.py
msgid "Show all"
msgstr ""

#: katalogus/forms/katalogus_filter.py
#: katalogus/templates/partials/plugin_tile_modal.html
#: katalogus/templates/plugin_container_image.html
#: reports/report_types/dns_report/report.html
#: reports/templates/report_overview/scheduled_reports_table.html
msgid "Enabled"
msgstr ""

#: katalogus/forms/katalogus_filter.py
#: katalogus/templates/partials/plugin_tile_modal.html
#: katalogus/templates/plugin_container_image.html
#: reports/templates/report_overview/scheduled_reports_table.html
#: reports/templates/summary/selected_plugins.html
msgid "Disabled"
msgstr ""

#: katalogus/forms/katalogus_filter.py
msgid "Enabled-Disabled"
msgstr ""

#: katalogus/forms/katalogus_filter.py
msgid "Disabled-Enabled"
msgstr ""

#: katalogus/forms/katalogus_filter.py
msgid "Filter options"
msgstr ""

#: katalogus/forms/katalogus_filter.py
msgid "Sorting options"
msgstr ""

#: katalogus/forms/plugin_settings.py
msgid "This field is required."
msgstr ""

#: katalogus/templates/about_plugins.html
#: katalogus/templates/partials/plugins_navigation.html
msgid "About plugins"
msgstr ""

#: katalogus/templates/about_plugins.html katalogus/templates/katalogus.html
msgid ""
"Plugins gather data, objects and insight. Each plugin has its own focus area "
"and strengths and may be able to work with other plugins to gain even more "
"insights."
msgstr ""

#: katalogus/templates/about_plugins.html katalogus/templates/boefjes.html
msgid ""
"Boefjes are used to scan for objects. They detect vulnerabilities, security "
"issues, and give insight. Each boefje is a separate scan that can run on a "
"selection of objects."
msgstr ""

#: katalogus/templates/about_plugins.html katalogus/templates/normalizers.html
msgid ""
"Normalizers analyze the information and turn it into objects for the data "
"model in Octopoes."
msgstr ""

#: katalogus/templates/about_plugins.html
msgid ""
"Bits are business rules that look for insight within the current dataset and "
"search for specific insight and draw conclusions."
msgstr ""

#: katalogus/templates/boefje_detail.html
#: katalogus/templates/partials/plugin_tile_modal.html
#: katalogus/templates/plugin_container_image.html
msgid "Scan level"
msgstr ""

#: katalogus/templates/boefje_detail.html
#: katalogus/templates/normalizer_detail.html
msgid "Consumes"
msgstr ""

#: katalogus/templates/boefje_detail.html
#, python-format
msgid "%(plugin_name)s is able to scan the following object types:"
msgstr ""

#: katalogus/templates/boefje_detail.html
#: katalogus/templates/normalizer_detail.html
#, python-format
msgid "%(plugin_name)s does not need any input objects."
msgstr ""

#: katalogus/templates/boefje_detail.html
#: katalogus/templates/normalizer_detail.html
#: katalogus/templates/partials/plugin_tile_modal.html
msgid "Produces"
msgstr ""

#: katalogus/templates/boefje_detail.html
#: katalogus/templates/normalizer_detail.html
#: katalogus/templates/partials/plugin_tile_modal.html
#, python-format
msgid "%(plugin_name)s can produce the following output:"
msgstr ""

#: katalogus/templates/boefje_detail.html
#, python-format
msgid "%(plugin_name)s doesn't produce any output mime types."
msgstr ""

#: katalogus/templates/boefje_setup.html
msgid "Boefje variant setup"
msgstr ""

#: katalogus/templates/boefje_setup.html
#: rocky/templates/organizations/organization_member_list.html
#: rocky/templates/organizations/organization_settings.html
#: rocky/views/ooi_edit.py rocky/views/organization_edit.py
msgid "Edit"
msgstr ""

#: katalogus/templates/boefje_setup.html
msgid "Boefje setup"
msgstr ""

#: katalogus/templates/boefje_setup.html
msgid ""
"You can create a new Boefje. If you want more information on this, you can "
"check out the <a href=\"https://docs.openkat.nl/developer_documentation/"
"development_tutorial/creating_a_boefje.html\">documentation</a>."
msgstr ""

#: katalogus/templates/boefje_setup.html
msgid "Save changes"
msgstr ""

#: katalogus/templates/boefje_setup.html
msgid "Discard changes"
msgstr ""

#: katalogus/templates/boefje_setup.html
msgid "Create variant"
msgstr ""

#: katalogus/templates/boefje_setup.html
msgid "Discard variant"
msgstr ""

#: katalogus/templates/boefje_setup.html
msgid "Create new Boefje"
msgstr ""

#: katalogus/templates/boefje_setup.html
msgid "Discard new Boefje"
msgstr ""

#: katalogus/templates/boefjes.html katalogus/templates/normalizers.html
msgid "available"
msgstr ""

#: katalogus/templates/boefjes.html
msgid "Add Boefje"
msgstr ""

#: katalogus/templates/change_clearance_level.html
#: katalogus/templates/partials/objects_to_scan.html
#: reports/templates/partials/report_setup_scan.html
msgid "scan level warning"
msgstr ""

#: katalogus/templates/change_clearance_level.html
#, python-format
msgid ""
"%(plugin_name)s will only scan objects with a corresponding clearance level "
"of <strong>L%(scan_level)s</strong> or higher."
msgstr ""

#: katalogus/templates/change_clearance_level.html
msgid "Scan object"
msgstr ""

#: katalogus/templates/change_clearance_level.html
#, python-format
msgid ""
"The following objects are not yet cleared for level %(scan_level)s, please "
"be advised that by continuing you will declare a level %(scan_level)s on "
"these objects."
msgstr ""

#: katalogus/templates/change_clearance_level.html
#: reports/report_types/aggregate_organisation_report/appendix.html
#: reports/templates/summary/report_asset_overview.html
msgid "Selected objects"
msgstr ""

#: katalogus/templates/change_clearance_level.html
msgid "Are you sure you want to scan anyways?"
msgstr ""

#: katalogus/templates/change_clearance_level.html
#: rocky/templates/oois/ooi_detail.html
msgid "Scan"
msgstr ""

#: katalogus/templates/clone_settings.html
#: katalogus/templates/confirmation_clone_settings.html
msgid "Clone settings"
msgstr ""

#: katalogus/templates/clone_settings.html
#, python-format
msgid ""
"Use the form below to clone the settings from <i>%(current_organization)s</"
"i> to the selected organization. This includes both the KAT-alogus settings "
"as well as enabled and disabled plugins."
msgstr ""

#: katalogus/templates/confirmation_clone_settings.html
msgid "Clone"
msgstr ""

#: katalogus/templates/katalogus.html
msgid "All plugins"
msgstr ""

#: katalogus/templates/katalogus.html
msgid "Plugin available"
msgid_plural "Plugins available"
msgstr[0] ""
msgstr[1] ""

#: katalogus/templates/katalogus_settings.html
msgid "KAT-alogus Settings"
msgstr ""

#: katalogus/templates/katalogus_settings.html
msgid ""
"There are currently no settings defined. Add settings at plugin detail page."
msgstr ""

#: katalogus/templates/katalogus_settings.html
#: rocky/templates/two_factor/core/otp_required.html
msgid "Go back"
msgstr ""

#: katalogus/templates/katalogus_settings.html
msgid "This is an overview of the latest settings of all plugins."
msgstr ""

#: katalogus/templates/katalogus_settings.html
msgid "Latest plugin settings"
msgstr ""

#: katalogus/templates/katalogus_settings.html
#: rocky/templates/tasks/ooi_detail_task_list.html
msgid "Plugin"
msgstr ""

#: katalogus/templates/katalogus_settings.html
#: katalogus/templates/plugin_settings_list.html
#: rocky/templates/oois/ooi_delete.html
msgid "Value"
msgstr ""

#: katalogus/templates/normalizer_detail.html
#: reports/report_types/aggregate_organisation_report/appendix.html
#: reports/report_types/dns_report/report.html
#: reports/report_types/vulnerability_report/report.html
#: reports/templates/partials/report_findings_table.html
#: reports/templates/summary/report_asset_overview.html tools/forms/boefje.py
#: tools/forms/finding_type.py rocky/templates/findings/finding_list.html
#: rocky/templates/oois/ooi_detail.html
#: rocky/templates/oois/ooi_detail_findings_list.html rocky/templates/scan.html
msgid "Description"
msgstr ""

#: katalogus/templates/normalizer_detail.html
#, python-format
msgid "%(plugin_name)s is able to process the following mime types:"
msgstr ""

#: katalogus/templates/partials/boefje_tile.html
msgid "This object type is required"
msgstr ""

#: katalogus/templates/partials/boefje_tile.html
msgid "Scan level:"
msgstr ""

#: katalogus/templates/partials/boefje_tile.html
msgid "Publisher:"
msgstr ""

#: katalogus/templates/partials/boefje_tile.html
#: katalogus/templates/partials/plugin_tile.html
#: katalogus/templates/partials/plugin_tile_modal.html
msgid "See details"
msgstr ""

#: katalogus/templates/partials/enable_disable_plugin.html
msgid "Enable"
msgstr ""

#: katalogus/templates/partials/enable_disable_plugin.html
#: rocky/templates/two_factor/profile/disable.html
msgid "Disable"
msgstr ""

#: katalogus/templates/partials/enable_disable_plugin.html
msgid "You don't have permission to enable"
msgstr ""

#: katalogus/templates/partials/katalogus_filter.html
#: rocky/templates/findings/findings_filter.html
#: rocky/templates/partials/ooi_list_filters.html
#: rocky/templates/partials/organization_member_list_filters.html
#: rocky/templates/tasks/partials/task_filter.html
msgid "Hide filters"
msgstr ""

#: katalogus/templates/partials/katalogus_filter.html
#: rocky/templates/findings/findings_filter.html
#: rocky/templates/partials/ooi_list_filters.html
#: rocky/templates/partials/organization_member_list_filters.html
#: rocky/templates/tasks/partials/task_filter.html
msgid "Show filters"
msgstr ""

#: katalogus/templates/partials/katalogus_filter.html
#: rocky/templates/findings/findings_filter.html
#: rocky/templates/partials/ooi_list_filters.html
#: rocky/templates/partials/organization_member_list_filters.html
#: rocky/templates/tasks/partials/task_filter.html
msgid "applied"
msgstr ""

#: katalogus/templates/partials/katalogus_filter.html
msgid "Filter plugins"
msgstr ""

#: katalogus/templates/partials/katalogus_filter.html
msgid "Clear filter"
msgstr ""

#: katalogus/templates/partials/katalogus_header.html
#: katalogus/views/change_clearance_level.py katalogus/views/katalogus.py
#: katalogus/views/katalogus_settings.py katalogus/views/plugin_detail.py
#: katalogus/views/plugin_settings_add.py
#: katalogus/views/plugin_settings_delete.py
#: rocky/templates/dashboard_client.html rocky/templates/dashboard_redteam.html
#: rocky/templates/header.html
msgid "KAT-alogus"
msgstr ""

#: katalogus/templates/partials/katalogus_header.html
msgid "An overview of all available plugins."
msgstr ""

#: katalogus/templates/partials/katalogus_header.html
#: katalogus/templates/plugin_settings_list.html
#: katalogus/views/katalogus_settings.py tools/view_helpers.py
#: rocky/templates/header.html
#: rocky/templates/organizations/organization_list.html
msgid "Settings"
msgstr ""

#: katalogus/templates/partials/katalogus_toolbar.html
msgid "Gridview"
msgstr ""

#: katalogus/templates/partials/katalogus_toolbar.html
msgid "Tableview"
msgstr ""

#: katalogus/templates/partials/modal_report_types.html
msgid "Required for"
msgstr ""

#: katalogus/templates/partials/modal_report_types.html
msgid "report types"
msgstr ""

#: katalogus/templates/partials/modal_report_types.html
msgid "Report types for "
msgstr ""

#: katalogus/templates/partials/objects_to_scan.html
#, python-format
msgid ""
"This Boefje will only scan objects with a corresponding clearance level of "
"<strong>L%(scan_level)s</strong> or higher. There is no indemnification for "
"this Boefje to scan an OOI with a lower clearance level than "
"<strong>L%(scan_level)s</strong>. Use the filter to show OOI's with a lower "
"clearance level."
msgstr ""

#: katalogus/templates/partials/objects_to_scan.html
msgid "Warning scan level:"
msgstr ""

#: katalogus/templates/partials/objects_to_scan.html
msgid ""
"Scanning OOI's with a lower clearance level will result in OpenKAT "
"increasing the clearance level on that OOI, not only for this scan but from "
"now on out, until it manually gets set to something else again. This means "
"that all other enabled Boefjes will use this higher clearance level aswel."
msgstr ""

#: katalogus/templates/partials/objects_to_scan.html
#, python-format
msgid ""
"You currently don't have any objects that meet the scan level of %(name)s. "
"Add objects with a complying clearance level, or alter the clearance level "
"of existing objects."
msgstr ""

#: katalogus/templates/partials/objects_to_scan.html
#, python-format
msgid ""
"You currently don't have scannable objects for %(name)s. Add objects to use "
"this Boefje. This Boefje is able to scan objects of the following types:"
msgstr ""

#: katalogus/templates/partials/plugin_settings_required.html
msgid "The form could not be initialized."
msgstr ""

#: katalogus/templates/partials/plugin_settings_required.html
msgid "Required settings"
msgstr ""

#: katalogus/templates/partials/plugin_settings_required.html
#: rocky/templates/findings/finding_add.html
#: rocky/templates/partials/ooi_list_toolbar.html
msgid "Add"
msgstr ""

#: katalogus/templates/partials/plugin_tile.html
msgid "Required for:"
msgstr ""

#: katalogus/templates/partials/plugin_tile_modal.html
msgid "Boefje details"
msgstr ""

#: katalogus/templates/partials/plugin_tile_modal.html reports/forms.py
#: reports/templates/report_overview/report_history_table.html
msgid "Report types"
msgstr ""

#: katalogus/templates/partials/plugin_tile_modal.html
msgid "This boefje is required by the following report types."
msgstr ""

#: katalogus/templates/partials/plugin_tile_modal.html
msgid "Go to boefje detail page"
msgstr ""

#: katalogus/templates/partials/plugins.html
msgid "Plugins overview:"
msgstr ""

#: katalogus/templates/partials/plugins.html
#: reports/templates/summary/selected_plugins.html
msgid "Plugin name"
msgstr ""

#: katalogus/templates/partials/plugins.html
#: reports/templates/summary/selected_plugins.html
msgid "Plugin type"
msgstr ""

#: katalogus/templates/partials/plugins.html
#: reports/templates/summary/selected_plugins.html
msgid "Plugin description"
msgstr ""

#: katalogus/templates/partials/plugins.html
#: reports/templates/report_overview/report_history_table.html
#: rocky/templates/organizations/organization_list.html
#: rocky/templates/organizations/organization_settings.html
msgid "Actions"
msgstr ""

#: katalogus/templates/partials/plugins.html
msgid "Detail page"
msgstr ""

#: katalogus/templates/partials/plugins_navigation.html
#: reports/templates/report_overview/report_overview_navigation.html
msgid "Plugins Navigation"
msgstr ""

#: katalogus/templates/partials/plugins_navigation.html
#: rocky/templates/scan.html rocky/templates/tasks/boefjes.html
#: rocky/templates/tasks/partials/tab_navigation.html rocky/views/tasks.py
msgid "Boefjes"
msgstr ""

#: katalogus/templates/partials/plugins_navigation.html
#: rocky/templates/tasks/normalizers.html
#: rocky/templates/tasks/partials/tab_navigation.html rocky/views/tasks.py
msgid "Normalizers"
msgstr ""

#: katalogus/templates/partials/plugins_navigation.html
#: tools/forms/scheduler.py
msgid "All"
msgstr ""

#: katalogus/templates/plugin_container_image.html tools/forms/boefje.py
msgid "Container image"
msgstr ""

#: katalogus/templates/plugin_container_image.html
msgid "The container image for this Boefje is:"
msgstr ""

#: katalogus/templates/plugin_container_image.html
msgid "Variants"
msgstr ""

#: katalogus/templates/plugin_container_image.html
msgid ""
"Boefje variants that use the same container image. For more information "
"about Boefje variants you can read the documentation."
msgstr ""

#: katalogus/templates/plugin_container_image.html
msgid "Add variant"
msgstr ""

#: katalogus/templates/plugin_container_image.html
#: rocky/templates/partials/notifications_block.html
msgid "confirmation"
msgstr ""

#: katalogus/templates/plugin_container_image.html
#, python-format
msgid "Variant %(plugin.name)s created."
msgstr ""

#: katalogus/templates/plugin_container_image.html
msgid "The Boefje variant is successfully created and can now be used."
msgstr ""

#: katalogus/templates/plugin_container_image.html
msgid "Overview of variants"
msgstr ""

#: katalogus/templates/plugin_container_image.html
#: reports/report_types/tls_report/report.html
#: reports/templates/partials/plugin_overview_table.html
#: reports/templates/tasks/report_tasks_list.html
#: rocky/templates/organizations/organization_member_list.html
#: rocky/templates/tasks/boefjes.html rocky/templates/tasks/normalizers.html
#: rocky/templates/tasks/ooi_detail_task_list.html
#: rocky/templates/tasks/plugin_detail_task_list.html
msgid "Status"
msgstr ""

#: katalogus/templates/plugin_container_image.html
msgid "Age"
msgstr ""

#: katalogus/templates/plugin_container_image.html
msgid "Scan interval"
msgstr ""

#: katalogus/templates/plugin_container_image.html
msgid "Run on"
msgstr ""

#: katalogus/templates/plugin_container_image.html
msgid "current"
msgstr ""

#: katalogus/templates/plugin_container_image.html
#: reports/report_types/dns_report/report.html
msgid "minutes"
msgstr ""

#: katalogus/templates/plugin_container_image.html
msgid "Default system scan frequency"
msgstr ""

#: katalogus/templates/plugin_container_image.html
#: reports/report_types/dns_report/report.html
#: reports/report_types/findings_report/report.html
#: reports/report_types/vulnerability_report/report.html
#: reports/templates/partials/report_findings_table.html
#: reports/templates/report_overview/scheduled_reports_table.html
#: reports/templates/summary/selected_plugins.html
#: rocky/templates/findings/finding_list.html
#: rocky/templates/tasks/boefjes.html rocky/templates/tasks/normalizers.html
#: rocky/templates/tasks/ooi_detail_task_list.html
#: rocky/templates/tasks/plugin_detail_task_list.html
msgid "Close details"
msgstr ""

#: katalogus/templates/plugin_container_image.html
#: reports/report_types/dns_report/report.html
#: reports/report_types/findings_report/report.html
#: reports/report_types/vulnerability_report/report.html
#: reports/templates/partials/report_findings_table.html
#: reports/templates/report_overview/scheduled_reports_table.html
#: reports/templates/summary/selected_plugins.html
#: rocky/templates/findings/finding_list.html
#: rocky/templates/tasks/boefjes.html rocky/templates/tasks/normalizers.html
#: rocky/templates/tasks/ooi_detail_task_list.html
#: rocky/templates/tasks/plugin_detail_task_list.html
msgid "Open details"
msgstr ""

#: katalogus/templates/plugin_container_image.html
msgid "Boefje ID"
msgstr ""

#: katalogus/templates/plugin_container_image.html
#: reports/templates/report_overview/modal_partials/delete_modal.html
#: reports/templates/report_overview/modal_partials/rerun_modal.html
#: reports/templates/report_overview/report_history_table.html
#: reports/templates/report_overview/subreports_table.html
#: reports/templates/tasks/report_tasks_list.html
msgid "Creation date"
msgstr ""

#: katalogus/templates/plugin_container_image.html tools/forms/boefje.py
msgid "Arguments"
msgstr ""

#: katalogus/templates/plugin_container_image.html
msgid "The following arguments are used for this Boefje variant:"
msgstr ""

#: katalogus/templates/plugin_container_image.html
#: rocky/templates/partials/form/field_input_help_text.html
#: rocky/templates/partials/notifications_block.html
#: rocky/templates/two_factor/core/login.html
msgid "explanation"
msgstr ""

#: katalogus/templates/plugin_container_image.html
msgid "There are no arguments used for this Boefje variant."
msgstr ""

#: katalogus/templates/plugin_container_image.html
msgid "Edit variant"
msgstr ""

#: katalogus/templates/plugin_container_image.html
msgid "This Boefje has no variants yet."
msgstr ""

#: katalogus/templates/plugin_container_image.html
msgid ""
"You can make a variant and change the arguments and JSON Schema to customize "
"it to fit your needs."
msgstr ""

#: katalogus/templates/plugin_settings_add.html
msgid "Add setting"
msgid_plural "Add settings"
msgstr[0] ""
msgstr[1] ""

#: katalogus/templates/plugin_settings_add.html
msgid "Setting"
msgid_plural "Settings"
msgstr[0] ""
msgstr[1] ""

#: katalogus/templates/plugin_settings_add.html
msgid "Add setting and enable boefje"
msgid_plural "Add settings and enable boefje"
msgstr[0] ""
msgstr[1] ""

#: katalogus/templates/plugin_settings_delete.html
msgid "Delete settings"
msgstr ""

#: katalogus/templates/plugin_settings_delete.html
#, python-format
msgid ""
"Are you sure you want to delete all settings for the plugin %(plugin_name)s?"
msgstr ""

#: katalogus/templates/plugin_settings_delete.html
#: katalogus/views/plugin_settings_delete.py
#: reports/templates/report_overview/modal_partials/delete_modal.html
#: reports/templates/report_overview/report_history_table.html
#: reports/templates/report_overview/scheduled_reports_table.html
#: rocky/templates/admin/delete_confirmation.html rocky/views/ooi_delete.py
msgid "Delete"
msgstr ""

#: katalogus/templates/plugin_settings_list.html
msgid ""
"In the table below the settings for this specific Boefje can be seen. Set or "
"change the value of the variables by editing the settings."
msgstr ""

#: katalogus/templates/plugin_settings_list.html
msgid "Configure Settings"
msgstr ""

#: katalogus/templates/plugin_settings_list.html
msgid "Overview of settings"
msgstr ""

#: katalogus/templates/plugin_settings_list.html
msgid "Variable"
msgstr ""

#: katalogus/views/change_clearance_level.py
msgid "Session has terminated, please select objects again."
msgstr ""

#: katalogus/views/change_clearance_level.py
msgid "Change clearance level"
msgstr ""

#: katalogus/views/katalogus_settings.py
msgid "Settings from {} to {} successfully cloned."
msgstr ""

#: katalogus/views/katalogus_settings.py
#: katalogus/views/plugin_settings_list.py
msgid "Failed getting settings for boefje {}"
msgstr ""

#: katalogus/views/mixins.py
msgid ""
"Getting information for plugin {} failed. Please check the KATalogus logs."
msgstr ""

#: katalogus/views/plugin_detail.py
msgid ""
"Some selected OOIs needs an increase of clearance level to perform scans. "
"You do not have the permission to change clearance level."
msgstr ""

#: katalogus/views/plugin_enable_disable.py
msgid "{} '{}' disabled."
msgstr ""

#: katalogus/views/plugin_enable_disable.py
msgid "{} '{}' enabled."
msgstr ""

#: katalogus/views/plugin_enable_disable.py
msgid ""
"You have not acknowledged your clearance level. Go to your profile page to "
"acknowledge your clearance level."
msgstr ""

#: katalogus/views/plugin_enable_disable.py
msgid ""
"Your clearance level is not set. Go to your profile page to see your "
"clearance or contact the administrator to set a clearance level."
msgstr ""

#: katalogus/views/plugin_enable_disable.py
msgid ""
"Your clearance level is L{}. Contact your administrator to get a higher "
"clearance level."
msgstr ""

#: katalogus/views/plugin_enable_disable.py
msgid "To enable {} you need at least a clearance level of L{}. "
msgstr ""

#: katalogus/views/plugin_settings_add.py
msgid "Trying to add settings to boefje without schema"
msgstr ""

#: katalogus/views/plugin_settings_add.py
msgid "No changes to the settings added: no form data present"
msgstr ""

#: katalogus/views/plugin_settings_add.py
msgid "Added settings for '{}'"
msgstr ""

#: katalogus/views/plugin_settings_add.py
msgid "Failed adding settings"
msgstr ""

#: katalogus/views/plugin_settings_add.py
msgid "Enabling {} failed"
msgstr ""

#: katalogus/views/plugin_settings_add.py
msgid "Boefje '{}' enabled."
msgstr ""

#: katalogus/views/plugin_settings_add.py
msgid "Add settings"
msgstr ""

#: katalogus/views/plugin_settings_delete.py
msgid "Settings for plugin {} successfully deleted."
msgstr ""

#: katalogus/views/plugin_settings_delete.py
msgid "Plugin {} has no settings."
msgstr ""

#: katalogus/views/plugin_settings_delete.py
msgid ""
"Failed deleting Settings for plugin {}. Check the Katalogus logs for more "
"info."
msgstr ""

#: onboarding/forms.py tools/forms/ooi.py
msgid ""
"Boefjes that has a scan level below or equal to the clearance level, is "
"permitted to scan an object."
msgstr ""

#: onboarding/forms.py tools/forms/ooi.py
msgid "explanation-clearance-level"
msgstr ""

#: onboarding/forms.py
msgid "Please enter a valid URL starting with 'http://' or 'https://'."
msgstr ""

#: onboarding/templates/account/step_1_registration_intro.html
msgid "Register"
msgstr ""

#: onboarding/templates/account/step_1_registration_intro.html
msgid "Create a new account for your organization"
msgstr ""

#: onboarding/templates/account/step_1_registration_intro.html
msgid ""
"All user  accounts are part of an organization. So if you’re new and your "
"company is also new to OpenKAT you can register here to create a OpenKAT "
"account for your company including an admin account for you. If you like a "
"user account that is connected to an already existing organization within "
"OpenKAT you can ask the admin to create an account for you."
msgstr ""

#: onboarding/templates/account/step_1_registration_intro.html
#: onboarding/templates/step_1_introduction.html
msgid "Let's get started"
msgstr ""

#: onboarding/templates/account/step_1_registration_intro.html
#: onboarding/templates/step_1_introduction.html
msgid "How does OpenKAT work"
msgstr ""

#: onboarding/templates/account/step_1_registration_intro.html
msgid ""
"OpenKAT is able to give insight into security risks on your online objects. "
"For example, your websites, mailservers or online data. OpenKAT uses scans "
"to find and assess the area's that might be at risk and reports these back "
"to you. As a user you decide which insight you would like and OpenKAT guides "
"you to through the process. During this introduction you will be guided "
"through the steps to create a report."
msgstr ""

#: onboarding/templates/account/step_2a_organization_setup.html
#: onboarding/templates/account/step_2a_organization_update.html
#: onboarding/templates/account/step_2b_indemnification_setup.html
#: onboarding/templates/account/step_2c_account_setup_intro.html
#: onboarding/templates/account/step_3_account_user_type.html
#: onboarding/templates/account/step_4_account_setup_admin.html
#: onboarding/templates/account/step_5_account_setup_red_teamer.html
#: onboarding/templates/account/step_6_account_setup_client.html
msgid "OpenKAT setup"
msgstr ""

#: onboarding/templates/account/step_2a_organization_setup.html
#: onboarding/templates/account/step_2a_organization_update.html
#: rocky/templates/organizations/organization_add.html
msgid "Organization setup"
msgstr ""

#: onboarding/templates/account/step_2a_organization_setup.html
msgid ""
"Please enter the following organization details. These details can be edited "
"within the organization page within OpenKAT when necessary. Adding a new "
"organization requires a new database."
msgstr ""

#: onboarding/templates/account/step_2a_organization_setup.html
#: onboarding/templates/account/step_2a_organization_update.html
#: rocky/templates/organizations/organization_add.html
#: rocky/templates/organizations/organization_settings.html
#: rocky/templates/partials/organization_properties_table.html
msgid "Organization details"
msgstr ""

#: onboarding/templates/account/step_2a_organization_setup.html
#: onboarding/templates/account/step_4_account_setup_admin.html
#: onboarding/templates/account/step_5_account_setup_red_teamer.html
#: onboarding/templates/account/step_6_account_setup_client.html
#: rocky/templates/forms/json_schema_form.html
#: rocky/templates/organizations/organization_add.html
#: rocky/templates/organizations/organization_member_add.html
#: rocky/templates/organizations/organization_member_add_account_type.html
#: rocky/templates/partials/elements/ooi_detail_settings.html
#: rocky/templates/partials/elements/ooi_report_settings.html
#: rocky/templates/partials/form/indemnification_add_form.html
#: rocky/templates/two_factor/_wizard_actions.html
msgid "Submit"
msgstr ""

#: onboarding/templates/account/step_2a_organization_update.html
#: rocky/templates/organizations/organization_add.html
msgid ""
"Please enter the following organization details. These details can be edited "
"within the organization page within OpenKAT when necessary."
msgstr ""

#: onboarding/templates/account/step_2a_organization_update.html
msgid "Submit changes"
msgstr ""

#: onboarding/templates/account/step_2a_organization_update.html
#: onboarding/templates/account/step_2b_indemnification_setup.html
#: onboarding/templates/step_3d_clearance_level_introduction.html
msgid "Continue"
msgstr ""

#: onboarding/templates/account/step_2b_indemnification_setup.html
msgid "Indemnification setup"
msgstr ""

#: onboarding/templates/account/step_2b_indemnification_setup.html
msgid "Indemnification on the organization is already present."
msgstr ""

#: onboarding/templates/account/step_2c_account_setup_intro.html
#: onboarding/templates/account/step_3_account_user_type.html
msgid "Account setup"
msgstr ""

#: onboarding/templates/account/step_2c_account_setup_intro.html
msgid "Organization setup with separate accounts:"
msgstr ""

#: onboarding/templates/account/step_2c_account_setup_intro.html
msgid ""
"Within OpenKAT it is possible to create separate user accounts with the "
"specific roles. Each with their own functionalities and permissions. This is "
"useful when multiple people will be working with the same OpenKAT-setup. You "
"can choose to create the separate accounts during this introduction or when "
"you’re ready from the OpenKAT users page."
msgstr ""

#: onboarding/templates/account/step_2c_account_setup_intro.html
msgid "Single account setup:"
msgstr ""

#: onboarding/templates/account/step_2c_account_setup_intro.html
msgid ""
"Alternatively it is also an option to run OpenKAT from a single user "
"account. Which is useful when you are the only user in the account. You will "
"be able to access the functionality of the different roles from your "
"account. You can always add additional user accounts If you’re team expands "
"in the future."
msgstr ""

#: onboarding/templates/account/step_2c_account_setup_intro.html
msgid "Create separate accounts"
msgstr ""

#: onboarding/templates/account/step_2c_account_setup_intro.html
msgid "Continue with this account, onboard me!"
msgstr ""

#: onboarding/templates/account/step_3_account_user_type.html
msgid "Users"
msgstr ""

#: onboarding/templates/account/step_3_account_user_type.html
msgid ""
"Within OpenKAT there are three types of user accounts. Each has its own "
"functions."
msgstr ""

#: onboarding/templates/account/step_3_account_user_type.html
#: onboarding/templates/account/step_4_account_setup_admin.html
msgid "Admin"
msgstr ""

#: onboarding/templates/account/step_3_account_user_type.html
#: onboarding/templates/account/step_4_account_setup_admin.html
msgid ""
"Each organization must have an admin. The admin can create and manage user "
"accounts as well as organization details."
msgstr ""

#: onboarding/templates/account/step_3_account_user_type.html
#: onboarding/templates/account/step_5_account_setup_red_teamer.html
msgid "Red teamer"
msgstr ""

#: onboarding/templates/account/step_3_account_user_type.html
#: onboarding/templates/account/step_5_account_setup_red_teamer.html
msgid "A red teamer account can run scans and generate reports."
msgstr ""

#: onboarding/templates/account/step_3_account_user_type.html
#: onboarding/templates/account/step_6_account_setup_client.html
msgid "Client account"
msgstr ""

#: onboarding/templates/account/step_3_account_user_type.html
msgid "A client account can access reports."
msgstr ""

#: onboarding/templates/account/step_3_account_user_type.html
msgid ""
"Each organization requires at least one admin and one red teamer account to "
"function. This introduction will guide you through the setup of both. After "
"that you can choose to add a client account as well."
msgstr ""

#: onboarding/templates/account/step_3_account_user_type.html
msgid "Let's add accounts"
msgstr ""

#: onboarding/templates/account/step_4_account_setup_admin.html
msgid "Admin account setup"
msgstr ""

#: onboarding/templates/account/step_4_account_setup_admin.html
msgid "Admin details"
msgstr ""

#: onboarding/templates/account/step_4_account_setup_admin.html
#: onboarding/templates/account/step_5_account_setup_red_teamer.html
msgid "Skip this step"
msgstr ""

#: onboarding/templates/account/step_4_account_setup_admin.html
#: onboarding/templates/account/step_5_account_setup_red_teamer.html
#: onboarding/templates/account/step_6_account_setup_client.html
msgid "Go back to previous step"
msgstr ""

#: onboarding/templates/account/step_5_account_setup_red_teamer.html
msgid "Red teamer account setup"
msgstr ""

#: onboarding/templates/account/step_5_account_setup_red_teamer.html
msgid "Red teamer details"
msgstr ""

#: onboarding/templates/account/step_6_account_setup_client.html
msgid "Client account setup (optional)"
msgstr ""

#: onboarding/templates/account/step_6_account_setup_client.html
msgid ""
"A client account can access reports. Adding a client account to the "
"organization is optional."
msgstr ""

#: onboarding/templates/account/step_6_account_setup_client.html
msgid "User details"
msgstr ""

#: onboarding/templates/account/step_6_account_setup_client.html
msgid "Finish organization setup"
msgstr ""

#: onboarding/templates/dns_report.html
#: onboarding/templates/step_2a_choose_report_info.html
#: onboarding/templates/step_2b_choose_report_type.html
#: onboarding/templates/step_3a_setup_scan_ooi_info.html
#: onboarding/templates/step_3b_setup_scan_ooi_add.html
#: onboarding/templates/step_3c_setup_scan_ooi_detail.html
#: onboarding/templates/step_4_report.html onboarding/view_helpers.py
msgid "OpenKAT introduction"
msgstr ""

#: onboarding/templates/dns_report.html
#: onboarding/templates/step_2b_choose_report_type.html
#: reports/report_types/dns_report/report.py
msgid "DNS Report"
msgstr ""

#: onboarding/templates/dns_report.html
#, python-format
msgid ""
"These are the findings of a OpenKAT-analysis (%(observed_at)s). Click a "
"finding for more detailed information about the issue, its origin, severity "
"and possible solutions."
msgstr ""

#: onboarding/templates/dns_report.html
msgid "DNS Tree"
msgstr ""

#: onboarding/templates/step_1_introduction.html
#: rocky/templates/landing_page.html
msgid "Welcome to OpenKAT"
msgstr ""

#: onboarding/templates/step_1_introduction.html
msgid ""
"OpenKAT is the \"Kwetsbaarheden Analyse Tool\" (Vulnerabilities Analysis "
"Tool). An Open-Source-project developed by the Ministry of Health, Welfare "
"and Sport to make your and our world a safer place."
msgstr ""

#: onboarding/templates/step_1_introduction.html
msgid ""
"OpenKAT is able to give insight into security risks on your online objects. "
"For example, your websites, mailservers or online data."
msgstr ""

#: onboarding/templates/step_1_introduction.html
msgid ""
"OpenKAT uses plugins to find and assess the area's that might be at risk and "
"reports these back to you. Each plugin has its own skillset which could be "
"scanning, normalizing or analyzing data. As a user you decide which areas "
"you would like to monitor or scan and which insight you would like to "
"receive."
msgstr ""

#: onboarding/templates/step_1_introduction.html
msgid ""
"Within OpenKAT you can view the insights as well as all the data OpenKAT has "
"found. You can choose to browse through the data or view reports."
msgstr ""

#: onboarding/templates/step_1_introduction.html
msgid ""
"During this introduction you will be guided through the steps to create a "
"report."
msgstr ""

#: onboarding/templates/step_1_introduction.html
#: onboarding/templates/step_2a_choose_report_info.html
#: onboarding/templates/step_2b_choose_report_type.html
#: onboarding/templates/step_3a_setup_scan_ooi_info.html
#: onboarding/templates/step_3b_setup_scan_ooi_add.html
#: onboarding/templates/step_3c_setup_scan_ooi_detail.html
#: onboarding/templates/step_3d_clearance_level_introduction.html
#: onboarding/templates/step_3e_trusted_acknowledge_clearance_level.html
#: onboarding/templates/step_3f_set_clearance_level.html
#: onboarding/templates/step_3g_setup_scan_select_plugins.html
#: rocky/templates/partials/form/boefje_tiles_form.html
msgid "Skip onboarding"
msgstr ""

#: onboarding/templates/step_2a_choose_report_info.html
msgid "Choose a report - Introduction"
msgstr ""

#: onboarding/templates/step_2a_choose_report_info.html
#: reports/templates/report_overview/report_overview_header.html
#: reports/views/base.py rocky/templates/header.html
#: rocky/templates/tasks/partials/tab_navigation.html
#: rocky/templates/tasks/report_tasks.html rocky/views/tasks.py
msgid "Reports"
msgstr ""

#: onboarding/templates/step_2a_choose_report_info.html
msgid ""
"Reports within OpenKAT contain an overview of the scanned objects, issues "
"found within them and known security risks that the object might be "
"vulnerable to. Each report gives a high overview of the state of the object "
"as well as detailed information on what OpenKAT found and possible solutions."
msgstr ""

#: onboarding/templates/step_2a_choose_report_info.html
#: reports/report_types/dns_report/report.html
msgid "Data"
msgstr ""

#: onboarding/templates/step_2a_choose_report_info.html
msgid ""
"OpenKAT can scan and analyze by using plugins. Each plugin has it's unique "
"skillset and will collect specific data or give specific insights. You "
"manage the plugins within your account which let's OpenKAT know which "
"plugins to run and on which objects or areas."
msgstr ""

#: onboarding/templates/step_2a_choose_report_info.html
msgid "Generating a report"
msgstr ""

#: onboarding/templates/step_2a_choose_report_info.html
msgid ""
"When you choose a report type OpenKAT will guide you through the setup. "
"OpenKAT will ask the necessary questions based on the input the report "
"needs, as well as asks for permission to run plugins that you haven’t "
"enabled yet but are needed to collect or analyze the data."
msgstr ""

#: onboarding/templates/step_2a_choose_report_info.html
msgid ""
"You can also choose to look at the collected data directly or generate your "
"own report by selecting and running plugins on objects of your choice. "
"OpenKAT will present the results."
msgstr ""

#: onboarding/templates/step_2a_choose_report_info.html
msgid "Permission"
msgstr ""

#: onboarding/templates/step_2a_choose_report_info.html
msgid ""
"Plugins can be provided by OpenKAT but they can also come from the "
"community. Before a plugin can run, you need to give it permission by "
"enabling it."
msgstr ""

#: onboarding/templates/step_2a_choose_report_info.html
msgid ""
"When you generate a report. OpenKAT will let you know which plugins it "
"requires or suggests so you can choose to enable them."
msgstr ""

#: onboarding/templates/step_2a_choose_report_info.html
msgid "Let's choose a report"
msgstr ""

#: onboarding/templates/step_2b_choose_report_type.html
msgid "Choose a report - Type"
msgstr ""

#: onboarding/templates/step_2b_choose_report_type.html
msgid ""
"Within OpenKAT you can view reports for each of your current objects. For "
"specific reports you can choose one of the available report types and "
"generate a report. Such as a pentest, a DNS-report or a Mail Report to give "
"some examples."
msgstr ""

#: onboarding/templates/step_2b_choose_report_type.html
msgid "For this tutorial we will create a DNS-report to get you started."
msgstr ""

#: onboarding/templates/step_2b_choose_report_type.html
msgid ""
"When you start to generate this report. OpenKAT will guide you through the "
"necessary steps."
msgstr ""

#: onboarding/templates/step_3a_setup_scan_ooi_info.html
#: onboarding/templates/step_3b_setup_scan_ooi_add.html
#: onboarding/templates/step_3c_setup_scan_ooi_detail.html
msgid "Setup scan"
msgstr ""

#: onboarding/templates/step_3a_setup_scan_ooi_info.html
msgid "Let OpenKAT know what object to scan"
msgstr ""

#: onboarding/templates/step_3a_setup_scan_ooi_info.html
msgid ""
"Plugins scan and analyze objects. OpenKAT needs to know which object(s) you "
"would like to scan and analyze for the DNS-report. So it can tell you which "
"plugins are available for the chosen object."
msgstr ""

#: onboarding/templates/step_3a_setup_scan_ooi_info.html
msgid "Understanding objects"
msgstr ""

#: onboarding/templates/step_3a_setup_scan_ooi_info.html
msgid ""
"A lot of things can be an object within the scope of OpenKAT. For example a "
"mailserver, an IP address, a URL, a DNS record, a hostname or a network to "
"name a few.  While these objects can be related to each other they are all "
"objects within OpenKAT that can be scanned to gain valuable insight."
msgstr ""

#: onboarding/templates/step_3a_setup_scan_ooi_info.html
msgid "Creating, adding and editing objects"
msgstr ""

#: onboarding/templates/step_3a_setup_scan_ooi_info.html
msgid ""
"Within OpenKAT you can view, add and edit objects from the organization’s "
"object page."
msgstr ""

#: onboarding/templates/step_3a_setup_scan_ooi_info.html
msgid ""
"Let’s add an object to scan for the DNS-Report. For this introduction we "
"suggest adding a URL."
msgstr ""

#: onboarding/templates/step_3a_setup_scan_ooi_info.html
msgid "Add URL"
msgstr ""

#: onboarding/templates/step_3b_setup_scan_ooi_add.html
#: onboarding/templates/step_3c_setup_scan_ooi_detail.html onboarding/views.py
msgid "Creating an object"
msgstr ""

#: onboarding/templates/step_3b_setup_scan_ooi_add.html
msgid "Create your first object, a URL by filling out the form below."
msgstr ""

#: onboarding/templates/step_3b_setup_scan_ooi_add.html
msgid ""
"Additional details and examples can be found by pressing on the help button "
"next to the input field."
msgstr ""

#: onboarding/templates/step_3b_setup_scan_ooi_add.html
msgid "Dependencies"
msgstr ""

#: onboarding/templates/step_3b_setup_scan_ooi_add.html
msgid ""
"Most objects have dependencies on the existence of other objects. For "
"example a URL needs to be connected to a network, hostname, fqdn (fully "
"qualified domain name) and IP address. OpenKAT collects these additional "
"object automatically when possible. By running plugins to collect or extract "
"this data."
msgstr ""

#: onboarding/templates/step_3b_setup_scan_ooi_add.html
msgid ""
"The additional objects that OpenKAT created will be added to your object "
"list as separate objects. If OpenKAT can’t add them automatically it will "
"guide you through the process of creating them manually."
msgstr ""

#: onboarding/templates/step_3b_setup_scan_ooi_add.html
msgid "Create object"
msgstr ""

#: onboarding/templates/step_3c_setup_scan_ooi_detail.html
msgid ""
"Based on the url you provided OpenKAT added the necessary additional objects "
"to create a url object."
msgstr ""

#: onboarding/templates/step_3c_setup_scan_ooi_detail.html
msgid "URL"
msgstr ""

#: onboarding/templates/step_3c_setup_scan_ooi_detail.html
msgid "Owner"
msgstr ""

#: onboarding/templates/step_3c_setup_scan_ooi_detail.html
msgid "Path"
msgstr ""

#: onboarding/templates/step_3c_setup_scan_ooi_detail.html
msgid "Hostname"
msgstr ""

#: onboarding/templates/step_3c_setup_scan_ooi_detail.html
msgid "scheme"
msgstr ""

#: onboarding/templates/step_3c_setup_scan_ooi_detail.html
msgid "Network"
msgstr ""

#: onboarding/templates/step_3c_setup_scan_ooi_detail.html
msgid "Start scanning"
msgstr ""

#: onboarding/templates/step_3d_clearance_level_introduction.html
#: onboarding/templates/step_3e_trusted_acknowledge_clearance_level.html
#: onboarding/templates/step_3f_set_clearance_level.html
msgid "OpenKAT Introduction"
msgstr ""

#: onboarding/templates/step_3d_clearance_level_introduction.html
#: onboarding/templates/step_3e_trusted_acknowledge_clearance_level.html
msgid "Setup scan - OOI clearance for"
msgstr ""

#: onboarding/templates/step_3d_clearance_level_introduction.html
#: reports/templates/partials/report_introduction.html
msgid "Introduction"
msgstr ""

#: onboarding/templates/step_3d_clearance_level_introduction.html
#: rocky/templates/partials/form/indemnification_add_form.html
msgid ""
"Some scans are lightweight while others might be a bit more aggressive with "
"their scanning. OpenKAT requires you to set a clearance level for each "
"object to prevent you from unintentionally running aggressive scans. For "
"example you might have the right to run any type of scan on your own server "
"but you probably don’t have the right to do so for objects owned by other "
"people of companies."
msgstr ""

#: onboarding/templates/step_3d_clearance_level_introduction.html
msgid "How to know required clearance level"
msgstr ""

#: onboarding/templates/step_3d_clearance_level_introduction.html
msgid ""
"Each plugin that scans will have a scan intensity score. The intensity of "
"the scan must be equal to or below the clearance level you set for your "
"object. If the scan has an intensity level that is too high, OpenKAT will "
"notify you before running it. Visually clearance levels and intensity scores "
"are indicated with little cat paws."
msgstr ""

#: onboarding/templates/step_3d_clearance_level_introduction.html
msgid ""
"This scan has a scan intensity score of 1, requiring a level 1 clearance "
"level to be run. This means that the scan does not touch the object itself, "
"but only searches for information about the object."
msgstr ""

#: onboarding/templates/step_3d_clearance_level_introduction.html
msgid ""
"An example of a more aggressive scan. Which has a scan intensity score of 3. "
"Meaning it requires at least a level 3 clearance level to be set on your "
"object."
msgstr ""

#: onboarding/templates/step_3e_trusted_acknowledge_clearance_level.html
msgid ""
"OpenKAT has a permission system that allows administrators to configure "
"which users can set a certain clearance level. The will make sure that only "
"users that are trusted can start the more aggressive scans."
msgstr ""

#: onboarding/templates/step_3e_trusted_acknowledge_clearance_level.html
msgid "Acknowledge clearance level"
msgstr ""

#: onboarding/templates/step_3e_trusted_acknowledge_clearance_level.html
msgid ""
"Before a member is granted the ability to set clearance levels on an object, "
"they must first acknowledge and accept the clearance level set by the "
"administrators. The maximum scanning level permitted for a member is aligned "
"with the trusted clearance level. By acknowledging the trusted clearance "
"level, this member formally agrees to abide by this permission and gains the "
"capability to perform scans only up to this trusted clearance level. This "
"two-step process ensures that the member operates within authorized "
"boundaries."
msgstr ""

#: onboarding/templates/step_3e_trusted_acknowledge_clearance_level.html
msgid "What is my clearance level?"
msgstr ""

#: onboarding/templates/step_3e_trusted_acknowledge_clearance_level.html
#, python-format
msgid ""
"Unfortunately you cannot continue the onboarding. </br> Your administrator "
"has trusted you with a clearance level of <strong>L%(tcl)s</strong>. </br> "
"You need at least a clearance level of "
"<strong>L%(dns_report_least_clearance_level)s</strong> to scan "
"<strong>%(ooi)s</strong> </br> Contact your administrator to receive a "
"higher clearance."
msgstr ""

#: onboarding/templates/step_3e_trusted_acknowledge_clearance_level.html
#, python-format
msgid ""
"Your administrator has trusted you with a clearance level of "
"<strong>L%(tcl)s</strong>. </br> You must first accept this clearance level "
"to continue."
msgstr ""

#: onboarding/templates/step_3e_trusted_acknowledge_clearance_level.html
#, python-format
msgid ""
"Your administrator has <strong>trusted</strong> you with a clearance level "
"of <strong>L%(tcl)s</strong>. </br> You have also <strong>acknowledged</"
"strong> to use this clearance level of <strong>L%(acl)s</strong>."
msgstr ""

#: onboarding/templates/step_3e_trusted_acknowledge_clearance_level.html
#: onboarding/templates/step_3f_set_clearance_level.html
#: rocky/templates/oois/ooi_list.html
#: rocky/templates/scan_profiles/scan_profile_detail.html
#: rocky/templates/scan_profiles/scan_profile_reset.html
msgid "Set clearance level"
msgstr ""

#: onboarding/templates/step_3f_set_clearance_level.html
msgid "Setup scan - Set clearance level for"
msgstr ""

#: onboarding/templates/step_3f_set_clearance_level.html
#, python-format
msgid ""
"After creating a new object OpenKAT will ask you to set a clearance level. "
"On the object detail page you can always change the clearance level. For the "
"onboarding we will suggest to set the clearance level to "
"L%(dns_report_least_clearance_level)s."
msgstr ""

#: onboarding/templates/step_3g_setup_scan_select_plugins.html
msgid "Setup scan - Enable plugins"
msgstr ""

#: onboarding/templates/step_3g_setup_scan_select_plugins.html
msgid "Plugins introduction"
msgstr ""

#: onboarding/templates/step_3g_setup_scan_select_plugins.html
msgid ""
"OpenKAT uses plugins to scan, check and analyze. Each plugin will bring a "
"specific skillset that will help to generate your report. There are three "
"types of plugins."
msgstr ""

#: onboarding/templates/step_3g_setup_scan_select_plugins.html
msgid "Boefjes:"
msgstr ""

#: onboarding/templates/step_3g_setup_scan_select_plugins.html
msgid ""
"Scan objects for data. Each boefje has a scan intensity score to prevent "
"invasive scanning on objects where you don’t have the clearance to do so."
msgstr ""

#: onboarding/templates/step_3g_setup_scan_select_plugins.html
msgid "Normalizers:"
msgstr ""

#: onboarding/templates/step_3g_setup_scan_select_plugins.html
msgid ""
"Check the data for specific objects and add these object to your object list."
msgstr ""

#: onboarding/templates/step_3g_setup_scan_select_plugins.html
msgid "Bits:"
msgstr ""

#: onboarding/templates/step_3g_setup_scan_select_plugins.html
msgid "Analyze the available data to come to insights and conclusions."
msgstr ""

#: onboarding/templates/step_3g_setup_scan_select_plugins.html
msgid ""
"OpenKAT will be able to generate a full report when all the required and "
"suggested plugins are enabled. If you choose not to give a plugin permission "
"to run, the data that plugin would collect or produce will be left out of "
"the report which will then be generated based on the available data "
"collected by the enabled plugins. Below are the suggested and required "
"plugins for this report."
msgstr ""

#: onboarding/templates/step_3g_setup_scan_select_plugins.html
msgid "Let’s setup your scan by enabling the plugins of your choice below."
msgstr ""

#: onboarding/templates/step_3g_setup_scan_select_plugins.html
msgid "Required and suggested plugins"
msgstr ""

#: onboarding/templates/step_3g_setup_scan_select_plugins.html
msgid "Enable and start scan"
msgstr ""

#: onboarding/templates/step_4_report.html
#: reports/report_types/concatenated_report/report.py
msgid "Report"
msgstr ""

#: onboarding/templates/step_4_report.html
msgid "Boefjes are scanning"
msgstr ""

#: onboarding/templates/step_4_report.html
msgid ""
"The enabled boefjes are collecting the data needed to generate the DNS-"
"report. This may take some time based on the type of scans and the number of "
"objects found. For the current scan we expect boefjes to take about 3 "
"minutes."
msgstr ""

#: onboarding/templates/step_4_report.html
msgid ""
"During this introduction we ask you to wait till the scan is ready. After "
"which you can view the report."
msgstr ""

#: onboarding/templates/step_4_report.html
msgid ""
"After the onboarding, boefjes run in the background. This enables you to use "
"OpenKAT in the meantime without waiting for scans to finish. When you would "
"like to see the status of a scan you can open the \"tasks\" page."
msgstr ""

#: onboarding/templates/step_4_report.html
msgid "Open my DNS-report"
msgstr ""

#: onboarding/view_helpers.py
msgid "1: Introduction"
msgstr ""

#: onboarding/view_helpers.py
msgid "2: Choose a report"
msgstr ""

#: onboarding/view_helpers.py
msgid "3: Setup scan"
msgstr ""

#: onboarding/view_helpers.py
msgid "4: Open report"
msgstr ""

#: onboarding/view_helpers.py
msgid "2: Organization setup"
msgstr ""

#: onboarding/view_helpers.py
msgid "3: Indemnification"
msgstr ""

#: onboarding/view_helpers.py
msgid "4: Account setup"
msgstr ""

#: onboarding/view_helpers.py
msgid "OpenKAT Setup"
msgstr ""

#: onboarding/views.py
msgid "Fetch the parent DNS zone of a hostname"
msgstr ""

#: onboarding/views.py
msgid "Finds subdomains by brute force"
msgstr ""

#: onboarding/views.py
msgid "Please select a plugin to proceed."
msgstr ""

#: onboarding/views.py
msgid "Please select all required plugins to proceed."
msgstr ""

#: onboarding/views.py reports/views/aggregate_report.py
#: reports/views/generate_report.py
msgid "An error occurred while enabling {}. The plugin is not available."
msgstr ""

#: onboarding/views.py
msgid "Plugins successfully enabled."
msgstr ""

#: onboarding/views.py
#, python-brace-format
msgid "{org_name} successfully created."
msgstr ""

#: onboarding/views.py
#, python-brace-format
msgid "{org_name} successfully updated."
msgstr ""

#: onboarding/views.py
#, python-brace-format
msgid "{name} successfully created."
msgstr ""

#: reports/forms.py tools/forms/ooi_form.py
msgid "Filter by OOI types"
msgstr ""

#: reports/forms.py
msgid "Today"
msgstr ""

#: reports/forms.py
msgid "Different date"
msgstr ""

#: reports/forms.py
msgid "No, just once"
msgstr ""

#: reports/forms.py
msgid "Yes, repeat"
msgstr ""

#: reports/forms.py
msgid "Start date"
msgstr ""

#: reports/forms.py
msgid "Start time (UTC)"
msgstr ""

#: reports/forms.py
#: reports/templates/report_overview/scheduled_reports_table.html
msgid "Recurrence"
msgstr ""

#: reports/forms.py
msgid "No recurrence, just once"
msgstr ""

#: reports/forms.py
msgid "Daily"
msgstr ""

#: reports/forms.py
msgid "Weekly"
msgstr ""

#: reports/forms.py
msgid "Monthly"
msgstr ""

#: reports/forms.py
msgid "Yearly"
msgstr ""

#: reports/forms.py
msgid "day"
msgstr ""

#: reports/forms.py
msgid "week"
msgstr ""

#: reports/forms.py
msgid "month"
msgstr ""

#: reports/forms.py
msgid "year"
msgstr ""

#: reports/forms.py
msgid "Never"
msgstr ""

#: reports/forms.py
msgid "On"
msgstr ""

#: reports/forms.py
msgid "After"
msgstr ""

#: reports/forms.py
msgid "Report name format"
msgstr ""

#: reports/report_types/aggregate_organisation_report/appendix.html
#: reports/report_types/multi_organization_report/appendix.html
#: reports/templates/partials/report_sidemenu.html
msgid "Appendix"
msgstr ""

#: reports/report_types/aggregate_organisation_report/appendix.html
msgid "Currently filtered on"
msgstr ""

#: reports/report_types/aggregate_organisation_report/appendix.html
#: reports/templates/partials/report_sidemenu.html
#: reports/templates/summary/report_asset_overview.html
msgid "Selected Report Types"
msgstr ""

#: reports/report_types/aggregate_organisation_report/appendix.html
msgid "Selected report types"
msgstr ""

#: reports/report_types/aggregate_organisation_report/appendix.html
#: reports/templates/partials/plugin_overview_table.html
#: reports/templates/report_overview/modal_partials/rename_modal.html
#: reports/templates/report_overview/report_history_table.html
#: reports/templates/report_overview/scheduled_reports_table.html
#: reports/templates/report_overview/subreports_table.html
#: reports/templates/summary/report_asset_overview.html
msgid "Report type"
msgstr ""

#: reports/report_types/aggregate_organisation_report/appendix.html
#: reports/templates/partials/report_sidemenu.html
msgid "Service Versions and Health"
msgstr ""

#: reports/report_types/aggregate_organisation_report/appendix.html
msgid "Service, version and health"
msgstr ""

#: reports/report_types/aggregate_organisation_report/appendix.html
#: reports/templates/summary/service_health.html rocky/templates/footer.html
#: rocky/templates/health.html
msgid "Service"
msgstr ""

#: reports/report_types/aggregate_organisation_report/appendix.html
#: reports/templates/summary/service_health.html rocky/templates/health.html
msgid "Version"
msgstr ""

#: reports/report_types/aggregate_organisation_report/appendix.html
#: rocky/templates/footer.html rocky/views/health.py
msgid "Health"
msgstr ""

#: reports/report_types/aggregate_organisation_report/appendix.html
#: rocky/templates/health.html
msgid "Healthy"
msgstr ""

#: reports/report_types/aggregate_organisation_report/appendix.html
msgid "Unhealthy"
msgstr ""

#: reports/report_types/aggregate_organisation_report/appendix.html
msgid "Used Config objects"
msgstr ""

#: reports/report_types/aggregate_organisation_report/appendix.html
msgid "Used config objects"
msgstr ""

#: reports/report_types/aggregate_organisation_report/appendix.html
msgid "Primary Key"
msgstr ""

#: reports/report_types/aggregate_organisation_report/appendix.html
msgid "Bit ID"
msgstr ""

#: reports/report_types/aggregate_organisation_report/appendix.html
msgid "Config"
msgstr ""

#: reports/report_types/aggregate_organisation_report/appendix.html
msgid "No config objects found."
msgstr ""

#: reports/report_types/aggregate_organisation_report/asset_overview.html
#: reports/report_types/multi_organization_report/asset_overview.html
#: reports/templates/partials/generate_report_sidemenu.html
#: reports/templates/partials/report_sidemenu.html
#: reports/templates/summary/report_asset_overview.html
msgid "Asset overview"
msgstr ""

#: reports/report_types/aggregate_organisation_report/asset_overview.html
#: reports/report_types/multi_organization_report/asset_overview.html
msgid ""
"An overview of the manually released scanned assets. Assets in <strong>bold</"
"strong> are taken as a starting point, assets that are not in bold were "
"found by OpenKAT itself."
msgstr ""

#: reports/report_types/aggregate_organisation_report/basic_security.html
#: reports/templates/partials/report_sidemenu.html
msgid "Basic security"
msgstr ""

#: reports/report_types/aggregate_organisation_report/basic_security.html
msgid ""
"In this chapter, first a table of compliance checks is displayed, followed "
"by a detailed examination of compliance issues for each component."
msgstr ""

#: reports/report_types/aggregate_organisation_report/basic_security.html
msgid "Overview of the basic security status"
msgstr ""

#: reports/report_types/aggregate_organisation_report/basic_security.html
msgid ""
"This table provides an overview of the basic security status of the known "
"assets. Basic security in order. In principle, all values in this table "
"should be checked off."
msgstr ""

#: reports/report_types/aggregate_organisation_report/basic_security.html
msgid "Basic security status"
msgstr ""

#: reports/report_types/aggregate_organisation_report/basic_security.html
#: reports/report_types/ipv6_report/report.html
#: reports/report_types/multi_organization_report/ipv6.html
#: reports/report_types/systems_report/report.html
msgid "System type"
msgstr ""

#: reports/report_types/aggregate_organisation_report/basic_security.html
#: reports/report_types/aggregate_organisation_report/report.html
#: reports/report_types/multi_organization_report/basic_security_details.html
#: reports/templates/partials/report_sidemenu.html
msgid "Safe connections"
msgstr ""

#: reports/report_types/aggregate_organisation_report/basic_security.html
msgid "System Specific"
msgstr ""

#: reports/report_types/aggregate_organisation_report/basic_security.html
msgid "RPKI"
msgstr ""

#: reports/report_types/aggregate_organisation_report/basic_security.html
#: reports/report_types/aggregate_organisation_report/system_specific.html
#: reports/report_types/rpki_report/report.html
#: reports/report_types/safe_connections_report/report.html
msgid "server"
msgstr ""

#: reports/report_types/aggregate_organisation_report/recommendations.html
#: reports/report_types/multi_organization_report/recommendations.html
#: reports/templates/partials/report_sidemenu.html
msgid "Recommendations"
msgstr ""

#: reports/report_types/aggregate_organisation_report/recommendations.html
#, python-format
msgid "There is <i>%(total_findings)s</i> vulnerability"
msgid_plural "There are <i>%(total_findings)s</i> vulnerabilities"
msgstr[0] ""
msgstr[1] ""

#: reports/report_types/aggregate_organisation_report/recommendations.html
#, python-format
msgid "found on <i>%(total_systems)s</i> system."
msgid_plural "found on <i>%(total_systems)s</i> systems."
msgstr[0] ""
msgstr[1] ""

#: reports/report_types/aggregate_organisation_report/recommendations.html
#: reports/report_types/multi_organization_report/recommendations.html
msgid "There are no recommendations."
msgstr ""

#: reports/report_types/aggregate_organisation_report/report.html
#: reports/report_types/multi_organization_report/basic_security_details.html
msgid ""
"In this chapter we check if the connections of all the IP ports of the "
"system are safe. Safe connections are important to prevent unauthorised "
"access and data breaches. Strong ciphers are crucial because they ensure "
"strong encryption which protects the data from interception during "
"communiction."
msgstr ""

#: reports/report_types/aggregate_organisation_report/report.html
#: reports/templates/partials/report_sidemenu.html
msgid "System specific"
msgstr ""

#: reports/report_types/aggregate_organisation_report/report.html
#: reports/report_types/aggregate_organisation_report/system_specific.html
#: reports/report_types/multi_organization_report/basic_security_details.html
msgid ""
"This is where checks are done that are specific to system types. Different "
"security and compliance issues come into play for different systems. They "
"are listed here under each other."
msgstr ""

#: reports/report_types/aggregate_organisation_report/report.html
#: reports/report_types/multi_organization_report/basic_security_details.html
#: reports/report_types/rpki_report/report.html
#: reports/templates/partials/report_sidemenu.html
msgid "Resource Public Key Infrastructure"
msgstr ""

#: reports/report_types/aggregate_organisation_report/report.html
#: reports/report_types/multi_organization_report/basic_security_details.html
#: reports/report_types/rpki_report/report.html
msgid ""
"This section contains basic security information about resource public key "
"infrastructure. If your web server employs RPKI for its IP addresses and "
"associated nameservers, then it enhances visitor protection against "
"misconfigurations and malicious route intercepts through verified route "
"announcements, ensuring reliable server access and secure internet traffic."
msgstr ""

#: reports/report_types/aggregate_organisation_report/report.html
#: reports/report_types/aggregate_organisation_report/report_design.html
#: reports/report_types/multi_organization_report/vulnerabilities.html
#: reports/report_types/vulnerability_report/report.html
#: reports/templates/partials/report_sidemenu.html
msgid "Vulnerabilities"
msgstr ""

#: reports/report_types/aggregate_organisation_report/report.html
#: reports/report_types/aggregate_organisation_report/report_design.html
msgid "Vulnerabilities found are grouped per system."
msgstr ""

#: reports/report_types/aggregate_organisation_report/report.html
#: reports/report_types/multi_organization_report/vulnerabilities.html
msgid "No CVEs have been found."
msgstr ""

#: reports/report_types/aggregate_organisation_report/report.html
msgid ""
"\n"
"                                This chapter contains information about the "
"findings that have been identified\n"
"                                for this organization.\n"
"                            "
msgstr ""

#: reports/report_types/aggregate_organisation_report/report.py
msgid "Aggregate Organisation Report"
msgstr ""

#: reports/report_types/aggregate_organisation_report/report_design.html
msgid "Observed at:"
msgstr ""

#: reports/report_types/aggregate_organisation_report/report_design.html
msgid "Created by:"
msgstr ""

#: reports/report_types/aggregate_organisation_report/report_design.html
#: reports/report_types/aggregate_organisation_report/summary.html
#: reports/report_types/multi_organization_report/summary.html
#: rocky/templates/partials/ooi_report_severity_totals.html
#: rocky/views/ooi_tree.py
msgid "Summary"
msgstr ""

#: reports/report_types/aggregate_organisation_report/report_design.html
#: reports/report_types/vulnerability_report/report.html
msgid "vulnerabilities on this system"
msgstr ""

#: reports/report_types/aggregate_organisation_report/summary.html
msgid "Critical Vulnerabilities"
msgstr ""

#: reports/report_types/aggregate_organisation_report/summary.html
msgid "IPs scanned"
msgstr ""

#: reports/report_types/aggregate_organisation_report/summary.html
msgid "Hostnames scanned"
msgstr ""

#: reports/report_types/aggregate_organisation_report/summary.html
msgid "Terms in report"
msgstr ""

#: reports/report_types/aggregate_organisation_report/system_specific.html
#: reports/report_types/multi_organization_report/basic_security_details.html
msgid "System specific checks"
msgstr ""

#: reports/report_types/aggregate_organisation_report/system_specific.html
#: reports/report_types/rpki_report/report.html
#: reports/report_types/safe_connections_report/report.html
#, python-format
msgid ""
"This table shows which checks were performed. Following that, the compliance "
"issues, if any, are shown for each %(type)s Server."
msgstr ""

#: reports/report_types/aggregate_organisation_report/system_specific.html
msgid "Check overview"
msgstr ""

#: reports/report_types/aggregate_organisation_report/system_specific.html
#: reports/report_types/mail_report/report.html
#: reports/report_types/multi_organization_report/basic_security_details.html
#: reports/report_types/name_server_report/report.html
#: reports/report_types/rpki_report/report.html
#: reports/report_types/safe_connections_report/report.html
#: reports/report_types/web_system_report/report.html
msgid "Check"
msgstr ""

#: reports/report_types/aggregate_organisation_report/system_specific.html
#: reports/report_types/mail_report/report.html
#: reports/report_types/name_server_report/report.html
#: reports/report_types/rpki_report/report.html
#: reports/report_types/safe_connections_report/report.html
#: reports/report_types/web_system_report/report.html
msgid "Compliance"
msgstr ""

#: reports/report_types/aggregate_organisation_report/system_specific.html
#: reports/report_types/rpki_report/report.html
msgid "IPs are compliant"
msgstr ""

#: reports/report_types/aggregate_organisation_report/system_specific.html
#: reports/report_types/safe_connections_report/report.html
#: reports/report_types/vulnerability_report/report.html
msgid "Host:"
msgstr ""

#: reports/report_types/aggregate_organisation_report/system_specific.html
#: reports/report_types/mail_report/report.html
#: reports/report_types/name_server_report/report.html
#: reports/report_types/rpki_report/report.html
#: reports/report_types/safe_connections_report/report.html
#: reports/report_types/web_system_report/report.html
msgid "Compliance issue"
msgstr ""

#: reports/report_types/aggregate_organisation_report/system_specific.html
#: reports/report_types/mail_report/report.html
#: reports/report_types/name_server_report/report.html
#: reports/report_types/rpki_report/report.html
#: reports/report_types/safe_connections_report/report.html
#: reports/report_types/vulnerability_report/report.html
#: reports/report_types/web_system_report/report.html
#: reports/templates/partials/report_findings_table.html
#: reports/templates/partials/report_severity_totals_table.html
#: rocky/templates/partials/ooi_report_findings_block_table.html
#: rocky/templates/partials/ooi_report_findings_block_table_expanded_row.html
msgid "Risk level"
msgstr ""

#: reports/report_types/aggregate_organisation_report/term_overview.html
#: reports/templates/partials/report_sidemenu.html
msgid "Term Overview"
msgstr ""

#: reports/report_types/aggregate_organisation_report/term_overview.html
msgid "For definitions of terms used in this chapter, see the glossary below."
msgstr ""

#: reports/report_types/aggregate_organisation_report/term_overview.html
msgid ""
"Web servers and domains are examples of digital assets within this "
"framework. Web servers are essential for hosting and serving websites or web "
"applications, while domains represent the online addresses used to access "
"these resources. Other examples of assets in the IT realm include databases, "
"user accounts, software applications, and networking infrastructure. Asset "
"management is a critical aspect of cybersecurity, involving the "
"identification, classification, and protection of these assets to safeguard "
"against threats and ensure the overall security and functionality of an "
"organization's IT environment."
msgstr ""

#: reports/report_types/aggregate_organisation_report/term_overview.html
msgid ""
"Multiple hostnames that resolve to one IP address where at least one of the "
"hostnames or the IP address has a declared scan level that is at least L1. "
"Type systemen zijn webservers, mailservers, en nameservers (DNS)."
msgstr ""

#: reports/report_types/aggregate_organisation_report/term_overview.html
msgid ""
"A fundamental component of the client-server model. A web server uses "
"protocols like HTTP or HTTPS to facilitate communication between clients and "
"the server."
msgstr ""

#: reports/report_types/aggregate_organisation_report/term_overview.html
msgid ""
"A mail server is a specialized software application or hardware device that "
"facilitates the sending, receiving, and storage of emails within a computer "
"network. Operating on the Simple Mail Transfer Protocol (SMTP) for outgoing "
"messages and either Internet Message Access Protocol (IMAP) or Post Office "
"Protocol (POP) for incoming messages, a mail server manages email "
"communication by routing messages between users and storing them until they "
"are retrieved. The server ensures the efficient and secure transfer of "
"emails, handling tasks such as authentication, spam filtering, and message "
"storage."
msgstr ""

#: reports/report_types/aggregate_organisation_report/term_overview.html
msgid ""
"A nameserver, or Domain Name System (DNS) server, is a critical component of "
"the internet infrastructure responsible for translating human-readable "
"domain names into IP addresses, enabling the seamless navigation of the web. "
"When a user enters a domain name in a web browser, the nameserver is queried "
"to obtain the corresponding IP address of the server hosting the associated "
"website or service."
msgstr ""

#: reports/report_types/aggregate_organisation_report/term_overview.html
msgid ""
"A DICOM server, which stands for Digital Imaging and Communications in "
"Medicine, is a specialized server designed for the storage, retrieval, and "
"exchange of medical images and related information in the healthcare "
"industry. DICOM is a widely adopted standard that ensures interoperability "
"and consistency in the communication of medical images and associated data "
"among different devices and systems, such as medical imaging equipment, "
"picture archiving and communication systems (PACS), and radiology "
"information systems (RIS). DICOM servers store and manage patient-specific "
"medical images, like X-rays, CT scans, and MRIs, utilizing a standardized "
"format."
msgstr ""

#: reports/report_types/dns_report/report.html
msgid "Records found"
msgstr ""

#: reports/report_types/dns_report/report.html
msgid ""
"The DNS report gives an overview of the DNS records that were found for the "
"DNSZone. Additionally the security measures table shows whether or not DNS "
"relating security measures are enabled."
msgstr ""

#: reports/report_types/dns_report/report.html
msgid ""
"<strong>Disclaimer:</strong> Not all DNSRecords are parsed in OpenKAT. DNS "
"record types that are parsed and could be displayed in the table are:"
msgstr ""

#: reports/report_types/dns_report/report.html
msgid "All existing DNS record types can be found here:"
msgstr ""

#: reports/report_types/dns_report/report.html
msgid "Record"
msgstr ""

#: reports/report_types/dns_report/report.html
msgid "TTL"
msgstr ""

#: reports/report_types/dns_report/report.html
msgid "No records have been found."
msgstr ""

#: reports/report_types/dns_report/report.html
msgid "Security measures"
msgstr ""

#: reports/report_types/dns_report/report.html
msgid ""
"The security measures table below shows which DNS relating security measures "
"are enabled based on the contents of the DNS records."
msgstr ""

#: reports/report_types/dns_report/report.html
msgid "Yes"
msgstr ""

#: reports/report_types/dns_report/report.html
msgid "No"
msgstr ""

#: reports/report_types/dns_report/report.html
#: reports/templates/partials/report_findings_table.html
msgid "Other findings found"
msgstr ""

#: reports/report_types/dns_report/report.html
#: rocky/templates/findings/finding_list.html
#: rocky/templates/oois/ooi_detail_findings_list.html
#: rocky/templates/oois/ooi_detail_findings_overview.html
#: rocky/templates/partials/ooi_report_severity_totals_table.html
msgid "Severity"
msgstr ""

#: reports/report_types/dns_report/report.html
#: reports/templates/partials/report_findings_table.html
#: rocky/templates/findings/finding_add.html
#: rocky/templates/findings/finding_list.html
#: rocky/templates/partials/ooi_report_findings_block_table_expanded_row.html
msgid "Finding"
msgstr ""

#: reports/report_types/dns_report/report.html
#: reports/report_types/findings_report/report.html
#: reports/report_types/vulnerability_report/report.html
#: reports/templates/partials/report_findings_table.html
#: reports/templates/report_overview/scheduled_reports_table.html
#: reports/templates/summary/selected_plugins.html
#: rocky/templates/findings/finding_list.html
#: rocky/templates/partials/ooi_report_findings_block_table.html
#: rocky/templates/tasks/boefjes.html rocky/templates/tasks/normalizers.html
#: rocky/templates/tasks/ooi_detail_task_list.html
#: rocky/templates/tasks/plugin_detail_task_list.html
msgid "Details"
msgstr ""

#: reports/report_types/dns_report/report.html
msgid "Findings information"
msgstr ""

#: reports/report_types/dns_report/report.html
#: reports/report_types/findings_report/report.html
#: reports/report_types/vulnerability_report/report.html
#: reports/templates/partials/report_findings_table.html
#: reports/templates/partials/report_severity_totals_table.html
#: rocky/templates/oois/ooi_detail_findings_overview.html
#: rocky/templates/partials/ooi_report_findings_block_table.html
#: rocky/templates/partials/ooi_report_findings_block_table_expanded_row.html
msgid "Occurrences"
msgstr ""

#: reports/report_types/dns_report/report.py
msgid ""
"DNS reports focus on domain name system configuration and potential "
"weaknesses."
msgstr ""

#: reports/report_types/findings_report/report.html
msgid ""
"The Findings Report contains information about the findings that have been "
"identified for the selected asset and organization."
msgstr ""

#: reports/report_types/findings_report/report.html
msgid "Findings per organization overview"
msgstr ""

#: reports/report_types/findings_report/report.html
#: reports/templates/partials/report_findings_table.html
#: reports/templates/partials/report_severity_totals_table.html
#: tools/forms/finding_type.py
msgid "Finding types"
msgstr ""

#: reports/report_types/findings_report/report.html
msgid "Highest risk level"
msgstr ""

#: reports/report_types/findings_report/report.html
msgid "Critical finding types"
msgstr ""

#: reports/report_types/findings_report/report.html
msgid ""
"This overview shows the total number of findings per severity that have been "
"identified for this organization."
msgstr ""

#: reports/report_types/findings_report/report.html
msgid "Critical and high findings"
msgstr ""

#: reports/report_types/findings_report/report.html
msgid ""
"\n"
"                                                This table shows the top 25 "
"critical and high findings that have\n"
"                                                been identified for this "
"organization, grouped by finding types.\n"
"                                                A table with all the "
"identified findings can be found in the Findings Report.\n"
"                                            "
msgstr ""

#: reports/report_types/findings_report/report.html
msgid "No findings have been identified. Check report for more details."
msgstr ""

#: reports/report_types/findings_report/report.html
msgid "View findings report"
msgstr ""

#: reports/report_types/findings_report/report.html
#: reports/templates/report_overview/scheduled_reports_table.html
msgid "Edit report recipe"
<<<<<<< HEAD
msgstr ""

#: reports/report_types/findings_report/report.html
msgid ""
"\n"
"                This table shows the top 25 critical and high findings that "
"have\n"
"                been identified for this organization, grouped by finding "
"types.\n"
"                A table with all the identified findings can be found in the "
"Findings Report.\n"
"            "
=======
>>>>>>> 49e8d4b7
msgstr ""

#: reports/report_types/findings_report/report.py
msgid "Findings Report"
msgstr ""

#: reports/report_types/findings_report/report.py
msgid "Shows all the finding types and their occurrences."
msgstr ""

#: reports/report_types/ipv6_report/report.html
msgid ""
"The IPv6 report provides an overview of the current IPv6 status of the "
"identified system. The table below shows whether the domain is reachable "
"over IPv6 or not. A green compliance check is shown if this is the case. A "
"grey compliance cross is shown if no IPv6 address was detected."
msgstr ""

#: reports/report_types/ipv6_report/report.html
msgid "IPv6 overview"
msgstr ""

#: reports/report_types/ipv6_report/report.html
#: reports/report_types/systems_report/report.html
msgid "Domain"
msgstr ""

#: reports/report_types/ipv6_report/report.py
msgid "IPv6 Report"
msgstr ""

#: reports/report_types/ipv6_report/report.py
msgid "Check whether hostnames point to IPv6 addresses."
msgstr ""

#: reports/report_types/mail_report/report.html
msgid ""
"The Mail Report provides an overview of the compliance checks associated "
"with e-mail servers. The current compliance checks the presence of SPF, DKIM "
"and DMARC records. The table below shows for each of these checks how many "
"of the identified mail servers are compliant, and if applicable a compliance "
"issue description and risk level. The risk level may be different for your "
"specific environment."
msgstr ""

#: reports/report_types/mail_report/report.html
msgid "Mailserver compliance"
msgstr ""

#: reports/report_types/mail_report/report.html
msgid "mailservers compliant"
msgstr ""

#: reports/report_types/mail_report/report.html
msgid "No mailservers have been found on this system."
msgstr ""

#: reports/report_types/mail_report/report.py
msgid "Mail Report"
msgstr ""

#: reports/report_types/mail_report/report.py
msgid ""
"System specific Mail Report that focusses on IP addresses and hostnames."
msgstr ""

#: reports/report_types/multi_organization_report/asset_overview.html
msgid "Overview of included assets"
msgstr ""

#: reports/report_types/multi_organization_report/asset_overview.html
msgid "Asset"
msgstr ""

#: reports/report_types/multi_organization_report/asset_overview.html
#: reports/report_types/multi_organization_report/basic_security_details.html
msgid "Amount"
msgstr ""

#: reports/report_types/multi_organization_report/asset_overview.html
msgid "IP addresses"
msgstr ""

#: reports/report_types/multi_organization_report/asset_overview.html
msgid "Domain names"
msgstr ""

#: reports/report_types/multi_organization_report/asset_overview.html
msgid "Assets with most critical vulnerabilities"
msgstr ""

#: reports/report_types/multi_organization_report/asset_overview.html
msgid "Vulnerability"
msgstr ""

#: reports/report_types/multi_organization_report/asset_overview.html
msgid "Organisation"
msgstr ""

#: reports/report_types/multi_organization_report/asset_overview.html
msgid "No vulnerabilities found."
msgstr ""

#: reports/report_types/multi_organization_report/basic_security_details.html
msgid "Overview of safe connections"
msgstr ""

#: reports/report_types/multi_organization_report/basic_security_details.html
#: reports/report_types/safe_connections_report/report.html
msgid "Only Safe Ciphers"
msgstr ""

#: reports/report_types/multi_organization_report/basic_security_details.html
#: reports/report_types/safe_connections_report/report.html
msgid "services are compliant"
msgstr ""

#: reports/report_types/multi_organization_report/ipv6.html
msgid "IPv6"
msgstr ""

#: reports/report_types/multi_organization_report/ipv6.html
msgid ""
"IPv6 includes improvements in security features compared to IPv4. While IPv4 "
"can implement security measures, IPv6 was designed with security in mind, "
"and its adoption can contribute to a more secure internet."
msgstr ""

#: reports/report_types/multi_organization_report/ipv6.html
msgid "In total "
msgstr ""

#: reports/report_types/multi_organization_report/ipv6.html
msgid " out of "
msgstr ""

#: reports/report_types/multi_organization_report/ipv6.html
msgid " systems have an IPv6 connection."
msgstr ""

#: reports/report_types/multi_organization_report/ipv6.html
msgid "Overview of IP version compliance"
msgstr ""

#: reports/report_types/multi_organization_report/open_ports.html
msgid ""
"See an overview of open ports found over all systems and the services these "
"systems provide."
msgstr ""

#: reports/report_types/multi_organization_report/open_ports.html
msgid "Overview of detected open ports"
msgstr ""

#: reports/report_types/multi_organization_report/open_ports.html
#: reports/report_types/open_ports_report/report.html
#: reports/templates/partials/report_sidemenu.html
msgid "Open ports"
msgstr ""

#: reports/report_types/multi_organization_report/open_ports.html
msgid "Occurrences (IP addresses)"
msgstr ""

#: reports/report_types/multi_organization_report/open_ports.html
#: reports/templates/summary/service_health.html
msgid "Services"
msgstr ""

#: reports/report_types/multi_organization_report/open_ports.html
msgid "No open ports found."
msgstr ""

#: reports/report_types/multi_organization_report/recommendations.html
msgid "Overview of recommendations"
msgstr ""

#: reports/report_types/multi_organization_report/recommendations.html
#: reports/templates/partials/report_findings_table.html
#: rocky/templates/findings/finding_list.html
msgid "Recommendation"
msgstr ""

#: reports/report_types/multi_organization_report/recommendations.html
#: rocky/templates/partials/ooi_report_findings_block_table_expanded_row.html
msgid "Occurrence"
msgstr ""

#: reports/report_types/multi_organization_report/report.html
<<<<<<< HEAD
=======
#: rocky/templates/organizations/organization_crisis_room.html
>>>>>>> 49e8d4b7
msgid "No findings have been identified yet."
msgstr ""

#: reports/report_types/multi_organization_report/report.py
msgid "Multi Organization Report"
msgstr ""

#: reports/report_types/multi_organization_report/summary.html
msgid "Best scoring security check"
msgstr ""

#: reports/report_types/multi_organization_report/summary.html
msgid "Worst scoring security check"
msgstr ""

#: reports/report_types/multi_organization_report/vulnerabilities.html
msgid ""
"Vulnerabilities found are grouped per system. Here, we only consider CVE "
"vulnerabilities."
msgstr ""

#: reports/report_types/multi_organization_report/vulnerabilities.html
msgid "Vulnerabilities grouped per system"
msgstr ""

#: reports/report_types/multi_organization_report/vulnerabilities.html
msgid "total"
msgstr ""

#: reports/report_types/name_server_report/report.html
msgid ""
"The Name Server Report provides an overview of the compliance checks that "
"were performed against the identified Domain Name Servers (DNS). The "
"compliance checks verify the presence and validity of DNSSEC and whether no "
"unnecessary ports were identified to be open. The table below gives an "
"overview of the available checks including whether the system passed the "
"performed checks. The risk level and reasoning as to why an issue was "
"identified are shown too. The risk level may be different for your specific "
"environment."
msgstr ""

#: reports/report_types/name_server_report/report.html
msgid "Name server compliance"
msgstr ""

#: reports/report_types/name_server_report/report.html
msgid "DNSSEC Present"
msgstr ""

#: reports/report_types/name_server_report/report.html
msgid "name servers compliant"
msgstr ""

#: reports/report_types/name_server_report/report.html
msgid "Valid DNSSEC"
msgstr ""

#: reports/report_types/name_server_report/report.html
#: reports/report_types/web_system_report/report.html
msgid "No unnecessary ports open"
msgstr ""

#: reports/report_types/name_server_report/report.html
msgid "No nameservers have been found on this system."
msgstr ""

#: reports/report_types/name_server_report/report.py
msgid "Name Server Report"
msgstr ""

#: reports/report_types/name_server_report/report.py
msgid "Name Server Report checks name servers on basic security standards."
msgstr ""

#: reports/report_types/open_ports_report/report.html
msgid ""
"The Open Ports Report provides an overview of the open ports identified on a "
"system. The ports that are marked as <b>bold</b> were identified by direct "
"scans performed by OpenKAT (such as nmap). Ports that are not marked in bold "
"were identified through external services and/or scans (such as Shodan). "
"Scans with the same hostnames, ports and IPs are merged."
msgstr ""

#: reports/report_types/open_ports_report/report.html
msgid "Overview of open ports found for the scanned assets"
msgstr ""

#: reports/report_types/open_ports_report/report.html
#: reports/report_types/systems_report/report.html
msgid "IP address"
msgstr ""

#: reports/report_types/open_ports_report/report.html
msgid "Hostnames"
msgstr ""

#: reports/report_types/open_ports_report/report.html
msgid "Direct scan"
msgstr ""

#: reports/report_types/open_ports_report/report.py
msgid "Open Ports Report"
msgstr ""

#: reports/report_types/open_ports_report/report.py
msgid "Find open ports of IP addresses"
msgstr ""

#: reports/report_types/rpki_report/report.html
msgid ""
"The RPKI Report shows if an RPKI route announcement was available for the "
"system and if this announcement is not expired."
msgstr ""

#: reports/report_types/rpki_report/report.html
msgid "RPKI compliance"
msgstr ""

#: reports/report_types/rpki_report/report.html
msgid "RPKI Available"
msgstr ""

#: reports/report_types/rpki_report/report.html
msgid "RPKI valid"
msgstr ""

#: reports/report_types/rpki_report/report.html
msgid "RPKI record is not valid."
msgstr ""

#: reports/report_types/rpki_report/report.html
msgid "RPKI record does not exist."
msgstr ""

#: reports/report_types/rpki_report/report.html
#: reports/report_types/safe_connections_report/report.html
msgid "No IPs have been found on this system."
msgstr ""

#: reports/report_types/rpki_report/report.py
msgid "RPKI Report"
msgstr ""

#: reports/report_types/rpki_report/report.py
msgid ""
"Shows whether the IP is covered by a valid RPKI ROA. For a hostname it shows "
"the IP addresses and whether they are covered by a valid RPKI ROA."
msgstr ""

#: reports/report_types/safe_connections_report/report.html
msgid ""
"The secure connections report provides an overview of the performed checks "
"with regard to encrypted communication channels such as HTTPS. The table "
"below gives an overview of the available checks including whether the system "
"passed the performed checks. The risk level and reasoning as to why an issue "
"was identified are shown too. The risk level may be different for your "
"specific environment."
msgstr ""

#: reports/report_types/safe_connections_report/report.html
msgid "Safe connections compliance"
msgstr ""

#: reports/report_types/safe_connections_report/report.py
msgid "Safe Connections Report"
msgstr ""

#: reports/report_types/safe_connections_report/report.py
msgid "Shows whether the IPService contains safe ciphers."
msgstr ""

#: reports/report_types/systems_report/report.html
msgid ""
"The System Report provides an overview of the system types (types of similar "
"services) that were identified for each system. The following system types "
"can be identified: DNS servers, Web servers, Mail servers and those "
"classified as 'Other' servers. Each hostname and/or IP address is given one "
"or more system types depending on the identified ports and services. The "
"table below gives an overview of these results."
msgstr ""

#: reports/report_types/systems_report/report.html
msgid "Selected assets"
msgstr ""

#: reports/report_types/systems_report/report.html
msgid "No system types have been identified on this system."
msgstr ""

#: reports/report_types/systems_report/report.py
msgid "System Report"
msgstr ""

#: reports/report_types/systems_report/report.py
msgid "Combine IP addresses, hostnames and services into systems."
msgstr ""

#: reports/report_types/tls_report/report.html
msgid ""
"The TLS Report shows which TLS protocols and ciphers were identified on the "
"host for the provided port."
msgstr ""

#: reports/report_types/tls_report/report.html
msgid ""
"The table below provides an overview of the identified TLS protocols and "
"ciphers, including a status suggestion."
msgstr ""

#: reports/report_types/tls_report/report.html
msgid "Ciphers"
msgstr ""

#: reports/report_types/tls_report/report.html
msgid "Protocol"
msgstr ""

#: reports/report_types/tls_report/report.html
msgid "Encryption Algorithm"
msgstr ""

#: reports/report_types/tls_report/report.html
msgid "Bits"
msgstr ""

#: reports/report_types/tls_report/report.html
msgid "Key Size"
msgstr ""

#: reports/report_types/tls_report/report.html
#: rocky/templates/organizations/organization_list.html
#: rocky/templates/organizations/organization_settings.html
msgid "Code"
msgstr ""

#: reports/report_types/tls_report/report.html
msgid "Phase out"
msgstr ""

#: reports/report_types/tls_report/report.html
msgid "Good"
msgstr ""

#: reports/report_types/tls_report/report.html
msgid ""
"No ciphers were found for this combination of IP address, port and service."
msgstr ""

#: reports/report_types/tls_report/report.html
msgid ""
"The list below gives an overview of the findings based on the identified TLS "
"protocols and ciphers. This includes the reasoning why the cipher or "
"protocol is marked as a finding."
msgstr ""

#: reports/report_types/tls_report/report.py
msgid "TLS Report"
msgstr ""

#: reports/report_types/tls_report/report.py
msgid ""
"TLS Report assesses the security of data encryption and transmission "
"protocols."
msgstr ""

#: reports/report_types/vulnerability_report/report.html
msgid "No vulnerabilities have been found on this system."
msgstr ""

#: reports/report_types/vulnerability_report/report.html
msgid ""
"The Vulnerability Report provides an overview of all identified CVE "
"vulnerabilities that were identified on the selected systems. For each CVE "
"the table shows the CVE scoring, the number of occurrences, and the CVE "
"details."
msgstr ""

#: reports/report_types/vulnerability_report/report.html
msgid "Advice"
msgstr ""

#: reports/report_types/vulnerability_report/report.py
msgid "Vulnerability Report"
msgstr ""

#: reports/report_types/vulnerability_report/report.py
msgid "Vulnerabilities found are grouped for each system."
msgstr ""

#: reports/report_types/vulnerability_report/report.py
#: reports/templates/partials/report_findings_table.html
#: rocky/templates/findings/finding_list.html
#: rocky/templates/oois/ooi_detail_origins_inference.html
#: rocky/templates/oois/ooi_detail_origins_observations.html
#: rocky/templates/partials/ooi_report_findings_block_table_expanded_row.html
msgid "Source"
msgstr ""

#: reports/report_types/vulnerability_report/report.py
msgid "First seen"
msgstr ""

#: reports/report_types/vulnerability_report/report.py
msgid "Last seen"
msgstr ""

#: reports/report_types/vulnerability_report/report.py
msgid "Evidence"
msgstr ""

#: reports/report_types/web_system_report/report.html
msgid ""
"The Web System Report provides an overview of various web server checks that "
"were performed against the scanned system(s). For each performed check the "
"table below shows whether or not the server is compliant with the checks. A "
"description of why this compliant check failed is also shown, including an "
"general risk level. The risk level may be different for your specific "
"environment."
msgstr ""

#: reports/report_types/web_system_report/report.html
msgid "Web system compliance"
msgstr ""

#: reports/report_types/web_system_report/report.html
msgid "CSP Present"
msgstr ""

#: reports/report_types/web_system_report/report.html
msgid "webservers compliant"
msgstr ""

#: reports/report_types/web_system_report/report.html
msgid "Secure CSP Header"
msgstr ""

#: reports/report_types/web_system_report/report.html
msgid "Redirects HTTP to HTTPS"
msgstr ""

#: reports/report_types/web_system_report/report.html
msgid "Offers HTTPS"
msgstr ""

#: reports/report_types/web_system_report/report.html
msgid "Has a Security.txt"
msgstr ""

#: reports/report_types/web_system_report/report.html
msgid "Has a certificate"
msgstr ""

#: reports/report_types/web_system_report/report.html
msgid "Certificate is valid"
msgstr ""

#: reports/report_types/web_system_report/report.html
msgid "Certificate is not expiring soon"
msgstr ""

#: reports/report_types/web_system_report/report.html
msgid "No webservers have been found on this system."
msgstr ""

#: reports/report_types/web_system_report/report.py
msgid "Web System Report"
msgstr ""

#: reports/report_types/web_system_report/report.py
msgid "Web System Reports check web systems on basic security standards."
msgstr ""

#: reports/templates/partials/export_report_settings.html
msgid "Report schedule"
msgstr ""

#: reports/templates/partials/export_report_settings.html
msgid ""
"When scheduling your report, you have two options. You can either choose to "
"generate it just once now, or set it to run automatically at regular "
"intervals, like daily, weekly, or monthly. If you need the report just for a "
"single occasion, select the one-time option."
msgstr ""

#: reports/templates/partials/export_report_settings.html
#: reports/templates/report_overview/report_history_table.html
msgid "Report name"
msgstr ""

#: reports/templates/partials/export_report_settings.html
#, python-format, python-brace-format
msgid ""
"When generating reports, it is possible to give the report a name. The name "
"can be static or dynamic. The default format for a report is '${report_type} "
"for ${oois_count} objects'. These placeholders automatically adapt based on "
"the report details. This format could for example return 'Aggregate Report "
"for 15 objects'. Another placeholder that can be used is '${ooi}', which "
"will show the name of the object when there is only one object. You can also "
"customize the name by adding prefixes, suffixes, or other formats like '%%W' "
"for the week number, using options from <a href=\"https://strftime.org/\" "
"target=\"_blank\" rel=\"noopener\">Python strftime code</a>."
msgstr ""

#: reports/templates/partials/export_report_settings.html
#: reports/templates/report_overview/report_overview_header.html
#: reports/views/generate_report.py
msgid "Generate report"
msgstr ""

#: reports/templates/partials/generate_report_sidemenu.html
#: reports/templates/partials/report_sidemenu.html
msgid "Table of contents"
msgstr ""

#: reports/templates/partials/main_navigation.html
msgid "Generate a report"
msgstr ""

#: reports/templates/partials/main_navigation.html
msgid ""
"To generate a report you can start by selecting report types or by selecting "
"objects."
msgstr ""

#: reports/templates/partials/plugin_overview_table.html
#: reports/templates/partials/report_sidemenu.html
#: rocky/templates/oois/ooi_page_tabs.html
msgid "Overview"
msgstr ""

#: reports/templates/partials/plugin_overview_table.html
msgid "Plugin overview table"
msgstr ""

#: reports/templates/partials/plugin_overview_table.html
#: reports/templates/partials/report_setup_scan.html
msgid "Required plugins"
msgstr ""

#: reports/templates/partials/plugin_overview_table.html
#: reports/templates/partials/report_setup_scan.html
msgid "Suggested plugins"
msgstr ""

#: reports/templates/partials/plugin_overview_table.html
msgid "Action required"
msgstr ""

#: reports/templates/partials/plugin_overview_table.html
msgid "Ready"
msgstr ""

#: reports/templates/partials/report_findings_table.html
msgid ""
"\n"
"            This table provides an overview of the identified findings on "
"the scanned\n"
"            systems. For each finding type it shows the risk level, the "
"number of occurrences\n"
"            and the first known occurrence of the finding. The risk level "
"may be different for your specific environment.\n"
"            The details can be seen when expanding a row. A description, the "
"source, impact and recommendation of the finding\n"
"            can be found here. It also shows in which findings the finding "
"type occurred.\n"
"        "
msgstr ""

#: reports/templates/partials/report_findings_table.html
msgid "First known occurrence"
msgstr ""

#: reports/templates/partials/report_findings_table.html
msgid "Open in report"
msgstr ""

#: reports/templates/partials/report_findings_table.html
#: rocky/templates/findings/finding_list.html
msgid "Impact"
msgstr ""

#: reports/templates/partials/report_findings_table.html
msgid ""
"No critical and high findings have been identified for this organization."
msgstr ""

#: reports/templates/partials/report_findings_table.html
msgid "No findings have been identified for this organization."
msgstr ""

#: reports/templates/partials/report_header.html
#: rocky/templates/partials/ooi_list_toolbar.html
msgid "Export"
msgstr ""

#: reports/templates/partials/report_header.html
msgid "Download report"
msgstr ""

#: reports/templates/partials/report_header.html
msgid "This is the OpenKAT report for organization"
msgstr ""

#: reports/templates/partials/report_header.html
msgid ""
"All selected report types for the selected objects are displayed one below "
"the other."
msgstr ""

#: reports/templates/partials/report_header.html
msgid "Created with data from:"
msgstr ""

#: reports/templates/partials/report_header.html
msgid "Created on:"
msgstr ""

#: reports/templates/partials/report_header.html
msgid "Created from recipe:"
msgstr ""

#: reports/templates/partials/report_header.html
msgid "Recipe created by:"
msgstr ""

#: reports/templates/partials/report_header.html
#, python-format
msgid "This sector contains %(length)s scanned organizations."
msgstr ""

#: reports/templates/partials/report_header.html
msgid "Of these organizations"
msgstr ""

#: reports/templates/partials/report_header.html
msgid "organizations have tag"
msgstr ""

#: reports/templates/partials/report_header.html
msgid "The basic security scores are around "
msgstr ""

#: reports/templates/partials/report_header.html
#, python-format
msgid "A total of %(total)s critical vulnerabilities have been identified."
msgstr ""

#: reports/templates/partials/report_introduction.html
msgid ""
"This report gives an overview of the current state of security for your "
"organisation for the selected date. The summary section provides an overview "
"of the selected systems (objects), plugins and reports. This is followed "
"with the findings for each report."
msgstr ""

#: reports/templates/partials/report_names_form.html
msgid "Report names:"
msgstr ""

#: reports/templates/partials/report_names_form.html
#: rocky/templates/forms/widgets/checkbox_group_table.html
#: rocky/templates/oois/ooi_detail_add_related_object.html
#: rocky/templates/partials/form/field_input.html
#: rocky/templates/partials/form/field_input_checkbox.html
#: rocky/templates/partials/form/field_input_multiselect.html
#: rocky/templates/partials/form/field_input_radio.html
msgid "Required"
msgstr ""

#: reports/templates/partials/report_names_form.html
msgid "Add reference date"
msgstr ""

#: reports/templates/partials/report_names_form.html
#: reports/templates/report_overview/modal_partials/rename_modal.html
#: rocky/views/scan_profile.py
msgid "Reset"
msgstr ""

#: reports/templates/partials/report_names_form.html
msgid "No reference date"
msgstr ""

#: reports/templates/partials/report_names_form.html
msgid "Day"
msgstr ""

#: reports/templates/partials/report_names_form.html
msgid "Week"
msgstr ""

#: reports/templates/partials/report_names_form.html
msgid "Month"
msgstr ""

#: reports/templates/partials/report_names_form.html
msgid "Year"
msgstr ""

#: reports/templates/partials/report_navigation.html
msgid "Report Navigation"
msgstr ""

#: reports/templates/partials/report_navigation.html
msgid "Generate Report"
msgstr ""

#: reports/templates/partials/report_navigation.html
msgid "Aggregate Report"
msgstr ""

#: reports/templates/partials/report_navigation.html
msgid "Multi Report"
msgstr ""

#: reports/templates/partials/report_ooi_list.html
msgid "Object selection"
msgstr ""

#: reports/templates/partials/report_ooi_list.html
msgid ""
"Select which objects you want to include in your report. You can either "
"continue with a live set or you can select the objects manually from the "
"table below."
msgstr ""

#: reports/templates/partials/report_ooi_list.html
msgid ""
"A live set is a set of objects based on the applied filters. Any object that "
"matches this applied filter (now or in the future) will be used as input for "
"the scheduled report. If your live set filter (e.g. 'hostnames' with 'L2 "
"clearance' that are 'declared') shows 2 hostnames that match the filter "
"today, the scheduled report will run for those 2 hostnames. If you add 3 "
"more hostnames tomorrow (with the same filter criteria), your next scheduled "
"report will contain 5 hostnames. Your live set will update as you go."
msgstr ""

#: reports/templates/partials/report_ooi_list.html
#: reports/templates/partials/report_types_selection.html
msgid "Applied filters:"
msgstr ""

#: reports/templates/partials/report_ooi_list.html
msgid ""
"Based on the current dataset, your selected filters result in the following "
"objects."
msgstr ""

#: reports/templates/partials/report_ooi_list.html
msgid "objects selected"
msgstr ""

#: reports/templates/partials/report_ooi_list.html
msgid "Deselect all objects"
msgstr ""

#: reports/templates/partials/report_ooi_list.html
#: rocky/templates/oois/ooi_list.html
#, python-format
msgid "Showing %(length)s of %(total)s objects"
msgstr ""

#: reports/templates/partials/report_ooi_list.html
#, python-format
msgid "Select all %(total_oois)s object"
msgid_plural "Select all %(total_oois)s objects"
msgstr[0] ""
msgstr[1] ""

#: reports/templates/partials/report_ooi_list.html
#: reports/templates/report_overview/report_history_table.html
#: reports/templates/summary/ooi_selection.html tools/forms/ooi.py
#: tools/view_helpers.py rocky/templates/admin/delete_confirmation.html
#: rocky/templates/admin/delete_selected_confirmation.html
#: rocky/templates/dashboard_client.html rocky/templates/dashboard_redteam.html
#: rocky/templates/header.html rocky/views/ooi_add.py rocky/views/ooi_list.py
#: rocky/views/ooi_view.py rocky/views/upload_csv.py rocky/views/upload_raw.py
msgid "Objects"
msgstr ""

#: reports/templates/partials/report_ooi_list.html
msgid "Object name"
msgstr ""

#: reports/templates/partials/report_ooi_list.html
msgid "Report(s) may be empty due to no objects in the selected filters."
msgstr ""

#: reports/templates/partials/report_ooi_list.html
msgid ""
"Reports matching the selected filters will be empty at this moment in time. "
"Future reports may contain data. It is still possible to generate the "
"(potentially empty) report."
msgstr ""

#: reports/templates/partials/report_ooi_list.html
msgid "Continue with live set"
msgstr ""

#: reports/templates/partials/report_ooi_list.html
#: reports/templates/partials/report_types_selection.html
msgid "Continue with selection"
msgstr ""

#: reports/templates/partials/report_setup_scan.html
#: reports/views/aggregate_report.py reports/views/generate_report.py
#: reports/views/multi_report.py
msgid "Configuration"
msgstr ""

#: reports/templates/partials/report_setup_scan.html
msgid "Set up the required plugins for this report."
msgstr ""

#: reports/templates/partials/report_setup_scan.html
#: reports/templates/summary/selected_plugins.html
msgid "Plugins"
msgstr ""

#: reports/templates/partials/report_setup_scan.html
msgid ""
"KAT will be able to generate a full report when all the required and "
"suggested boefjes are enabled."
msgstr ""

#: reports/templates/partials/report_setup_scan.html
msgid ""
"If you choose not to enable a plugin, the data that plugin would collect or "
"produce will be left out of the report which will then be generated based on "
"the available data collected by the enabled plugins."
msgstr ""

#: reports/templates/partials/report_setup_scan.html
msgid ""
"Some plugins are mandatory as they are crucial for a report type. Reports "
"that don't have their requirements met will be skipped."
msgstr ""

#: reports/templates/partials/report_setup_scan.html
msgid "Warning! Before you proceed read the following points:"
msgstr ""

#: reports/templates/partials/report_setup_scan.html
msgid ""
"OpenKAT is designed to scan all known objects on a regular basis using the "
"enabled plugins and set clearance levels. This means that scans will run "
"automatically. Be patient; plugins may take some time before they have "
"collected all their data. Enabling them just before report generation will "
"likely result in inaccurate reports, as plugins have not finished collecting "
"data."
msgstr ""

#: reports/templates/partials/report_setup_scan.html
msgid "Good job! All required plugins are enabled."
msgstr ""

#: reports/templates/partials/report_setup_scan.html
msgid "This report type requires the following plugins to be enabled:"
msgstr ""

#: reports/templates/partials/report_setup_scan.html
msgid "Toggle all required plugins"
msgstr ""

#: reports/templates/partials/report_setup_scan.html
msgid "Show enabled plugins"
msgstr ""

#: reports/templates/partials/report_setup_scan.html
msgid "There are no required plugins."
msgstr ""

#: reports/templates/partials/report_setup_scan.html
msgid "Good job! All suggested plugins are enabled."
msgstr ""

#: reports/templates/partials/report_setup_scan.html
msgid "The following plugins are optional to generate the report:"
msgstr ""

#: reports/templates/partials/report_setup_scan.html
msgid "Toggle all optional plugins"
msgstr ""

#: reports/templates/partials/report_setup_scan.html
msgid "Hide suggested plugins"
msgstr ""

#: reports/templates/partials/report_setup_scan.html
msgid "Show more suggested plugins"
msgstr ""

#: reports/templates/partials/report_setup_scan.html
msgid "There are no optional plugins."
msgstr ""

#: reports/templates/partials/report_setup_scan.html
msgid "Enable selected plugins and continue"
msgstr ""

#: reports/templates/partials/report_severity_totals_table.html
msgid ""
"\n"
"            This overview shows the total number of findings per\n"
"            severity that have been identified for this organization.\n"
"        "
msgstr ""

#: reports/templates/partials/report_severity_totals_table.html
#: rocky/templates/partials/ooi_report_severity_totals_table.html
msgid "Total per severity overview"
msgstr ""

#: reports/templates/partials/report_sidemenu.html
msgid "Selected Objects"
msgstr ""

#: reports/templates/partials/report_sidemenu.html
msgid "Selected Plugins"
msgstr ""

#: reports/templates/partials/report_sidemenu.html
msgid "Used Config Objects"
msgstr ""

#: reports/templates/partials/report_types_selection.html
msgid "Choose report types"
msgstr ""

#: reports/templates/partials/report_types_selection.html
msgid ""
"Various types of reports, such as DNS reports and TLS reports, are essential "
"for identifying vulnerabilities in different aspects of a system's security. "
"DNS reports focus on domain name system configuration and potential "
"weaknesses, while TLS reports assess the security of data encryption and "
"transmission protocols, helping organizations pinpoint areas where security "
"improvements are needed."
msgstr ""

#: reports/templates/partials/report_types_selection.html
#, python-format
msgid "Selected object (%(total_oois)s)"
msgid_plural "Selected objects (%(total_oois)s)"
msgstr[0] ""
msgstr[1] ""

#: reports/templates/partials/report_types_selection.html
#, python-format
msgid ""
"You have selected a live set in the previous step. Based on the current "
"dataset, this live set results in %(total_oois)s objects."
msgstr ""

#: reports/templates/partials/report_types_selection.html
msgid "No filters applied"
msgstr ""

#: reports/templates/partials/report_types_selection.html
#, python-format
msgid "You have selected %(total_oois)s object in the previous step."
msgid_plural "You have selected %(total_oois)s objects in the previous step."
msgstr[0] ""
msgstr[1] ""

#: reports/templates/partials/report_types_selection.html
msgid "Change selection"
msgstr ""

#: reports/templates/partials/report_types_selection.html
msgid "Available report types"
msgstr ""

#: reports/templates/partials/report_types_selection.html
msgid "All report types that are available for your selection."
msgstr ""

#: reports/templates/partials/report_types_selection.html
msgid "Toggle all report types"
msgstr ""

#: reports/templates/partials/return_button.html
#, python-format
msgid "%(btn_text)s"
msgstr ""

#: reports/templates/report_overview/modal_partials/delete_modal.html
#: reports/templates/report_overview/modal_partials/share_modal.html
msgid "Delete the following report(s):"
msgstr ""

#: reports/templates/report_overview/modal_partials/delete_modal.html
#: reports/templates/report_overview/modal_partials/share_modal.html
msgid ""
"Deleted reports are removed in the view from the moment of deletion. The "
"report can still be accessed on timestamps before the deletion. Only the "
"report is removed from the view, not the data it is based on."
msgstr ""

#: reports/templates/report_overview/modal_partials/delete_modal.html
#: reports/templates/report_overview/modal_partials/share_modal.html
msgid ""
"It is still possible to generate a new report for same date. If the report "
"is part of a combined report, it will remain available in the combined "
"report."
msgstr ""

#: reports/templates/report_overview/modal_partials/delete_modal.html
#: reports/templates/report_overview/modal_partials/rerun_modal.html
#: reports/templates/report_overview/report_history_table.html
#: reports/templates/report_overview/scheduled_reports_table.html
msgid "Input objects"
msgstr ""

#: reports/templates/report_overview/modal_partials/delete_modal.html
#: reports/templates/report_overview/modal_partials/rerun_modal.html
#: reports/templates/report_overview/report_history_table.html
#: reports/templates/report_overview/scheduled_reports_table.html
#: reports/templates/report_overview/subreports_table.html
msgid "Reference date"
msgstr ""

#: reports/templates/report_overview/modal_partials/enable_disable_schedule_modal.html
#: reports/templates/report_overview/scheduled_reports_table.html
msgid "Disable schedule"
msgstr ""

#: reports/templates/report_overview/modal_partials/enable_disable_schedule_modal.html
#, python-format
msgid ""
"Are you sure you want to disable the schedule for %(report_name)s? The "
"recipe will still exist and the schedule can be enabled later on."
msgstr ""

#: reports/templates/report_overview/modal_partials/rename_modal.html
msgid "Rename the following report(s):"
msgstr ""

#: reports/templates/report_overview/modal_partials/rename_modal.html
#: reports/templates/report_overview/report_history_table.html
msgid "Rename"
msgstr ""

#: reports/templates/report_overview/modal_partials/rerun_modal.html
msgid "Rerun the following report(s):"
msgstr ""

#: reports/templates/report_overview/modal_partials/rerun_modal.html
msgid ""
"By submitting you're generating the selected reports again, using the "
"current data."
msgstr ""

#: reports/templates/report_overview/modal_partials/rerun_modal.html
#: reports/templates/report_overview/report_history_table.html
msgid "Rerun"
msgstr ""

#: reports/templates/report_overview/report_history.html
msgid "Reports history"
msgstr ""

#: reports/templates/report_overview/report_history.html
msgid ""
"On this page you can see all the reports that have been generated in the "
"past. To create a new report, click the 'Generate Report' button."
msgstr ""

#: reports/templates/report_overview/report_history_table.html
#: reports/templates/report_overview/subreports.html
#, python-format
msgid "Showing %(length)s of %(total)s reports"
msgstr ""

#: reports/templates/report_overview/report_history_table.html
#: reports/templates/tasks/report_tasks_list.html
msgid "Reports:"
msgstr ""

#: reports/templates/report_overview/report_history_table.html
msgid "Shows parent report details"
msgstr ""

#: reports/templates/report_overview/report_history_table.html
msgid "Close asset report object details"
msgstr ""

#: reports/templates/report_overview/report_history_table.html
msgid "Open asset report object details"
msgstr ""

#: reports/templates/report_overview/report_history_table.html
msgid "Asset reports details:"
msgstr ""

#: reports/templates/report_overview/report_history_table.html
#, python-format
msgid ""
"This report consists of %(counter)s asset report with the following report "
"type and object:"
msgid_plural ""
"This report consists of %(counter)s asset reports with the following report "
"types and objects:"
msgstr[0] ""
msgstr[1] ""

#: reports/templates/report_overview/report_history_table.html
#: reports/templates/report_overview/subreports_header.html
#: reports/views/report_overview.py
msgid "Asset reports"
msgstr ""

#: reports/templates/report_overview/report_history_table.html
msgid "Shows asset report details"
msgstr ""

#: reports/templates/report_overview/report_history_table.html
msgid "View all asset reports"
msgstr ""

#: reports/templates/report_overview/report_history_table.html
msgid "No reports have been generated yet."
msgstr ""

#: reports/templates/report_overview/report_overview_header.html
msgid "Overview of reports"
msgstr ""

#: reports/templates/report_overview/report_overview_navigation.html
msgid "Scheduled"
msgstr ""

#: reports/templates/report_overview/report_overview_navigation.html
msgid "History"
msgstr ""

#: reports/templates/report_overview/scheduled_reports.html
msgid "Scheduled reports"
msgstr ""

#: reports/templates/report_overview/scheduled_reports.html
msgid ""
"On this page you can see all the reports that are or have been scheduled. To "
"schedule a report, select a start date and recurrence while generating a "
"report."
msgstr ""

#: reports/templates/report_overview/scheduled_reports_table.html
#, python-format
msgid "Showing %(length)s of %(total)s schedules"
msgstr ""

#: reports/templates/report_overview/scheduled_reports_table.html
msgid "Scheduled reports:"
msgstr ""

#: reports/templates/report_overview/scheduled_reports_table.html
msgid "Scheduled for"
msgstr ""

#: reports/templates/report_overview/scheduled_reports_table.html
msgid "Schedule status"
msgstr ""

#: reports/templates/report_overview/scheduled_reports_table.html
msgid "Once"
msgstr ""

#: reports/templates/report_overview/scheduled_reports_table.html
msgid "Recent reports"
msgstr ""

#: reports/templates/report_overview/scheduled_reports_table.html
msgid "Scheduled Reports:"
msgstr ""

#: reports/templates/report_overview/scheduled_reports_table.html
msgid "Show report details"
msgstr ""

#: reports/templates/report_overview/scheduled_reports_table.html
msgid "objects"
msgstr ""

#: reports/templates/report_overview/scheduled_reports_table.html
msgid "Enable schedule"
msgstr ""

#: reports/templates/report_overview/scheduled_reports_table.html
msgid "No scheduled reports have been generated yet."
msgstr ""

#: reports/templates/report_overview/subreports_header.html
msgid "Back to Reports History"
msgstr ""

#: reports/templates/report_overview/subreports_header.html
msgid "An overview of all underlying reports of"
msgstr ""

#: reports/templates/report_overview/subreports_header.html
#: reports/templates/report_overview/subreports_table.html
msgid "Shows report details"
msgstr ""

#: reports/templates/report_overview/subreports_table.html
msgid "Asset reports:"
msgstr ""

#: reports/templates/report_overview/subreports_table.html
#: rocky/templates/tasks/boefjes.html
#: rocky/templates/tasks/plugin_detail_task_list.html
msgid "Input Object"
msgstr ""

#: reports/templates/report_schedules/delete_recipe_modal.html
msgid "Delete report recipe"
msgstr ""

#: reports/templates/report_schedules/delete_recipe_modal.html
msgid ""
"Deleting this report recipe means it will be permanently deleted. It will "
"not be possible anymore to see or enable the schedule. You will find "
"previously generated reports in the report history tab."
msgstr ""

#: reports/templates/summary/report_asset_overview.html
msgid ""
"The objects listed in the table below were used to generate this report. For "
"each object in the table it additionally shows the clearance level and "
"whether or not the object was added by a user ('Declared') or indirectly "
"identified through another service or system ('Inherited')."
msgstr ""

#: reports/templates/summary/report_asset_overview.html
msgid "No objects found."
msgstr ""

#: reports/templates/summary/report_asset_overview.html
msgid ""
"The table below shows which reports were chosen to generate this report, "
"including a report description."
msgstr ""

#: reports/templates/summary/report_asset_overview.html
msgid "No report types found."
msgstr ""

#: reports/templates/summary/selected_plugins.html
msgid ""
"The table below shows all required or optional plugins for the selected "
"reports."
msgstr ""

#: reports/templates/summary/selected_plugins.html
msgid "Required and optional plugins"
msgstr ""

#: reports/templates/summary/selected_plugins.html
msgid "Plugin enabled"
msgstr ""

#: reports/templates/summary/selected_plugins.html
msgid "Plugin options"
msgstr ""

#: reports/templates/summary/selected_plugins.html
msgid "Plugin scan level"
msgstr ""

#: reports/templates/summary/selected_plugins.html
msgid "Enabled."
msgstr ""

#: reports/templates/summary/selected_plugins.html
msgid "required"
msgstr ""

#: reports/templates/summary/selected_plugins.html
msgid "optional"
msgstr ""

#: reports/templates/summary/selected_plugins.html
msgid "Plugin extra info"
msgstr ""

#: reports/templates/summary/selected_plugins.html
msgid ""
"There are no required or optional plugins needed for the selected report "
"types."
msgstr ""

#: reports/templates/tasks/report_tasks_list.html
msgid "Recipe ID"
msgstr ""

#: reports/templates/tasks/report_tasks_list.html
#: rocky/templates/tasks/boefjes.html rocky/templates/tasks/normalizers.html
msgid "Modified date"
msgstr ""

#: reports/views/aggregate_report.py
msgid "Aggregate report"
msgstr ""

#: reports/views/aggregate_report.py reports/views/generate_report.py
#: reports/views/multi_report.py
msgid "Select objects"
msgstr ""

#: reports/views/aggregate_report.py reports/views/generate_report.py
#: reports/views/multi_report.py
msgid "Select report types"
msgstr ""

#: reports/views/aggregate_report.py reports/views/generate_report.py
#: reports/views/multi_report.py
msgid "Export setup"
msgstr ""

#: reports/views/aggregate_report.py reports/views/generate_report.py
msgid "Save report"
msgstr ""

#: reports/views/aggregate_report.py reports/views/generate_report.py
msgid "You do not have the required permissions to enable plugins."
msgstr ""

#: reports/views/base.py
msgid "Select at least one OOI to proceed."
msgstr ""

#: reports/views/base.py
msgid "Select at least one report type to proceed."
msgstr ""

#: reports/views/mixins.py
msgid ""
"No data could be found for %(report_types). Object(s) did not exist on "
"%(date)s."
msgstr ""

#: reports/views/multi_report.py
msgid "Multi report"
msgstr ""

#: reports/views/multi_report.py
msgid "View report"
msgstr ""

#: reports/views/report_overview.py
msgid "Recipe '{}' deleted successfully"
msgstr ""

#: reports/views/report_overview.py
msgid "Recipe not found."
msgstr ""

#: reports/views/report_overview.py
msgid "No schedule or recipe selected"
msgstr ""

#: reports/views/report_overview.py
msgid "Schedule {}"
msgstr ""

#: reports/views/report_overview.py
msgid ""
"Schedule disabled successfully. '{}' will not be generated automatically "
"until the schedule is enabled again."
msgstr ""

#: reports/views/report_overview.py
msgid ""
"Schedule enabled successfully. '{}' will be generated according to schedule."
msgstr ""

#: reports/views/report_overview.py
msgid "An unexpected error occurred, please check logs for more info."
msgstr ""

#: reports/views/report_overview.py
msgid "Deletion successful."
msgstr ""

#: reports/views/report_overview.py
msgid ""
"Multi organization reports cannot be rescheduled. It consists of imported "
"data from different organizations and is not based on newly generated data."
msgstr ""

#: reports/views/report_overview.py
msgid ""
"Rerun successful. It may take a moment before the new report has been "
"generated."
msgstr ""

#: reports/views/report_overview.py
msgid "Renaming failed. Empty report name found."
msgstr ""

#: reports/views/report_overview.py
msgid "Report names and reports does not match."
msgstr ""

#: reports/views/report_overview.py
msgid "Reports successfully renamed."
msgstr ""

#: reports/views/report_overview.py
msgid "Report {} could not be renamed."
msgstr ""

#: reports/views/view_helpers.py
msgid "1: Select objects"
msgstr ""

#: reports/views/view_helpers.py
msgid "2: Choose report types"
msgstr ""

#: reports/views/view_helpers.py
msgid "3: Configuration"
msgstr ""

#: reports/views/view_helpers.py
msgid "4: Export setup"
msgstr ""

#: reports/views/view_helpers.py
msgid "3: Export setup"
msgstr ""

#: tools/forms/base.py
msgid "Date"
msgstr ""

#: tools/forms/base.py tools/forms/scheduler.py
msgid "The selected date is in the future. Please select a different date."
msgstr ""

#: tools/forms/boefje.py
msgid "For example: -sTU --top-ports 1000"
msgstr ""

#: tools/forms/boefje.py
msgid "JSON Schema"
msgstr ""

#: tools/forms/boefje.py
msgid "Input object type"
msgstr ""

#: tools/forms/boefje.py
msgid "Output mime types"
msgstr ""

#: tools/forms/boefje.py
msgid "Scan type"
msgstr ""

#: tools/forms/boefje.py
msgid "Interval amount"
msgstr ""

#: tools/forms/boefje.py
msgid ""
"Specify the scanning interval for this Boefje. The default is 24 hours. For "
"example: 5 minutes will let the Boefje scan every 5 minutes."
msgstr ""

#: tools/forms/boefje.py
msgid "Interval frequency"
msgstr ""

#: tools/forms/boefje.py
msgid "Object creation/change"
msgstr ""

#: tools/forms/boefje.py
msgid ""
"Choose weather the Boefje should run after creating and/or changing an "
"object. "
msgstr ""

#: tools/forms/finding_type.py
msgid "KAT-ID"
msgstr ""

#: tools/forms/finding_type.py
msgid "Unique ID within OpenKAT, for this type"
msgstr ""

#: tools/forms/finding_type.py
msgid "Title"
msgstr ""

#: tools/forms/finding_type.py
msgid "Give the finding type a fitting title"
msgstr ""

#: tools/forms/finding_type.py
msgid "Describe the finding type"
msgstr ""

#: tools/forms/finding_type.py
msgid "Risk"
msgstr ""

#: tools/forms/finding_type.py
msgid "Solution"
msgstr ""

#: tools/forms/finding_type.py
msgid "How can this be solved?"
msgstr ""

#: tools/forms/finding_type.py
msgid "Describe how this type of finding can be solved"
msgstr ""

#: tools/forms/finding_type.py
msgid "References"
msgstr ""

#: tools/forms/finding_type.py
msgid "Please give some references on the solution"
msgstr ""

#: tools/forms/finding_type.py
msgid "Please give sources and references on the suggested solution"
msgstr ""

#: tools/forms/finding_type.py
msgid "Impact description"
msgstr ""

#: tools/forms/finding_type.py
msgid "Describe the solutions impact"
msgstr ""

#: tools/forms/finding_type.py
msgid "Solution chance"
msgstr ""

#: tools/forms/finding_type.py
msgid "Solution impact"
msgstr ""

#: tools/forms/finding_type.py
msgid "Solution effort"
msgstr ""

#: tools/forms/finding_type.py
msgid "ID should start with "
msgstr ""

#: tools/forms/finding_type.py
msgid "Finding type already exists"
msgstr ""

#: tools/forms/finding_type.py
msgid "Click to select one of the available options"
msgstr ""

#: tools/forms/finding_type.py
#: rocky/templates/partials/finding_occurrence_definition_list.html
msgid "Proof"
msgstr ""

#: tools/forms/finding_type.py
msgid "Provide evidence of your finding"
msgstr ""

#: tools/forms/finding_type.py
msgid "Describe your finding"
msgstr ""

#: tools/forms/finding_type.py
msgid "Reproduce finding"
msgstr ""

#: tools/forms/finding_type.py
msgid "Please explain how to reproduce your finding"
msgstr ""

#: tools/forms/finding_type.py tools/forms/upload_raw.py
msgid "Date/Time (UTC)"
msgstr ""

#: tools/forms/finding_type.py tools/forms/upload_raw.py
msgid "Doc! I'm from the future, I'm here to take you back!"
msgstr ""

#: tools/forms/finding_type.py
msgid "OOI doesn't exist"
msgstr ""

#: tools/forms/findings.py
msgid "Show non-muted findings"
msgstr ""

#: tools/forms/findings.py
msgid "Show muted findings"
msgstr ""

#: tools/forms/findings.py
msgid "Show muted and non-muted findings"
msgstr ""

#: tools/forms/findings.py
msgid "Filter by severity"
msgstr ""

#: tools/forms/findings.py
msgid "Filter by muted findings"
msgstr ""

#: tools/forms/findings.py tools/forms/ooi_form.py tools/forms/scheduler.py
msgid "Search"
msgstr ""

#: tools/forms/findings.py
msgid "Object ID contains (case sensitive)"
msgstr ""

#: tools/forms/ooi.py
msgid "Filter types"
msgstr ""

#: tools/forms/ooi.py
msgid "Clearance Level"
msgstr ""

#: tools/forms/ooi.py
msgid "Next scan"
msgstr ""

#: tools/forms/ooi.py
msgid "Show objects that don't meet the Boefjes scan level."
msgstr ""

#: tools/forms/ooi.py
msgid "Show Boefjes that exceed the objects clearance level."
msgstr ""

#: tools/forms/ooi_form.py
msgid "option"
msgstr ""

#: tools/forms/ooi_form.py
#, python-brace-format
msgid "Optionally choose a {option_label}"
msgstr ""

#: tools/forms/ooi_form.py
#, python-brace-format
msgid "Please choose a {option_label}"
msgstr ""

#: tools/forms/ooi_form.py
msgid "Filter by clearance level"
msgstr ""

#: tools/forms/ooi_form.py
msgid "Filter by clearance type"
msgstr ""

#: tools/forms/scheduler.py
msgid "From"
msgstr ""

#: tools/forms/scheduler.py
msgid "To"
msgstr ""

#: tools/forms/scheduler.py rocky/templates/tasks/partials/stats.html
msgid "Cancelled"
msgstr ""

#: tools/forms/scheduler.py rocky/templates/tasks/partials/stats.html
msgid "Completed"
msgstr ""

#: tools/forms/scheduler.py rocky/templates/tasks/partials/stats.html
msgid "Dispatched"
msgstr ""

#: tools/forms/scheduler.py rocky/templates/tasks/partials/stats.html
msgid "Failed"
msgstr ""

#: tools/forms/scheduler.py rocky/templates/tasks/partials/stats.html
msgid "Pending"
msgstr ""

#: tools/forms/scheduler.py rocky/templates/tasks/partials/stats.html
msgid "Queued"
msgstr ""

#: tools/forms/scheduler.py rocky/templates/tasks/partials/stats.html
msgid "Running"
msgstr ""

#: tools/forms/scheduler.py
msgid "Search by object name"
msgstr ""

#: tools/forms/settings.py
msgid "--- Show all ----"
msgstr ""

#: tools/forms/settings.py
msgid "recommendation"
msgstr ""

#: tools/forms/settings.py
msgid "low"
msgstr ""

#: tools/forms/settings.py
msgid "medium"
msgstr ""

#: tools/forms/settings.py
msgid "high"
msgstr ""

#: tools/forms/settings.py
msgid "very high"
msgstr ""

#: tools/forms/settings.py
msgid "critical"
msgstr ""

#: tools/forms/settings.py
msgid "quickfix"
msgstr ""

#: tools/forms/settings.py
msgid "Declared"
msgstr ""

#: tools/forms/settings.py
msgid "Inherited"
msgstr ""

#: tools/forms/settings.py
msgid "Empty"
msgstr ""

#: tools/forms/settings.py
msgid "Add one finding type ID per line."
msgstr ""

#: tools/forms/settings.py
msgid "Add the date and time of your finding (UTC)"
msgstr ""

#: tools/forms/settings.py
msgid "Add the date and time of when the raw file was generated (UTC)"
msgstr ""

#: tools/forms/settings.py
msgid ""
"OpenKAT stores a time indication with every observation, so it is possible "
"to see the status of your network through time. Select a datetime to change "
"the view to represent that moment in time."
msgstr ""

#: tools/forms/settings.py
msgid ""
"<p>The name of the Docker image. For example: <i>'ghcr.io/minvws/openkat/"
"nmap'</i>. In OpenKAT, all Boefjes with the same container image will be "
"seen as 'variants' and will be shown together on the Boefje detail page. </"
"p> "
msgstr ""

#: tools/forms/settings.py
msgid ""
"<p>A description of the Boefje explaining in short what it can do. This will "
"both be displayed inside the KAT-alogus and on the Boefje details page.</p> "
msgstr ""

#: tools/forms/settings.py
msgid ""
"Select the object type(s) that your Boefje consumes. To select multiple "
"objects, press and hold the 'ctrl'/'command' key and then click the items "
"you want to select. "
msgstr ""

#: tools/forms/settings.py
msgid ""
"<p>If any other settings are needed for your Boefje, add these as a JSON "
"Schema, otherwise, leave the field empty or 'null'.</p> <p> This JSON is "
"used as the basis for a form for the user. When the user enables this Boefje "
"they can get the option to give extra information. For example, it can "
"contain an API key that the script requires.</p> <p>More information about "
"what the schema.json file looks like can be found <a href='https://docs."
"openkat.nl/developer_documentation/development_tutorial/creating_a_boefje."
"html'> here</a>.</p> "
msgstr ""

#: tools/forms/settings.py
msgid ""
"<p>Add a set of mime types that are produced by this Boefje, separated by "
"commas. For example: <i>'text/html'</i>, <i>'image/jpeg'</i> or <i>'boefje/"
"{boefje-id}'</i></p> <p>These output mime types will be shown on the Boefje "
"detail page as information for other users. </p> "
msgstr ""

#: tools/forms/settings.py
msgid ""
"<p>Select a clearance level for your Boefje. For more information about the "
"different clearance levels please check the <a href='https://docs.openkat.nl/"
"manual/usermanual.html#scan-levels-clearance-indemnities'> documentation</a>."
"</p> "
msgstr ""

#: tools/forms/settings.py
msgid ""
"Choose when this Boefje will scan objects. It can run on a given interval or "
"it can run every time an object has been created or changed. "
msgstr ""

#: tools/forms/settings.py
msgid "Depth of the tree."
msgstr ""

#: tools/forms/upload_csv.py
msgid "Only CSV file supported"
msgstr ""

#: tools/forms/upload_csv.py
msgid "File could not be decoded"
msgstr ""

#: tools/forms/upload_csv.py
msgid "No file selected"
msgstr ""

#: tools/forms/upload_csv.py
msgid "The uploaded file is empty."
msgstr ""

#: tools/forms/upload_csv.py
msgid "The number of columns do not meet the requirements."
msgstr ""

#: tools/forms/upload_csv.py
msgid "OOI Type in CSV does not meet the criteria."
msgstr ""

#: tools/forms/upload_csv.py
msgid "An error has occurred during the parsing of the csv file:"
msgstr ""

#: tools/forms/upload_csv.py
msgid "Upload CSV file"
msgstr ""

#: tools/forms/upload_csv.py
msgid "Only accepts CSV file."
msgstr ""

#: tools/forms/upload_oois.py rocky/templates/partials/explanations.html
msgid "Object Type"
msgstr ""

#: tools/forms/upload_oois.py
msgid "Choose a type of which objects are added."
msgstr ""

#: tools/forms/upload_raw.py
msgid "Mime types"
msgstr ""

#: tools/forms/upload_raw.py
msgid ""
"<p>Add a set of mime types, separated by commas, for example:</"
"p><p><i>\"text/html, image/jpeg\"</i> or <i>\"boefje/dns-records\"</i>.</"
"p><p>Mime types are used to match the correct normalizer to a raw file. When "
"the mime type \"boefje/dns-records\" is added, the normalizer expects the "
"raw file to contain dns scan information.</p>"
msgstr ""

#: tools/forms/upload_raw.py rocky/templates/partials/ooi_list_toolbar.html
#: rocky/templates/upload_raw.html
msgid "Upload raw file"
msgstr ""

#: tools/forms/upload_raw.py
msgid "Click to select one of the available options, or type one yourself"
msgstr ""

#: tools/forms/upload_raw.py
msgid "OOI doesn't exist, try another valid time"
msgstr ""

#: tools/models.py
msgid "The name of the organisation"
msgstr ""

#: tools/models.py
msgid ""
"A slug containing only lower-case unicode letters, numbers, hyphens or "
"underscores that will be used in URLs and paths"
msgstr ""

#: tools/models.py
msgid ""
"This organization code is reserved by OpenKAT and cannot be used. Choose "
"another organization code."
msgstr ""

#: tools/models.py
msgid "new"
msgstr ""

#: tools/templatetags/ooi_extra.py
msgid "Unknown user"
msgstr ""

#: tools/view_helpers.py rocky/templates/header.html
#: rocky/templates/organizations/organization_member_list.html
#: rocky/views/organization_member_edit.py
msgid "Members"
msgstr ""

#: rocky/messaging.py
msgid ""
"You have trusted this member with a clearance level of L{}. This member "
"needs at least a clearance level of L{} in order to do a proper onboarding. "
"Edit this member and change the clearance level if necessary."
msgstr ""

#: rocky/paginator.py
msgid "That page number is not an integer"
msgstr ""

#: rocky/paginator.py
msgid "That page number is less than 1"
msgstr ""

#: rocky/paginator.py
msgid "That page contains no results"
msgstr ""

#: rocky/scheduler.py
msgid ""
"The Scheduler has an unexpected error. Check the Scheduler logs for further "
"details."
msgstr ""

#: rocky/scheduler.py
msgid "Could not connect to Scheduler. Service is possibly down."
msgstr ""

#: rocky/scheduler.py
msgid "Your request could not be validated."
msgstr ""

#: rocky/scheduler.py
msgid "Task could not be found."
msgstr ""

#: rocky/scheduler.py
msgid ""
"Scheduler is receiving too many requests. Increase SCHEDULER_PQ_MAXSIZE or "
"wait for task to finish."
msgstr ""

#: rocky/scheduler.py
msgid "Bad request. Your request could not be interpreted by the Scheduler."
msgstr ""

#: rocky/scheduler.py
msgid "The Scheduler has received a conflict. Your task is already in queue."
msgstr ""

#: rocky/scheduler.py
msgid "A HTTPError occurred. See Scheduler logs for more info."
msgstr ""

#: rocky/scheduler.py
msgid "Schedule list: "
msgstr ""

#: rocky/scheduler.py
msgid "Task list: "
msgstr ""

#: rocky/settings.py
msgid "Blue light"
msgstr ""

#: rocky/settings.py
msgid "Blue medium"
msgstr ""

#: rocky/settings.py
msgid "Blue dark"
msgstr ""

#: rocky/settings.py
msgid "Green light"
msgstr ""

#: rocky/settings.py
msgid "Green medium"
msgstr ""

#: rocky/settings.py
msgid "Green dark"
msgstr ""

#: rocky/settings.py
msgid "Yellow light"
msgstr ""

#: rocky/settings.py
msgid "Yellow medium"
msgstr ""

#: rocky/settings.py
msgid "Yellow dark"
msgstr ""

#: rocky/settings.py
msgid "Orange light"
msgstr ""

#: rocky/settings.py
msgid "Orange medium"
msgstr ""

#: rocky/settings.py
msgid "Orange dark"
msgstr ""

#: rocky/settings.py
msgid "Red light"
msgstr ""

#: rocky/settings.py
msgid "Red medium"
msgstr ""

#: rocky/settings.py
msgid "Red dark"
msgstr ""

#: rocky/settings.py
msgid "Violet light"
msgstr ""

#: rocky/settings.py
msgid "Violet medium"
msgstr ""

#: rocky/settings.py
msgid "Violet dark"
msgstr ""

#: rocky/settings.py
msgid "Plain"
msgstr ""

#: rocky/settings.py
msgid "Solid"
msgstr ""

#: rocky/settings.py
msgid "Dashed"
msgstr ""

#: rocky/settings.py
msgid "Dotted"
msgstr ""

#: rocky/templates/403.html
msgid "Error code 403: Unauthorized"
msgstr ""

#: rocky/templates/403.html
msgid "Your account is not authorized to access this page or organization."
msgstr ""

#: rocky/templates/403.html
msgid "Please contact your system administrator."
msgstr ""

#: rocky/templates/403.html rocky/templates/404.html
msgid "You may want to go back to the"
msgstr ""

#: rocky/templates/404.html
msgid "Error code 404: Page not found"
msgstr ""

#: rocky/templates/404.html
msgid ""
"The page you wanted to see or the file you wanted to view was not found."
msgstr ""

#: rocky/templates/admin/base.html
msgid "Skip to main content"
msgstr ""

#: rocky/templates/admin/base.html
msgid "Welcome,"
msgstr ""

#: rocky/templates/admin/base.html
msgid "View site"
msgstr ""

#: rocky/templates/admin/base.html
msgid "Documentation"
msgstr ""

#: rocky/templates/admin/base.html
msgid "Change password"
msgstr ""

#: rocky/templates/admin/base.html
msgid "Log out"
msgstr ""

#: rocky/templates/admin/base.html rocky/templates/header.html
msgid "Breadcrumbs"
msgstr ""

#: rocky/templates/admin/base.html rocky/templates/admin/change_form.html
#: rocky/templates/admin/change_list.html
#: rocky/templates/admin/delete_confirmation.html
#: rocky/templates/admin/delete_selected_confirmation.html
msgid "Home"
msgstr ""

#: rocky/templates/admin/change_form.html
#, python-format
msgid "Add %(name)s"
msgstr ""

#: rocky/templates/admin/change_form.html
#: rocky/templates/admin/change_list.html
msgid "Please correct the error below."
msgid_plural "Please correct the errors below."
msgstr[0] ""
msgstr[1] ""

#: rocky/templates/admin/change_list.html
msgid "Filter"
msgstr ""

#: rocky/templates/admin/change_list.html
msgid "Hide counts"
msgstr ""

#: rocky/templates/admin/change_list.html
msgid "Show counts"
msgstr ""

#: rocky/templates/admin/change_list.html
msgid "Clear all filters"
msgstr ""

#: rocky/templates/admin/delete_confirmation.html
#, python-format
msgid ""
"Deleting the %(object_name)s '%(escaped_object)s' would result in deleting "
"related objects, but your account doesn't have permission to delete the "
"following types of objects"
msgstr ""

#: rocky/templates/admin/delete_confirmation.html
#, python-format
msgid ""
"Deleting the %(object_name)s '%(escaped_object)s' would require deleting the "
"following protected related objects"
msgstr ""

#: rocky/templates/admin/delete_confirmation.html
#, python-format
msgid ""
"Are you sure you want to delete the %(object_name)s \"%(escaped_object)s\"? "
"All of the following related items will be deleted"
msgstr ""

#: rocky/templates/admin/delete_confirmation.html
#: rocky/templates/admin/delete_selected_confirmation.html
msgid "Yes, I’m sure"
msgstr ""

#: rocky/templates/admin/delete_confirmation.html
#: rocky/templates/admin/delete_selected_confirmation.html
msgid "No, take me back"
msgstr ""

#: rocky/templates/admin/delete_selected_confirmation.html
msgid "Delete multiple objects"
msgstr ""

#: rocky/templates/admin/delete_selected_confirmation.html
#, python-format
msgid ""
"Deleting the selected %(objects_name)s would result in deleting related "
"objects, but your account doesn't have permission to delete the following "
"types of objects"
msgstr ""

#: rocky/templates/admin/delete_selected_confirmation.html
#, python-format
msgid ""
"Deleting the selected %(objects_name)s would require deleting the following "
"protected related objects"
msgstr ""

#: rocky/templates/admin/delete_selected_confirmation.html
#, python-format
msgid ""
"Are you sure you want to delete the selected %(objects_name)s? All of the "
"following objects and their related items will be deleted"
msgstr ""

#: rocky/templates/admin/popup_response.html
msgid "Popup closing…"
msgstr ""

#: rocky/templates/dashboard_client.html rocky/templates/dashboard_redteam.html
#: rocky/templates/header.html
msgid "Close menu"
msgstr ""

#: rocky/templates/dashboard_client.html rocky/templates/dashboard_redteam.html
#: rocky/templates/header.html
msgid "Main navigation"
msgstr ""

#: rocky/templates/dashboard_client.html
msgid "Indemnifications"
msgstr ""

#: rocky/templates/dashboard_client.html rocky/templates/dashboard_redteam.html
#: rocky/templates/partials/secondary-menu.html
msgid "Logout"
msgstr ""

#: rocky/templates/dashboard_client.html rocky/templates/dashboard_redteam.html
msgid "Welcome"
msgstr ""

#: rocky/templates/dashboard_client.html rocky/templates/dashboard_redteam.html
msgid "User overview"
msgstr ""

#: rocky/templates/dashboard_redteam.html
#: rocky/templates/partials/notifications_block.html
#: rocky/templates/partials/ooi_report_findings_block_table_expanded_row.html
msgid "warning"
msgstr ""

#: rocky/templates/dashboard_redteam.html
#: rocky/templates/oois/ooi_detail_origins_observations.html
#: rocky/templates/partials/notifications_block.html
#: rocky/templates/partials/ooi_report_findings_block_table_expanded_row.html
msgid "Warning:"
msgstr ""

#: rocky/templates/dashboard_redteam.html
msgid "Organization code missing"
msgstr ""

#: rocky/templates/finding_type_add.html
msgid "Add finding type:"
msgstr ""

#: rocky/templates/finding_type_add.html
msgid "Finding Type"
msgstr ""

#: rocky/templates/finding_type_add.html
#: rocky/templates/partials/findings_list_toolbar.html
#: rocky/views/finding_type_add.py
msgid "Add finding type"
msgstr ""

#: rocky/templates/findings/finding_add.html
msgid "Add finding:"
msgstr ""

#: rocky/templates/findings/finding_list.html
msgid "Findings @ "
msgstr ""

#: rocky/templates/findings/finding_list.html
#, python-format
msgid ""
"An overview of all findings OpenKAT found for organization "
"<strong>%(organization_name)s</strong>. Each finding relates to an object. "
"Click a finding for additional information."
msgstr ""

#: rocky/templates/findings/finding_list.html
msgid "Showing "
msgstr ""

#: rocky/templates/findings/finding_list.html
#: rocky/templates/partials/pagination.html
msgid "of"
msgstr ""

#: rocky/templates/findings/finding_list.html
msgid "findings"
msgstr ""

#: rocky/templates/findings/finding_list.html
msgid "Findings table "
msgstr ""

#: rocky/templates/findings/finding_list.html
msgid "Location"
msgstr ""

#: rocky/templates/findings/finding_list.html
#: rocky/templates/oois/ooi_page_tabs.html
#: rocky/templates/partials/elements/ooi_tree_condensed_table.html
#: rocky/templates/partials/elements/ooi_tree_condensed_table_row.html
msgid "Tree"
msgstr ""

#: rocky/templates/findings/finding_list.html
#: rocky/templates/oois/ooi_page_tabs.html
#: rocky/templates/partials/elements/ooi_tree_condensed_table.html
#: rocky/templates/partials/elements/ooi_tree_condensed_table_row.html
msgid "Graph"
msgstr ""

#: rocky/templates/findings/finding_list.html
#, python-format
msgid "Show details for %(finding)s"
msgstr ""

#: rocky/templates/findings/finding_list.html
#: rocky/templates/partials/ooi_report_findings_block_table.html
msgid "Finding type"
msgstr ""

#: rocky/templates/findings/finding_list.html
#, python-format
msgid "Show details for %(finding_type)s"
msgstr ""

#: rocky/templates/findings/finding_list.html
msgid "OOI type"
msgstr ""

#: rocky/templates/findings/finding_list.html
#, python-format
msgid "Show %(ooi_type)s objects"
msgstr ""

#: rocky/templates/findings/finding_list.html
msgid "Source OOI"
msgstr ""

#: rocky/templates/findings/finding_list.html
#, python-format
msgid "Show details for %(ooi)s"
msgstr ""

#: rocky/templates/findings/finding_list.html
msgid "Risk score"
msgstr ""

#: rocky/templates/findings/finding_list.html
msgid "Mute findings"
msgstr ""

#: rocky/templates/findings/finding_list.html
msgid "Reason:"
msgstr ""

#: rocky/templates/findings/finding_list.html
msgid "Expires by (UTC):"
msgstr ""

#: rocky/templates/findings/finding_list.html
msgid "Unmute Findings"
msgstr ""

#: rocky/templates/findings/finding_list.html
msgid "Mute Findings"
msgstr ""

#: rocky/templates/findings/findings_filter.html
#: rocky/templates/partials/elements/ooi_list_settings_form.html
#: rocky/templates/tasks/partials/task_filter.html
msgid "Set filters"
msgstr ""

#: rocky/templates/findings/findings_filter.html
#: rocky/templates/partials/elements/ooi_list_settings_form.html
#: rocky/templates/tasks/partials/task_filter.html
msgid "Clear filters"
msgstr ""

#: rocky/templates/footer.html rocky/views/privacy_statement.py
msgid "Privacy Statement"
msgstr ""

#: rocky/templates/graph-d3.html
msgid ""
"Click a circle to collapse / expand the tree, click the text to view the "
"tree from that OOI and hover over the text to see details."
msgstr ""

#: rocky/templates/graph-d3.html
msgid "Tree graph"
msgstr ""

#: rocky/templates/header.html
msgid "Menu"
msgstr ""

#: rocky/templates/header.html
msgid "OpenKAT logo, go to the homepage of OpenKAT"
msgstr ""

#: rocky/templates/header.html rocky/templates/tasks/ooi_detail_task_list.html
#: rocky/templates/tasks/partials/tasks_overview_header.html
#: rocky/templates/tasks/plugin_detail_task_list.html
#: rocky/views/task_detail.py rocky/views/tasks.py
msgid "Tasks"
msgstr ""

#: rocky/templates/health.html
msgid "Health Checks"
msgstr ""

#: rocky/templates/health.html
msgid "Health checks"
msgstr ""

#: rocky/templates/health.html
msgid "Additional"
msgstr ""

#: rocky/templates/indemnification_present.html
msgid "Indemnification"
msgstr ""

#: rocky/templates/indemnification_present.html
msgid ""
"Indemnification on the organization present. You may now add objects and "
"start scans."
msgstr ""

#: rocky/templates/indemnification_present.html
msgid "Go to Objects"
msgstr ""

#: rocky/templates/indemnification_present.html
msgid "Go to"
msgstr ""

#: rocky/templates/landing_page.html
msgid "Kwetsbaarheden Analyse Tool"
msgstr ""

#: rocky/templates/landing_page.html
msgid "What is OpenKAT?"
msgstr ""

#: rocky/templates/landing_page.html
msgid ""
"OpenKAT is a vulnerability analysis tool. An Open Source-project developed "
"by the Ministry of Health, Welfare and Sport to make your and our world "
"safer."
msgstr ""

#: rocky/templates/landing_page.html
msgid "OpenKAT sees"
msgstr ""

#: rocky/templates/landing_page.html
msgid ""
"Dozens of tools are integrated in OpenKAT to view the world (digital and "
"analog). <br> Our motto is therefore: I see, I see, what you do not see."
msgstr ""

#: rocky/templates/landing_page.html
msgid "OpenKAT knows"
msgstr ""

#: rocky/templates/landing_page.html
msgid ""
"OpenKAT does not forget (just like that), and can be queried without "
"scanning again. Also about a historical situation."
msgstr ""

#: rocky/templates/landing_page.html
msgid "OpenKAT is secure"
msgstr ""

#: rocky/templates/landing_page.html
msgid ""
"Forensically secured storage of evidence is one of the basic ingredients of "
"OpenKAT."
msgstr ""

#: rocky/templates/landing_page.html
msgid "OpenKAT is sweet"
msgstr ""

#: rocky/templates/landing_page.html
msgid ""
"OpenKAT thinks about privacy, and stores what is necessary, within the rules "
"of your organization and the law."
msgstr ""

#: rocky/templates/landing_page.html
msgid "A wide playing field"
msgstr ""

#: rocky/templates/landing_page.html
msgid ""
"OpenKAT makes a copy of the actual reality by means of the integrated tools. "
"Within this copy you can search for answers to countless security and policy "
"questions. Expected and unexpected changes in the world are made visible, "
"and where necessary reported or made known directly to the right people."
msgstr ""

#: rocky/templates/legal/privacy_statement.html
msgid "OpenKAT Privacy Statement"
msgstr ""

#: rocky/templates/legal/privacy_statement.html
msgid ""
"OpenKAT is dedicated to protecting the confidentiality and privacy of "
"information entrusted to it. As part of this fundamental obligation, OpenKAT "
"is committed to the appropriate protection and use of personal information "
"(sometimes referred to as \"personal data\", \"personally identifiable "
"information\" or \"PII\") that has been collected online."
msgstr ""

#: rocky/templates/oois/error.html
msgid "Object List"
msgstr ""

#: rocky/templates/oois/error.html
msgid "An error occurred. Please contact a system administrator."
msgstr ""

#: rocky/templates/oois/ooi_add.html
#, python-format
msgid "Add a %(display_type)s"
msgstr ""

#: rocky/templates/oois/ooi_add.html
msgid ""
"Here you can add the asset of the client. Findings can be added to these in "
"the findings page."
msgstr ""

#: rocky/templates/oois/ooi_add.html
#, python-format
msgid "Add %(display_type)s"
msgstr ""

#: rocky/templates/oois/ooi_add_type_select.html
msgid "Manual creation"
msgstr ""

#: rocky/templates/oois/ooi_add_type_select.html
msgid "Select the type of object you want to create."
msgstr ""

#: rocky/templates/oois/ooi_delete.html
#, python-format
msgid "Delete %(primary_key)s"
msgstr ""

#: rocky/templates/oois/ooi_delete.html
#: rocky/templates/scan_profiles/scan_profile_reset.html
msgid "Are you sure?"
msgstr ""

#: rocky/templates/oois/ooi_delete.html
#, python-format
msgid "Here you can delete the %(display_type)s."
msgstr ""

#: rocky/templates/oois/ooi_delete.html
msgid "To be deleted object(s)"
msgstr ""

#: rocky/templates/oois/ooi_delete.html
#: rocky/templates/partials/elements/ooi_tree_condensed_table.html
msgid "Key"
msgstr ""

#: rocky/templates/oois/ooi_delete.html
#: rocky/templates/partials/ooi_detail_toolbar.html
#, python-format
msgid "Delete %(display_type)s"
msgstr ""

#: rocky/templates/oois/ooi_delete.html
msgid "Deletion not possible for types: KATFindingType and CVEFindingType"
msgstr ""

#: rocky/templates/oois/ooi_detail.html
msgid "using boefjes"
msgstr ""

#: rocky/templates/oois/ooi_detail.html
#: rocky/templates/organizations/organization_settings.html
msgid "indemnification warning"
msgstr ""

#: rocky/templates/oois/ooi_detail.html
#, python-format
msgid ""
"<strong>Warning:</strong> There is no indemnification for this organization. "
"Go to the <a href=\"%(organization_settings)s\">organization settings page</"
"a> to add one."
msgstr ""

#: rocky/templates/oois/ooi_detail.html
msgid "Permission warning"
msgstr ""

#: rocky/templates/oois/ooi_detail.html
msgid ""
"<strong>Warning:</strong> You don't have the proper permission at the "
"organizational level to scan objects. Contact your administrator."
msgstr ""

#: rocky/templates/oois/ooi_detail.html
msgid "Scan warning"
msgstr ""

#: rocky/templates/oois/ooi_detail.html
#, python-format
msgid ""
"<strong>Warning:</strong> You are not allowed to scan this OOI. Your maximum "
"clearance level is %(member_clearance_level)s and this OOI has level "
"%(boefje_scan_level)s. Go to your <a href=\"%(account_details)s\">account "
"details</a> to manage your clearance level."
msgstr ""

#: rocky/templates/oois/ooi_detail.html rocky/templates/scan.html
msgid "Boefjes overview"
msgstr ""

#: rocky/templates/oois/ooi_detail.html
#: rocky/templates/oois/ooi_detail_origins_observations.html
#: rocky/templates/scan.html rocky/templates/tasks/boefjes.html
#: rocky/templates/tasks/normalizers.html
msgid "Boefje"
msgstr ""

#: rocky/templates/oois/ooi_detail.html rocky/templates/scan.html
msgid "Scan profile"
msgstr ""

#: rocky/templates/oois/ooi_detail.html
msgid "Unable to start scan. See the warning for more details."
msgstr ""

#: rocky/templates/oois/ooi_detail.html
msgid "Start scan"
msgstr ""

#: rocky/templates/oois/ooi_detail.html
msgid "There are no boefjes enabled to scan an OOI of type"
msgstr ""

#: rocky/templates/oois/ooi_detail.html
msgid "See"
msgstr ""

#: rocky/templates/oois/ooi_detail.html
msgid "to find and enable boefjes that can scan within the current level."
msgstr ""

#: rocky/templates/oois/ooi_detail_add_related_object.html
#: rocky/templates/partials/ooi_detail_related_object.html
msgid "Add related object"
msgstr ""

#: rocky/templates/oois/ooi_detail_add_related_object.html
#: rocky/templates/oois/ooi_detail_object.html
#: rocky/templates/partials/elements/ooi_add_type_select_form.html
msgid "Object details"
msgstr ""

#: rocky/templates/oois/ooi_detail_add_related_object.html
#: rocky/templates/partials/elements/ooi_add_type_select_form.html
msgid "Object type"
msgstr ""

#: rocky/templates/oois/ooi_detail_add_related_object.html
#: rocky/templates/partials/elements/ooi_add_type_select_form.html
msgid "Choose an object type to add"
msgstr ""

#: rocky/templates/oois/ooi_detail_add_related_object.html
#: rocky/templates/partials/elements/ooi_add_type_select_form.html
msgid "Select an object type to add."
msgstr ""

#: rocky/templates/oois/ooi_detail_add_related_object.html
#: rocky/templates/partials/elements/ooi_add_type_select_form.html
#: rocky/templates/partials/ooi_list_toolbar.html rocky/views/ooi_add.py
msgid "Add object"
msgstr ""

#: rocky/templates/oois/ooi_detail_findings_list.html
#: rocky/templates/oois/ooi_findings.html
#: rocky/templates/partials/findings_list_toolbar.html
msgid "Add finding"
msgstr ""

#: rocky/templates/oois/ooi_detail_findings_list.html
msgid "Overview of findings for"
msgstr ""

#: rocky/templates/oois/ooi_detail_findings_list.html
msgid "Score"
msgstr ""

#: rocky/templates/oois/ooi_detail_findings_list.html
#: rocky/templates/partials/ooi_report_findings_block_table_expanded_row.html
msgid "Finding details"
msgstr ""

#: rocky/templates/oois/ooi_detail_findings_overview.html
msgid "Overview of the number of findings and their severity found on"
msgstr ""

#: rocky/templates/oois/ooi_detail_findings_overview.html
msgid ""
"Findings can occur multiple times. To give better insight the following "
"table shows the number of unique findings found as well as the number of "
"occurrences."
msgstr ""

#: rocky/templates/oois/ooi_detail_findings_overview.html
msgid "See finding details"
msgstr ""

#: rocky/templates/oois/ooi_detail_findings_overview.html
msgid "Total findings:"
msgstr ""

#: rocky/templates/oois/ooi_detail_object.html
#: rocky/templates/scan_profiles/scan_profile_detail.html
msgid "Inactive"
msgstr ""

#: rocky/templates/oois/ooi_detail_origins_declarations.html
msgid "Declarations"
msgstr ""

#: rocky/templates/oois/ooi_detail_origins_inference.html
msgid "Inferred by"
msgstr ""

#: rocky/templates/oois/ooi_detail_origins_inference.html
msgid "Bit"
msgstr ""

#: rocky/templates/oois/ooi_detail_origins_inference.html
msgid "Parameters"
msgstr ""

#: rocky/templates/oois/ooi_detail_origins_observations.html
msgid "Last observed by"
msgstr ""

#: rocky/templates/oois/ooi_detail_origins_observations.html
msgid "Task ID"
msgstr ""

#: rocky/templates/oois/ooi_detail_origins_observations.html
msgid "When"
msgstr ""

#: rocky/templates/oois/ooi_detail_origins_observations.html
#: rocky/templates/tasks/normalizers.html
msgid "Normalizer"
msgstr ""

#: rocky/templates/oois/ooi_detail_origins_observations.html
msgid "This scan was manually created."
msgstr ""

#: rocky/templates/oois/ooi_detail_origins_observations.html
msgid "The boefje has since been deleted or disabled."
msgstr ""

#: rocky/templates/oois/ooi_detail_origins_observations.html
msgid "No Raw file could be found, this might point to an error in OpenKAT"
msgstr ""

#: rocky/templates/oois/ooi_detail_origins_observations.html
msgid "Warning"
msgstr ""

#: rocky/templates/oois/ooi_edit.html
#, python-format
msgid "Edit %(type)s: %(ooi_human_readable)s"
msgstr ""

#: rocky/templates/oois/ooi_edit.html
msgid "Primary key fields cannot be edited."
msgstr ""

#: rocky/templates/oois/ooi_edit.html
#, python-format
msgid "Save %(display_type)s"
msgstr ""

#: rocky/templates/oois/ooi_findings.html
msgid "Currently no findings have been identified for OOI"
msgstr ""

#: rocky/templates/oois/ooi_list.html
msgid "Delete object(s)"
msgstr ""

#: rocky/templates/oois/ooi_mute_finding.html
msgid "Mute finding:"
msgstr ""

#: rocky/templates/oois/ooi_mute_finding.html
msgid "Give a reason below why you want to mute this finding."
msgstr ""

#: rocky/templates/oois/ooi_mute_finding.html
msgid "Mute finding"
msgstr ""

#: rocky/templates/oois/ooi_mute_finding.html
msgid "Mute"
msgstr ""

#: rocky/templates/oois/ooi_page_tabs.html
msgid "List of views for OOI"
msgstr ""

#: rocky/templates/oois/ooi_past_due_warning.html
msgid "This object is past due"
msgstr ""

#: rocky/templates/oois/ooi_past_due_warning.html
msgid "This object is past due and has been deleted"
msgstr ""

#: rocky/templates/oois/ooi_past_due_warning.html
msgid ""
"This object is past due. You are viewing the object state in a past state."
msgstr ""

#: rocky/templates/oois/ooi_past_due_warning.html
msgid ""
"You will not be able to add Findings or other OOI's to past due objects."
msgstr ""

#: rocky/templates/oois/ooi_past_due_warning.html
#: rocky/templates/partials/hyperlink_ooi_id.html
#, python-format
msgid "Show details for %(name)s"
msgstr ""

#: rocky/templates/oois/ooi_past_due_warning.html
msgid "View the current state"
msgstr ""

#: rocky/templates/oois/ooi_past_due_warning.html
msgid ""
"You will not be able to add Findings or other OOI's, this object has been "
"deleted and is no longer available."
msgstr ""

#: rocky/templates/oois/ooi_summary.html
msgid "Summary for"
msgstr ""

#: rocky/templates/oois/ooi_summary.html
msgid "Below you can see findings that were found for"
msgstr ""

#: rocky/templates/oois/ooi_summary.html
msgid "and direct  children of this"
msgstr ""

#: rocky/templates/oois/ooi_summary.html
msgid "This"
msgstr ""

#: rocky/templates/oois/ooi_summary.html
msgid "tree view"
msgstr ""

#: rocky/templates/oois/ooi_summary.html
msgid "of the"
msgstr ""

#: rocky/templates/oois/ooi_summary.html
msgid "shows the same objects."
msgstr ""

#: rocky/templates/organizations/organization_edit.html
msgid "Edit organization"
msgstr ""

#: rocky/templates/organizations/organization_edit.html
msgid "Save organization"
msgstr ""

#: rocky/templates/organizations/organization_list.html
msgid "Add new organization"
msgstr ""

#: rocky/templates/organizations/organization_list.html
msgid "Organization overview:"
msgstr ""

#: rocky/templates/organizations/organization_list.html
#: rocky/templates/organizations/organization_settings.html
msgid "Tags"
msgstr ""

#: rocky/templates/organizations/organization_list.html
msgid "There were no organizations found for your user account"
msgstr ""

#: rocky/templates/organizations/organization_list.html
msgid "Actions to perform for all of your organizations."
msgstr ""

#: rocky/templates/organizations/organization_list.html
#: rocky/templates/organizations/organization_settings.html
msgid "Rerun all bits"
msgstr ""

#: rocky/templates/organizations/organization_member_add.html
msgid " member account setup"
msgstr ""

#: rocky/templates/organizations/organization_member_add.html
msgid "Member details"
msgstr ""

#: rocky/templates/organizations/organization_member_add_account_type.html
msgid "Member account type setup"
msgstr ""

#: rocky/templates/organizations/organization_member_add_account_type.html
msgid "Choose an account type for this new member."
msgstr ""

#: rocky/templates/organizations/organization_member_add_account_type.html
msgid "Account type details"
msgstr ""

#: rocky/templates/organizations/organization_member_edit.html
#: rocky/views/organization_member_edit.py
msgid "Edit member"
msgstr ""

#: rocky/templates/organizations/organization_member_edit.html
msgid "Save member"
msgstr ""

#: rocky/templates/organizations/organization_member_list.html
#: rocky/templates/organizations/organization_settings.html
msgid "Organization:"
msgstr ""

#: rocky/templates/organizations/organization_member_list.html
#, python-format
msgid "An overview of \"%(organization_name)s\" its members."
msgstr ""

#: rocky/templates/organizations/organization_member_list.html
msgid "Add member(s)"
msgstr ""

#: rocky/templates/organizations/organization_member_list.html
msgid "Manually"
msgstr ""

#: rocky/templates/organizations/organization_member_list.html
msgid "Upload a CSV"
msgstr ""

#: rocky/templates/organizations/organization_member_list.html
msgid "Member overview:"
msgstr ""

#: rocky/templates/organizations/organization_member_list.html
msgid "E-mail"
msgstr ""

#: rocky/templates/organizations/organization_member_list.html
msgid "Role"
msgstr ""

#: rocky/templates/organizations/organization_member_list.html
msgid "Assigned clearance level"
msgstr ""

#: rocky/templates/organizations/organization_member_list.html
msgid "Super user"
msgstr ""

#: rocky/templates/organizations/organization_member_list.html
msgid "Active"
msgstr ""

#: rocky/templates/organizations/organization_member_list.html
msgid "New"
msgstr ""

#: rocky/templates/organizations/organization_member_upload.html
msgid "Upload a csv file with members for organisation"
msgstr ""

#: rocky/templates/organizations/organization_member_upload.html
msgid "Download the template"
msgstr ""

#: rocky/templates/organizations/organization_member_upload.html
msgid "or create a csv file with the following criteria"
msgstr ""

#: rocky/templates/organizations/organization_member_upload.html
#: rocky/templates/upload_csv.html
msgid "These are the criteria for CSV upload:"
msgstr ""

#: rocky/templates/organizations/organization_member_upload.html
msgid "Upload"
msgstr ""

#: rocky/templates/organizations/organization_settings.html
#, python-format
msgid ""
"An overview of \"%(organization_name)s\". This shows general information and "
"its settings."
msgstr ""

#: rocky/templates/organizations/organization_settings.html
msgid ""
"<strong>Warning:</strong> Indemnification is not set for this organization."
msgstr ""

#: rocky/templates/organizations/organization_settings.html
#: rocky/views/indemnification_add.py
msgid "Add indemnification"
msgstr ""

#: rocky/templates/partials/elements/ooi_detail_settings.html
msgid "Observed at"
msgstr ""

#: rocky/templates/partials/elements/ooi_detail_settings.html
#: rocky/templates/partials/elements/ooi_report_settings.html
msgid "Show settings"
msgstr ""

#: rocky/templates/partials/elements/ooi_detail_settings.html
#: rocky/templates/partials/elements/ooi_report_settings.html
msgid "Hide settings"
msgstr ""

#: rocky/templates/partials/elements/ooi_list_settings_form.html
msgid "Toggle all OOI types"
msgstr ""

#: rocky/templates/partials/elements/ooi_tree_condensed_table.html
msgid "Children"
msgstr ""

#: rocky/templates/partials/elements/ooi_tree_condensed_table_row.html
#, python-format
msgid "Show details for %(object_id)s, with %(child_count)s children."
msgstr ""

#: rocky/templates/partials/elements/ooi_tree_condensed_table_row.html
#, python-format
msgid ""
"Show tree for %(object_id)s with only children of type %(object_ooi_type)s"
msgstr ""

#: rocky/templates/partials/elements/ooi_tree_condensed_table_row.html
#, python-format
msgid "Unfold %(object_id)s with %(child_count)s children"
msgstr ""

#: rocky/templates/partials/elements/ooi_tree_table.html
msgid "go to:"
msgstr ""

#: rocky/templates/partials/elements/ooi_tree_table.html
msgid "Go to detailpage"
msgstr ""

#: rocky/templates/partials/elements/ooi_tree_table.html
msgid "detail"
msgstr ""

#: rocky/templates/partials/elements/ooi_tree_table.html
msgid "Go to tree view"
msgstr ""

#: rocky/templates/partials/elements/ooi_tree_table.html
msgid "tree"
msgstr ""

#: rocky/templates/partials/elements/ooi_tree_table.html
msgid "Go to graph view"
msgstr ""

#: rocky/templates/partials/elements/ooi_tree_table.html
msgid "graph"
msgstr ""

#: rocky/templates/partials/explanations.html
msgid "Clearance level inheritance"
msgstr ""

#: rocky/templates/partials/explanations.html
msgid "OOI"
msgstr ""

#: rocky/templates/partials/explanations.html
msgid "Origin"
msgstr ""

#: rocky/templates/partials/explanations.html
msgid "Show clearance level inheritance"
msgstr ""

#: rocky/templates/partials/finding_occurrence_definition_list.html
msgid "Reproduction"
msgstr ""

#: rocky/templates/partials/form/checkbox_group_table_form.html
msgid "Please enable plugin to start scanning."
msgstr ""

#: rocky/templates/partials/form/field_input.html
msgid "Not set"
msgstr ""

#: rocky/templates/partials/form/field_input.html
msgid "Forgot email"
msgstr ""

#: rocky/templates/partials/form/field_input.html
msgid "Forgot password"
msgstr ""

#: rocky/templates/partials/form/field_input_errors.html
#: rocky/templates/partials/form/form_errors.html
#: rocky/templates/partials/notifications_block.html
msgid "error"
msgstr ""

#: rocky/templates/partials/form/field_input_errors.html
#: rocky/templates/partials/form/form_errors.html
#: rocky/templates/partials/notifications_block.html
msgid "Error:"
msgstr ""

#: rocky/templates/partials/form/field_input_help_text.html
msgid "Open explanation"
msgstr ""

#: rocky/templates/partials/form/field_input_help_text.html
msgid "Close explanation"
msgstr ""

#: rocky/templates/partials/form/field_input_help_text.html
#: rocky/templates/partials/notifications_block.html
#: rocky/templates/two_factor/core/login.html
msgid "Explanation:"
msgstr ""

#: rocky/templates/partials/form/indemnification_add_form.html
msgid "Here, an indemnification can be given on behalf of your organization:"
msgstr ""

#: rocky/templates/partials/form/indemnification_add_form.html
msgid ""
"Before you're able to add assets to OpenKAT and to assign clearance levels, "
"you have to give indemnification on the organization and declare that you as "
"a person can be held accountable."
msgstr ""

#: rocky/templates/partials/form/indemnification_add_form.html
msgid "Register an indemnification"
msgstr ""

#: rocky/templates/partials/hyperlink_ooi_type.html
#, python-format
msgid "Only show objects of type %(type)s"
msgstr ""

#: rocky/templates/partials/list_filters.html
msgid "Hide filter options"
msgstr ""

#: rocky/templates/partials/list_filters.html
msgid "Show filter options"
msgstr ""

#: rocky/templates/partials/list_paginator.html
msgid "List pagination"
msgstr ""

#: rocky/templates/partials/list_paginator.html
msgid "Previous Page"
msgstr ""

#: rocky/templates/partials/list_paginator.html
msgid "Previous"
msgstr ""

#: rocky/templates/partials/list_paginator.html
msgid "Five Pages Back"
msgstr ""

#: rocky/templates/partials/list_paginator.html
#: rocky/templates/partials/pagination.html
msgid "Page"
msgstr ""

#: rocky/templates/partials/list_paginator.html
msgid "Five Pages Forward"
msgstr ""

#: rocky/templates/partials/list_paginator.html
msgid "Next Page"
msgstr ""

#: rocky/templates/partials/list_paginator.html
msgid "Next"
msgstr ""

#: rocky/templates/partials/notifications_block.html
msgid "Confirmation:"
msgstr ""

#: rocky/templates/partials/ooi_detail_related_object.html
msgid "Related objects"
msgstr ""

#: rocky/templates/partials/ooi_detail_related_object.html
msgid "No related object known for"
msgstr ""

#: rocky/templates/partials/ooi_detail_toolbar.html
msgid "Generate Findings Report"
msgstr ""

#: rocky/templates/partials/ooi_detail_toolbar.html
msgid "Mute Finding"
msgstr ""

#: rocky/templates/partials/ooi_detail_toolbar.html
#, python-format
msgid "Edit %(display_type)s"
msgstr ""

#: rocky/templates/partials/ooi_head.html
msgid "An overview of"
msgstr ""

#: rocky/templates/partials/ooi_head.html
msgid "object type"
msgstr ""

#: rocky/templates/partials/ooi_head.html
msgid ""
"This shows general information and its related objects. It also gives the "
"possibility to add additional related objects, or to scan for them."
msgstr ""

#: rocky/templates/partials/ooi_list_toolbar.html
msgid "Scan for objects"
msgstr ""

#: rocky/templates/partials/ooi_list_toolbar.html
#: rocky/templates/upload_csv.html rocky/views/upload_csv.py
msgid "Upload CSV"
msgstr ""

#: rocky/templates/partials/ooi_list_toolbar.html
msgid "Download as JSON"
msgstr ""

#: rocky/templates/partials/ooi_list_toolbar.html
msgid "Download as CSV"
msgstr ""

#: rocky/templates/partials/ooi_report_findings_block.html
#, python-format
msgid "%(total)s findings on %(name)s"
msgstr ""

#: rocky/templates/partials/ooi_report_findings_block_table.html
#, python-format
msgid "Findings for %(type)s %(name)s on %(observed_at)s:"
msgstr ""

#: rocky/templates/partials/ooi_report_findings_block_table.html
msgid "Open finding details"
msgstr ""

#: rocky/templates/partials/ooi_report_findings_block_table_expanded_row.html
#, python-format
msgid "Details of %(object_id)s"
msgstr ""

#: rocky/templates/partials/ooi_report_findings_block_table_expanded_row.html
msgid ""
"The severity of this findingtype has not (yet) been determined by the data "
"source. This situation requires manual investigation of the severity."
msgstr ""

#: rocky/templates/partials/ooi_report_findings_block_table_expanded_row.html
#: rocky/templates/partials/ooi_report_severity_totals_table.html
msgid "Total occurrences"
msgstr ""

#: rocky/templates/partials/ooi_report_severity_totals.html
msgid "See:"
msgstr ""

#: rocky/templates/partials/ooi_report_severity_totals_table.html
msgid "Unique"
msgstr ""

#: rocky/templates/partials/ooi_tree_toolbar_bottom.html
msgid "Tree - dense view"
msgstr ""

#: rocky/templates/partials/ooi_tree_toolbar_bottom.html
msgid "Tree - table view"
msgstr ""

#: rocky/templates/partials/organization_member_list_filters.html
msgid "Shown status types"
msgstr ""

#: rocky/templates/partials/organization_member_list_filters.html
msgid "Blocked status"
msgstr ""

#: rocky/templates/partials/organization_member_list_filters.html
msgid "Update List"
msgstr ""

#: rocky/templates/partials/organization_properties_table.html
msgid "Organization name"
msgstr ""

#: rocky/templates/partials/organization_properties_table.html
msgid "Organization code"
msgstr ""

#: rocky/templates/partials/organizations_menu_dropdown.html
msgid "Select organization"
msgstr ""

#: rocky/templates/partials/organizations_menu_dropdown.html
msgid "All organizations"
msgstr ""

#: rocky/templates/partials/page-meta.html
msgid "Logged in as:"
msgstr ""

#: rocky/templates/partials/pagination.html
msgid "first"
msgstr ""

#: rocky/templates/partials/pagination.html
msgid "previous"
msgstr ""

#: rocky/templates/partials/pagination.html
msgid "next"
msgstr ""

#: rocky/templates/partials/pagination.html
msgid "last"
msgstr ""

#: rocky/templates/partials/secondary-menu.html
msgid "User navigation"
msgstr ""

#: rocky/templates/partials/secondary-menu.html
msgid "Close user navigation"
msgstr ""

#: rocky/templates/partials/secondary-menu.html
msgid "My organizations"
msgstr ""

#: rocky/templates/partials/secondary-menu.html
msgid "Profile"
msgstr ""

#: rocky/templates/partials/skip-to-content.html
msgid "Go to content"
msgstr ""

#: rocky/templates/scan_profiles/scan_profile_detail.html
msgid "Current clearance level"
msgstr ""

#: rocky/templates/scan_profiles/scan_profile_detail.html
msgid "Declared:"
msgstr ""

#: rocky/templates/scan_profiles/scan_profile_detail.html
#, python-format
msgid ""
"This means that this object will be scanned by Boefjes with scan level "
"%(scan_level)s and lower. Setting the clearance level from “declared” to "
"“inherit” means that this object will inherit its level from neighbouring "
"objects. This means that the clearance level might stay the same, increase, "
"or decrease depending on other declared clearance levels. Clearance levels "
"of objects that inherit from this clearance level will also be recalculated."
msgstr ""

#: rocky/templates/scan_profiles/scan_profile_detail.html
msgid "Set clearance level to inherit"
msgstr ""

#: rocky/templates/scan_profiles/scan_profile_detail.html
msgid "Empty:"
msgstr ""

#: rocky/templates/scan_profiles/scan_profile_detail.html
msgid ""
"This object has a clearance level of \"L0\". This means that this object "
"will not be scanned by any Boefje until that Boefje is run manually for this "
"object again. Objects with a clearance level higher than \"L0\" will be "
"scanned automatically by Boefjes with corresponding scan levels."
msgstr ""

#: rocky/templates/scan_profiles/scan_profile_reset.html
msgid "Set clearance level for:"
msgstr ""

#: rocky/templates/scan_profiles/scan_profile_reset.html
msgid "Setting the scan level from \\"
msgstr ""

#: rocky/templates/scan_profiles/scan_profile_reset.html
msgid "You are about to set the clearance level from \\"
msgstr ""

#: rocky/templates/scan_profiles/scan_profile_reset.html
msgid "Yes, set to inherit"
msgstr ""

#: rocky/templates/tasks/boefje_task_detail.html
msgid ""
"An overview of the boefje task, the input OOI and the RAW data it generated."
msgstr ""

#: rocky/templates/tasks/boefje_task_detail.html
#: rocky/templates/tasks/partials/task_actions.html
msgid "Download meta and raw data"
msgstr ""

#: rocky/templates/tasks/boefje_task_detail.html
msgid "Download meta data"
msgstr ""

#: rocky/templates/tasks/boefje_task_detail.html
msgid "Input object"
msgstr ""

#: rocky/templates/tasks/boefjes.html
msgid "There are no tasks for boefjes"
msgstr ""

#: rocky/templates/tasks/boefjes.html
msgid "List of tasks for boefjes"
msgstr ""

#: rocky/templates/tasks/boefjes.html
msgid "Organization Code"
msgstr ""

#: rocky/templates/tasks/boefjes.html rocky/templates/tasks/normalizers.html
#: rocky/templates/tasks/ooi_detail_task_list.html
#: rocky/templates/tasks/plugin_detail_task_list.html
msgid "Created date"
msgstr ""

#: rocky/templates/tasks/normalizers.html
msgid "There are no tasks for normalizers"
msgstr ""

#: rocky/templates/tasks/normalizers.html
msgid "List of tasks for normalizers"
msgstr ""

#: rocky/templates/tasks/normalizers.html
msgid "Boefje input OOI"
msgstr ""

#: rocky/templates/tasks/normalizers.html
msgid "Manually added"
msgstr ""

#: rocky/templates/tasks/ooi_detail_task_list.html
msgid "There have been no tasks"
msgstr ""

#: rocky/templates/tasks/partials/stats.html
msgid "Task statistics - Last 24 hours"
msgstr ""

#: rocky/templates/tasks/partials/stats.html
msgid "All times in UTC, blocks of 1 hour."
msgstr ""

#: rocky/templates/tasks/partials/stats.html
msgid "Timeslot"
msgstr ""

#: rocky/templates/tasks/partials/stats.html
msgid "Could not load stats, Scheduler error."
msgstr ""

#: rocky/templates/tasks/partials/tab_navigation.html
msgid "List of tasks"
msgstr ""

#: rocky/templates/tasks/partials/task_actions.html
msgid "Yielded objects"
msgstr ""

#: rocky/templates/tasks/partials/task_actions.html
msgid "Reschedule"
msgstr ""

#: rocky/templates/tasks/partials/task_actions.html
msgid "Download task data"
msgstr ""

#: rocky/templates/tasks/partials/tasks_overview_header.html
#, python-format
msgid ""
"An overview of the tasks for %(organization)s. Tasks are divided in Boefjes, "
"Normalizers and Reports. Boefjes scan objects and Normalizers dispatch on "
"the output mime-type. Additionally, there is a Report tasks. This task "
"aggregates and presents findings from both Boefjes and Normalizers."
msgstr ""

#: rocky/templates/tasks/plugin_detail_task_list.html
msgid "There are no tasks for"
msgstr ""

#: rocky/templates/tasks/plugin_detail_task_list.html
msgid "List of tasks for"
msgstr ""

#: rocky/templates/tasks/report_tasks.html
msgid "There are no tasks for reports"
msgstr ""

#: rocky/templates/tasks/report_tasks.html
msgid "List of tasks for reports"
msgstr ""

#: rocky/templates/two_factor/_wizard_actions.html
msgid "Log in"
msgstr ""

#: rocky/templates/two_factor/_wizard_actions.html
msgid "Authenticate"
msgstr ""

#: rocky/templates/two_factor/core/backup_tokens.html
#: rocky/templates/two_factor/profile/profile.html
msgid "Backup Tokens"
msgstr ""

#: rocky/templates/two_factor/core/backup_tokens.html
msgid ""
"Backup tokens can be used when your primary and backup phone numbers aren't "
"available. The backup tokens below can be used for login verification. If "
"you've used up all your backup tokens, you can generate a new set of backup "
"tokens. Only the backup tokens shown below will be valid."
msgstr ""

#: rocky/templates/two_factor/core/backup_tokens.html
msgid "Print these tokens and keep them somewhere safe."
msgstr ""

#: rocky/templates/two_factor/core/backup_tokens.html
msgid "You don't have any backup codes yet."
msgstr ""

#: rocky/templates/two_factor/core/backup_tokens.html
msgid "Generate Tokens"
msgstr ""

#: rocky/templates/two_factor/core/backup_tokens.html
#: rocky/templates/two_factor/core/setup_complete.html
msgid "Back to Account Security"
msgstr ""

#: rocky/templates/two_factor/core/login.html
msgid "You are logged in."
msgstr ""

#: rocky/templates/two_factor/core/login.html
msgid "Two factor authentication is enabled for your account."
msgstr ""

#: rocky/templates/two_factor/core/login.html
msgid ""
"Two factor authentication is not enabled for your account. Enable it to "
"continue."
msgstr ""

#: rocky/templates/two_factor/core/login.html
msgid "Setup two factor authentication"
msgstr ""

#: rocky/templates/two_factor/core/login.html
msgid "Credentials"
msgstr ""

#: rocky/templates/two_factor/core/login.html
msgid ""
"Use this form for entering backup tokens for logging in. These tokens have "
"been generated for you to print and keep safe. Please enter one of these "
"backup tokens to login to your account."
msgstr ""

#: rocky/templates/two_factor/core/login.html
msgid "As a last resort, you can use a backup token:"
msgstr ""

#: rocky/templates/two_factor/core/login.html
msgid "Use Backup Token"
msgstr ""

#: rocky/templates/two_factor/core/otp_required.html
msgid "Permission Denied"
msgstr ""

#: rocky/templates/two_factor/core/otp_required.html
msgid ""
"The page you requested, enforces users to verify using two-factor "
"authentication for security reasons. You need to enable these security "
"features in order to access this page."
msgstr ""

#: rocky/templates/two_factor/core/otp_required.html
#: rocky/templates/two_factor/profile/profile.html
msgid ""
"Two-factor authentication is not enabled for your account. Enable two-factor "
"authentication for enhanced account security."
msgstr ""

#: rocky/templates/two_factor/core/otp_required.html
#: rocky/templates/two_factor/core/setup.html
#: rocky/templates/two_factor/core/setup_complete.html
#: rocky/templates/two_factor/profile/profile.html
msgid "Enable Two-Factor Authentication"
msgstr ""

#: rocky/templates/two_factor/core/phone_register.html
msgid "Add Backup Phone"
msgstr ""

#: rocky/templates/two_factor/core/phone_register.html
msgid ""
"You'll be adding a backup phone number to your account. This number will be "
"used if your primary method of registration is not available."
msgstr ""

#: rocky/templates/two_factor/core/phone_register.html
msgid ""
"We've sent a token to your phone number. Please enter the token you've "
"received."
msgstr ""

#: rocky/templates/two_factor/core/setup.html
msgid ""
"To start using a token generator, please use your smartphone to scan the QR "
"code below or use the setup key. For example, use GoogleAuthenticator. Then, "
"enter the token generated by the app."
msgstr ""

#: rocky/templates/two_factor/core/setup.html
msgid "QR code"
msgstr ""

#: rocky/templates/two_factor/core/setup.html
msgid "Setup key"
msgstr ""

#: rocky/templates/two_factor/core/setup.html
msgid ""
"The secret key is a 32 characters representation of the QR code. There are 2 "
"options to setup the two factor authtentication. You can scan the QR code "
"above or you can insert this key using the secret key option of the "
"authenticator app."
msgstr ""

#: rocky/templates/two_factor/core/setup_complete.html
msgid "Congratulations, you've successfully enabled two-factor authentication."
msgstr ""

#: rocky/templates/two_factor/core/setup_complete.html
msgid "Start using OpenKAT"
msgstr ""

#: rocky/templates/two_factor/core/setup_complete.html
msgid ""
"However, it might happen that you don't have access to your primary token "
"device. To enable account recovery, add a phone number."
msgstr ""

#: rocky/templates/two_factor/core/setup_complete.html
#: rocky/templates/two_factor/profile/profile.html
msgid "Add Phone Number"
msgstr ""

#: rocky/templates/two_factor/profile/disable.html
msgid "Disable Two-factor Authentication"
msgstr ""

#: rocky/templates/two_factor/profile/disable.html
msgid ""
"You are about to disable two-factor authentication. This weakens your "
"account security, are you sure?"
msgstr ""

#: rocky/templates/two_factor/profile/profile.html
msgid "Account Security"
msgstr ""

#: rocky/templates/two_factor/profile/profile.html
msgid "Tokens will be generated by your token generator."
msgstr ""

#: rocky/templates/two_factor/profile/profile.html
#, python-format
msgid "Primary method: %(primary)s"
msgstr ""

#: rocky/templates/two_factor/profile/profile.html
msgid "Tokens will be generated by your YubiKey."
msgstr ""

#: rocky/templates/two_factor/profile/profile.html
msgid "Backup Phone Numbers"
msgstr ""

#: rocky/templates/two_factor/profile/profile.html
msgid ""
"If your primary method is not available, we are able to send backup tokens "
"to the phone numbers listed below."
msgstr ""

#: rocky/templates/two_factor/profile/profile.html
msgid "Unregister"
msgstr ""

#: rocky/templates/two_factor/profile/profile.html
msgid ""
"If you don't have any device with you, you can access your account using "
"backup tokens."
msgstr ""

#: rocky/templates/two_factor/profile/profile.html
#, python-format
msgid "You have only one backup token remaining."
msgid_plural "You have %(counter)s backup tokens remaining."
msgstr[0] ""
msgstr[1] ""

#: rocky/templates/two_factor/profile/profile.html
msgid "Show Codes"
msgstr ""

#: rocky/templates/two_factor/profile/profile.html
msgid "Disable Two-Factor Authentication"
msgstr ""

#: rocky/templates/two_factor/profile/profile.html
msgid ""
"However we strongly discourage you to do so, you can also disable two-factor "
"authentication for your account."
msgstr ""

#: rocky/templates/two_factor/twilio/sms_message.html
#, python-format
msgid "Your OTP token is %(token)s"
msgstr ""

#: rocky/templates/upload_csv.html
msgid "Automate the creation of multiple objects by uploading a CSV file."
msgstr ""

#: rocky/templates/upload_raw.html
msgid "Automate the creation of multiple objects by uploading a raw file."
msgstr ""

#: rocky/templates/upload_raw.html
msgid ""
"An input OOI can be selected for the normalizer to attach newly yielded OOIs "
"to. If no input OOI was used for the raw file, a placeholder ExternalScan "
"OOI can be used. ExternalScan OOIs can be created from the objects page. "
"When a new version of the raw file is generated, the same ExternalScan OOI "
"should be chosen to ensure that old results are overwritten."
msgstr ""

#: rocky/templates/upload_raw.html rocky/views/upload_raw.py
msgid "Upload raw"
msgstr ""

#: rocky/views/bytes_raw.py
msgid "Getting raw data failed."
msgstr ""

#: rocky/views/finding_add.py
msgid "Add Finding"
msgstr ""

#: rocky/views/health.py
msgid "Beautified"
msgstr ""

#: rocky/views/indemnification_add.py
msgid "Indemnification successfully set."
msgstr ""

#: rocky/views/mixins.py
msgid "The selected date is in the future."
msgstr ""

#: rocky/views/mixins.py
msgid "Can not parse date, falling back to show current date."
msgstr ""

#: rocky/views/ooi_add.py
msgid "Type select"
msgstr ""

#: rocky/views/ooi_add.py
#, python-format
msgid "Add %(ooi_type)s"
msgstr ""

#: rocky/views/ooi_detail.py
msgid "Only Question OOIs can be answered."
msgstr ""

#: rocky/views/ooi_detail.py
msgid "Question has been answered."
msgstr ""

#: rocky/views/ooi_detail_related_object.py
msgid " (as "
msgstr ""

#: rocky/views/ooi_findings.py
msgid "Object findings"
msgstr ""

#: rocky/views/ooi_list.py
msgid "No OOIs selected."
msgstr ""

#: rocky/views/ooi_list.py
msgid "Unknown action."
msgstr ""

#: rocky/views/ooi_list.py
#, python-format
msgid ""
"Could not raise clearance levels to L%s. Indemnification not present at "
"organization %s."
msgstr ""

#: rocky/views/ooi_list.py
#, python-format
msgid ""
"Could not raise clearance level to L%s. You were trusted a clearance level "
"of L%s. Contact your administrator to receive a higher clearance."
msgstr ""

#: rocky/views/ooi_list.py
#, python-format
msgid ""
"Could not raise clearance level to L%s. You acknowledged a clearance level "
"of L%s. Please accept the clearance level below to proceed."
msgstr ""

#: rocky/views/ooi_list.py
msgid "An error occurred while saving clearance levels."
msgstr ""

#: rocky/views/ooi_list.py
msgid "One of the OOI's doesn't exist"
msgstr ""

#: rocky/views/ooi_list.py
#, python-format
msgid "Successfully set scan profile to %s for %d oois."
msgstr ""

#: rocky/views/ooi_list.py
msgid "An error occurred while setting clearance levels to inherit."
msgstr ""

#: rocky/views/ooi_list.py
msgid ""
"An error occurred while setting clearance levels to inherit: one of the OOIs "
"doesn't exist."
msgstr ""

#: rocky/views/ooi_list.py
#, python-format
msgid "Successfully set %d ooi(s) clearance level to inherit."
msgstr ""

#: rocky/views/ooi_list.py
msgid "An error occurred while deleting oois."
msgstr ""

#: rocky/views/ooi_list.py
msgid "An error occurred while deleting oois: one of the OOIs doesn't exist."
msgstr ""

#: rocky/views/ooi_list.py
#, python-format
msgid ""
"Successfully deleted %d ooi(s). Note: Bits can recreate objects "
"automatically."
msgstr ""

#: rocky/views/ooi_mute.py
msgid "Please select at least one finding."
msgstr ""

#: rocky/views/ooi_mute.py
msgid "Finding(s) successfully unmuted."
msgstr ""

#: rocky/views/ooi_mute.py
msgid "Finding(s) successfully muted."
msgstr ""

#: rocky/views/ooi_tree.py
msgid "Tree Visualisation"
msgstr ""

#: rocky/views/ooi_tree.py
msgid "Graph Visualisation"
msgstr ""

#: rocky/views/ooi_view.py
msgid "Observed_at: "
msgstr ""

#: rocky/views/ooi_view.py
msgid "OOI types: "
msgstr ""

#: rocky/views/ooi_view.py
msgid "Clearance level: "
msgstr ""

#: rocky/views/ooi_view.py
msgid "Clearance type: "
msgstr ""

#: rocky/views/ooi_view.py
msgid "Searching for: "
msgstr ""

#: rocky/views/organization_add.py
msgid "Setup"
msgstr ""

#: rocky/views/organization_add.py
msgid "Organization added successfully."
msgstr ""

#: rocky/views/organization_add.py
msgid "You are not allowed to add organizations."
msgstr ""

#: rocky/views/organization_edit.py
#, python-format
msgid "Organization %s successfully updated."
msgstr ""

#: rocky/views/organization_member_add.py rocky/views/upload_csv.py
msgid "Add column titles. Followed by each object on a new line."
msgstr ""

#: rocky/views/organization_member_add.py
msgid "The columns are: "
msgstr ""

#: rocky/views/organization_member_add.py
msgid "Clearance levels should be between -1 and 4."
msgstr ""

#: rocky/views/organization_member_add.py
msgid "Account type can be one of: "
msgstr ""

#: rocky/views/organization_member_add.py
msgid "Add Account Type"
msgstr ""

#: rocky/views/organization_member_add.py
msgid "Member added successfully."
msgstr ""

#: rocky/views/organization_member_add.py
msgid "Add Member"
msgstr ""

#: rocky/views/organization_member_add.py
msgid "The csv file is missing required columns"
msgstr ""

#: rocky/views/organization_member_add.py
#, python-brace-format
msgid "Invalid account type: '{account_type}'"
msgstr ""

#: rocky/views/organization_member_add.py
#, python-brace-format
msgid "Invalid data for: '{email}'"
msgstr ""

#: rocky/views/organization_member_add.py
#, python-brace-format
msgid "Invalid email address: '{email}'"
msgstr ""

#: rocky/views/organization_member_add.py
msgid "Successfully processed users from csv."
msgstr ""

#: rocky/views/organization_member_add.py
msgid "Error parsing the csv file. Please verify its contents."
msgstr ""

#: rocky/views/organization_member_edit.py
#, python-format
msgid "Member %s successfully updated."
msgstr ""

#: rocky/views/organization_member_edit.py
#, python-format
msgid ""
"The updated trusted clearance level of L%s is lower then the member's "
"acknowledged clearance level of L%s. This member only has clearance for "
"level L%s. For this reason the acknowledged clearance level has been set at "
"the same level as trusted clearance level."
msgstr ""

#: rocky/views/organization_member_edit.py
msgid ""
"You have trusted this member with a higher trusted level than member "
"acknowledged. Member must first accept this level to use it."
msgstr ""

#: rocky/views/organization_member_list.py
msgid "Not blocked"
msgstr ""

#: rocky/views/organization_member_list.py
#, python-format
msgid "Blocked member %s successfully."
msgstr ""

#: rocky/views/organization_member_list.py
#, python-format
msgid "Unblocked member %s successfully."
msgstr ""

#: rocky/views/organization_settings.py
#, python-brace-format
msgid "Recalculated {number_of_bits} bits. Duration: {duration}"
msgstr ""

#: rocky/views/page_actions.py
msgid "Could not process your request, action required."
msgstr ""

#: rocky/views/scan_profile.py
#, python-brace-format
msgid "Can not reset scan level. Scan level of {ooi_name} not declared"
msgstr ""

#: rocky/views/scans.py
msgid "Scans"
msgstr ""

#: rocky/views/scheduler.py
msgid "Your report has been scheduled."
msgstr ""

#: rocky/views/scheduler.py
msgid ""
"Your task is scheduled and will soon be started in the background. Results "
"will be added to the object list when they are in. It may take some time, a "
"refresh of the page may be needed to show the results."
msgstr ""

#: rocky/views/tasks.py
#, python-brace-format
msgid "Fetching tasks failed: no connection with scheduler: {error}"
msgstr ""

#: rocky/views/tasks.py
msgid "All Tasks"
msgstr ""

#: rocky/views/upload_csv.py
msgid ""
"For URL object type, a column 'raw' with URL values is required, starting "
"with http:// or https://, optionally a second column 'network' is supported "
msgstr ""

#: rocky/views/upload_csv.py
msgid ""
"For Hostname object type, a column with 'name' values is required, "
"optionally a second column 'network' is supported "
msgstr ""

#: rocky/views/upload_csv.py
msgid ""
"For IPAddressV4 and IPAddressV6 object types, a column of 'address' is "
"required, optionally a second column 'network' is supported "
msgstr ""

#: rocky/views/upload_csv.py
msgid ""
"Clearance levels can be controlled by a column 'clearance' taking numerical "
"values 0, 1, 2, 3, and 4 for the corresponding clearance level (other values "
"are ignored) "
msgstr ""

#: rocky/views/upload_csv.py
msgid "Object(s) could not be created for row number(s): "
msgstr ""

#: rocky/views/upload_csv.py
msgid "Object(s) successfully added."
msgstr ""

#: rocky/views/upload_raw.py
#, python-format
msgid "Raw file could not be uploaded to Bytes: status code %d"
msgstr ""

#: rocky/views/upload_raw.py
#, python-format
msgid "Raw file could not be uploaded to Bytes: %s"
msgstr ""

#: rocky/views/upload_raw.py
msgid "Raw file successfully added."
msgstr ""<|MERGE_RESOLUTION|>--- conflicted
+++ resolved
@@ -9,11 +9,7 @@
 msgstr ""
 "Project-Id-Version: PACKAGE VERSION\n"
 "Report-Msgid-Bugs-To: \n"
-<<<<<<< HEAD
 "POT-Creation-Date: 2025-04-01 12:56+0000\n"
-=======
-"POT-Creation-Date: 2025-03-20 10:27+0000\n"
->>>>>>> 49e8d4b7
 "PO-Revision-Date: YEAR-MO-DA HO:MI+ZONE\n"
 "Last-Translator: FULL NAME <EMAIL@ADDRESS>\n"
 "Language-Team: LANGUAGE <LL@li.org>\n"
@@ -597,7 +593,6 @@
 msgid "Cancel"
 msgstr ""
 
-<<<<<<< HEAD
 #: crisis_room/forms.py
 msgid "Title on dashboard"
 msgstr ""
@@ -651,8 +646,6 @@
 msgid "Half width"
 msgstr ""
 
-=======
->>>>>>> 49e8d4b7
 #: crisis_room/models.py
 msgid ""
 "Where on the dashboard do you want to show the data? Position 1 is the most "
@@ -709,7 +702,6 @@
 msgstr ""
 
 #: crisis_room/templates/crisis_room_findings.html
-<<<<<<< HEAD
 msgid ""
 "\n"
 "                            This overview shows the total number of findings "
@@ -751,61 +743,14 @@
 #: crisis_room/templates/crisis_room_findings.html
 msgid ""
 "\n"
-=======
-msgid ""
-"\n"
-"                            This overview shows the total number of findings "
-"per\n"
-"                            severity that have been identified for all "
-"organizations.\n"
-"                            This data is based on the latest Crisis Room "
-"Findings Report\n"
-"                            of each organization.\n"
-"                        "
-msgstr ""
-
-#: crisis_room/templates/crisis_room_findings.html
-msgid "Findings per organization"
-msgstr ""
-
-#: crisis_room/templates/crisis_room_findings.html
-msgid ""
-"\n"
-"                            This table shows the findings that have been "
-"identiefied for each organization,\n"
-"                            sorted by the finding types and grouped by "
-"organizations.\n"
-"                            This data is based on the latest Crisis Room "
-"Findings Report\n"
-"                            of each organization.\n"
-"                        "
-msgstr ""
-
-#: crisis_room/templates/crisis_room_findings.html
-msgid ""
-"\n"
-"                No findings have been identified yet. As soon as they have "
-"been\n"
-"                identified, they will be shown on this page.\n"
-"            "
-msgstr ""
-
-#: crisis_room/templates/crisis_room_findings.html
-msgid ""
-"\n"
->>>>>>> 49e8d4b7
 "            There are no organizations yet. After creating an organization,\n"
 "            the identified findings will be shown here.\n"
 "        "
 msgstr ""
 
 #: crisis_room/templates/crisis_room_header.html
-<<<<<<< HEAD
 #: crisis_room/templates/organization_crisis_room_header.html
 msgid "Crisis room navigation"
-=======
-msgid "Crisis Room Navigation"
->>>>>>> 49e8d4b7
 msgstr ""
 
 #: crisis_room/templates/crisis_room_header.html
@@ -830,7 +775,6 @@
 #: rocky/views/finding_list.py rocky/views/finding_type_add.py
 #: rocky/views/ooi_view.py
 msgid "Findings"
-<<<<<<< HEAD
 msgstr ""
 
 #: crisis_room/templates/organization_crisis_room_dashboards.html
@@ -936,8 +880,6 @@
 #: crisis_room/templates/partials/new_dashboard_modal.html
 #: rocky/templates/oois/ooi_list.html
 msgid "Add to dashboard"
-=======
->>>>>>> 49e8d4b7
 msgstr ""
 
 #: katalogus/client.py
@@ -3322,7 +3264,6 @@
 #: reports/report_types/findings_report/report.html
 #: reports/templates/report_overview/scheduled_reports_table.html
 msgid "Edit report recipe"
-<<<<<<< HEAD
 msgstr ""
 
 #: reports/report_types/findings_report/report.html
@@ -3335,8 +3276,6 @@
 "                A table with all the identified findings can be found in the "
 "Findings Report.\n"
 "            "
-=======
->>>>>>> 49e8d4b7
 msgstr ""
 
 #: reports/report_types/findings_report/report.py
@@ -3526,10 +3465,6 @@
 msgstr ""
 
 #: reports/report_types/multi_organization_report/report.html
-<<<<<<< HEAD
-=======
-#: rocky/templates/organizations/organization_crisis_room.html
->>>>>>> 49e8d4b7
 msgid "No findings have been identified yet."
 msgstr ""
 
