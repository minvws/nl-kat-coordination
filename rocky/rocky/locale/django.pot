# SOME DESCRIPTIVE TITLE.
# Copyright (C) YEAR THE PACKAGE'S COPYRIGHT HOLDER
# This file is distributed under the same license as the PACKAGE package.
# FIRST AUTHOR <EMAIL@ADDRESS>, YEAR.
#
#, fuzzy
msgid ""
msgstr ""
"Project-Id-Version: PACKAGE VERSION\n"
"Report-Msgid-Bugs-To: \n"
<<<<<<< HEAD
"POT-Creation-Date: 2023-10-25 14:29+0000\n"
=======
"POT-Creation-Date: 2023-12-29 19:01+0000\n"
>>>>>>> 3fde22b5
"PO-Revision-Date: YEAR-MO-DA HO:MI+ZONE\n"
"Last-Translator: FULL NAME <EMAIL@ADDRESS>\n"
"Language-Team: LANGUAGE <LL@li.org>\n"
"Language: \n"
"MIME-Version: 1.0\n"
"Content-Type: text/plain; charset=UTF-8\n"
"Content-Transfer-Encoding: 8bit\n"
"Plural-Forms: nplurals=INTEGER; plural=EXPRESSION;\n"

#: account/admin.py
msgid "Permissions"
msgstr ""

#: account/admin.py
msgid "Important dates"
msgstr ""

#: account/forms/account_setup.py katalogus/templates/katalogus_settings.html
#: katalogus/templates/plugin_settings_list.html
#: reports/report_types/tls_report/report.html
#: rocky/templates/organizations/organization_list.html
#: rocky/templates/organizations/organization_settings.html
#: rocky/templates/partials/ooi_detail_related_object.html
msgid "Name"
msgstr ""

#: account/forms/account_setup.py
msgid "The name that will be used in order to communicate."
msgstr ""

#: account/forms/account_setup.py
msgid "Please provide username"
msgstr ""

#: account/forms/account_setup.py
msgid "Email"
msgstr ""

#: account/forms/account_setup.py
msgid "Enter an email address."
msgstr ""

#: account/forms/account_setup.py
msgid "Password"
msgstr ""

#: account/forms/account_setup.py
msgid "Choose a super secret password"
msgstr ""

#: account/forms/account_setup.py
msgid "Choose another email."
msgstr ""

#: account/forms/account_setup.py tools/forms/settings.py
msgid "--- Please select one of the available options ----"
msgstr ""

#: account/forms/account_setup.py
msgid "Account Type"
msgstr ""

#: account/forms/account_setup.py
msgid "Every member of OpenKAT must be part of an account type."
msgstr ""

#: account/forms/account_setup.py
msgid "Please select an account type to proceed."
msgstr ""

#: account/forms/account_setup.py
#: onboarding/templates/step_3e_trusted_acknowledge_clearance_level.html
msgid "Trusted clearance level"
msgstr ""

#: account/forms/account_setup.py
msgid "Select a clearance level you trust this member with."
msgstr ""

#: account/forms/account_setup.py onboarding/forms.py tools/forms/ooi.py
msgid "Please select a clearance level to proceed."
msgstr ""

#: account/forms/account_setup.py
msgid "The name of the organization."
msgstr ""

#: account/forms/account_setup.py
msgid "explanation-organization-name"
msgstr ""

#: account/forms/account_setup.py
#, python-brace-format
msgid "A unique code of {code_length} characters."
msgstr ""

#: account/forms/account_setup.py
msgid "explanation-organization-code"
msgstr ""

#: account/forms/account_setup.py
msgid "Organization name is required to proceed."
msgstr ""

#: account/forms/account_setup.py
msgid "Choose another organization."
msgstr ""

#: account/forms/account_setup.py
msgid "Organization code is required to proceed."
msgstr ""

#: account/forms/account_setup.py
msgid "Choose another code for your organization."
msgstr ""

#: account/forms/account_setup.py
msgid ""
"I declare that OpenKAT may scan the assets of my organization and that I "
"have permission to scan these assets. I am aware of the implications a scan "
"with a higher scan level brings on my systems."
msgstr ""

#: account/forms/account_setup.py
msgid ""
"I declare that I am authorized to give this indemnification within my "
"organization. I have the experience and knowledge to know what the "
"consequences might be and can be held responsible for them."
msgstr ""

#: account/forms/account_setup.py
msgid "Trusted to change Clearance Levels."
msgstr ""

#: account/forms/account_setup.py
msgid "Acknowledged to change Clearance Levels."
msgstr ""

#: account/forms/account_setup.py
#: rocky/templates/organizations/organization_member_list.html
#: rocky/views/organization_member_list.py
msgid "Blocked"
msgstr ""

#: account/forms/account_setup.py
msgid ""
"Set the members status to blocked, so they don't have access to the "
"organization anymore."
msgstr ""

#: account/forms/account_setup.py
#: rocky/templates/organizations/organization_member_list.html
msgid "Accepted clearance level"
msgstr ""

#: account/forms/account_setup.py
msgid "Enter tags separated by comma."
msgstr ""

#: account/forms/account_setup.py
msgid "The two password fields didn’t match."
msgstr ""

#: account/forms/account_setup.py
msgid "New password"
msgstr ""

#: account/forms/account_setup.py
msgid "Enter a new password"
msgstr ""

#: account/forms/account_setup.py
msgid "New password confirmation"
msgstr ""

#: account/forms/account_setup.py
msgid "Repeat the new password"
msgstr ""

#: account/forms/account_setup.py
msgid "Confirm the new password"
msgstr ""

#: account/forms/login.py
msgid "Please enter a correct email address and password."
msgstr ""

#: account/forms/login.py
msgid "This account is inactive."
msgstr ""

#: account/forms/login.py
msgid "Insert the email you registered with or got at OpenKAT installation."
msgstr ""

#: account/forms/organization.py
msgid "Organization is required."
msgstr ""

#: account/forms/organization.py tools/view_helpers.py
#: rocky/templates/dashboard_redteam.html
#: rocky/templates/organizations/organization_list.html
#: rocky/views/organization_add.py
msgid "Organizations"
msgstr ""

#: account/forms/organization.py
msgid "The organization from which to clone settings."
msgstr ""

#: account/forms/password_reset.py
msgid "Email address"
msgstr ""

#: account/forms/password_reset.py
msgid "A reset link will be sent to this email"
msgstr ""

#: account/forms/password_reset.py
msgid "The email address connected to your OpenKAT-account"
msgstr ""

#: account/forms/token.py
msgid ""
"Insert the token generated by the authenticator app to setup the two factor "
"authentication."
msgstr ""

#: account/forms/token.py
msgid "Insert the token generated by your token authenticator app."
msgstr ""

#: account/forms/token.py
msgid "Backup token"
msgstr ""

#: account/models.py
msgid "The Email must be set"
msgstr ""

#: account/models.py
msgid "Superuser must have is_staff=True."
msgstr ""

#: account/models.py
msgid "Superuser must have is_superuser=True."
msgstr ""

#: account/models.py
msgid "full name"
msgstr ""

#: account/models.py
msgid "email"
msgstr ""

#: account/models.py
msgid "staff status"
msgstr ""

#: account/models.py
msgid "Designates whether the user can log into this admin site."
msgstr ""

#: account/models.py tools/models.py
msgid "active"
msgstr ""

#: account/models.py
msgid ""
"Designates whether this user should be treated as active. Unselect this "
"instead of deleting accounts."
msgstr ""

#: account/models.py
msgid "date joined"
msgstr ""

#: account/templates/account_detail.html account/views/account.py
msgid "Account details"
msgstr ""

#: account/templates/account_detail.html account/templates/password_reset.html
#: account/views/password_reset.py
msgid "Reset password"
msgstr ""

#: account/templates/account_detail.html
msgid "Full name"
msgstr ""

#: account/templates/account_detail.html
msgid "E-mail address"
msgstr ""

#: account/templates/account_detail.html
msgid "Member type"
msgstr ""

#: account/templates/account_detail.html
#: onboarding/templates/account/step_2a_organization_setup.html
#: onboarding/templates/account/step_2a_organization_update.html
#: rocky/templates/crisis_room/crisis_room_findings_block.html
#: rocky/templates/organizations/organization_member_list.html
#: rocky/templates/organizations/organization_settings.html
msgid "Organization"
msgstr ""

#: account/templates/account_detail.html
msgid "Permission to set OOI clearance levels "
msgstr ""

#: account/templates/account_detail.html
msgid "OOI clearance"
msgstr ""

#: account/templates/account_detail.html
msgid ""
"\n"
"                            You don't have any clearance to scan objects."
"<br>\n"
"                            Get in contact with the admin to give you the "
"necessary clearance level.\n"
"                        "
msgstr ""

#: account/templates/account_detail.html
msgid "You have currently accepted clearance up to level "
msgstr ""

#: account/templates/account_detail.html
msgid "Explanation OOI Clearance"
msgstr ""

#: account/templates/account_detail.html
msgid ""
"You can withdraw this at anytime you like, but know that you won't be able "
"to change clearance levels anymore when you do."
msgstr ""

#: account/templates/account_detail.html
#, python-format
msgid ""
"\n"
"                            \"Withdraw acceptance of level L%(acl)s "
"clearance and responsibility\"\n"
"                    "
msgstr ""

#: account/templates/account_detail.html
msgid "Explanation OOI clearance"
msgstr ""

#: account/templates/account_detail.html
#, python-format
msgid ""
"You are granted clearance for level L%(tcl)s by your admin. Before you can "
"change OOI clearance levels up to this level, you need to accept this "
"permission. Remember: <strong>with great power comes great responsibility.</"
"strong>"
msgstr ""

#: account/templates/account_detail.html
#, python-format
msgid ""
"\n"
"                        \"Accept level L%(tcl)s clearance and "
"responsibility\"\n"
"                    "
msgstr ""

#: account/templates/password_reset.html
msgid "Use the form below to reset your password."
msgstr ""

#: account/templates/password_reset.html
#: account/templates/password_reset_confirm.html
msgid "Back"
msgstr ""

#: account/templates/password_reset.html
#: account/templates/password_reset_confirm.html
msgid "Send"
msgstr ""

#: account/templates/password_reset_confirm.html
msgid "Confirm reset password"
msgstr ""

#: account/templates/password_reset_confirm.html
msgid "Use the form below to confirm resetting your password"
msgstr ""

#: account/templates/password_reset_confirm.html
msgid "Confirm password"
msgstr ""

#: account/templates/password_reset_confirm.html
msgid "The link is invalid"
msgstr ""

#: account/templates/password_reset_confirm.html
msgid ""
"The password reset link was invalid, possibly because it has already been "
"used.  Please request a new password reset."
msgstr ""

#: account/templates/password_reset_email.html
#, python-format
msgid ""
"You're receiving this email because you requested a password reset for your "
"user account at %(site_name)s."
msgstr ""

#: account/templates/password_reset_email.html
#: account/templates/registration_email.html
msgid "Please go to the following page and choose a new password:"
msgstr ""

#: account/templates/password_reset_email.html
#: account/templates/registration_email.html
msgid "Sincerely,"
msgstr ""

#: account/templates/password_reset_email.html
#: account/templates/registration_email.html
msgid "The OpenKAT team"
msgstr ""

#: account/templates/password_reset_subject.txt
#, python-format
msgid "Password reset on %(site_name)s"
msgstr ""

#: account/templates/recover_email.html account/views/recover_email.py
msgid "Recover email address"
msgstr ""

#: account/templates/recover_email.html
msgid "Information on how to recover your connected email address"
msgstr ""

#: account/templates/recover_email.html
msgid "Forgotten email address?"
msgstr ""

#: account/templates/recover_email.html
msgid ""
"If you don’t remember the email address connected to your account, contact: "
msgstr ""

#: account/templates/recover_email.html
msgid "Please contact the system administrator."
msgstr ""

#: account/templates/recover_email.html
msgid "Back to Home"
msgstr ""

#: account/templates/recover_email.html
msgid "Back to login"
msgstr ""

#: account/templates/registration_email.html
#, python-format
msgid ""
"Welcome to OpenKAT. You're receiving this email because you have been added "
"to organization \"%(organization)s\" at %(site_name)s."
msgstr ""

#: account/templates/registration_subject.txt
#, python-format
msgid "Verify OpenKAT account on %(site_name)s"
msgstr ""

#: account/validators.py
msgid "Your password must contain at least the following:"
msgstr ""

#: account/validators.py
msgid " characters"
msgstr ""

#: account/validators.py
msgid " digits"
msgstr ""

#: account/validators.py
msgid " letters"
msgstr ""

#: account/validators.py
msgid " special characters such as: "
msgstr ""

#: account/validators.py
msgid " lower case letters"
msgstr ""

#: account/validators.py
msgid " upper case letters"
msgstr ""

#: account/views/login.py
msgid "Your session has timed out. Please login again."
msgstr ""

#: account/views/login.py reports/templates/partials/report_header.html
#: rocky/templates/header.html
msgid "OpenKAT"
msgstr ""

#: account/views/login.py account/views/password_reset.py
#: account/views/recover_email.py rocky/templates/partials/secondary-menu.html
#: rocky/templates/two_factor/core/login.html
msgid "Login"
msgstr ""

#: account/views/login.py
msgid "Two factor authentication"
msgstr ""

#: account/views/password_reset.py
msgid "We couldn't send a password reset link. Contact "
msgstr ""

#: account/views/password_reset.py
msgid ""
"We couldn't send a password reset link. Contact your system administrator."
msgstr ""

#: crisis_room/views.py
msgid ""
"Failed to get list of findings for organization {}, check server logs for "
"more details."
msgstr ""

#: fmea/forms.py
#: fmea/templates/fmea/fmea_failure_mode_affected_object_detail.html
#: fmea/templates/fmea/fmea_failure_mode_affected_object_list.html
#: fmea/templates/fmea/fmea_failure_mode_detail.html
msgid "Failure mode"
msgstr ""

#: fmea/forms.py fmea/templates/fmea/fmea_failure_mode_detail.html
#: katalogus/templates/boefje_detail.html
#: katalogus/templates/normalizer_detail.html
#: reports/report_types/aggregate_organisation_report/appendix.html
#: reports/report_types/vulnerability_report/report.html
#: reports/templates/summary/report_summary.html tools/forms/finding_type.py
#: rocky/templates/oois/ooi_detail.html
#: rocky/templates/oois/ooi_detail_findings_list.html rocky/templates/scan.html
msgid "Description"
msgstr ""

#: fmea/forms.py
msgid "Frequency Level"
msgstr ""

#: fmea/forms.py
msgid "Detectability Level"
msgstr ""

#: fmea/forms.py
msgid "Effect(s)"
msgstr ""

#: fmea/forms.py
msgid "Describe in one sentence what type of failure mode you are creating."
msgstr ""

#: fmea/forms.py
msgid "Describe the failure mode in details."
msgstr ""

#: fmea/forms.py
msgid ""
"From 1 to 5, how often does this failure mode occurs. 1: Almost unthinkable "
"and 5: occurs daily."
msgstr ""

#: fmea/forms.py
msgid ""
"Is this failure mode easy detectable? Give it a score from 1 to 5. 1: always "
"detectable and 5: almost undetectable."
msgstr ""

#: fmea/forms.py
msgid "Describe the type of failure mode"
msgstr ""

#: fmea/forms.py
msgid "explanation-failure-mode"
msgstr ""

#: fmea/forms.py
msgid "Describe in more detail what the failure mode is about."
msgstr ""

#: fmea/forms.py
msgid "explanation-description"
msgstr ""

#: fmea/forms.py
msgid "explanation-frequency-level"
msgstr ""

#: fmea/forms.py
msgid "explanation-detectability_level"
msgstr ""

#: fmea/forms.py
msgid "You must at least set a failure mode."
msgstr ""

#: fmea/forms.py
msgid "Choose a frequency level."
msgstr ""

#: fmea/forms.py
msgid "Choose a detectability level."
msgstr ""

#: fmea/forms.py
msgid "Choose at least one effect."
msgstr ""

#: fmea/forms.py
#: fmea/templates/fmea/fmea_failure_mode_affected_object_detail.html
#: fmea/templates/fmea/fmea_failure_mode_affected_object_list.html
msgid "Affected Department"
msgstr ""

#: fmea/forms.py
msgid "Affected Objects"
msgstr ""

#: fmea/forms.py
msgid "Choose a failure mode which applies to "
msgstr ""

#: fmea/forms.py
msgid "When this failure mode occurs, which department is affected?"
msgstr ""

#: fmea/forms.py
msgid "Which objects does this failure mode affect when it occurs?"
msgstr ""

#: fmea/forms.py
msgid "explanation-affected-ooi-type"
msgstr ""

#: fmea/forms.py fmea/templates/fmea/fmea_failure_mode_effect_detail.html
msgid "Effect"
msgstr ""

#: fmea/forms.py
msgid "Severity Level"
msgstr ""

#: fmea/forms.py
msgid "Name a possible effect of any type of failure mode that can occur."
msgstr ""

#: fmea/forms.py
msgid ""
"Describe the severity of this effect ex. 1: not severe and 5: catastrophic"
msgstr ""

#: fmea/forms.py
msgid "Describe a possible effect for FMEA"
msgstr ""

#: fmea/forms.py
msgid "explanation-effect"
msgstr ""

#: fmea/forms.py
msgid "explanation-severity-level"
msgstr ""

#: fmea/forms.py
msgid "The effect is required."
msgstr ""

#: fmea/forms.py
msgid "This effect already exists."
msgstr ""

#: fmea/forms.py
msgid "Choose a severity level."
msgstr ""

#: fmea/models.py
msgid "Finances"
msgstr ""

#: fmea/models.py
msgid "Marketing"
msgstr ""

#: fmea/models.py
msgid "Human Resources"
msgstr ""

#: fmea/models.py
msgid "Research & Development"
msgstr ""

#: fmea/models.py
msgid "Administration"
msgstr ""

#: fmea/models.py
#: reports/report_types/aggregate_organisation_report/appendix.html
#: reports/templates/summary/service_health.html rocky/templates/footer.html
#: rocky/templates/health.html
msgid "Service"
msgstr ""

#: fmea/models.py
msgid "Level 1: Not Severe"
msgstr ""

#: fmea/models.py
msgid "Level 2: Harmful"
msgstr ""

#: fmea/models.py
msgid "Level 3: Severe"
msgstr ""

#: fmea/models.py
msgid "Level 4: Very Harmful"
msgstr ""

#: fmea/models.py
msgid "Level 5: Catastrophic"
msgstr ""

#: fmea/models.py
msgid "Level 1: Very Rare. Incident (almost) never occurs, almost unthinkable."
msgstr ""

#: fmea/models.py
msgid "Level 2: Rare. Incidents occur less than once a year (3-5)."
msgstr ""

#: fmea/models.py
msgid "Level 3: Occurs. Incidents occur several times a year."
msgstr ""

#: fmea/models.py
msgid "Level 4: Regularly. Incidents occur weekly."
msgstr ""

#: fmea/models.py
msgid "Level 5: Frequent. Incidents occur daily."
msgstr ""

#: fmea/models.py
msgid ""
"Level 1: Always Detectable. Incident (almost) never occurs, almost "
"unthinkable."
msgstr ""

#: fmea/models.py
msgid ""
"Level 2: Usually Detectable. Incidents occur less than once a year (3-5)."
msgstr ""

#: fmea/models.py
msgid "Level 3: Detectable. Failure mode is detectable with effort."
msgstr ""

#: fmea/models.py
msgid "Level 4: Poorly Detectable. Detecting the failure mode is difficult."
msgstr ""

#: fmea/models.py
msgid ""
"Level 5: Almost Undetectable. Failure mode detection is very difficult or "
"nearly impossible."
msgstr ""

#: fmea/models.py fmea/templates/fmea/fmea_failure_mode_list.html
#: fmea/views/view_helpers.py
msgid "Failure modes"
msgstr ""

#: fmea/models.py fmea/views/view_helpers.py
msgid "Failure Mode Affected Objects"
msgstr ""

#: fmea/templates/fmea/fmea_department_heatmap.html
msgid "FMEA Departments Heatmap:"
msgstr ""

#: fmea/templates/fmea/fmea_department_heatmap.html
msgid "No data to build heatmap"
msgstr ""

#: fmea/templates/fmea/fmea_failure_mode_affected_object_detail.html
msgid "Failure mode affected object table:"
msgstr ""

#: fmea/templates/fmea/fmea_failure_mode_affected_object_detail.html
#: fmea/templates/fmea/fmea_failure_mode_affected_object_list.html
msgid "Affected Object"
msgstr ""

#: fmea/templates/fmea/fmea_failure_mode_affected_object_detail.html
#: fmea/templates/fmea/fmea_failure_mode_affected_object_list.html
#: fmea/templates/fmea/fmea_failure_mode_detail.html
#: fmea/templates/fmea/fmea_failure_mode_effect_detail.html
#: fmea/templates/fmea/fmea_failure_mode_effect_list.html
#: fmea/templates/fmea/fmea_failure_mode_list.html
#: fmea/views/fmea_affected_objects.py fmea/views/fmea_failure_mode.py
#: fmea/views/fmea_failure_mode_effect.py
#: katalogus/templates/plugin_settings_list.html
#: rocky/templates/organizations/organization_member_list.html
#: rocky/templates/organizations/organization_settings.html
#: rocky/views/ooi_edit.py rocky/views/organization_edit.py
msgid "Edit"
msgstr ""

#: fmea/templates/fmea/fmea_failure_mode_affected_object_detail.html
msgid "Failure mode affected objects cannot be found."
msgstr ""

#: fmea/templates/fmea/fmea_failure_mode_affected_object_form.html
msgid "Define which objects are affected for a failure mode"
msgstr ""

#: fmea/templates/fmea/fmea_failure_mode_affected_object_form.html
msgid "Failure mode affected objects"
msgstr ""

#: fmea/templates/fmea/fmea_failure_mode_affected_object_form.html
#: fmea/templates/fmea/fmea_failure_mode_effect_form.html
#: fmea/templates/fmea/fmea_failure_mode_form.html
msgid "Save"
msgstr ""

#: fmea/templates/fmea/fmea_failure_mode_affected_object_form.html
#: fmea/templates/fmea/fmea_failure_mode_effect_form.html
#: fmea/templates/fmea/fmea_failure_mode_form.html
#: onboarding/templates/account/step_2a_organization_setup.html
#: onboarding/templates/account/step_4_account_setup_admin.html
#: onboarding/templates/account/step_5_account_setup_red_teamer.html
#: onboarding/templates/account/step_6_account_setup_client.html
#: rocky/templates/forms/json_schema_form.html
#: rocky/templates/organizations/organization_add.html
#: rocky/templates/organizations/organization_member_add.html
#: rocky/templates/organizations/organization_member_add_account_type.html
#: rocky/templates/partials/elements/ooi_detail_settings.html
#: rocky/templates/partials/elements/ooi_report_settings.html
#: rocky/templates/partials/form/indemnification_add_form.html
#: rocky/templates/partials/task_history.html
#: rocky/templates/two_factor/_wizard_actions.html
msgid "Submit"
msgstr ""

#: fmea/templates/fmea/fmea_failure_mode_affected_object_form.html
#: fmea/templates/fmea/fmea_failure_mode_list.html
msgid "No failure mode yet defined."
msgstr ""

#: fmea/templates/fmea/fmea_failure_mode_affected_object_form.html
msgid "To add affected objects to a failure mode, first create one."
msgstr ""

#: fmea/templates/fmea/fmea_failure_mode_affected_object_form.html
#: fmea/templates/fmea/fmea_failure_mode_list.html
msgid "Create failure mode"
msgstr ""

#: fmea/templates/fmea/fmea_failure_mode_affected_object_list.html
msgid "Failure mode affected objects table:"
msgstr ""

#: fmea/templates/fmea/fmea_failure_mode_affected_object_list.html
msgid "No failure mode affected objects yet defined."
msgstr ""

#: fmea/templates/fmea/fmea_failure_mode_affected_object_list.html
msgid "Create failure mode Affected Objects"
msgstr ""

#: fmea/templates/fmea/fmea_failure_mode_departments.html
msgid "Departments failure modes"
msgstr ""

#: fmea/templates/fmea/fmea_failure_mode_departments.html
msgid "Failure modes and affected departments table:"
msgstr ""

#: fmea/templates/fmea/fmea_failure_mode_departments.html
#: fmea/templates/fmea/fmea_failure_mode_list.html
msgid "Failure Mode"
msgstr ""

#: fmea/templates/fmea/fmea_failure_mode_departments.html
msgid "Affected Departments"
msgstr ""

#: fmea/templates/fmea/fmea_failure_mode_departments.html
msgid "Nothing found."
msgstr ""

#: fmea/templates/fmea/fmea_failure_mode_detail.html
msgid "Failure mode properties"
msgstr ""

#: fmea/templates/fmea/fmea_failure_mode_detail.html
#: fmea/templates/fmea/fmea_failure_mode_effect_detail.html
msgid "Properties"
msgstr ""

#: fmea/templates/fmea/fmea_failure_mode_detail.html
msgid "Risk class"
msgstr ""

#: fmea/templates/fmea/fmea_failure_mode_detail.html
msgid "Frequency level"
msgstr ""

#: fmea/templates/fmea/fmea_failure_mode_detail.html
msgid "Detectability level"
msgstr ""

#: fmea/templates/fmea/fmea_failure_mode_detail.html
msgid ""
"\n"
"                        Effect and severity level\n"
"                        "
msgid_plural ""
"\n"
"                        Effects and severity levels\n"
"                      "
msgstr[0] ""
msgstr[1] ""

#: fmea/templates/fmea/fmea_failure_mode_effect_detail.html
#: fmea/templates/fmea/fmea_failure_mode_effect_list.html
msgid "Failure mode effect"
msgstr ""

#: fmea/templates/fmea/fmea_failure_mode_effect_detail.html
msgid "Failure mode effect properties"
msgstr ""

#: fmea/templates/fmea/fmea_failure_mode_effect_detail.html
#: rocky/templates/crisis_room/crisis_room_findings_block.html
#: rocky/templates/findings/finding_list.html
#: rocky/templates/oois/ooi_detail_findings_list.html
#: rocky/templates/oois/ooi_detail_findings_overview.html
#: rocky/templates/organizations/organization_crisis_room.html
#: rocky/templates/partials/ooi_report_severity_totals_table.html
msgid "Severity"
msgstr ""

#: fmea/templates/fmea/fmea_failure_mode_effect_form.html
msgid "FMEA effect and severity"
msgstr ""

#: fmea/templates/fmea/fmea_failure_mode_effect_form.html
msgid "FMEA effect"
msgstr ""

#: fmea/templates/fmea/fmea_failure_mode_effect_list.html
msgid "Failure mode effects table:"
msgstr ""

#: fmea/templates/fmea/fmea_failure_mode_effect_list.html
msgid "Severity level"
msgstr ""

#: fmea/templates/fmea/fmea_failure_mode_effect_list.html
msgid "No failure mode effect yet defined."
msgstr ""

#: fmea/templates/fmea/fmea_failure_mode_effect_list.html
msgid "Create a failure mode effect"
msgstr ""

#: fmea/templates/fmea/fmea_failure_mode_form.html
#: fmea/templates/fmea/fmea_index.html
msgid "Create a new failure mode"
msgstr ""

#: fmea/templates/fmea/fmea_failure_mode_form.html
msgid "Failure mode and effects"
msgstr ""

#: fmea/templates/fmea/fmea_failure_mode_form.html
msgid "No failure mode effects created."
msgstr ""

#: fmea/templates/fmea/fmea_failure_mode_form.html
msgid ""
"First create failure mode effects which can be added later to a failure mode."
msgstr ""

#: fmea/templates/fmea/fmea_failure_mode_form.html
#: fmea/templates/fmea/fmea_index.html
msgid "Create failure mode effects"
msgstr ""

#: fmea/templates/fmea/fmea_failure_mode_list.html
msgid "Failure mode table:"
msgstr ""

#: fmea/templates/fmea/fmea_failure_mode_list.html
msgid "Risk Class"
msgstr ""

#: fmea/templates/fmea/fmea_failure_mode_list.html
#: reports/report_types/vulnerability_report/report.html
#: rocky/templates/crisis_room/crisis_room_findings_block.html
#: rocky/templates/findings/finding_list.html
#: rocky/templates/organizations/organization_crisis_room.html
#: rocky/templates/partials/ooi_report_findings_block_table.html
#: rocky/templates/partials/task_history.html
#: rocky/templates/tasks/partials/boefje_task_history.html
#: rocky/templates/tasks/partials/normalizer_task_history.html
msgid "Details"
msgstr ""

#: fmea/templates/fmea/fmea_failure_mode_list.html
msgid "Sluit details"
msgstr ""

#: fmea/templates/fmea/fmea_failure_mode_list.html
msgid "Description:"
msgstr ""

#: fmea/templates/fmea/fmea_failure_mode_list.html
msgid "Frequency level:"
msgstr ""

#: fmea/templates/fmea/fmea_failure_mode_list.html
msgid "Detectability level:"
msgstr ""

#: fmea/templates/fmea/fmea_failure_mode_list.html
msgid ""
"\n"
"\t\t\t\t\t\t\t\t\t\t\t\t\t\t\tEffect and severity level\n"
"\t\t\t\t\t\t\t\t\t\t\t\t\t\t\t"
msgid_plural ""
"\n"
"\t\t\t\t\t\t\t\t\t\t\t\t\t\t\tEffects and severity levels\n"
"\t\t\t\t\t\t\t\t\t\t\t\t\t\t"
msgstr[0] ""
msgstr[1] ""

#: fmea/templates/fmea/fmea_failure_mode_report.html
msgid "Failure mode report"
msgstr ""

#: fmea/templates/fmea/fmea_failure_mode_report.html
#: reports/report_types/aggregate_organisation_report/report_design.html
#: reports/report_types/aggregate_organisation_report/summary.html
#: reports/report_types/multi_organization_report/summary.html
#: reports/templates/summary/report_summary.html
#: rocky/templates/partials/ooi_report_severity_totals.html
#: rocky/views/ooi_tree.py
msgid "Summary"
msgstr ""

#: fmea/templates/fmea/fmea_failure_mode_report.html
msgid "Failure mode: "
msgstr ""

#: fmea/templates/fmea/fmea_failure_mode_report.html
msgid "Severity: "
msgstr ""

#: fmea/templates/fmea/fmea_failure_mode_report.html
msgid "Detectability: "
msgstr ""

#: fmea/templates/fmea/fmea_failure_mode_report.html
msgid "Frequency: "
msgstr ""

#: fmea/templates/fmea/fmea_failure_mode_report.html
msgid "Effect: "
msgstr ""

#: fmea/templates/fmea/fmea_failure_mode_report.html
msgid "Description: "
msgstr ""

#: fmea/templates/fmea/fmea_failure_mode_report.html
msgid "Affected Departments: "
msgstr ""

#: fmea/templates/fmea/fmea_failure_mode_report.html
msgid "Affected OOI's: "
msgstr ""

#: fmea/templates/fmea/fmea_failure_mode_report.html
msgid "Report cannot be viewed, failure mode not found."
msgstr ""

#: fmea/templates/fmea/fmea_index.html
msgid "FMEA introduction"
msgstr ""

#: fmea/templates/fmea/fmea_index.html
msgid ""
"FMEA (failure mode and effective analysis) is a step-by-step approach for "
"collecting knowledge about possible points of failure in a design, "
"manufacturing process, product or service."
msgstr ""

#: fmea/templates/fmea/fmea_index.html
msgid ""
"Failure mode (FM) refers to the way in which something might break down and "
"includes potential errors that may occur, especially errors that may affect "
"a system. Effective analysis (EA) involves deciphering the consequences of "
"those break downs by making sure that all failures can be detected, "
"determining how frequently a failure might occur and identifying which "
"potential failures should be prioritized."
msgstr ""

#: fmea/templates/fmea/fmea_index.html
msgid "Create affected objects of a failure mode"
msgstr ""

#: fmea/templates/fmea/fmea_index.html
msgid "View all failure modes"
msgstr ""

#: fmea/templates/fmea/fmea_index.html
msgid "View all failure mode effects"
msgstr ""

#: fmea/templates/fmea/fmea_index.html
msgid "View all affected objects for a failure modes"
msgstr ""

#: fmea/templates/fmea/fmea_index.html fmea/views/fmea_analytics.py
msgid "Heatmap"
msgstr ""

#: fmea/tools.py
msgid "--- Select an option ----"
msgstr ""

#: fmea/views/fmea_affected_objects.py
msgid "Failure mode affected objects successfully created."
msgstr ""

#: fmea/views/fmea_affected_objects.py fmea/views/fmea_failure_mode.py
#: fmea/views/fmea_failure_mode_effect.py
msgid "Create"
msgstr ""

#: fmea/views/fmea_affected_objects.py
msgid "Treeobjects successfully added."
msgstr ""

#: fmea/views/fmea_affected_objects.py
msgid "Please select a department or ooi."
msgstr ""

#: fmea/views/fmea_analytics.py onboarding/templates/step_4_report.html
msgid "Report"
msgstr ""

#: fmea/views/fmea_failure_mode.py
msgid "Failure mode successfully created."
msgstr ""

#: fmea/views/fmea_failure_mode_effect.py
msgid "Failure mode effect successfully created."
msgstr ""

#: fmea/views/view_helpers.py rocky/templates/dashboard_redteam.html
msgid "FMEA"
msgstr ""

#: fmea/views/view_helpers.py
msgid "Failure mode effects"
msgstr ""

#: katalogus/forms/katalogus_filter.py
msgid "Show all"
msgstr ""

#: katalogus/forms/katalogus_filter.py
#: reports/report_types/dns_report/report.html
msgid "Enabled"
msgstr ""

#: katalogus/forms/katalogus_filter.py
msgid "Disabled"
msgstr ""

#: katalogus/forms/katalogus_filter.py
msgid "Enabled-Disabled"
msgstr ""

#: katalogus/forms/katalogus_filter.py
msgid "Disabled-Enabled"
msgstr ""

#: katalogus/forms/katalogus_filter.py
msgid "Filter options"
msgstr ""

#: katalogus/forms/katalogus_filter.py
msgid "Sorting options"
msgstr ""

#: katalogus/forms/plugin_settings.py
msgid "This field is required."
msgstr ""

#: katalogus/templates/about_plugins.html
#: katalogus/templates/partials/plugins_navigation.html
msgid "About plugins"
msgstr ""

#: katalogus/templates/about_plugins.html katalogus/templates/katalogus.html
msgid ""
"Plugins gather data, objects and insight. Each plugin has its own focus area "
"and strengths and may be able to work with other plugins to gain even more "
"insights."
msgstr ""

#: katalogus/templates/about_plugins.html katalogus/templates/boefjes.html
msgid ""
"Boefjes gather factual information, such as by calling an external scanning "
"tool like nmap or using a database like shodan."
msgstr ""

#: katalogus/templates/about_plugins.html katalogus/templates/normalizers.html
msgid ""
"Normalizers analyze the information and turn it into objects for the data "
"model in Octopoes."
msgstr ""

#: katalogus/templates/about_plugins.html
msgid ""
"Bits are business rules that look for insight within the current dataset and "
"search for specific insight and draw conclusions."
msgstr ""

#: katalogus/templates/boefje_detail.html
msgid "Scan level"
msgstr ""

#: katalogus/templates/boefje_detail.html
#: katalogus/templates/normalizer_detail.html
msgid "Consumes"
msgstr ""

#: katalogus/templates/boefje_detail.html
#, python-format
msgid "%(plugin_name)s is able to scan the following object types:"
msgstr ""

#: katalogus/templates/boefje_detail.html
#: katalogus/templates/normalizer_detail.html
#, python-format
msgid "%(plugin_name)s does not need any input objects."
msgstr ""

#: katalogus/templates/boefje_detail.html
#: katalogus/templates/normalizer_detail.html
msgid "Produces"
msgstr ""

#: katalogus/templates/boefje_detail.html
#: katalogus/templates/normalizer_detail.html
#, python-format
msgid "%(plugin_name)s can produce the following output:"
msgstr ""

#: katalogus/templates/boefjes.html katalogus/templates/normalizers.html
msgid "available"
msgstr ""

#: katalogus/templates/change_clearance_level.html
#: katalogus/templates/partials/objects_to_scan.html
msgid "scan level warning"
msgstr ""

#: katalogus/templates/change_clearance_level.html
#, python-format
msgid ""
"%(plugin_name)s will only scan objects with a corresponding clearance level "
"of <strong>L%(scan_level)s</strong> or higher."
msgstr ""

#: katalogus/templates/change_clearance_level.html
msgid "Scan object"
msgstr ""

#: katalogus/templates/change_clearance_level.html
#, python-format
msgid ""
"The following objects are not yet cleared for level %(scan_level)s, please "
"be advised that by continuing you will declare a level %(scan_level)s on "
"these objects."
msgstr ""

#: katalogus/templates/change_clearance_level.html
msgid "Selected objects:"
msgstr ""

#: katalogus/templates/change_clearance_level.html
#: reports/templates/partials/report_ooi_list.html
#: reports/templates/summary/ooi_selection.html
#: rocky/templates/partials/task_history.html
msgid "Object"
msgstr ""

#: katalogus/templates/change_clearance_level.html onboarding/forms.py
#: reports/templates/partials/report_ooi_list.html
#: reports/templates/summary/ooi_selection.html tools/forms/ooi.py
#: rocky/templates/oois/ooi_page_tabs.html
#: rocky/templates/partials/explanations.html
#: rocky/templates/scan_profiles/scan_profile_detail.html
msgid "Clearance level"
msgstr ""

#: katalogus/templates/change_clearance_level.html
msgid "Are you sure you want to scan anyways?"
msgstr ""

#: katalogus/templates/change_clearance_level.html
#: rocky/templates/oois/ooi_detail.html
msgid "Scan"
msgstr ""

#: katalogus/templates/change_clearance_level.html
#: katalogus/templates/confirmation_clone_settings.html
#: katalogus/templates/plugin_settings_delete.html
#: rocky/templates/oois/ooi_delete.html
#: rocky/templates/oois/ooi_mute_finding.html
#: rocky/templates/organizations/organization_edit.html
#: rocky/templates/organizations/organization_member_edit.html
#: rocky/templates/two_factor/_wizard_actions.html
msgid "Cancel"
msgstr ""

#: katalogus/templates/clone_settings.html
#: katalogus/templates/confirmation_clone_settings.html
msgid "Clone settings"
msgstr ""

#: katalogus/templates/clone_settings.html
#, python-format
msgid ""
"\n"
"        Use the form below to clone the settings from "
"<i>%(current_organization)s</i> to the selected organization.\n"
"        This includes both the KAT-alogus settings as well as enabled and "
"disabled plugins.\n"
"      "
msgstr ""

#: katalogus/templates/confirmation_clone_settings.html
msgid "Clone"
msgstr ""

#: katalogus/templates/katalogus.html
msgid "All plugins"
msgstr ""

#: katalogus/templates/katalogus.html
msgid ""
"\n"
"                            Plugin available\n"
"                        "
msgid_plural ""
"\n"
"                            Plugins available\n"
"                        "
msgstr[0] ""
msgstr[1] ""

#: katalogus/templates/katalogus_settings.html
msgid "KAT-alogus Settings"
msgstr ""

#: katalogus/templates/katalogus_settings.html
msgid ""
"There are currently no settings defined. Add settings at plugin detail page."
msgstr ""

#: katalogus/templates/katalogus_settings.html
#: reports/templates/partials/report_setup_scan.html
#: reports/templates/partials/report_types_selection.html
#: rocky/templates/two_factor/core/otp_required.html
msgid "Go back"
msgstr ""

#: katalogus/templates/katalogus_settings.html
msgid "This is an overview of the latest settings of all plugins."
msgstr ""

#: katalogus/templates/katalogus_settings.html
msgid "Latest plugin settings:"
msgstr ""

#: katalogus/templates/katalogus_settings.html
#: rocky/templates/partials/task_history.html
msgid "Plugin"
msgstr ""

#: katalogus/templates/katalogus_settings.html
#: katalogus/templates/plugin_settings_list.html
#: reports/report_types/dns_report/report.html
#: rocky/templates/oois/ooi_delete.html
msgid "Value"
msgstr ""

#: katalogus/templates/normalizer_detail.html
#, python-format
msgid "%(plugin_name)s is able to process the following mime types:"
msgstr ""

#: katalogus/templates/partials/boefje_tile.html
msgid "Scan level:"
msgstr ""

#: katalogus/templates/partials/boefje_tile.html
msgid "Publisher"
msgstr ""

#: katalogus/templates/partials/boefje_tile.html
#: katalogus/templates/partials/plugin_tile.html
#: katalogus/templates/partials/plugins.html
msgid "See details"
msgstr ""

#: katalogus/templates/partials/enable_disable_plugin.html
msgid "Enable"
msgstr ""

#: katalogus/templates/partials/enable_disable_plugin.html
#: rocky/templates/two_factor/profile/disable.html
msgid "Disable"
msgstr ""

#: katalogus/templates/partials/enable_disable_plugin.html
msgid "You don't have permission to enable "
msgstr ""

#: katalogus/templates/partials/katalogus_filter.html
msgid "Filter plugins"
msgstr ""

#: katalogus/templates/partials/katalogus_filter.html
msgid "Clear filter"
msgstr ""

#: katalogus/templates/partials/katalogus_header.html
#: katalogus/views/change_clearance_level.py katalogus/views/katalogus.py
#: katalogus/views/katalogus_settings.py katalogus/views/plugin_detail.py
#: katalogus/views/plugin_settings_add.py
#: katalogus/views/plugin_settings_delete.py
#: rocky/templates/dashboard_client.html rocky/templates/dashboard_redteam.html
#: rocky/templates/header.html
msgid "KAT-alogus"
msgstr ""

#: katalogus/templates/partials/katalogus_header.html
msgid "An overview of all available plugins."
msgstr ""

#: katalogus/templates/partials/katalogus_header.html
#: katalogus/templates/plugin_settings_list.html
#: katalogus/views/katalogus_settings.py tools/view_helpers.py
#: rocky/templates/header.html
#: rocky/templates/organizations/organization_settings.html
msgid "Settings"
msgstr ""

#: katalogus/templates/partials/katalogus_toolbar.html
msgid "Gridview"
msgstr ""

#: katalogus/templates/partials/katalogus_toolbar.html
msgid "Tableview"
msgstr ""

#: katalogus/templates/partials/objects_to_scan.html
#: rocky/templates/findings/finding_list.html
#: rocky/templates/oois/ooi_list.html
#: rocky/templates/organizations/organization_crisis_room.html
msgid "Object list"
msgstr ""

#: katalogus/templates/partials/objects_to_scan.html
#, python-format
msgid ""
"This Boefje will only scan objects with a corresponding clearance level of "
"<strong>L%(scan_level)s</strong> or higher. There is no indemnification for "
"this Boefje to scan an OOI with a lower clearance level than "
"<strong>L%(scan_level)s</strong>. Use the filter to show OOI's with a lower "
"clearance level."
msgstr ""

#: katalogus/templates/partials/objects_to_scan.html
msgid ""
"<span>Warning scan level:</span> Scanning OOI's with a lower clearance level "
"will result in OpenKAT increasing the clearance level on that OOI, not only "
"for this scan but from now on out, until it manually gets set to something "
"else again. This means that all other enabled Boefjes will use this higher "
"clearance level aswel."
msgstr ""

#: katalogus/templates/partials/objects_to_scan.html
#, python-format
msgid ""
"You currently don't have any objects that meet the scan level of %(name)s. "
"Add objects with a complying clearance level, or alter the clearance level "
"of existing objects."
msgstr ""

#: katalogus/templates/partials/objects_to_scan.html
#, python-format
msgid ""
"You currently don't have scannable objects for %(name)s. Add objects to use "
"this Boefje. This Boefje is able to scan objects of the following types:"
msgstr ""

#: katalogus/templates/partials/plugin_settings_required.html
msgid "The form could not be initialized."
msgstr ""

#: katalogus/templates/partials/plugin_settings_required.html
msgid "Required settings"
msgstr ""

#: katalogus/templates/partials/plugin_settings_required.html
#: katalogus/templates/plugin_settings_list.html
#: rocky/templates/findings/finding_add.html
#: rocky/templates/partials/ooi_list_toolbar.html
msgid "Add"
msgstr ""

#: katalogus/templates/partials/plugins.html
msgid "Plugins overview:"
msgstr ""

#: katalogus/templates/partials/plugins.html
#: reports/report_types/aggregate_organisation_report/appendix.html
#: reports/templates/summary/report_summary.html
msgid "Plugin name"
msgstr ""

#: katalogus/templates/partials/plugins.html
#: reports/report_types/aggregate_organisation_report/appendix.html
#: reports/templates/summary/report_summary.html
msgid "Plugin type"
msgstr ""

#: katalogus/templates/partials/plugins.html
#: reports/report_types/aggregate_organisation_report/appendix.html
#: reports/templates/summary/report_summary.html
msgid "Plugin description"
msgstr ""

#: katalogus/templates/partials/plugins.html
#: rocky/templates/organizations/organization_settings.html
msgid "Actions"
msgstr ""

#: katalogus/templates/partials/plugins_navigation.html
msgid "Plugins Navigation"
msgstr ""

#: katalogus/templates/partials/plugins_navigation.html
msgid "All"
msgstr ""

#: katalogus/templates/partials/plugins_navigation.html
#: onboarding/templates/step_3g_setup_scan_select_plugins.html
#: tools/forms/boefje.py rocky/templates/scan.html
#: rocky/templates/tasks/boefjes.html
#: rocky/templates/tasks/partials/tab_navigation.html
msgid "Boefjes"
msgstr ""

#: katalogus/templates/partials/plugins_navigation.html
#: onboarding/templates/step_3g_setup_scan_select_plugins.html
#: rocky/templates/tasks/normalizers.html
#: rocky/templates/tasks/partials/tab_navigation.html
msgid "Normalizers"
msgstr ""

#: katalogus/templates/plugin_settings_add.html
msgid ""
"\n"
"            Add setting\n"
"          "
msgid_plural ""
"\n"
"            Add settings\n"
"          "
msgstr[0] ""
msgstr[1] ""

#: katalogus/templates/plugin_settings_add.html
msgid ""
"\n"
"            Setting\n"
"          "
msgid_plural ""
"\n"
"            Settings\n"
"          "
msgstr[0] ""
msgstr[1] ""

#: katalogus/templates/plugin_settings_add.html
msgid ""
"\n"
"                  Add setting\n"
"                "
msgid_plural ""
"\n"
"                  Add settings\n"
"                "
msgstr[0] ""
msgstr[1] ""

#: katalogus/templates/plugin_settings_add.html
msgid ""
"\n"
"                  Add setting and enable boefje\n"
"                "
msgid_plural ""
"\n"
"                  Add settings and enable boefje\n"
"                "
msgstr[0] ""
msgstr[1] ""

#: katalogus/templates/plugin_settings_delete.html
msgid "Delete settings"
msgstr ""

#: katalogus/templates/plugin_settings_delete.html
#, python-format
msgid ""
"Are you sure you want to delete all settings for the plugin %(plugin_name)s?"
msgstr ""

#: katalogus/templates/plugin_settings_delete.html
#: katalogus/templates/plugin_settings_list.html
#: katalogus/views/plugin_settings_delete.py
#: rocky/templates/admin/delete_confirmation.html rocky/views/ooi_delete.py
msgid "Delete"
msgstr ""

#: katalogus/templates/plugin_settings_list.html
msgid " Details"
msgstr ""

#: katalogus/templates/plugin_settings_list.html
msgid "Overview of settings:"
msgstr ""

#: katalogus/templates/plugin_settings_list.html
msgid "Required"
msgstr ""

#: katalogus/templates/plugin_settings_list.html
msgid "Action"
msgstr ""

#: katalogus/templates/plugin_settings_list.html
msgid "Unset"
msgstr ""

#: katalogus/templates/plugin_settings_list.html
#: reports/report_types/dns_report/report.html
msgid "Yes"
msgstr ""

#: katalogus/templates/plugin_settings_list.html
#: reports/report_types/dns_report/report.html
msgid "No"
msgstr ""

#: katalogus/views/change_clearance_level.py
msgid "Session has terminated, please select objects again."
msgstr ""

#: katalogus/views/change_clearance_level.py
msgid "Change clearance level"
msgstr ""

#: katalogus/views/katalogus_settings.py
msgid "Settings from {} to {} successfully cloned."
msgstr ""

#: katalogus/views/katalogus_settings.py
#: katalogus/views/plugin_settings_list.py
msgid "Failed getting settings for boefje {}"
msgstr ""

#: katalogus/views/mixins.py
msgid ""
"Getting information for plugin {} failed. Please check the KATalogus logs."
msgstr ""

#: katalogus/views/mixins.py
#, python-format
msgid ""
"Could not raise clearance level of %s to L%s.                             "
"Indemnification not present at organization %s."
msgstr ""

#: katalogus/views/mixins.py onboarding/views.py rocky/views/scan_profile.py
#, python-format
msgid ""
"Could not raise clearance level of %s to L%s. You were trusted a clearance "
"level of L%s. Contact your administrator to receive a higher clearance."
msgstr ""

#: katalogus/views/mixins.py onboarding/views.py
#, python-format
msgid ""
"Could not raise clearance level of %s to L%s. You acknowledged a clearance "
"level of L%s. Please accept the clearance level first on your profile page "
"to proceed."
msgstr ""

#: katalogus/views/plugin_detail.py
msgid ""
"Some selected OOIs needs an increase of clearance level to perform scans. "
"You do not have the permission to change clearance level."
msgstr ""

#: katalogus/views/plugin_detail.py
msgid "Please select an OOI to start scan."
msgstr ""

#: katalogus/views/plugin_enable_disable.py
msgid "{} '{}' disabled."
msgstr ""

#: katalogus/views/plugin_enable_disable.py
msgid "Failed fetching settings for {}. Is the Katalogus up?"
msgstr ""

#: katalogus/views/plugin_enable_disable.py
msgid "Before enabling, please set the required settings for '{}'."
msgstr ""

#: katalogus/views/plugin_enable_disable.py
msgid "{} '{}' enabled."
msgstr ""

#: katalogus/views/plugin_enable_disable.py
msgid ""
"Your clearance level is not set. Go to your profile page to see your "
"clearance or contact the administrator to set a clearance level."
msgstr ""

#: katalogus/views/plugin_enable_disable.py
msgid "To enable {} you need at least a clearance level of L{}. "
msgstr ""

#: katalogus/views/plugin_settings_add.py
msgid "Trying to add settings to boefje without schema"
msgstr ""

#: katalogus/views/plugin_settings_add.py
msgid "No changes to the settings added: no form data present"
msgstr ""

#: katalogus/views/plugin_settings_add.py
msgid "Added settings for '{}'"
msgstr ""

#: katalogus/views/plugin_settings_add.py
msgid "Failed adding settings"
msgstr ""

#: katalogus/views/plugin_settings_add.py
msgid "Enabling {} failed"
msgstr ""

#: katalogus/views/plugin_settings_add.py
msgid "Boefje '{}' enabled."
msgstr ""

#: katalogus/views/plugin_settings_add.py
msgid "Add settings"
msgstr ""

#: katalogus/views/plugin_settings_delete.py
msgid "Settings for plugin {} successfully deleted."
msgstr ""

#: katalogus/views/plugin_settings_delete.py
msgid "Plugin {} has no settings."
msgstr ""

#: katalogus/views/plugin_settings_delete.py
msgid ""
"Failed deleting Settings for plugin {}. Check the Katalogus logs for more "
"info."
msgstr ""

#: onboarding/forms.py tools/forms/ooi.py
msgid ""
"Boefjes that has a scan level below or equal to the clearance level, is "
"permitted to scan an object."
msgstr ""

#: onboarding/forms.py tools/forms/ooi.py
msgid "explanation-clearance-level"
msgstr ""

#: onboarding/templates/account/step_1_registration_intro.html
msgid "Register"
msgstr ""

#: onboarding/templates/account/step_1_registration_intro.html
msgid "Create a new account for your organization"
msgstr ""

#: onboarding/templates/account/step_1_registration_intro.html
msgid ""
"All user  accounts are part of an organization. So if you’re new and your "
"company is also new to OpenKAT you can register here to create a OpenKAT "
"account for your company including an admin account for you. If you like a "
"user account that is connected to an already existing organization within "
"OpenKAT you can ask the admin to create an account for you."
msgstr ""

#: onboarding/templates/account/step_1_registration_intro.html
#: onboarding/templates/step_1_introduction.html
msgid "Let's get started"
msgstr ""

#: onboarding/templates/account/step_1_registration_intro.html
#: onboarding/templates/step_1_introduction.html
msgid "How does OpenKAT work"
msgstr ""

#: onboarding/templates/account/step_1_registration_intro.html
msgid ""
"OpenKAT is able to give insight into security risks on your online objects. "
"For example, your websites, mailservers or online data. OpenKAT uses scans "
"to find and assess the area's that might be at risk and reports these back "
"to you. As a user you decide which insight you would like and OpenKAT guides "
"you to through the process. During this introduction you will be guided "
"through the steps to create a report."
msgstr ""

#: onboarding/templates/account/step_2a_organization_setup.html
#: onboarding/templates/account/step_2a_organization_update.html
#: onboarding/templates/account/step_2b_indemnification_setup.html
#: onboarding/templates/account/step_2c_account_setup_intro.html
#: onboarding/templates/account/step_3_account_user_type.html
#: onboarding/templates/account/step_4_account_setup_admin.html
#: onboarding/templates/account/step_5_account_setup_red_teamer.html
#: onboarding/templates/account/step_6_account_setup_client.html
msgid "OpenKAT setup"
msgstr ""

#: onboarding/templates/account/step_2a_organization_setup.html
#: onboarding/templates/account/step_2a_organization_update.html
#: rocky/templates/organizations/organization_add.html
msgid "Organization setup"
msgstr ""

#: onboarding/templates/account/step_2a_organization_setup.html
msgid ""
"Please enter the following organization details. These details can be edited "
"within the organization page within OpenKAT when necessary. Adding a new "
"organization requires a new database."
msgstr ""

#: onboarding/templates/account/step_2a_organization_setup.html
#: onboarding/templates/account/step_2a_organization_update.html
#: rocky/templates/organizations/organization_add.html
#: rocky/templates/organizations/organization_settings.html
msgid "Organization details"
msgstr ""

#: onboarding/templates/account/step_2a_organization_update.html
#: rocky/templates/organizations/organization_add.html
msgid ""
"Please enter the following organization details. These details can be edited "
"within the organization page within OpenKAT when necessary."
msgstr ""

#: onboarding/templates/account/step_2a_organization_update.html
msgid "Submit changes"
msgstr ""

#: onboarding/templates/account/step_2a_organization_update.html
#: onboarding/templates/account/step_2b_indemnification_setup.html
#: onboarding/templates/step_3d_clearance_level_introduction.html
msgid "Continue"
msgstr ""

#: onboarding/templates/account/step_2b_indemnification_setup.html
msgid "Indemnification setup"
msgstr ""

#: onboarding/templates/account/step_2b_indemnification_setup.html
msgid "Indemnification on the organization is already present."
msgstr ""

#: onboarding/templates/account/step_2c_account_setup_intro.html
#: onboarding/templates/account/step_3_account_user_type.html
msgid "Account setup"
msgstr ""

#: onboarding/templates/account/step_2c_account_setup_intro.html
msgid "Accounts"
msgstr ""

#: onboarding/templates/account/step_2c_account_setup_intro.html
msgid "Organization setup with separate accounts:"
msgstr ""

#: onboarding/templates/account/step_2c_account_setup_intro.html
msgid ""
"Within OpenKAT it is possible to create separate user accounts with the "
"specific roles. Each with their own functionalities and permissions. This is "
"useful when multiple people will be working with the same OpenKAT-setup. You "
"can choose to create the separate accounts during this introduction or when "
"you’re ready from the OpenKAT users page."
msgstr ""

#: onboarding/templates/account/step_2c_account_setup_intro.html
msgid "Single account setup:"
msgstr ""

#: onboarding/templates/account/step_2c_account_setup_intro.html
msgid ""
"Alternatively it is also an option to run OpenKAT from a single user "
"account. Which is useful when you are the only user in the account. You will "
"be able to access the functionality of the different roles from your "
"account. You can always add additional user accounts If you’re team expands "
"in the future."
msgstr ""

#: onboarding/templates/account/step_2c_account_setup_intro.html
msgid "Create separate accounts"
msgstr ""

#: onboarding/templates/account/step_2c_account_setup_intro.html
msgid "Continue with this account, onboard me!"
msgstr ""

#: onboarding/templates/account/step_3_account_user_type.html
msgid "Users"
msgstr ""

#: onboarding/templates/account/step_3_account_user_type.html
msgid ""
"Within OpenKAT there are three types of user accounts. Each has its own "
"functions."
msgstr ""

#: onboarding/templates/account/step_3_account_user_type.html
#: onboarding/templates/account/step_4_account_setup_admin.html
msgid "Admin"
msgstr ""

#: onboarding/templates/account/step_3_account_user_type.html
#: onboarding/templates/account/step_4_account_setup_admin.html
msgid ""
"Each organization must have an admin. The admin can create and manage user "
"accounts as well as organization details."
msgstr ""

#: onboarding/templates/account/step_3_account_user_type.html
#: onboarding/templates/account/step_5_account_setup_red_teamer.html
msgid "Red teamer"
msgstr ""

#: onboarding/templates/account/step_3_account_user_type.html
#: onboarding/templates/account/step_5_account_setup_red_teamer.html
msgid "A red teamer account can run scans and generate reports."
msgstr ""

#: onboarding/templates/account/step_3_account_user_type.html
#: onboarding/templates/account/step_6_account_setup_client.html
msgid "Client account"
msgstr ""

#: onboarding/templates/account/step_3_account_user_type.html
msgid "A client account can access reports."
msgstr ""

#: onboarding/templates/account/step_3_account_user_type.html
msgid ""
"Each organization requires at least one admin and one red teamer account to "
"function. This introduction will guide you through the setup of both. After "
"that you can choose to add a client account as well."
msgstr ""

#: onboarding/templates/account/step_3_account_user_type.html
msgid "Let's add accounts"
msgstr ""

#: onboarding/templates/account/step_4_account_setup_admin.html
msgid "Admin account setup"
msgstr ""

#: onboarding/templates/account/step_4_account_setup_admin.html
msgid "Admin details"
msgstr ""

#: onboarding/templates/account/step_4_account_setup_admin.html
#: onboarding/templates/account/step_5_account_setup_red_teamer.html
#: onboarding/templates/account/step_6_account_setup_client.html
msgid "Go back to previous step"
msgstr ""

#: onboarding/templates/account/step_4_account_setup_admin.html
#: onboarding/templates/account/step_5_account_setup_red_teamer.html
msgid "Skip this step"
msgstr ""

#: onboarding/templates/account/step_5_account_setup_red_teamer.html
msgid "Red teamer account setup"
msgstr ""

#: onboarding/templates/account/step_5_account_setup_red_teamer.html
msgid "Red teamer details"
msgstr ""

#: onboarding/templates/account/step_6_account_setup_client.html
msgid "Client account setup (optional)"
msgstr ""

#: onboarding/templates/account/step_6_account_setup_client.html
msgid ""
"A client account can access reports. Adding a client account to the "
"organization is optional."
msgstr ""

#: onboarding/templates/account/step_6_account_setup_client.html
msgid "User details"
msgstr ""

#: onboarding/templates/account/step_6_account_setup_client.html
msgid "Finish organization setup"
msgstr ""

#: onboarding/templates/dns_report.html
#: onboarding/templates/step_2a_choose_report_info.html
#: onboarding/templates/step_2b_choose_report_type.html
#: onboarding/templates/step_3a_setup_scan_ooi_info.html
#: onboarding/templates/step_3b_setup_scan_ooi_add.html
#: onboarding/templates/step_3c_setup_scan_ooi_detail.html
#: onboarding/templates/step_4_report.html onboarding/views.py
msgid "OpenKAT introduction"
msgstr ""

#: onboarding/templates/dns_report.html
#: reports/report_types/dns_report/report.py
msgid "DNS Report"
msgstr ""

#: onboarding/templates/dns_report.html
#, python-format
msgid ""
"These are the findings of a OpenKAT-analysis (%(observed_at)s). Click a "
"finding for more detailed information about the issue, its origin, severity "
"and possible solutions."
msgstr ""

#: onboarding/templates/dns_report.html
msgid "DNS Tree"
msgstr ""

#: onboarding/templates/step_1_introduction.html
#: rocky/templates/landing_page.html
msgid "Welcome to OpenKAT"
msgstr ""

#: onboarding/templates/step_1_introduction.html
msgid ""
"OpenKAT is the \"Kwetsbaarheden Analyse Tool\" (Vulnerabilities Analysis "
"Tool). An Open-Source-project developed by the Ministry of Health, Welfare "
"and Sport to make your and our world a safer place."
msgstr ""

#: onboarding/templates/step_1_introduction.html
msgid ""
"OpenKAT is able to give insight into security risks on your online objects. "
"For example, your websites, mailservers or online data."
msgstr ""

#: onboarding/templates/step_1_introduction.html
msgid ""
"OpenKAT uses plugins to find and assess the area's that might be at risk and "
"reports these back to you. Each plugin has its own skillset which could be "
"scanning, normalizing or analyzing data. As a user you decide which areas "
"you would like to monitor or scan and which insight you would like to "
"receive."
msgstr ""

#: onboarding/templates/step_1_introduction.html
msgid ""
"Within OpenKAT you can view the insights as well as all the data OpenKAT has "
"found. You can choose to browse through the data or view reports."
msgstr ""

#: onboarding/templates/step_1_introduction.html
msgid ""
"During this introduction you will be guided through the steps to create a "
"report."
msgstr ""

#: onboarding/templates/step_1_introduction.html
#: onboarding/templates/step_2a_choose_report_info.html
#: onboarding/templates/step_2b_choose_report_type.html
#: onboarding/templates/step_3a_setup_scan_ooi_info.html
#: onboarding/templates/step_3b_setup_scan_ooi_add.html
#: onboarding/templates/step_3c_setup_scan_ooi_detail.html
#: onboarding/templates/step_3d_clearance_level_introduction.html
#: onboarding/templates/step_3e_trusted_acknowledge_clearance_level.html
#: onboarding/templates/step_3f_set_clearance_level.html
#: rocky/templates/partials/form/boefje_tiles_form.html
msgid "Skip onboarding"
msgstr ""

#: onboarding/templates/step_2a_choose_report_info.html
msgid "Choose a report - Introduction"
msgstr ""

#: onboarding/templates/step_2a_choose_report_info.html
#: reports/templates/partials/main_navigation.html reports/views/base.py
#: rocky/templates/header.html
msgid "Reports"
msgstr ""

#: onboarding/templates/step_2a_choose_report_info.html
msgid ""
"Reports within OpenKAT contain an overview of the scanned objects, issues "
"found within them and known security risks that the object might be "
"vulnerable to. Each report gives a high overview of the state of the object "
"as well as detailed information on what OpenKAT found and possible solutions."
msgstr ""

#: onboarding/templates/step_2a_choose_report_info.html
msgid "Data"
msgstr ""

#: onboarding/templates/step_2a_choose_report_info.html
msgid ""
"OpenKAT can scan and analyze by using plugins. Each plugin has it's unique "
"skillset and will collect specific data or give specific insights. You "
"manage the plugins within your account which let's OpenKAT know which "
"plugins to run and on which objects or areas."
msgstr ""

#: onboarding/templates/step_2a_choose_report_info.html
msgid "Generating a report"
msgstr ""

#: onboarding/templates/step_2a_choose_report_info.html
msgid ""
"When you choose a report type OpenKAT will guide you through the setup. "
"OpenKAT will ask the necessary questions based on the input the report "
"needs, as well as asks for permission to run plugins that you haven’t "
"enabled yet but are needed to collect or analyze the data."
msgstr ""

#: onboarding/templates/step_2a_choose_report_info.html
msgid ""
"You can also choose to look at the collected data directly or generate your "
"own report by selecting and running plugins on objects of your choice. "
"OpenKAT will present the results."
msgstr ""

#: onboarding/templates/step_2a_choose_report_info.html
msgid "Permission"
msgstr ""

#: onboarding/templates/step_2a_choose_report_info.html
msgid ""
"Plugins can be provided by OpenKAT but they can also come from the "
"community. Before a plugin can run, you need to give it permission by "
"enabling it."
msgstr ""

#: onboarding/templates/step_2a_choose_report_info.html
msgid ""
"When you generate a report. OpenKAT will let you know which plugins it "
"requires or suggests so you can choose to enable them."
msgstr ""

#: onboarding/templates/step_2a_choose_report_info.html
msgid "Let's choose a report"
msgstr ""

#: onboarding/templates/step_2b_choose_report_type.html
msgid "Choose a report - Type"
msgstr ""

#: onboarding/templates/step_2b_choose_report_type.html
msgid ""
"Within OpenKAT you can view reports for each of your current objects. For "
"specific reports you can choose one of the available report types and "
"generate a report. Such as a pen-test, a DNS-report or a mail report to give "
"some examples."
msgstr ""

#: onboarding/templates/step_2b_choose_report_type.html
msgid "For this tutorial we suggest a DNS-report to get you started."
msgstr ""

#: onboarding/templates/step_2b_choose_report_type.html
msgid ""
"When you start to generate this report. OpenKAT will guide you through the "
"necessary steps."
msgstr ""

#: onboarding/templates/step_2b_choose_report_type.html
msgid "DNS report"
msgstr ""

#: onboarding/templates/step_3a_setup_scan_ooi_info.html
#: onboarding/templates/step_3b_setup_scan_ooi_add.html
#: onboarding/templates/step_3c_setup_scan_ooi_detail.html
#: reports/views/aggregate_report.py reports/views/generate_report.py
#: reports/views/multi_report.py
msgid "Setup scan"
msgstr ""

#: onboarding/templates/step_3a_setup_scan_ooi_info.html
msgid "Let OpenKAT know what object to scan"
msgstr ""

#: onboarding/templates/step_3a_setup_scan_ooi_info.html
msgid ""
"Plugins scan and analyze objects. OpenKAT needs to know which object(s) you "
"would like to scan and analyze for the DNS-report. So it can tell you which "
"plugins are available for the chosen object."
msgstr ""

#: onboarding/templates/step_3a_setup_scan_ooi_info.html
msgid "Understanding objects"
msgstr ""

#: onboarding/templates/step_3a_setup_scan_ooi_info.html
msgid ""
"A lot of things can be an object within the scope of OpenKAT. For example a "
"mailserver, an ip-address, a URL, a DNS record, a hostname or a network to "
"name a few.  While these objects can be related to each other they are all "
"objects within OpenKAT that can be scanned to gain valuable insight."
msgstr ""

#: onboarding/templates/step_3a_setup_scan_ooi_info.html
msgid "Creating, adding and editing objects"
msgstr ""

#: onboarding/templates/step_3a_setup_scan_ooi_info.html
msgid ""
"Within OpenKAT you can view, add and edit objects from the organization’s "
"object page."
msgstr ""

#: onboarding/templates/step_3a_setup_scan_ooi_info.html
msgid ""
"Let’s add an object to scan for the DNS-Report. For this introduction we "
"suggest adding a URL."
msgstr ""

#: onboarding/templates/step_3a_setup_scan_ooi_info.html
msgid "Add URL"
msgstr ""

#: onboarding/templates/step_3b_setup_scan_ooi_add.html
#: onboarding/templates/step_3c_setup_scan_ooi_detail.html onboarding/views.py
msgid "Creating an object"
msgstr ""

#: onboarding/templates/step_3b_setup_scan_ooi_add.html
msgid "Create your first object, a URL by filling out the form below."
msgstr ""

#: onboarding/templates/step_3b_setup_scan_ooi_add.html
msgid ""
"Additional details and examples can be found by pressing on the help button "
"next to the input field."
msgstr ""

#: onboarding/templates/step_3b_setup_scan_ooi_add.html
msgid "Dependencies"
msgstr ""

#: onboarding/templates/step_3b_setup_scan_ooi_add.html
msgid ""
"Most objects have dependencies on the existence of other objects. For "
"example a URL needs to be connected to a network, hostname, fqdn (fully "
"qualified domain name) and ip-address. OpenKAT collects these additional "
"object automatically when possible. By running plugins to collect or extract "
"this data."
msgstr ""

#: onboarding/templates/step_3b_setup_scan_ooi_add.html
msgid ""
"The additional objects that OpenKAT created will be added to your object "
"list as separate objects. If OpenKAT can’t add them automatically it will "
"guide you through the process of creating them manually."
msgstr ""

#: onboarding/templates/step_3b_setup_scan_ooi_add.html
#: reports/templates/partials/report_ooi_list.html
msgid "Create object"
msgstr ""

#: onboarding/templates/step_3c_setup_scan_ooi_detail.html
msgid ""
"Based on the url you provided OpenKAT added the necessary additional objects "
"to create a url object."
msgstr ""

#: onboarding/templates/step_3c_setup_scan_ooi_detail.html
msgid "URL"
msgstr ""

#: onboarding/templates/step_3c_setup_scan_ooi_detail.html
#: reports/report_types/dns_report/report.html
#: reports/templates/partials/report_ooi_list.html
#: reports/templates/summary/ooi_selection.html tools/forms/ooi.py
#: rocky/templates/partials/elements/ooi_tree_condensed_table.html
#: rocky/templates/partials/explanations.html
#: rocky/templates/partials/ooi_detail_related_object.html
#: rocky/templates/partials/ooi_report_findings_block_table_expanded_row.html
msgid "Type"
msgstr ""

#: onboarding/templates/step_3c_setup_scan_ooi_detail.html
msgid "Path"
msgstr ""

#: onboarding/templates/step_3c_setup_scan_ooi_detail.html
msgid "Hostname"
msgstr ""

#: onboarding/templates/step_3c_setup_scan_ooi_detail.html
msgid "scheme"
msgstr ""

#: onboarding/templates/step_3c_setup_scan_ooi_detail.html
msgid "DNS Zone"
msgstr ""

#: onboarding/templates/step_3c_setup_scan_ooi_detail.html
msgid "Network"
msgstr ""

#: onboarding/templates/step_3c_setup_scan_ooi_detail.html
msgid "Start scanning"
msgstr ""

#: onboarding/templates/step_3d_clearance_level_introduction.html
#: onboarding/templates/step_3e_trusted_acknowledge_clearance_level.html
#: onboarding/templates/step_3f_set_clearance_level.html
msgid "OpenKAT Introduction"
msgstr ""

#: onboarding/templates/step_3d_clearance_level_introduction.html
#: onboarding/templates/step_3e_trusted_acknowledge_clearance_level.html
msgid "Setup scan - OOI clearance for"
msgstr ""

#: onboarding/templates/step_3d_clearance_level_introduction.html
#: reports/templates/partials/report_introduction.html
msgid "Introduction"
msgstr ""

#: onboarding/templates/step_3d_clearance_level_introduction.html
#: rocky/templates/partials/form/indemnification_add_form.html
msgid ""
"Some scans are lightweight while others might be a bit more aggressive with "
"their scanning. OpenKAT requires you to set a clearance level for each "
"object to prevent you from unintentionally running aggressive scans. For "
"example you might have the right to run any type of scan on your own server "
"but you probably don’t have the right to do so for objects owned by other "
"people of companies."
msgstr ""

#: onboarding/templates/step_3d_clearance_level_introduction.html
msgid "How to know required clearance level"
msgstr ""

#: onboarding/templates/step_3d_clearance_level_introduction.html
msgid ""
"Each plugin that scans will have a scan intensity score. The intensity of "
"the scan must be equal to or below the clearance level you set for your "
"object. If the scan has an intensity level that is too high, OpenKAT will "
"notify you before running it. Visually clearance levels and intensity scores "
"are indicated with little cat paws."
msgstr ""

#: onboarding/templates/step_3d_clearance_level_introduction.html
msgid ""
"This scan has a scan intensity score of 1, requiring a level 1 clearance "
"level to be run. This means that the scan does not touch the object itself, "
"but only searches for information about the object."
msgstr ""

#: onboarding/templates/step_3d_clearance_level_introduction.html
msgid ""
"An example of a more aggressive scan. Which has a scan intensity score of 3. "
"Meaning it requires at least a level 3 clearance level to be set on your "
"object."
msgstr ""

#: onboarding/templates/step_3e_trusted_acknowledge_clearance_level.html
msgid ""
"\n"
"                    OpenKAT has a permission system that allows "
"administrators to\n"
"                    configure which users can set a certain clearance level. "
"The will make sure\n"
"                    that only users that are trusted can start the more "
"aggressive scans.\n"
"                "
msgstr ""

#: onboarding/templates/step_3e_trusted_acknowledge_clearance_level.html
msgid "Acknowledge clearance level"
msgstr ""

#: onboarding/templates/step_3e_trusted_acknowledge_clearance_level.html
msgid ""
"\n"
"                    Before a member is granted the ability to set clearance "
"levels on an object,\n"
"                    they must first acknowledge and accept the clearance "
"level set by the administrators.\n"
"                    The maximum scanning level permitted for a member is "
"aligned with the trusted clearance level.\n"
"                    By acknowledging the trusted clearance level, this "
"member formally agrees to abide by\n"
"                    this permission and gains the capability to perform "
"scans only up to this trusted clearance level.\n"
"                    This two-step process ensures that the member operates "
"within authorized boundaries.\n"
"                "
msgstr ""

#: onboarding/templates/step_3e_trusted_acknowledge_clearance_level.html
msgid "What is my clearance level?"
msgstr ""

#: onboarding/templates/step_3e_trusted_acknowledge_clearance_level.html
#, python-format
msgid ""
"\n"
"                                Unfortunately you cannot continue the "
"onboarding. </br>\n"
"                                Your administrator has trusted you with a "
"clearance level of <strong>L%(tcl)s</strong>.</br>\n"
"                                You need at least a clearance level of "
"<strong>L%(dns_report_least_clearance_level)s</strong> to scan "
"<strong>%(ooi)s</strong></br>\n"
"                                Contact your administrator to receive a "
"higher clearance.\n"
"                            "
msgstr ""

#: onboarding/templates/step_3e_trusted_acknowledge_clearance_level.html
#, python-format
msgid ""
"\n"
"                            Your administrator has trusted you with a "
"clearance level of <strong>L%(tcl)s</strong>.</br>\n"
"                            You must first accept this clearance level to "
"continue.\n"
"                            "
msgstr ""

#: onboarding/templates/step_3e_trusted_acknowledge_clearance_level.html
#, python-format
msgid ""
"\n"
"                            Accept level L%(tcl)s clearance and "
"responsibility\n"
"                        "
msgstr ""

#: onboarding/templates/step_3e_trusted_acknowledge_clearance_level.html
#, python-format
msgid ""
"\n"
"                            Your administrator has <strong>trusted</strong> "
"you with a clearance level of <strong>L%(tcl)s</strong>.</br>\n"
"                            You have also <strong>acknowledged</strong> to "
"use this clearance level of <strong>L%(acl)s</strong>.\n"
"                            "
msgstr ""

#: onboarding/templates/step_3e_trusted_acknowledge_clearance_level.html
#: onboarding/templates/step_3f_set_clearance_level.html
#: rocky/templates/oois/ooi_list.html
#: rocky/templates/scan_profiles/scan_profile_detail.html
#: rocky/templates/scan_profiles/scan_profile_reset.html
msgid "Set clearance level"
msgstr ""

#: onboarding/templates/step_3f_set_clearance_level.html
msgid "Setup scan - Set clearance level for"
msgstr ""

#: onboarding/templates/step_3f_set_clearance_level.html
#, python-format
msgid ""
"After creating a new object OpenKAT will ask you to set a clearance level. "
"On the object detail page you can always change the clearance level. For the "
"onboarding we will suggest to set the clearance level to "
"L%(dns_report_least_clearance_level)s."
msgstr ""

#: onboarding/templates/step_3g_setup_scan_select_plugins.html
msgid "Setup scan - Enable plugins"
msgstr ""

#: onboarding/templates/step_3g_setup_scan_select_plugins.html
msgid "Plugins introduction"
msgstr ""

#: onboarding/templates/step_3g_setup_scan_select_plugins.html
msgid ""
"OpenKAT uses plugins to scan, check and analyze. Each plugin will bring a "
"specific skillset that will help to generate your report. There are three "
"types of plugins."
msgstr ""

#: onboarding/templates/step_3g_setup_scan_select_plugins.html
msgid ""
"Scan objects for data. Each boefje has a scan intensity score to prevent "
"invasive scanning on objects where you don’t have the clearance to do so."
msgstr ""

#: onboarding/templates/step_3g_setup_scan_select_plugins.html
msgid ""
"Check the data for specific objects and add these object to your object list."
msgstr ""

#: onboarding/templates/step_3g_setup_scan_select_plugins.html
#: reports/report_types/tls_report/report.html
msgid "Bits"
msgstr ""

#: onboarding/templates/step_3g_setup_scan_select_plugins.html
msgid "Analyze the available data to come to insights and conclusions."
msgstr ""

#: onboarding/templates/step_3g_setup_scan_select_plugins.html
msgid ""
"OpenKAT will be able to generate a full report when all the required and "
"suggested plugins are enabled. If you choose not to give a plugin permission "
"to run, the data that plugin would collect or produce will be left out of "
"the report which will then be generated based on the available data "
"collected by the enabled plugins. Below are the suggested and required "
"plugins for this report."
msgstr ""

#: onboarding/templates/step_3g_setup_scan_select_plugins.html
msgid "Let’s setup your scan by enabling the plugins of your choice below."
msgstr ""

#: onboarding/templates/step_3g_setup_scan_select_plugins.html
#: reports/templates/partials/report_setup_scan.html
msgid "Suggested plugins"
msgstr ""

#: onboarding/templates/step_4_report.html
msgid "Boefjes are scanning"
msgstr ""

#: onboarding/templates/step_4_report.html
msgid ""
"The enabled boefjes are collecting the data needed to generate the DNS-"
"report. This may take some time based on the type of scans and the number of "
"objects found. For the current scan we expect boefjes to take about 3 "
"minutes."
msgstr ""

#: onboarding/templates/step_4_report.html
msgid ""
"During this introduction we ask you to wait till the scan is ready. After "
"which you can view the report."
msgstr ""

#: onboarding/templates/step_4_report.html
msgid ""
"After the onboarding, boefjes run in the background. This enables you to use "
"OpenKAT in the meantime without waiting for scans to finish. When you would "
"like to see the status of a scan you can open the \"tasks\" page."
msgstr ""

#: onboarding/templates/step_4_report.html
msgid "Open my DNS-report"
msgstr ""

#: onboarding/view_helpers.py
msgid "1: Introduction"
msgstr ""

#: onboarding/view_helpers.py
msgid "2: Choose a report"
msgstr ""

#: onboarding/view_helpers.py
msgid "3: Setup scan"
msgstr ""

#: onboarding/view_helpers.py
msgid "4: Open report"
msgstr ""

#: onboarding/view_helpers.py
msgid "2: Organization setup"
msgstr ""

#: onboarding/view_helpers.py
msgid "3: Indemnification"
msgstr ""

#: onboarding/view_helpers.py
msgid "4: Account setup"
msgstr ""

#: onboarding/views.py
msgid ""
"OpenKAT added the following required object to your object list to complete "
"your request: {}"
msgstr ""

#: onboarding/views.py
#, python-format
msgid ""
"Could not raise clearance level of %s to L%s.                 "
"Indemnification not present at organization %s."
msgstr ""

#: onboarding/views.py
msgid "Clearance level has been set"
msgstr ""

#: onboarding/views.py
msgid "OpenKAT Setup"
msgstr ""

#: onboarding/views.py
#, python-brace-format
msgid "{org_name} successfully created."
msgstr ""

#: onboarding/views.py
#, python-brace-format
msgid "{org_name} successfully updated."
msgstr ""

#: onboarding/views.py
#, python-brace-format
msgid "{name} successfully created."
msgstr ""

#: reports/forms.py tools/forms/ooi_form.py
msgid "Filter by OOI types"
msgstr ""

#: reports/forms.py
msgid "Report types"
msgstr ""

#: reports/report_types/aggregate_organisation_report/appendix.html
#: reports/report_types/multi_organization_report/appendix.html
#: reports/templates/partials/report_sidemenu.html
msgid "Appendix"
msgstr ""

#: reports/report_types/aggregate_organisation_report/appendix.html
#: reports/templates/summary/report_summary.html
msgid "Selected objects"
msgstr ""

#: reports/report_types/aggregate_organisation_report/appendix.html
#: reports/templates/partials/report_sidemenu.html
#: reports/templates/summary/report_summary.html
msgid "Selected Report Types"
msgstr ""

#: reports/report_types/aggregate_organisation_report/appendix.html
#: reports/templates/summary/report_summary.html
msgid "Report type"
msgstr ""

#: reports/report_types/aggregate_organisation_report/appendix.html
#: reports/templates/partials/report_sidemenu.html
msgid "Selected Plugins"
msgstr ""

#: reports/report_types/aggregate_organisation_report/appendix.html
#: reports/templates/summary/report_summary.html
msgid "Plugin options"
msgstr ""

#: reports/report_types/aggregate_organisation_report/appendix.html
#: reports/templates/summary/report_summary.html
msgid "Plugin scan level"
msgstr ""

#: reports/report_types/aggregate_organisation_report/appendix.html
#: reports/templates/partials/report_sidemenu.html
msgid "Service Versions and Health"
msgstr ""

#: reports/report_types/aggregate_organisation_report/appendix.html
#: reports/templates/summary/service_health.html rocky/templates/health.html
msgid "Version"
msgstr ""

#: reports/report_types/aggregate_organisation_report/appendix.html
#: rocky/templates/footer.html rocky/views/health.py
msgid "Health"
msgstr ""

#: reports/report_types/aggregate_organisation_report/appendix.html
#: rocky/templates/health.html
msgid "Healthy"
msgstr ""

#: reports/report_types/aggregate_organisation_report/appendix.html
msgid "Unhealthy"
msgstr ""

#: reports/report_types/aggregate_organisation_report/appendix.html
msgid "Used Config objects"
msgstr ""

#: reports/report_types/aggregate_organisation_report/appendix.html
msgid "Primary Key"
msgstr ""

#: reports/report_types/aggregate_organisation_report/appendix.html
msgid "Bit ID"
msgstr ""

#: reports/report_types/aggregate_organisation_report/appendix.html
msgid "Config"
msgstr ""

#: reports/report_types/aggregate_organisation_report/appendix.html
msgid "No config objects found."
msgstr ""

#: reports/report_types/aggregate_organisation_report/asset_overview.html
#: reports/report_types/multi_organization_report/asset_overview.html
#: reports/templates/partials/report_sidemenu.html
msgid "Asset overview"
msgstr ""

#: reports/report_types/aggregate_organisation_report/asset_overview.html
#: reports/report_types/multi_organization_report/asset_overview.html
msgid ""
"An overview of the manually released scanned assets. Assets in <strong>bold</"
"strong> are taken as a starting point, assets that are not in bold were "
"found by OpenKAT itself."
msgstr ""

#: reports/report_types/aggregate_organisation_report/basic_security.html
#: reports/templates/partials/report_sidemenu.html
msgid "Basic security"
msgstr ""

#: reports/report_types/aggregate_organisation_report/basic_security.html
msgid ""
"In this chapter, first a table of compliance checks is displayed, followed "
"by a detailed examination of compliance issues for each component."
msgstr ""

#: reports/report_types/aggregate_organisation_report/basic_security.html
msgid "Overview of the basic security status"
msgstr ""

#: reports/report_types/aggregate_organisation_report/basic_security.html
msgid ""
"This table provides an overview of the basic security status of the known "
"assets. Basic security in order. In principle, all values in this table "
"should be checked off."
msgstr ""

#: reports/report_types/aggregate_organisation_report/basic_security.html
msgid "Basic security status:"
msgstr ""

#: reports/report_types/aggregate_organisation_report/basic_security.html
#: reports/report_types/ipv6_report/report.html
#: reports/report_types/multi_organization_report/ipv6.html
#: reports/report_types/systems_report/report.html
msgid "System type"
msgstr ""

#: reports/report_types/aggregate_organisation_report/basic_security.html
#: reports/report_types/aggregate_organisation_report/report.html
#: reports/report_types/multi_organization_report/basic_security_details.html
#: reports/templates/partials/report_sidemenu.html
msgid "Safe connections"
msgstr ""

#: reports/report_types/aggregate_organisation_report/basic_security.html
msgid "System Specific"
msgstr ""

#: reports/report_types/aggregate_organisation_report/basic_security.html
msgid "RPKI"
msgstr ""

#: reports/report_types/aggregate_organisation_report/basic_security.html
#: reports/report_types/aggregate_organisation_report/system_specific.html
#: reports/report_types/rpki_report/report.html
#: reports/report_types/safe_connections_report/report.html
msgid "server"
msgstr ""

#: reports/report_types/aggregate_organisation_report/introduction.html
msgid "OpenKAT Aggregate Report"
msgstr ""

#: reports/report_types/aggregate_organisation_report/introduction.html
#: rocky/templates/oois/ooi_report.html
#: rocky/templates/partials/findings_list_toolbar.html
msgid "Download PDF"
msgstr ""

#: reports/report_types/aggregate_organisation_report/introduction.html
msgid "Download JSON"
msgstr ""

#: reports/report_types/aggregate_organisation_report/introduction.html
msgid "This is the OpenKAT report for organization"
msgstr ""

#: reports/report_types/aggregate_organisation_report/introduction.html
#: reports/report_types/aggregate_organisation_report/report_design.html
#: reports/report_types/multi_organization_report/introduction.html
#: reports/templates/partials/report_header.html
msgid "Observed at:"
msgstr ""

#: reports/report_types/aggregate_organisation_report/introduction.html
#: reports/report_types/aggregate_organisation_report/report_design.html
#: reports/report_types/multi_organization_report/introduction.html
#: reports/templates/partials/report_header.html
msgid "Created by:"
msgstr ""

#: reports/report_types/aggregate_organisation_report/recommendations.html
#: reports/report_types/multi_organization_report/recommendations.html
#: reports/templates/partials/report_sidemenu.html
msgid "Recommendations"
msgstr ""

#: reports/report_types/aggregate_organisation_report/recommendations.html
#: reports/report_types/multi_organization_report/recommendations.html
#, python-format
msgid "There is <i>%(total_findings)s</i> vulnerability"
msgid_plural "There are <i>%(total_findings)s</i> vulnerabilities"
msgstr[0] ""
msgstr[1] ""

#: reports/report_types/aggregate_organisation_report/recommendations.html
#: reports/report_types/multi_organization_report/recommendations.html
#, python-format
msgid "found on <i>%(total_systems)s</i> system."
msgid_plural "found on <i>%(total_systems)s</i> systems."
msgstr[0] ""
msgstr[1] ""

#: reports/report_types/aggregate_organisation_report/recommendations.html
#: reports/report_types/multi_organization_report/recommendations.html
msgid "There are no recommendations."
msgstr ""

#: reports/report_types/aggregate_organisation_report/report.html
#: reports/report_types/multi_organization_report/basic_security_details.html
#: reports/report_types/safe_connections_report/report.html
msgid ""
"In this chapter we check if the connections of all the IP ports of the "
"system are safe. Safe connections are important to prevent unauthorised "
"access and data breaches. Strong ciphers are crucial because they ensure "
"strong encryption which protects the data from interception during "
"communiction."
msgstr ""

#: reports/report_types/aggregate_organisation_report/report.html
#: reports/templates/partials/report_sidemenu.html
msgid "System specific"
msgstr ""

#: reports/report_types/aggregate_organisation_report/report.html
#: reports/report_types/aggregate_organisation_report/system_specific.html
#: reports/report_types/multi_organization_report/basic_security_details.html
msgid ""
"This is where checks are done that are specific to system types. Different "
"security and compliance issues come into play for different systems. They "
"are listed here under each other."
msgstr ""

#: reports/report_types/aggregate_organisation_report/report.html
#: reports/report_types/multi_organization_report/basic_security_details.html
#: reports/report_types/rpki_report/report.html
#: reports/templates/partials/report_sidemenu.html
msgid "Resource Public Key Infrastructure"
msgstr ""

#: reports/report_types/aggregate_organisation_report/report.html
#: reports/report_types/multi_organization_report/basic_security_details.html
#: reports/report_types/rpki_report/report.html
msgid ""
"This section contains basic security information about resource public key "
"infrastructure. If your web server employs RPKI for its IP addresses and "
"associated nameservers, then it enhances visitor protection against "
"misconfigurations and malicious route intercepts through verified route "
"announcements, ensuring reliable server access and secure internet traffic."
msgstr ""

#: reports/report_types/aggregate_organisation_report/report.html
#: reports/report_types/aggregate_organisation_report/report_design.html
#: reports/report_types/multi_organization_report/vulnerabilities.html
#: reports/report_types/vulnerability_report/report.html
#: reports/templates/partials/report_sidemenu.html
msgid "Vulnerabilities"
msgstr ""

#: reports/report_types/aggregate_organisation_report/report.html
#: reports/report_types/aggregate_organisation_report/report_design.html
msgid "Vulnerabilities found are grouped per system."
msgstr ""

#: reports/report_types/aggregate_organisation_report/report.html
#: reports/report_types/multi_organization_report/vulnerabilities.html
msgid "No CVEs have been found."
msgstr ""

#: reports/report_types/aggregate_organisation_report/report.py
msgid "Critical vulnerabilities"
msgstr ""

#: reports/report_types/aggregate_organisation_report/report.py
msgid "IPs scanned"
msgstr ""

#: reports/report_types/aggregate_organisation_report/report.py
msgid "Hostnames scanned"
msgstr ""

#: reports/report_types/aggregate_organisation_report/report.py
msgid "Terms in report"
msgstr ""

#: reports/report_types/aggregate_organisation_report/report_design.html
#: reports/report_types/vulnerability_report/report.html
msgid "vulnerabilities on this system"
msgstr ""

#: reports/report_types/aggregate_organisation_report/system_specific.html
#: reports/report_types/multi_organization_report/basic_security_details.html
msgid "System specific checks"
msgstr ""

#: reports/report_types/aggregate_organisation_report/system_specific.html
#: reports/report_types/rpki_report/report.html
#: reports/report_types/safe_connections_report/report.html
#, python-format
msgid ""
"This table shows which checks were performed. Following that, the compliance "
"issues, if any, are shown for each %(type)s Server."
msgstr ""

#: reports/report_types/aggregate_organisation_report/system_specific.html
msgid "Check overview:"
msgstr ""

#: reports/report_types/aggregate_organisation_report/system_specific.html
#: reports/report_types/mail_report/report.html
#: reports/report_types/multi_organization_report/basic_security_details.html
#: reports/report_types/name_server_report/report.html
#: reports/report_types/rpki_report/report.html
#: reports/report_types/safe_connections_report/report.html
#: reports/report_types/web_system_report/report.html
msgid "Check"
msgstr ""

#: reports/report_types/aggregate_organisation_report/system_specific.html
#: reports/report_types/mail_report/report.html
#: reports/report_types/name_server_report/report.html
#: reports/report_types/rpki_report/report.html
#: reports/report_types/safe_connections_report/report.html
#: reports/report_types/web_system_report/report.html
msgid "Compliance"
msgstr ""

#: reports/report_types/aggregate_organisation_report/system_specific.html
#: reports/report_types/rpki_report/report.html
msgid "IPs are compliant"
msgstr ""

#: reports/report_types/aggregate_organisation_report/system_specific.html
#: reports/report_types/mail_report/report.html
#: reports/report_types/name_server_report/report.html
#: reports/report_types/web_system_report/report.html
msgid "Findings:"
msgstr ""

#: reports/report_types/aggregate_organisation_report/system_specific.html
#: reports/report_types/mail_report/report.html
#: reports/report_types/name_server_report/report.html
#: reports/report_types/rpki_report/report.html
#: reports/report_types/safe_connections_report/report.html
#: reports/report_types/web_system_report/report.html
msgid "Compliance issue"
msgstr ""

#: reports/report_types/aggregate_organisation_report/system_specific.html
#: reports/report_types/mail_report/report.html
#: reports/report_types/name_server_report/report.html
#: reports/report_types/rpki_report/report.html
#: reports/report_types/safe_connections_report/report.html
#: reports/report_types/vulnerability_report/report.html
#: reports/report_types/web_system_report/report.html
#: rocky/templates/partials/ooi_report_findings_block_table.html
#: rocky/templates/partials/ooi_report_findings_block_table_expanded_row.html
msgid "Risk level"
msgstr ""

#: reports/report_types/aggregate_organisation_report/term_overview.html
#: reports/templates/partials/report_sidemenu.html
msgid "Term Overview"
msgstr ""

#: reports/report_types/aggregate_organisation_report/term_overview.html
msgid "For definitions of terms used in this chapter, see the glossary below."
msgstr ""

#: reports/report_types/aggregate_organisation_report/term_overview.html
msgid ""
"Web servers and domains are examples of digital assets within this "
"framework. Web servers are essential for hosting and serving websites or web "
"applications, while domains represent the online addresses used to access "
"these resources. Other examples of assets in the IT realm include databases, "
"user accounts, software applications, and networking infrastructure. Asset "
"management is a critical aspect of cybersecurity, involving the "
"identification, classification, and protection of these assets to safeguard "
"against threats and ensure the overall security and functionality of an "
"organization's IT environment."
msgstr ""

#: reports/report_types/aggregate_organisation_report/term_overview.html
msgid ""
"Multiple hostnames that resolve to one IP address where at least one of the "
"hostnames or the IP address has a declared scan level that is at least L1. "
"Type systemen zijn webservers, mailservers, en nameservers (DNS)."
msgstr ""

#: reports/report_types/aggregate_organisation_report/term_overview.html
msgid ""
"A fundamental component of the client-server model. A web server uses "
"protocols like HTTP or HTTPS to facilitate communication between clients and "
"the server."
msgstr ""

#: reports/report_types/aggregate_organisation_report/term_overview.html
msgid ""
"A mail server is a specialized software application or hardware device that "
"facilitates the sending, receiving, and storage of emails within a computer "
"network. Operating on the Simple Mail Transfer Protocol (SMTP) for outgoing "
"messages and either Internet Message Access Protocol (IMAP) or Post Office "
"Protocol (POP) for incoming messages, a mail server manages email "
"communication by routing messages between users and storing them until they "
"are retrieved. The server ensures the efficient and secure transfer of "
"emails, handling tasks such as authentication, spam filtering, and message "
"storage."
msgstr ""

#: reports/report_types/aggregate_organisation_report/term_overview.html
msgid ""
"A nameserver, or Domain Name System (DNS) server, is a critical component of "
"the internet infrastructure responsible for translating human-readable "
"domain names into IP addresses, enabling the seamless navigation of the web. "
"When a user enters a domain name in a web browser, the nameserver is queried "
"to obtain the corresponding IP address of the server hosting the associated "
"website or service."
msgstr ""

#: reports/report_types/aggregate_organisation_report/term_overview.html
msgid ""
"A DICOM server, which stands for Digital Imaging and Communications in "
"Medicine, is a specialized server designed for the storage, retrieval, and "
"exchange of medical images and related information in the healthcare "
"industry. DICOM is a widely adopted standard that ensures interoperability "
"and consistency in the communication of medical images and associated data "
"among different devices and systems, such as medical imaging equipment, "
"picture archiving and communication systems (PACS), and radiology "
"information systems (RIS). DICOM servers store and manage patient-specific "
"medical images, like X-rays, CT scans, and MRIs, utilizing a standardized "
"format."
msgstr ""

#: reports/report_types/dns_report/report.html
msgid "IP address lookup"
msgstr ""

#: reports/report_types/dns_report/report.html
#: rocky/templates/dashboard_redteam.html
#: rocky/templates/partials/notifications_block.html
#: rocky/templates/partials/ooi_report_findings_block_table_expanded_row.html
msgid "warning"
msgstr ""

#: reports/report_types/dns_report/report.html
#: rocky/templates/dashboard_redteam.html
#: rocky/templates/partials/notifications_block.html
#: rocky/templates/partials/ooi_report_findings_block_table_expanded_row.html
msgid "Warning"
msgstr ""

#: reports/report_types/dns_report/report.html
msgid ""
"You have less than one webserver that is reachable over IPv6, which is "
"<strong>not</strong> in compliance to internet.nl standards."
msgstr ""

#: reports/report_types/dns_report/report.html
msgid "Other records found"
msgstr ""

#: reports/report_types/dns_report/report.html
msgid "Record"
msgstr ""

#: reports/report_types/dns_report/report.html
msgid "Found by"
msgstr ""

#: reports/report_types/dns_report/report.html
msgid "Security measures"
msgstr ""

#: reports/report_types/dns_report/report.py
msgid ""
"DNS reports focus on domain name system configuration and potential "
"weaknesses."
msgstr ""

#: reports/report_types/ipv6_report/report.html
#: reports/report_types/multi_organization_report/ipv6.html
msgid ""
"IPv6 includes improvements in security features compared to IPv4. While IPv4 "
"can implement security measures, IPv6 was designed with security in mind, "
"and its adoption can contribute to a more secure internet."
msgstr ""

#: reports/report_types/ipv6_report/report.html
msgid "IPV6 overview:"
msgstr ""

#: reports/report_types/ipv6_report/report.html
#: reports/report_types/systems_report/report.html
msgid "Domain"
msgstr ""

#: reports/report_types/ipv6_report/report.py
msgid "IPv6 Report"
msgstr ""

#: reports/report_types/ipv6_report/report.py
msgid "Check whether hostnames point to ipv6 addresses."
msgstr ""

#: reports/report_types/mail_report/report.html
msgid "Mailserver compliance:"
msgstr ""

#: reports/report_types/mail_report/report.html
msgid "mailservers compliant"
msgstr ""

#: reports/report_types/mail_report/report.py
msgid "Mail Report"
msgstr ""

#: reports/report_types/mail_report/report.py
msgid ""
"System specific mail report that focusses on IP addresses and hostnames."
msgstr ""

#: reports/report_types/multi_organization_report/asset_overview.html
msgid "Overview of included assets"
msgstr ""

#: reports/report_types/multi_organization_report/asset_overview.html
msgid "Asset"
msgstr ""

#: reports/report_types/multi_organization_report/asset_overview.html
#: reports/report_types/multi_organization_report/basic_security_details.html
msgid "Amount"
msgstr ""

#: reports/report_types/multi_organization_report/asset_overview.html
msgid "IP addresses"
msgstr ""

#: reports/report_types/multi_organization_report/asset_overview.html
msgid "Domain names"
msgstr ""

#: reports/report_types/multi_organization_report/asset_overview.html
msgid "Assets with most critical vulnerabilities"
msgstr ""

#: reports/report_types/multi_organization_report/asset_overview.html
msgid "Vulnerability"
msgstr ""

#: reports/report_types/multi_organization_report/asset_overview.html
msgid "Organisation"
msgstr ""

#: reports/report_types/multi_organization_report/basic_security_details.html
msgid "Overview of safe connections"
msgstr ""

#: reports/report_types/multi_organization_report/basic_security_details.html
#: reports/report_types/safe_connections_report/report.html
msgid "Only Safe Ciphers"
msgstr ""

#: reports/report_types/multi_organization_report/basic_security_details.html
#: reports/report_types/safe_connections_report/report.html
msgid "services are compliant"
msgstr ""

#: reports/report_types/multi_organization_report/introduction.html
#: reports/templates/generate_report.html
msgid "Download report"
msgstr ""

#: reports/report_types/multi_organization_report/introduction.html
msgid "This is the OpenKAT Sector rapport."
msgstr ""

#: reports/report_types/multi_organization_report/introduction.html
msgid "This sector contains"
msgstr ""

#: reports/report_types/multi_organization_report/introduction.html
msgid "Scanned organizations."
msgstr ""

#: reports/report_types/multi_organization_report/introduction.html
msgid "Of these organizations"
msgstr ""

#: reports/report_types/multi_organization_report/introduction.html
msgid "organizations have tag"
msgstr ""

#: reports/report_types/multi_organization_report/introduction.html
msgid "The basic security scores are around "
msgstr ""

#: reports/report_types/multi_organization_report/introduction.html
msgid "A total of "
msgstr ""

#: reports/report_types/multi_organization_report/introduction.html
msgid " critical vulnerabilities have been identified."
msgstr ""

#: reports/report_types/multi_organization_report/ipv6.html
msgid "IPv6"
msgstr ""

#: reports/report_types/multi_organization_report/ipv6.html
msgid "In total "
msgstr ""

#: reports/report_types/multi_organization_report/ipv6.html
msgid " out of "
msgstr ""

#: reports/report_types/multi_organization_report/ipv6.html
msgid " systems have an IPv6 connection."
msgstr ""

#: reports/report_types/multi_organization_report/ipv6.html
msgid "Overview of ip version compliance"
msgstr ""

#: reports/report_types/multi_organization_report/open_ports.html
msgid ""
"See an overview of open ports found over all systems and the services these "
"systems provide."
msgstr ""

#: reports/report_types/multi_organization_report/open_ports.html
msgid "Overview of detected open ports"
msgstr ""

#: reports/report_types/multi_organization_report/open_ports.html
#: reports/report_types/open_ports_report/report.html
#: reports/templates/partials/report_sidemenu.html
msgid "Open ports"
msgstr ""

#: reports/report_types/multi_organization_report/open_ports.html
msgid "Occurrences (IP addressees)"
msgstr ""

#: reports/report_types/multi_organization_report/open_ports.html
msgid "Services"
msgstr ""

#: reports/report_types/multi_organization_report/recommendations.html
msgid "Overview of recommendations"
msgstr ""

#: reports/report_types/multi_organization_report/recommendations.html
msgid "Recommendation"
msgstr ""

#: reports/report_types/multi_organization_report/recommendations.html
#: rocky/templates/partials/ooi_report_findings_block_table_expanded_row.html
msgid "Occurrence"
msgstr ""

#: reports/report_types/multi_organization_report/report.py
msgid "Multi Organization Report"
msgstr ""

#: reports/report_types/multi_organization_report/vulnerabilities.html
msgid ""
"Vulnerabilities found are grouped per system. Here, we only consider CVE "
"vulnerabilities."
msgstr ""

#: reports/report_types/multi_organization_report/vulnerabilities.html
msgid "Vulnerabilities grouped per system."
msgstr ""

#: reports/report_types/multi_organization_report/vulnerabilities.html
msgid "total"
msgstr ""

#: reports/report_types/name_server_report/report.html
msgid "Name server compliance:"
msgstr ""

#: reports/report_types/name_server_report/report.html
msgid "DNSSEC Present"
msgstr ""

#: reports/report_types/name_server_report/report.html
msgid "name servers compliant"
msgstr ""

#: reports/report_types/name_server_report/report.html
msgid "Valid DNSSEC"
msgstr ""

#: reports/report_types/name_server_report/report.html
#: reports/report_types/web_system_report/report.html
msgid "No unnecessary ports open"
msgstr ""

#: reports/report_types/name_server_report/report.py
msgid "Name server Report"
msgstr ""

#: reports/report_types/name_server_report/report.py
msgid "Name server report checks name servers on basic security standards."
msgstr ""

#: reports/report_types/open_ports_report/report.html
msgid ""
"See an overview of open ports found. <strong>Bold</strong> open ports are "
"found through direct scans that the organization performs via OpenKAT. Other "
"open ports were found outside by OpenKAT itself. Scans with the same "
"hostnames, ports and IPs are merged."
msgstr ""

#: reports/report_types/open_ports_report/report.html
msgid "Overview of open ports found for the scanned assets."
msgstr ""

#: reports/report_types/open_ports_report/report.html
#: reports/report_types/systems_report/report.html
msgid "IP address"
msgstr ""

#: reports/report_types/open_ports_report/report.html
msgid "Hostnames"
msgstr ""

#: reports/report_types/open_ports_report/report.html
msgid "Direct scan"
msgstr ""

#: reports/report_types/open_ports_report/report.py
msgid "Open Ports Report"
msgstr ""

#: reports/report_types/open_ports_report/report.py
msgid "Find open ports of IP addresses"
msgstr ""

#: reports/report_types/rpki_report/report.html
msgid "RPKI compliance:"
msgstr ""

#: reports/report_types/rpki_report/report.html
msgid "RPKI Available"
msgstr ""

#: reports/report_types/rpki_report/report.html
msgid "RPKI Not expired"
msgstr ""

#: reports/report_types/rpki_report/report.html
msgid "RPKI record is not valid."
msgstr ""

#: reports/report_types/rpki_report/report.html
msgid "RPKI record does not exist."
msgstr ""

#: reports/report_types/rpki_report/report.py
msgid "RPKI Report"
msgstr ""

#: reports/report_types/rpki_report/report.py
msgid ""
"Shows whether the ip is covered by a valid RPKI ROA. For a hostname it shows "
"the ip addresses and whether they are covered by a valid RPKI ROA."
msgstr ""

#: reports/report_types/safe_connections_report/report.html
msgid "Safe Connections"
msgstr ""

#: reports/report_types/safe_connections_report/report.html
msgid "Safe connections compliance:"
msgstr ""

#: reports/report_types/safe_connections_report/report.py
msgid "Safe Connections Report"
msgstr ""

#: reports/report_types/safe_connections_report/report.py
msgid "Shows whether the IPService contains safe ciphers."
msgstr ""

#: reports/report_types/systems_report/report.html
msgid "Selected assets:"
msgstr ""

#: reports/report_types/systems_report/report.py
msgid "System Report"
msgstr ""

#: reports/report_types/systems_report/report.py
msgid "Combine IP addresses, hostnames and services into systems."
msgstr ""

#: reports/report_types/tls_report/report.html
msgid "Ciphers:"
msgstr ""

#: reports/report_types/tls_report/report.html
#: rocky/templates/organizations/organization_member_list.html
#: rocky/templates/partials/task_history.html
#: rocky/templates/tasks/partials/boefje_task_history.html
#: rocky/templates/tasks/partials/normalizer_task_history.html
#: rocky/templates/tasks/partials/task_filter.html
msgid "Status"
msgstr ""

#: reports/report_types/tls_report/report.html
msgid "Protocol"
msgstr ""

#: reports/report_types/tls_report/report.html
msgid "Encryption Algorithm"
msgstr ""

#: reports/report_types/tls_report/report.html
msgid "Key Size"
msgstr ""

#: reports/report_types/tls_report/report.html
#: rocky/templates/organizations/organization_list.html
#: rocky/templates/organizations/organization_settings.html
msgid "Code"
msgstr ""

#: reports/report_types/tls_report/report.html
msgid "Phase out"
msgstr ""

#: reports/report_types/tls_report/report.html
msgid "Good"
msgstr ""

#: reports/report_types/tls_report/report.html
msgid "No ciphers found for this IPService"
msgstr ""

#: reports/report_types/tls_report/report.html
#: reports/report_types/vulnerability_report/report.html
#: reports/report_types/web_system_report/report.html
#: rocky/templates/dashboard_client.html rocky/templates/dashboard_redteam.html
#: rocky/templates/header.html
#: rocky/templates/oois/ooi_detail_findings_list.html
#: rocky/templates/oois/ooi_detail_findings_overview.html
#: rocky/templates/oois/ooi_page_tabs.html
#: rocky/templates/partials/ooi_report_findings_block.html
#: rocky/views/finding_list.py rocky/views/finding_type_add.py
#: rocky/views/ooi_view.py
msgid "Findings"
msgstr ""

#: reports/report_types/tls_report/report.py
msgid "TLS Report"
msgstr ""

#: reports/report_types/tls_report/report.py
msgid ""
"TLS reports assess the security of data encryption and transmission "
"protocols."
msgstr ""

#: reports/report_types/vulnerability_report/report.html
msgid "Vulnerabilities:"
msgstr ""

#: reports/report_types/vulnerability_report/report.html
#: rocky/templates/crisis_room/crisis_room_findings_block.html
#: rocky/templates/oois/ooi_detail_findings_overview.html
#: rocky/templates/partials/ooi_report_findings_block_table.html
#: rocky/templates/partials/ooi_report_findings_block_table_expanded_row.html
msgid "Occurrences"
msgstr ""

#: reports/report_types/vulnerability_report/report.html
#: rocky/templates/crisis_room/crisis_room_findings_block.html
#: rocky/templates/findings/finding_list.html
#: rocky/templates/organizations/organization_crisis_room.html
#: rocky/templates/partials/task_history.html
#: rocky/templates/tasks/partials/boefje_task_history.html
#: rocky/templates/tasks/partials/normalizer_task_history.html
msgid "Close details"
msgstr ""

#: reports/report_types/vulnerability_report/report.html
#: rocky/templates/crisis_room/crisis_room_findings_block.html
#: rocky/templates/findings/finding_list.html
#: rocky/templates/organizations/organization_crisis_room.html
#: rocky/templates/partials/task_history.html
#: rocky/templates/tasks/partials/boefje_task_history.html
#: rocky/templates/tasks/partials/normalizer_task_history.html
msgid "Open details"
msgstr ""

#: reports/report_types/vulnerability_report/report.html
msgid "Advice"
msgstr ""

#: reports/report_types/vulnerability_report/report.py
msgid "Vulnerability Report"
msgstr ""

#: reports/report_types/vulnerability_report/report.py
msgid "Vulnerabilities found are grouped for each system."
msgstr ""

#: reports/report_types/vulnerability_report/report.py
#: rocky/templates/oois/ooi_detail_origins_inference.html
#: rocky/templates/oois/ooi_detail_origins_observations.html
#: rocky/templates/partials/ooi_report_findings_block_table_expanded_row.html
msgid "Source"
msgstr ""

#: reports/report_types/vulnerability_report/report.py
msgid "First seen"
msgstr ""

#: reports/report_types/vulnerability_report/report.py
msgid "Last seen"
msgstr ""

#: reports/report_types/vulnerability_report/report.py
msgid "Evidence"
msgstr ""

#: reports/report_types/web_system_report/report.html
msgid "Web system compliance:"
msgstr ""

#: reports/report_types/web_system_report/report.html
msgid "CSP Present"
msgstr ""

#: reports/report_types/web_system_report/report.html
msgid "webservers compliant"
msgstr ""

#: reports/report_types/web_system_report/report.html
msgid "Secure CSP Header"
msgstr ""

#: reports/report_types/web_system_report/report.html
msgid "Redirects HTTP to HTTPS"
msgstr ""

#: reports/report_types/web_system_report/report.html
msgid "Offers HTTPS"
msgstr ""

#: reports/report_types/web_system_report/report.html
msgid "Has a Security.txt"
msgstr ""

#: reports/report_types/web_system_report/report.html
msgid "Has a certificate"
msgstr ""

#: reports/report_types/web_system_report/report.html
msgid "Certificate is not expired"
msgstr ""

#: reports/report_types/web_system_report/report.html
msgid "Certificate is not expiring soon"
msgstr ""

#: reports/report_types/web_system_report/report.py
msgid "Web System Report"
msgstr ""

#: reports/report_types/web_system_report/report.py
msgid "Web system reports check web systems on basic security standards."
msgstr ""

#: reports/templates/generate_report.html
#: reports/templates/generate_report_pdf.html
msgid "for"
msgstr ""

#: reports/templates/partials/main_navigation.html
msgid "Overview of reports"
msgstr ""

#: reports/templates/partials/report_header.html
msgid "Report for organization"
msgstr ""

#: reports/templates/partials/report_introduction.html
msgid ""
"Through a systematic examination of the network's infrastructure, the scan "
"has identified potential security weaknesses and points of exposure. "
"Additionally, the report offers actionable recommendations and prioritizes "
"remediation steps to fortify the network's defenses against potential "
"threats. This invaluable assessment serves as a roadmap for enhancing "
"network security, ensuring the confidentiality, integrity, and availability "
"of critical data and resources."
msgstr ""

#: reports/templates/partials/report_navigation.html
msgid "Report Navigation"
msgstr ""

#: reports/templates/partials/report_navigation.html
msgid "Generate Report"
msgstr ""

#: reports/templates/partials/report_navigation.html
msgid "Aggregate Report"
msgstr ""

#: reports/templates/partials/report_navigation.html
msgid "Multi Report"
msgstr ""

#: reports/templates/partials/report_ooi_list.html
msgid "Select object"
msgid_plural "Select objects"
msgstr[0] ""
msgstr[1] ""

#: reports/templates/partials/report_ooi_list.html
msgid "Select which objects you want to include in your report."
msgstr ""

#: reports/templates/partials/report_ooi_list.html
#: rocky/templates/admin/change_list.html rocky/templates/oois/ooi_list.html
#: rocky/templates/partials/task_history.html
#: rocky/templates/tasks/partials/task_filter.html
msgid "Filter"
msgstr ""

#: reports/templates/partials/report_ooi_list.html
#: rocky/templates/oois/ooi_list.html
msgid "Currently filtered on:"
msgstr ""

#: reports/templates/partials/report_ooi_list.html
#: rocky/templates/oois/ooi_list.html
#, python-format
msgid "Showing %(length)s of %(total)s objects"
msgstr ""

#: reports/templates/partials/report_ooi_list.html
msgid "No objects found."
msgstr ""

#: reports/templates/partials/report_ooi_list.html
msgid "Go to the object page"
msgstr ""

#: reports/templates/partials/report_ooi_list.html
#: reports/templates/summary/ooi_selection.html
msgid "Objects:"
msgstr ""

#: reports/templates/partials/report_ooi_list.html
msgid "Clearance type"
msgstr ""

#: reports/templates/partials/report_ooi_list.html
msgid "Setup report"
msgstr ""

#: reports/templates/partials/report_setup_scan.html
#: rocky/views/organization_add.py
msgid "Setup"
msgstr ""

#: reports/templates/partials/report_setup_scan.html
msgid "Set up the required plugins for this report."
msgstr ""

#: reports/templates/partials/report_setup_scan.html
#: reports/templates/partials/report_types_selection.html
msgid "Change selection"
msgstr ""

#: reports/templates/partials/report_setup_scan.html
msgid "Set up scan"
msgstr ""

#: reports/templates/partials/report_setup_scan.html
msgid ""
"KAT will be able to generate a full report when all the required and "
"suggested boefjes are enabled."
msgstr ""

#: reports/templates/partials/report_setup_scan.html
msgid ""
"If you choose not to give a plugin permission to run, the data that plugin "
"would collect or produce will be left out of the report which will then be "
"generated based on the available data collected by the enabled plugins."
msgstr ""

#: reports/templates/partials/report_setup_scan.html
msgid "Required plugins"
msgstr ""

#: reports/templates/partials/report_setup_scan.html
msgid "This report type requires the following plugins to be enabled:"
msgstr ""

#: reports/templates/partials/report_setup_scan.html
msgid ""
"This report requires at least one of the following plugins to be enabled to "
"generate the report:"
msgstr ""

#: reports/templates/partials/report_setup_scan.html
#: reports/views/generate_report.py
#: rocky/templates/partials/ooi_detail_toolbar.html
msgid "Generate report"
msgstr ""

#: reports/templates/partials/report_sidemenu.html
msgid "Table of contents"
msgstr ""

#: reports/templates/partials/report_sidemenu.html
#: rocky/templates/oois/ooi_page_tabs.html
msgid "Overview"
msgstr ""

#: reports/templates/partials/report_sidemenu.html
msgid "Selected Objects"
msgstr ""

#: reports/templates/partials/report_sidemenu.html
msgid "Used Config Objects"
msgstr ""

#: reports/templates/partials/report_types_selection.html
msgid "Choose report types"
msgstr ""

#: reports/templates/partials/report_types_selection.html
msgid ""
"Various types of reports, such as DNS reports and TLS reports, are essential "
"for identifying vulnerabilities in different aspects of a system's security. "
"DNS reports focus on domain name system configuration and potential "
"weaknesses, while TLS reports assess the security of data encryption and "
"transmission protocols, helping organizations pinpoint areas where security "
"improvements are needed."
msgstr ""

#: reports/templates/partials/report_types_selection.html
msgid "Selected object"
msgid_plural "Selected objects"
msgstr[0] ""
msgstr[1] ""

#: reports/templates/partials/report_types_selection.html
msgid "Available report types"
msgstr ""

#: reports/templates/partials/report_types_selection.html
msgid "All report types that are available for your selection."
msgstr ""

#: reports/templates/partials/report_types_selection.html
msgid "Toggle all report types"
msgstr ""

#: reports/templates/partials/report_types_selection.html
msgid "Continue with selection"
msgstr ""

#: reports/templates/summary/report_summary.html
msgid "Selected Plugins for scans"
msgstr ""

#: reports/templates/summary/service_health.html
msgid "Services:"
msgstr ""

#: reports/views/aggregate_report.py
msgid "Aggregate report"
msgstr ""

#: reports/views/aggregate_report.py reports/views/generate_report.py
msgid "Select Objects"
msgstr ""

#: reports/views/aggregate_report.py reports/views/generate_report.py
#: reports/views/multi_report.py
msgid "Select report types"
msgstr ""

#: reports/views/aggregate_report.py reports/views/generate_report.py
#: reports/views/multi_report.py
msgid "View report"
msgstr ""

#: reports/views/aggregate_report.py reports/views/generate_report.py
#: reports/views/multi_report.py
msgid "Select at least one OOI to proceed."
msgstr ""

#: reports/views/aggregate_report.py reports/views/generate_report.py
#: reports/views/multi_report.py
msgid "Select at least one report type to proceed."
msgstr ""

#: reports/views/generate_report.py
msgid "This report may not show all the data as some plugins are not enabled."
msgstr ""

#: reports/views/multi_report.py
msgid "Multi report"
msgstr ""

#: reports/views/multi_report.py
msgid "Select OOIs"
msgstr ""

#: tools/forms/base.py
msgid "Date"
msgstr ""

#: tools/forms/boefje.py
msgid ""
"Not all required boefjes are selected. Please select all required boefjes."
msgstr ""

#: tools/forms/finding_type.py
msgid "KAT-ID"
msgstr ""

#: tools/forms/finding_type.py
msgid "Unique ID within OpenKAT, for this type"
msgstr ""

#: tools/forms/finding_type.py
msgid "Title"
msgstr ""

#: tools/forms/finding_type.py
msgid "Give the finding type a fitting title"
msgstr ""

#: tools/forms/finding_type.py
msgid "Describe the finding type"
msgstr ""

#: tools/forms/finding_type.py
msgid "Risk"
msgstr ""

#: tools/forms/finding_type.py
msgid "Solution"
msgstr ""

#: tools/forms/finding_type.py
msgid "How can this be solved?"
msgstr ""

#: tools/forms/finding_type.py
msgid "Describe how this type of finding can be solved"
msgstr ""

#: tools/forms/finding_type.py
msgid "References"
msgstr ""

#: tools/forms/finding_type.py
msgid "Please give some references on the solution"
msgstr ""

#: tools/forms/finding_type.py
msgid "Please give sources and references on the suggested solution"
msgstr ""

#: tools/forms/finding_type.py
msgid "Impact description"
msgstr ""

#: tools/forms/finding_type.py
msgid "Describe the solutions impact"
msgstr ""

#: tools/forms/finding_type.py
msgid "Solution chance"
msgstr ""

#: tools/forms/finding_type.py
msgid "Solution impact"
msgstr ""

#: tools/forms/finding_type.py
msgid "Solution effort"
msgstr ""

#: tools/forms/finding_type.py
msgid "ID should start with "
msgstr ""

#: tools/forms/finding_type.py
msgid "Finding type already exists"
msgstr ""

#: tools/forms/finding_type.py
msgid "Click to select one of the available options"
msgstr ""

#: tools/forms/finding_type.py
msgid "Finding types"
msgstr ""

#: tools/forms/finding_type.py
#: rocky/templates/partials/finding_occurrence_definition_list.html
msgid "Proof"
msgstr ""

#: tools/forms/finding_type.py
msgid "Provide evidence of your finding"
msgstr ""

#: tools/forms/finding_type.py
msgid "Describe your finding"
msgstr ""

#: tools/forms/finding_type.py
msgid "Reproduce finding"
msgstr ""

#: tools/forms/finding_type.py
msgid "Please explain how to reproduce your finding"
msgstr ""

#: tools/forms/finding_type.py
msgid "Date/Time (UTC)"
msgstr ""

#: tools/forms/finding_type.py
msgid "Doc! I'm from the future, I'm here to take you back!"
msgstr ""

#: tools/forms/finding_type.py
msgid "OOI doesn't exist"
msgstr ""

#: tools/forms/findings.py
msgid "Show non-muted findings"
msgstr ""

#: tools/forms/findings.py
msgid "Show muted findings"
msgstr ""

#: tools/forms/findings.py
msgid "Show muted and non-muted findings"
msgstr ""

#: tools/forms/findings.py
msgid "Filter by severity"
msgstr ""

#: tools/forms/findings.py
msgid "Filter by muted findings"
msgstr ""

#: tools/forms/ooi.py
msgid "Filter types"
msgstr ""

#: tools/forms/ooi.py tools/view_helpers.py
#: rocky/templates/admin/delete_confirmation.html
#: rocky/templates/admin/delete_selected_confirmation.html
#: rocky/templates/dashboard_client.html rocky/templates/dashboard_redteam.html
#: rocky/templates/header.html rocky/templates/indemnification_present.html
#: rocky/views/ooi_add.py rocky/views/ooi_list.py rocky/views/ooi_view.py
#: rocky/views/upload_csv.py rocky/views/upload_raw.py
msgid "Objects"
msgstr ""

#: tools/forms/ooi.py
msgid "Clearance Level"
msgstr ""

#: tools/forms/ooi.py
msgid "Show objects that don't meet the Boefjes scan level."
msgstr ""

#: tools/forms/ooi.py
msgid "Show Boefjes that exceed the objects clearance level."
msgstr ""

#: tools/forms/ooi_form.py
msgid "option"
msgstr ""

#: tools/forms/ooi_form.py
#, python-brace-format
msgid "Optionally choose a {option_label}"
msgstr ""

#: tools/forms/ooi_form.py
#, python-brace-format
msgid "Please choose a {option_label}"
msgstr ""

#: tools/forms/ooi_form.py
msgid "Filter by clearance level"
msgstr ""

#: tools/forms/ooi_form.py
msgid "Filter by clearance type"
msgstr ""

#: tools/forms/settings.py
msgid "--- Show all ----"
msgstr ""

#: tools/forms/settings.py
msgid "recommendation"
msgstr ""

#: tools/forms/settings.py
msgid "low"
msgstr ""

#: tools/forms/settings.py
msgid "medium"
msgstr ""

#: tools/forms/settings.py
msgid "high"
msgstr ""

#: tools/forms/settings.py
msgid "very high"
msgstr ""

#: tools/forms/settings.py
msgid "critical"
msgstr ""

#: tools/forms/settings.py
msgid "quickfix"
msgstr ""

#: tools/forms/settings.py
#: rocky/templates/scan_profiles/scan_profile_detail.html
msgid "Declared"
msgstr ""

#: tools/forms/settings.py
msgid "Inherited"
msgstr ""

#: tools/forms/settings.py
#: rocky/templates/scan_profiles/scan_profile_detail.html
msgid "Empty"
msgstr ""

#: tools/forms/settings.py
msgid "Add one finding type ID per line."
msgstr ""

#: tools/forms/settings.py
msgid "Add the date and time of your finding (UTC)"
msgstr ""

#: tools/forms/settings.py
msgid ""
"OpenKAT stores a time indication with every observation, so it is possible "
"to see the status of your network through time. Select a datetime to change "
"the view to represent that moment in time."
msgstr ""

#: tools/forms/settings.py
msgid "Depth of the tree."
msgstr ""

#: tools/forms/upload_csv.py
msgid "Only CSV file supported"
msgstr ""

#: tools/forms/upload_csv.py tools/forms/upload_raw.py
msgid "File could not be decoded"
msgstr ""

#: tools/forms/upload_csv.py
msgid "No file selected"
msgstr ""

#: tools/forms/upload_csv.py
msgid "The uploaded file is empty."
msgstr ""

#: tools/forms/upload_csv.py
msgid "The number of columns do not meet the requirements."
msgstr ""

#: tools/forms/upload_csv.py
msgid "OOI Type in CSV does not meet the criteria."
msgstr ""

#: tools/forms/upload_csv.py
msgid "An error has occurred during the parsing of the csv file:"
msgstr ""

#: tools/forms/upload_csv.py
msgid "Upload CSV file"
msgstr ""

#: tools/forms/upload_csv.py
msgid "Only accepts CSV file."
msgstr ""

#: tools/forms/upload_oois.py rocky/templates/partials/explanations.html
msgid "Object Type"
msgstr ""

#: tools/forms/upload_oois.py
msgid "Choose a type of which objects are added."
msgstr ""

#: tools/forms/upload_raw.py
msgid "Organization code(s) for raw does not exist in our database"
msgstr ""

#: tools/forms/upload_raw.py
msgid "Mime types"
msgstr ""

#: tools/forms/upload_raw.py
msgid ""
"<p>Add a set of mime types, separated by commas, for example:</"
"p><p><i>\"text/html, image/jpeg\"</i> or <i>\"boefje/dns-records\"</i>.</"
"p><p>Mime types are used to match the correct normalizer to a raw file. When "
"the mime type \"boefje/dns-records\" is added, the normalizer expects the "
"raw file to contain dns scan information.</p>"
msgstr ""

#: tools/forms/upload_raw.py rocky/templates/partials/ooi_list_toolbar.html
#: rocky/templates/upload_raw.html
msgid "Upload raw file"
msgstr ""

#: tools/models.py
msgid "The name of the organisation"
msgstr ""

#: tools/models.py
msgid ""
"A slug containing only lower-case unicode letters, numbers, hyphens or "
"underscores that will be used in URLs and paths"
msgstr ""

#: tools/models.py
msgid ""
"This organization code is reserved by OpenKAT and cannot be used. Choose "
"another organization code."
msgstr ""

#: tools/models.py
msgid "new"
msgstr ""

#: tools/view_helpers.py rocky/templates/header.html
#: rocky/templates/organizations/organization_list.html
#: rocky/templates/organizations/organization_member_list.html
#: rocky/templates/partials/organization_member_list_filters.html
#: rocky/views/organization_member_edit.py
msgid "Members"
msgstr ""

<<<<<<< HEAD
=======
#: tools/view_helpers.py
msgid ""
"Your task is scheduled and will soon be started in the background. Results "
"will be added to the object list when they are in. It may take some time, a "
"refresh of the page may be needed to show the results."
msgstr ""

#: tools/view_helpers.py rocky/scheduler.py
msgid "Task not found."
msgstr ""

>>>>>>> 3fde22b5
#: rocky/messaging.py
msgid ""
"You have trusted this member with a clearance level of L{}. This member "
"needs at least a clearance level of L{} in order to do a proper onboarding. "
"Edit this member and change the clearance level if necessary."
msgstr ""

#: rocky/scheduler.py
msgid "Could not connect to Scheduler. Service is possibly down."
msgstr ""

#: rocky/scheduler.py
msgid "Task queue is full, please try again later."
msgstr ""

#: rocky/scheduler.py
msgid "Task is invalid."
msgstr ""

#: rocky/scheduler.py
msgid "Task already queued."
msgstr ""

#: rocky/scheduler.py
msgid "Task could not be found."
msgstr ""

#: rocky/settings.py
msgid "Blue light"
msgstr ""

#: rocky/settings.py
msgid "Blue medium"
msgstr ""

#: rocky/settings.py
msgid "Blue dark"
msgstr ""

#: rocky/settings.py
msgid "Green light"
msgstr ""

#: rocky/settings.py
msgid "Green medium"
msgstr ""

#: rocky/settings.py
msgid "Green dark"
msgstr ""

#: rocky/settings.py
msgid "Yellow light"
msgstr ""

#: rocky/settings.py
msgid "Yellow medium"
msgstr ""

#: rocky/settings.py
msgid "Yellow dark"
msgstr ""

#: rocky/settings.py
msgid "Orange light"
msgstr ""

#: rocky/settings.py
msgid "Orange medium"
msgstr ""

#: rocky/settings.py
msgid "Orange dark"
msgstr ""

#: rocky/settings.py
msgid "Red light"
msgstr ""

#: rocky/settings.py
msgid "Red medium"
msgstr ""

#: rocky/settings.py
msgid "Red dark"
msgstr ""

#: rocky/settings.py
msgid "Violet light"
msgstr ""

#: rocky/settings.py
msgid "Violet medium"
msgstr ""

#: rocky/settings.py
msgid "Violet dark"
msgstr ""

#: rocky/settings.py
msgid "Plain"
msgstr ""

#: rocky/settings.py
msgid "Solid"
msgstr ""

#: rocky/settings.py
msgid "Dashed"
msgstr ""

#: rocky/settings.py
msgid "Dotted"
msgstr ""

#: rocky/templates/403.html
msgid "Error code 403: Unauthorized"
msgstr ""

#: rocky/templates/403.html
msgid "Your account is not authorized to access this page or organization."
msgstr ""

#: rocky/templates/403.html
msgid "Please contact your system administrator."
msgstr ""

#: rocky/templates/403.html rocky/templates/404.html
msgid "You may want to go back to the"
msgstr ""

#: rocky/templates/403.html rocky/templates/404.html
#: rocky/templates/crisis_room/crisis_room.html
msgid "Crisis Room"
msgstr ""

#: rocky/templates/404.html
msgid "Error code 404: Page not found"
msgstr ""

#: rocky/templates/404.html
msgid ""
"The page you wanted to see or the file you wanted to view was not found."
msgstr ""

#: rocky/templates/admin/base.html
msgid "Skip to main content"
msgstr ""

#: rocky/templates/admin/base.html
msgid "Welcome,"
msgstr ""

#: rocky/templates/admin/base.html
msgid "View site"
msgstr ""

#: rocky/templates/admin/base.html
msgid "Documentation"
msgstr ""

#: rocky/templates/admin/base.html
msgid "Change password"
msgstr ""

#: rocky/templates/admin/base.html
msgid "Log out"
msgstr ""

#: rocky/templates/admin/base.html rocky/templates/header.html
msgid "Breadcrumbs"
msgstr ""

#: rocky/templates/admin/base.html rocky/templates/admin/change_form.html
#: rocky/templates/admin/change_list.html
#: rocky/templates/admin/delete_confirmation.html
#: rocky/templates/admin/delete_selected_confirmation.html
msgid "Home"
msgstr ""

#: rocky/templates/admin/change_form.html
#, python-format
msgid "Add %(name)s"
msgstr ""

#: rocky/templates/admin/change_form.html
#: rocky/templates/admin/change_list.html
msgid "Please correct the error below."
msgid_plural "Please correct the errors below."
msgstr[0] ""
msgstr[1] ""

#: rocky/templates/admin/change_list.html
msgid "Clear all filters"
msgstr ""

#: rocky/templates/admin/delete_confirmation.html
#, python-format
msgid ""
"Deleting the %(object_name)s '%(escaped_object)s' would result in deleting "
"related objects, but your account doesn't have permission to delete the "
"following types of objects:"
msgstr ""

#: rocky/templates/admin/delete_confirmation.html
#, python-format
msgid ""
"Deleting the %(object_name)s '%(escaped_object)s' would require deleting the "
"following protected related objects:"
msgstr ""

#: rocky/templates/admin/delete_confirmation.html
#, python-format
msgid ""
"Are you sure you want to delete the %(object_name)s \"%(escaped_object)s\"? "
"All of the following related items will be deleted:"
msgstr ""

#: rocky/templates/admin/delete_confirmation.html
#: rocky/templates/admin/delete_selected_confirmation.html
msgid "Yes, I’m sure"
msgstr ""

#: rocky/templates/admin/delete_confirmation.html
#: rocky/templates/admin/delete_selected_confirmation.html
msgid "No, take me back"
msgstr ""

#: rocky/templates/admin/delete_selected_confirmation.html
msgid "Delete multiple objects"
msgstr ""

#: rocky/templates/admin/delete_selected_confirmation.html
#, python-format
msgid ""
"Deleting the selected %(objects_name)s would result in deleting related "
"objects, but your account doesn't have permission to delete the following "
"types of objects:"
msgstr ""

#: rocky/templates/admin/delete_selected_confirmation.html
#, python-format
msgid ""
"Deleting the selected %(objects_name)s would require deleting the following "
"protected related objects:"
msgstr ""

#: rocky/templates/admin/delete_selected_confirmation.html
#, python-format
msgid ""
"Are you sure you want to delete the selected %(objects_name)s? All of the "
"following objects and their related items will be deleted:"
msgstr ""

#: rocky/templates/admin/popup_response.html
msgid "Popup closing…"
msgstr ""

#: rocky/templates/crisis_room/crisis_room.html
msgid ""
"An overview of all (critical) findings OpenKAT found. Check the detail "
"section for additional severity information."
msgstr ""

#: rocky/templates/crisis_room/crisis_room_findings_block.html
msgid "Total findings"
msgstr ""

#: rocky/templates/crisis_room/crisis_room_findings_block.html
msgid "Total Findings"
msgstr ""

#: rocky/templates/crisis_room/crisis_room_findings_block.html
msgid " Finding Details"
msgstr ""

#: rocky/templates/crisis_room/crisis_room_findings_block.html
#: rocky/templates/organizations/organization_list.html
msgid "There were no organizations found for your user account"
msgstr ""

#: rocky/templates/crisis_room/crisis_room_findings_block.html
msgid "Top critical organizations"
msgstr ""

#: rocky/templates/crisis_room/crisis_room_findings_block.html
msgid "Critical findings"
msgstr ""

#: rocky/templates/crisis_room/crisis_room_findings_block.html
msgid "Critical Findings"
msgstr ""

#: rocky/templates/dashboard_client.html rocky/templates/dashboard_redteam.html
#: rocky/templates/header.html
msgid "Close menu"
msgstr ""

#: rocky/templates/dashboard_client.html rocky/templates/dashboard_redteam.html
#: rocky/templates/header.html
msgid "Main navigation"
msgstr ""

#: rocky/templates/dashboard_client.html
msgid "Indemnifications"
msgstr ""

#: rocky/templates/dashboard_client.html rocky/templates/dashboard_redteam.html
#: rocky/templates/partials/secondary-menu.html
msgid "Logout"
msgstr ""

#: rocky/templates/dashboard_client.html rocky/templates/dashboard_redteam.html
msgid "Welcome"
msgstr ""

#: rocky/templates/dashboard_client.html rocky/templates/dashboard_redteam.html
msgid "User overview:"
msgstr ""

#: rocky/templates/dashboard_redteam.html
msgid "Organization code missing"
msgstr ""

#: rocky/templates/finding_type_add.html
#: rocky/templates/partials/findings_list_toolbar.html
#: rocky/views/finding_type_add.py
msgid "Add finding type"
msgstr ""

#: rocky/templates/finding_type_add.html
msgid "Finding Type"
msgstr ""

#: rocky/templates/findings/finding_add.html
#: rocky/templates/oois/ooi_detail_findings_list.html
#: rocky/templates/oois/ooi_findings.html
#: rocky/templates/partials/findings_list_toolbar.html
msgid "Add finding"
msgstr ""

#: rocky/templates/findings/finding_add.html
#: rocky/templates/findings/finding_list.html
#: rocky/templates/organizations/organization_crisis_room.html
#: rocky/templates/partials/ooi_report_findings_block_table_expanded_row.html
msgid "Finding"
msgstr ""

#: rocky/templates/findings/finding_list.html
msgid "Findings @ "
msgstr ""

#: rocky/templates/findings/finding_list.html
#, python-format
msgid ""
"An overview of all findings OpenKAT found for organization "
"<strong>%(organization_name)s</strong>. Each finding relates to an object. "
"Click a finding for additional information."
msgstr ""

#: rocky/templates/findings/finding_list.html
#: rocky/templates/organizations/organization_crisis_room.html
msgid "Showing "
msgstr ""

#: rocky/templates/findings/finding_list.html
#: rocky/templates/organizations/organization_crisis_room.html
#: rocky/templates/partials/pagination.html
msgid "of"
msgstr ""

#: rocky/templates/findings/finding_list.html
#: rocky/templates/organizations/organization_crisis_room.html
msgid "findings"
msgstr ""

#: rocky/templates/findings/finding_list.html
#: rocky/templates/oois/ooi_page_tabs.html
#: rocky/templates/partials/elements/ooi_tree_condensed_table.html
#: rocky/templates/partials/elements/ooi_tree_condensed_table_row.html
msgid "Tree"
msgstr ""

#: rocky/templates/findings/finding_list.html
#: rocky/templates/oois/ooi_page_tabs.html
#: rocky/templates/partials/elements/ooi_tree_condensed_table.html
#: rocky/templates/partials/elements/ooi_tree_condensed_table_row.html
msgid "Graph"
msgstr ""

#: rocky/templates/findings/finding_list.html
#: rocky/templates/organizations/organization_crisis_room.html
#, python-format
msgid "Show details for %(finding)s"
msgstr ""

#: rocky/templates/findings/finding_list.html
msgid "Finding type:"
msgstr ""

#: rocky/templates/findings/finding_list.html
#: rocky/templates/organizations/organization_crisis_room.html
#, python-format
msgid "Show details for %(finding_type)s"
msgstr ""

#: rocky/templates/findings/finding_list.html
msgid "OOI type:"
msgstr ""

#: rocky/templates/findings/finding_list.html
#: rocky/templates/organizations/organization_crisis_room.html
#, python-format
msgid "Show %(ooi_type)s objects"
msgstr ""

#: rocky/templates/findings/finding_list.html
msgid "Source OOI:"
msgstr ""

#: rocky/templates/findings/finding_list.html
#, python-format
msgid "Show details for %(ooi)s"
msgstr ""

#: rocky/templates/findings/finding_list.html
msgid "Risk score:"
msgstr ""

#: rocky/templates/findings/finding_list.html
msgid "Mute findings"
msgstr ""

#: rocky/templates/findings/finding_list.html
msgid "Reason"
msgstr ""

#: rocky/templates/findings/finding_list.html
msgid "Unmute Findings"
msgstr ""

#: rocky/templates/findings/finding_list.html
msgid "Mute Findings"
msgstr ""

#: rocky/templates/findings/findings_filter.html
#: rocky/templates/partials/elements/ooi_list_settings_form.html
#: rocky/templates/tasks/partials/task_filter.html
msgid "Set filters"
msgstr ""

#: rocky/templates/findings/findings_filter.html
#: rocky/templates/partials/elements/ooi_list_settings_form.html
#: rocky/templates/tasks/partials/task_filter.html
msgid "Clear filters"
msgstr ""

#: rocky/templates/footer.html rocky/views/privacy_statement.py
msgid "Privacy Statement"
msgstr ""

#: rocky/templates/forms/widgets/checkbox_group_table.html
msgid "this field is required"
msgstr ""

#: rocky/templates/graph-d3.html
msgid ""
"Click a circle to collapse / expand the tree, click the text to view the "
"tree from that OOI and hover over the text to see details."
msgstr ""

#: rocky/templates/graph-d3.html
msgid "Tree graph"
msgstr ""

#: rocky/templates/header.html
msgid "Menu"
msgstr ""

#: rocky/templates/header.html
msgid "OpenKAT logo, go to the homepage of OpenKAT"
msgstr ""

#: rocky/templates/header.html
#: rocky/templates/organizations/organization_crisis_room.html
#: rocky/views/finding_list.py
msgid "Crisis room"
msgstr ""

#: rocky/templates/header.html rocky/templates/partials/task_history.html
#: rocky/templates/tasks/partials/boefje_task_history.html
#: rocky/templates/tasks/partials/normalizer_task_history.html
#: rocky/views/task_detail.py rocky/views/tasks.py
msgid "Tasks"
msgstr ""

#: rocky/templates/health.html
msgid "Health Checks"
msgstr ""

#: rocky/templates/health.html
msgid "Additional"
msgstr ""

#: rocky/templates/indemnification_present.html
msgid "Indemnification"
msgstr ""

#: rocky/templates/indemnification_present.html
msgid ""
"Indemnification on the organization present. You may now add objects and "
"start scans."
msgstr ""

#: rocky/templates/indemnification_present.html
msgid "Go to"
msgstr ""

#: rocky/templates/landing_page.html
msgid "Kwetsbaarheden Analyse Tool"
msgstr ""

#: rocky/templates/landing_page.html
msgid "What is OpenKAT?"
msgstr ""

#: rocky/templates/landing_page.html
msgid ""
"OpenKAT is a vulnerability analysis tool. An Open Source-project developed "
"by the Ministry of Health, Welfare and Sport to make your and our world "
"safer."
msgstr ""

#: rocky/templates/landing_page.html
msgid "OpenKAT sees"
msgstr ""

#: rocky/templates/landing_page.html
msgid ""
"Dozens of tools are integrated in OpenKAT to view the world (digital and "
"analog). <br> Our motto is therefore: I see, I see, what you do not see."
msgstr ""

#: rocky/templates/landing_page.html
msgid "OpenKAT knows"
msgstr ""

#: rocky/templates/landing_page.html
msgid ""
"OpenKAT does not forget (just like that), and can be queried without "
"scanning again. Also about a historical situation."
msgstr ""

#: rocky/templates/landing_page.html
msgid "OpenKAT is secure"
msgstr ""

#: rocky/templates/landing_page.html
msgid ""
"Forensically secured storage of evidence is one of the basic ingredients of "
"OpenKAT."
msgstr ""

#: rocky/templates/landing_page.html
msgid "OpenKAT is sweet"
msgstr ""

#: rocky/templates/landing_page.html
msgid ""
"OpenKAT thinks about privacy, and stores what is necessary, within the rules "
"of your organization and the law."
msgstr ""

#: rocky/templates/landing_page.html
msgid "A wide playing field"
msgstr ""

#: rocky/templates/landing_page.html
msgid ""
"OpenKAT makes a copy of the actual reality by means of the integrated tools. "
"Within this copy you can search for answers to countless security and policy "
"questions. Expected and unexpected changes in the world are made visible, "
"and where necessary reported or made known directly to the right people."
msgstr ""

#: rocky/templates/legal/privacy_statement.html
msgid "OpenKAT Privacy Statement"
msgstr ""

#: rocky/templates/legal/privacy_statement.html
msgid ""
"OpenKAT is dedicated to protecting the confidentiality and privacy of "
"information entrusted to it. As part of this fundamental obligation, OpenKAT "
"is committed to the appropriate protection and use of personal information "
"(sometimes referred to as \"personal data\", \"personally identifiable "
"information\" or \"PII\") that has been collected online."
msgstr ""

#: rocky/templates/oois/error.html
msgid "Object List"
msgstr ""

#: rocky/templates/oois/error.html
msgid "An error occurred. Please contact a system administrator."
msgstr ""

#: rocky/templates/oois/ooi_add.html
#, python-format
msgid "Add a %(display_type)s"
msgstr ""

#: rocky/templates/oois/ooi_add.html
msgid ""
"Here you can add the asset of the client. Findings can be added to these in "
"the findings page."
msgstr ""

#: rocky/templates/oois/ooi_add.html
#, python-format
msgid "Add %(display_type)s"
msgstr ""

#: rocky/templates/oois/ooi_add_type_select.html
msgid "Manual creation"
msgstr ""

#: rocky/templates/oois/ooi_add_type_select.html
msgid "Select the type of object you want to create."
msgstr ""

#: rocky/templates/oois/ooi_delete.html
#, python-format
msgid "Delete %(primary_key)s"
msgstr ""

#: rocky/templates/oois/ooi_delete.html
#: rocky/templates/scan_profiles/scan_profile_reset.html
msgid "Are you sure?"
msgstr ""

#: rocky/templates/oois/ooi_delete.html
#, python-format
msgid "Here you can delete the %(display_type)s."
msgstr ""

#: rocky/templates/oois/ooi_delete.html
#: rocky/templates/partials/elements/ooi_tree_condensed_table.html
msgid "Key"
msgstr ""

#: rocky/templates/oois/ooi_delete.html
#: rocky/templates/partials/ooi_detail_toolbar.html
#, python-format
msgid "Delete %(display_type)s"
msgstr ""

#: rocky/templates/oois/ooi_delete.html
msgid "Deletion not possible for types: KATFindingType and CVEFindingType"
msgstr ""

#: rocky/templates/oois/ooi_detail.html
msgid "using boefjes"
msgstr ""

#: rocky/templates/oois/ooi_detail.html
#: rocky/templates/oois/ooi_detail_origins_observations.html
#: rocky/templates/scan.html
#: rocky/templates/tasks/partials/boefje_task_history.html
#: rocky/templates/tasks/partials/normalizer_task_history.html
msgid "Boefje"
msgstr ""

#: rocky/templates/oois/ooi_detail.html rocky/templates/scan.html
msgid "Scan profile"
msgstr ""

#: rocky/templates/oois/ooi_detail.html
msgid "There are no boefjes enabled to scan an OOI of type"
msgstr ""

#: rocky/templates/oois/ooi_detail.html
#: rocky/templates/partials/ooi_report_severity_totals.html
msgid "See"
msgstr ""

#: rocky/templates/oois/ooi_detail.html
msgid "to find and enable boefjes that can scan within the current level."
msgstr ""

#: rocky/templates/oois/ooi_detail.html
msgid "There are no boefjes available within the current clearance level of"
msgstr ""

#: rocky/templates/oois/ooi_detail.html
msgid "Or if you have the authorization, upgrade the clearance level of"
msgstr ""

#: rocky/templates/oois/ooi_detail_add_related_object.html
msgid "Add related object"
msgstr ""

#: rocky/templates/oois/ooi_detail_add_related_object.html
#: rocky/templates/oois/ooi_detail_object.html
#: rocky/templates/partials/elements/ooi_add_type_select_form.html
msgid "Object details"
msgstr ""

#: rocky/templates/oois/ooi_detail_add_related_object.html
#: rocky/templates/partials/elements/ooi_add_type_select_form.html
msgid "Object type"
msgstr ""

#: rocky/templates/oois/ooi_detail_add_related_object.html
#: rocky/templates/partials/elements/ooi_add_type_select_form.html
msgid "Choose an object type to add"
msgstr ""

#: rocky/templates/oois/ooi_detail_add_related_object.html
#: rocky/templates/partials/elements/ooi_add_type_select_form.html
msgid "Select an object type to add."
msgstr ""

#: rocky/templates/oois/ooi_detail_add_related_object.html
#: rocky/templates/partials/elements/ooi_add_type_select_form.html
#: rocky/templates/partials/ooi_list_toolbar.html rocky/views/ooi_add.py
msgid "Add object"
msgstr ""

#: rocky/templates/oois/ooi_detail_findings_list.html
msgid "Overview of findings for "
msgstr ""

#: rocky/templates/oois/ooi_detail_findings_list.html
msgid "Score"
msgstr ""

#: rocky/templates/oois/ooi_detail_findings_list.html
#: rocky/templates/partials/ooi_report_findings_block_table_expanded_row.html
msgid "Finding details"
msgstr ""

#: rocky/templates/oois/ooi_detail_findings_overview.html
msgid "Overview of the number of findings and their severity found on"
msgstr ""

#: rocky/templates/oois/ooi_detail_findings_overview.html
msgid ""
"Findings can occur multiple times. To give better insight the following "
"table shows the number of unique findings found as well as the number of "
"occurrences."
msgstr ""

#: rocky/templates/oois/ooi_detail_findings_overview.html
msgid "See finding details"
msgstr ""

#: rocky/templates/oois/ooi_detail_findings_overview.html
msgid "Total findings:"
msgstr ""

#: rocky/templates/oois/ooi_detail_origins_declarations.html
msgid "Declarations"
msgstr ""

#: rocky/templates/oois/ooi_detail_origins_inference.html
msgid "Inferred by"
msgstr ""

#: rocky/templates/oois/ooi_detail_origins_inference.html
msgid "Bit"
msgstr ""

#: rocky/templates/oois/ooi_detail_origins_inference.html
msgid "Parameters"
msgstr ""

#: rocky/templates/oois/ooi_detail_origins_observations.html
msgid "Observed by"
msgstr ""

#: rocky/templates/oois/ooi_detail_origins_observations.html
msgid "Task ID"
msgstr ""

#: rocky/templates/oois/ooi_edit.html
#, python-format
msgid "Edit %(type)s: %(ooi_human_readable)s"
msgstr ""

#: rocky/templates/oois/ooi_edit.html
msgid "Primary key fields cannot be edited."
msgstr ""

#: rocky/templates/oois/ooi_edit.html
#, python-format
msgid "Save %(display_type)s"
msgstr ""

#: rocky/templates/oois/ooi_findings.html
msgid "Currently there are no findings for OOI"
msgstr ""

#: rocky/templates/oois/ooi_list.html
#, python-format
msgid ""
"An overview of objects found for organization <strong>%(organization_name)s</"
"strong>. Objects can be added manually or by running Boefjes. Click an "
"object for additional information."
msgstr ""

#: rocky/templates/oois/ooi_list.html
msgid "Delete object(s)"
msgstr ""

#: rocky/templates/oois/ooi_mute_finding.html
msgid "Mute finding"
msgstr ""

#: rocky/templates/oois/ooi_mute_finding.html
msgid "Give a reason below why you want to mute this finding."
msgstr ""

#: rocky/templates/oois/ooi_mute_finding.html
msgid "Mute"
msgstr ""

#: rocky/templates/oois/ooi_page_tabs.html
msgid "List of views for OOI"
msgstr ""

#: rocky/templates/oois/ooi_past_due_warning.html
msgid "This object is past due"
msgstr ""

#: rocky/templates/oois/ooi_past_due_warning.html
msgid "This object is past due and has been deleted"
msgstr ""

#: rocky/templates/oois/ooi_past_due_warning.html
msgid ""
"This object is past due. You are viewing the object state in a past state."
msgstr ""

#: rocky/templates/oois/ooi_past_due_warning.html
msgid ""
"You will not be able to add Findings or other OOI's to past due objects."
msgstr ""

#: rocky/templates/oois/ooi_past_due_warning.html
#: rocky/templates/partials/hyperlink_ooi_id.html
#, python-format
msgid "Show details for %(name)s"
msgstr ""

#: rocky/templates/oois/ooi_past_due_warning.html
msgid "View the current state"
msgstr ""

#: rocky/templates/oois/ooi_past_due_warning.html
msgid ""
"You will not be able to add Findings or other OOI's, this object has been "
"deleted and is no longer available."
msgstr ""

#: rocky/templates/oois/ooi_report.html
#, python-format
msgid "Findings report for %(name)s"
msgstr ""

#: rocky/templates/oois/ooi_report.html
#, python-format
msgid ""
"These are the findings of a OpenKAT-analysis on %(observed_at)s. Click a "
"finding for more detailed information about the issue, its origin, severity "
"and possible solutions."
msgstr ""

#: rocky/templates/oois/ooi_report_404.html
#, python-format
msgid "A report for %(name)s wasn't found."
msgstr ""

#: rocky/templates/oois/ooi_report_404.html
#, python-format
msgid ""
"Perhaps it never was, perhaps it just didn't exist on %(observed_at)s <br> "
"Try some other dates!"
msgstr ""

#: rocky/templates/oois/ooi_summary.html
msgid "Summary for"
msgstr ""

#: rocky/templates/oois/ooi_summary.html
msgid "Below you can see findings that were found for"
msgstr ""

#: rocky/templates/oois/ooi_summary.html
msgid "and direct  children of this"
msgstr ""

#: rocky/templates/oois/ooi_summary.html
msgid "This"
msgstr ""

#: rocky/templates/oois/ooi_summary.html
msgid "tree view"
msgstr ""

#: rocky/templates/oois/ooi_summary.html
msgid "of the"
msgstr ""

#: rocky/templates/oois/ooi_summary.html
msgid "shows the same objects."
msgstr ""

#: rocky/templates/oois/ooi_tree.html
msgid "Object tree"
msgstr ""

#: rocky/templates/organizations/organization_crisis_room.html
#: rocky/templates/organizations/organization_settings.html
msgid "indemnification warning"
msgstr ""

#: rocky/templates/organizations/organization_crisis_room.html
#, python-format
msgid ""
"\n"
"                            <strong>Warning:</strong>\n"
"                            Indemnification is not set for this "
"organization.\n"
"                            Go to the <a "
"href=\"%(organization_settings)s\">organization settings page</a> to add "
"one.\n"
"                        "
msgstr ""

#: rocky/templates/organizations/organization_crisis_room.html
msgid ""
"An overview of the top 10 most severe findings OpenKAT found. Check the "
"detail section for additional severity information."
msgstr ""

#: rocky/templates/organizations/organization_crisis_room.html
msgid "Top 10 most severe Findings"
msgstr ""

#: rocky/templates/organizations/organization_crisis_room.html
#: rocky/templates/partials/ooi_report_findings_block_table.html
msgid "Finding type"
msgstr ""

#: rocky/templates/organizations/organization_crisis_room.html
msgid "OOI type"
msgstr ""

#: rocky/templates/organizations/organization_crisis_room.html
msgid "Source OOI"
msgstr ""

#: rocky/templates/organizations/organization_edit.html
msgid "Edit organization"
msgstr ""

#: rocky/templates/organizations/organization_edit.html
msgid "Save organization"
msgstr ""

#: rocky/templates/organizations/organization_list.html
msgid "Add new organization"
msgstr ""

#: rocky/templates/organizations/organization_list.html
msgid "Organization overview:"
msgstr ""

#: rocky/templates/organizations/organization_list.html
#: rocky/templates/organizations/organization_settings.html
msgid "Tags"
msgstr ""

#: rocky/templates/organizations/organization_member_add.html
msgid " member account setup"
msgstr ""

#: rocky/templates/organizations/organization_member_add.html
msgid "Member details"
msgstr ""

#: rocky/templates/organizations/organization_member_add_account_type.html
msgid "Member account type setup"
msgstr ""

#: rocky/templates/organizations/organization_member_add_account_type.html
msgid "Choose an account type for this new member."
msgstr ""

#: rocky/templates/organizations/organization_member_add_account_type.html
msgid "Account type details"
msgstr ""

#: rocky/templates/organizations/organization_member_edit.html
#: rocky/views/organization_member_edit.py
msgid "Edit member"
msgstr ""

#: rocky/templates/organizations/organization_member_edit.html
msgid "Save member"
msgstr ""

#: rocky/templates/organizations/organization_member_list.html
#, python-format
msgid ""
"\n"
"                    An overview of \"%(organization_name)s\" its members.\n"
"                "
msgstr ""

#: rocky/templates/organizations/organization_member_list.html
msgid "Add member(s)"
msgstr ""

#: rocky/templates/organizations/organization_member_list.html
msgid "Manually"
msgstr ""

#: rocky/templates/organizations/organization_member_list.html
msgid "Upload a CSV"
msgstr ""

#: rocky/templates/organizations/organization_member_list.html
msgid "Member overview:"
msgstr ""

#: rocky/templates/organizations/organization_member_list.html
msgid "E-mail"
msgstr ""

#: rocky/templates/organizations/organization_member_list.html
msgid "Role"
msgstr ""

#: rocky/templates/organizations/organization_member_list.html
msgid "Assigned clearance level"
msgstr ""

#: rocky/templates/organizations/organization_member_list.html
msgid "Super user"
msgstr ""

#: rocky/templates/organizations/organization_member_list.html
msgid "Active"
msgstr ""

#: rocky/templates/organizations/organization_member_list.html
msgid "New"
msgstr ""

#: rocky/templates/organizations/organization_member_upload.html
msgid "Upload a csv file with members for organisation"
msgstr ""

#: rocky/templates/organizations/organization_member_upload.html
msgid "Download the template"
msgstr ""

#: rocky/templates/organizations/organization_member_upload.html
msgid "or create a csv file with the following criteria"
msgstr ""

#: rocky/templates/organizations/organization_member_upload.html
#: rocky/templates/upload_csv.html
msgid "These are the criteria for CSV upload:"
msgstr ""

#: rocky/templates/organizations/organization_member_upload.html
msgid "Upload"
msgstr ""

#: rocky/templates/organizations/organization_settings.html
#, python-format
msgid ""
"\n"
"            An overview of \"%(organization_name)s\". This shows general "
"information and its settings.\n"
"          "
msgstr ""

#: rocky/templates/organizations/organization_settings.html
msgid ""
"\n"
"              <strong>Warning:</strong>\n"
"              Indemnification is not set for this organization.\n"
"            "
msgstr ""

#: rocky/templates/organizations/organization_settings.html
#: rocky/views/indemnification_add.py
msgid "Add indemnification"
msgstr ""

#: rocky/templates/organizations/organization_settings.html
msgid "Rerun all bits"
msgstr ""

#: rocky/templates/partials/elements/ooi_detail_settings.html
msgid "Observed at"
msgstr ""

#: rocky/templates/partials/elements/ooi_detail_settings.html
#: rocky/templates/partials/elements/ooi_report_settings.html
msgid "Show settings"
msgstr ""

#: rocky/templates/partials/elements/ooi_detail_settings.html
#: rocky/templates/partials/elements/ooi_report_settings.html
msgid "Hide settings"
msgstr ""

#: rocky/templates/partials/elements/ooi_list_settings_form.html
msgid "Toggle all OOI types"
msgstr ""

#: rocky/templates/partials/elements/ooi_tree_condensed_table.html
msgid "Children"
msgstr ""

#: rocky/templates/partials/elements/ooi_tree_condensed_table_row.html
#, python-format
msgid "Show details for %(object_id)s, with %(child_count)s children."
msgstr ""

#: rocky/templates/partials/elements/ooi_tree_condensed_table_row.html
#, python-format
msgid ""
"Show tree for %(object_id)s with only children of type %(object_ooi_type)s"
msgstr ""

#: rocky/templates/partials/elements/ooi_tree_condensed_table_row.html
#, python-format
msgid "Unfold %(object_id)s with %(child_count)s children"
msgstr ""

#: rocky/templates/partials/elements/ooi_tree_table.html
msgid "go to:"
msgstr ""

#: rocky/templates/partials/elements/ooi_tree_table.html
msgid "Go to detailpage"
msgstr ""

#: rocky/templates/partials/elements/ooi_tree_table.html
msgid "detail"
msgstr ""

#: rocky/templates/partials/elements/ooi_tree_table.html
msgid "Go to tree view"
msgstr ""

#: rocky/templates/partials/elements/ooi_tree_table.html
msgid "tree"
msgstr ""

#: rocky/templates/partials/elements/ooi_tree_table.html
msgid "Go to graph view"
msgstr ""

#: rocky/templates/partials/elements/ooi_tree_table.html
msgid "graph"
msgstr ""

#: rocky/templates/partials/explanations.html
msgid "Clearance level inheritance"
msgstr ""

#: rocky/templates/partials/explanations.html
msgid "OOI"
msgstr ""

#: rocky/templates/partials/explanations.html
msgid "Origin"
msgstr ""

#: rocky/templates/partials/explanations.html
msgid "Show clearance level inheritance"
msgstr ""

#: rocky/templates/partials/finding_occurrence_definition_list.html
msgid "Reproduction"
msgstr ""

#: rocky/templates/partials/form/checkbox_group_table_form.html
msgid "Please enable plugin to start scanning."
msgstr ""

#: rocky/templates/partials/form/field_input.html
#: rocky/templates/partials/form/field_input_checkbox.html
#: rocky/templates/partials/form/field_input_radio.html
msgid "This field is required"
msgstr ""

#: rocky/templates/partials/form/field_input.html
msgid "Not set"
msgstr ""

#: rocky/templates/partials/form/field_input.html
msgid "Forgot email"
msgstr ""

#: rocky/templates/partials/form/field_input.html
msgid "Forgot password"
msgstr ""

#: rocky/templates/partials/form/field_input_errors.html
#: rocky/templates/partials/form/form_errors.html
#: rocky/templates/partials/notifications_block.html
msgid "error"
msgstr ""

#: rocky/templates/partials/form/field_input_errors.html
#: rocky/templates/partials/form/form_errors.html
#: rocky/templates/partials/notifications_block.html
msgid "Error"
msgstr ""

#: rocky/templates/partials/form/field_input_help_text.html
msgid "Open explanation"
msgstr ""

#: rocky/templates/partials/form/field_input_help_text.html
msgid "Close explanation"
msgstr ""

#: rocky/templates/partials/form/field_input_help_text.html
#: rocky/templates/partials/notifications_block.html
#: rocky/templates/two_factor/core/login.html
msgid "explanation"
msgstr ""

#: rocky/templates/partials/form/field_input_help_text.html
#: rocky/templates/partials/notifications_block.html
#: rocky/templates/two_factor/core/login.html
msgid "Explanation"
msgstr ""

#: rocky/templates/partials/form/indemnification_add_form.html
msgid "Here, an indemnification can be given on behalf of your organization"
msgstr ""

#: rocky/templates/partials/form/indemnification_add_form.html
msgid ""
"Before you're able to add assets to OpenKAT and to assign clearance levels, "
"you have to give indemnification on the organization and declare that you as "
"a person can be held accountable."
msgstr ""

#: rocky/templates/partials/form/indemnification_add_form.html
msgid "Register an indemnification"
msgstr ""

#: rocky/templates/partials/hyperlink_ooi_type.html
#, python-format
msgid "Only show objects of type %(type)s"
msgstr ""

#: rocky/templates/partials/language-switcher.html
msgid "Select your language"
msgstr ""

#: rocky/templates/partials/language-switcher.html
#, python-format
msgid ""
"Current language is %(current_language)s. Choose your preferred language."
msgstr ""

#: rocky/templates/partials/list_filters.html
msgid "Hide filter options"
msgstr ""

#: rocky/templates/partials/list_filters.html
msgid "Show filter options"
msgstr ""

#: rocky/templates/partials/list_paginator.html
msgid "List pagination"
msgstr ""

#: rocky/templates/partials/list_paginator.html
msgid "Previous Page"
msgstr ""

#: rocky/templates/partials/list_paginator.html
msgid "Previous"
msgstr ""

#: rocky/templates/partials/list_paginator.html
msgid "Five Pages Back"
msgstr ""

#: rocky/templates/partials/list_paginator.html
#: rocky/templates/partials/pagination.html
msgid "Page"
msgstr ""

#: rocky/templates/partials/list_paginator.html
msgid "Five Pages Forward"
msgstr ""

#: rocky/templates/partials/list_paginator.html
msgid "Next Page"
msgstr ""

#: rocky/templates/partials/list_paginator.html
msgid "Next"
msgstr ""

#: rocky/templates/partials/notifications_block.html
msgid "confirmation"
msgstr ""

#: rocky/templates/partials/notifications_block.html
msgid "Confirmation"
msgstr ""

#: rocky/templates/partials/ooi_detail_related_object.html
msgid "Related objects"
msgstr ""

#: rocky/templates/partials/ooi_detail_related_object.html
msgid "No related objects added to "
msgstr ""

#: rocky/templates/partials/ooi_detail_related_object.html
msgid "Use the button below to add a related object. "
msgstr ""

#: rocky/templates/partials/ooi_detail_toolbar.html
msgid "Mute Finding"
msgstr ""

#: rocky/templates/partials/ooi_detail_toolbar.html
#, python-format
msgid "Edit %(display_type)s"
msgstr ""

#: rocky/templates/partials/ooi_head.html
msgid "An overview of"
msgstr ""

#: rocky/templates/partials/ooi_head.html
msgid "object type"
msgstr ""

#: rocky/templates/partials/ooi_head.html
msgid ""
"This shows general information and its related objects. It also gives the "
"possibility to add additional related objects, or to scan for them."
msgstr ""

#: rocky/templates/partials/ooi_list_toolbar.html
msgid "Scan for objects"
msgstr ""

#: rocky/templates/partials/ooi_list_toolbar.html
#: rocky/templates/upload_csv.html rocky/views/upload_csv.py
msgid "Upload CSV"
msgstr ""

#: rocky/templates/partials/ooi_list_toolbar.html
msgid "Export"
msgstr ""

#: rocky/templates/partials/ooi_list_toolbar.html
msgid "Download as JSON"
msgstr ""

#: rocky/templates/partials/ooi_list_toolbar.html
msgid "Download as CSV"
msgstr ""

#: rocky/templates/partials/ooi_report_findings_block.html
#, python-format
msgid "%(total)s findings on %(name)s"
msgstr ""

#: rocky/templates/partials/ooi_report_findings_block_table.html
#, python-format
msgid "Findings for %(type)s %(name)s on %(observed_at)s:"
msgstr ""

#: rocky/templates/partials/ooi_report_findings_block_table.html
msgid "Open finding details"
msgstr ""

#: rocky/templates/partials/ooi_report_findings_block_table_expanded_row.html
#, python-format
msgid "Details of %(object_id)s"
msgstr ""

#: rocky/templates/partials/ooi_report_findings_block_table_expanded_row.html
msgid ""
"The severity of this findingtype has not (yet) been determined by the data "
"source. This situation requires manual investigation of the severity."
msgstr ""

#: rocky/templates/partials/ooi_report_findings_block_table_expanded_row.html
#: rocky/templates/partials/ooi_report_severity_totals_table.html
msgid "Total occurrences"
msgstr ""

#: rocky/templates/partials/ooi_report_severity_totals_table.html
msgid "Total per severity overview:"
msgstr ""

#: rocky/templates/partials/ooi_report_severity_totals_table.html
msgid "Unique"
msgstr ""

#: rocky/templates/partials/ooi_tree_toolbar_bottom.html
msgid "Tree - dense view"
msgstr ""

#: rocky/templates/partials/ooi_tree_toolbar_bottom.html
msgid "Tree - table view"
msgstr ""

#: rocky/templates/partials/organization_member_list_filters.html
msgid "Shown status types"
msgstr ""

#: rocky/templates/partials/organization_member_list_filters.html
msgid "Blocked status"
msgstr ""

#: rocky/templates/partials/organization_member_list_filters.html
msgid "Update List"
msgstr ""

#: rocky/templates/partials/organization_properties_table.html
msgid "Organization name"
msgstr ""

#: rocky/templates/partials/organization_properties_table.html
msgid "Organization code"
msgstr ""

#: rocky/templates/partials/organizations_menu_dropdown.html
msgid "Select organization"
msgstr ""

#: rocky/templates/partials/organizations_menu_dropdown.html
msgid "All organizations"
msgstr ""

#: rocky/templates/partials/page-meta.html
msgid "Logged in as"
msgstr ""

#: rocky/templates/partials/pagination.html
msgid "first"
msgstr ""

#: rocky/templates/partials/pagination.html
msgid "previous"
msgstr ""

#: rocky/templates/partials/pagination.html
msgid "next"
msgstr ""

#: rocky/templates/partials/pagination.html
msgid "last"
msgstr ""

#: rocky/templates/partials/secondary-menu.html
msgid "User navigation"
msgstr ""

#: rocky/templates/partials/secondary-menu.html
msgid "Close user navigation"
msgstr ""

#: rocky/templates/partials/secondary-menu.html
msgid "My organizations"
msgstr ""

#: rocky/templates/partials/secondary-menu.html
msgid "Profile"
msgstr ""

#: rocky/templates/partials/skip-to-content.html
msgid "Go to content"
msgstr ""

#: rocky/templates/partials/task_history.html
#: rocky/templates/tasks/partials/task_filter.html
msgid "Hide filters"
msgstr ""

#: rocky/templates/partials/task_history.html
#: rocky/templates/tasks/partials/task_filter.html
msgid "Show filters"
msgstr ""

#: rocky/templates/partials/task_history.html
#: rocky/templates/tasks/partials/task_filter.html
msgid "From"
msgstr ""

#: rocky/templates/partials/task_history.html
#: rocky/templates/tasks/partials/task_filter.html
msgid "To"
msgstr ""

#: rocky/templates/partials/task_history.html
msgid "Select status"
msgstr ""

#: rocky/templates/partials/task_history.html
msgid "Success"
msgstr ""

#: rocky/templates/partials/task_history.html
#: rocky/templates/tasks/partials/stats.html
#: rocky/templates/tasks/partials/task_filter.html
msgid "Failed"
msgstr ""

#: rocky/templates/partials/task_history.html
#: rocky/templates/tasks/partials/task_filter.html
msgid "Search"
msgstr ""

#: rocky/templates/partials/task_history.html
#: rocky/templates/tasks/partials/task_filter.html
msgid "Search by object name"
msgstr ""

#: rocky/templates/partials/task_history.html
#: rocky/templates/tasks/partials/normalizer_task_history.html
msgid "No tasks found for this object."
msgstr ""

#: rocky/templates/partials/task_history.html
#: rocky/templates/tasks/partials/boefje_task_history.html
#: rocky/templates/tasks/partials/normalizer_task_history.html
msgid "Created date"
msgstr ""

#: rocky/templates/partials/task_history.html
#: rocky/templates/tasks/partials/normalizer_task_history.html
msgid "Yielded objects"
msgstr ""

#: rocky/templates/partials/task_history.html
#: rocky/templates/tasks/boefje_task_detail.html
#: rocky/templates/tasks/partials/boefje_task_history.html
#: rocky/templates/tasks/partials/normalizer_task_history.html
msgid "Download meta and raw data"
msgstr ""

#: rocky/templates/partials/task_history.html
#: rocky/templates/tasks/partials/boefje_task_history.html
#: rocky/templates/tasks/partials/normalizer_task_history.html
msgid "Reschedule"
msgstr ""

#: rocky/templates/partials/task_history.html
#: rocky/templates/tasks/partials/boefje_task_history.html
#: rocky/templates/tasks/partials/normalizer_task_history.html
msgid "Download task data"
msgstr ""

#: rocky/templates/scan.html
msgid "Boefjes overview:"
msgstr ""

#: rocky/templates/scan_profiles/scan_profile_detail.html
#, python-format
msgid ""
"\n"
"              This means that this object will be scanned by Boefjes with "
"scan level\n"
"              %(scan_level)s and lower. Setting the clearance level from "
"“declared”\n"
"              to “inherit” means that this object will inherit its level "
"from neighbouring\n"
"              objects. This means that the clearance level might stay the "
"same, increase,\n"
"              or decrease depending on other declared clearance levels. "
"Clearance levels\n"
"              of objects that inherit from this clearance level will also be "
"recalculated.\n"
"            "
msgstr ""

#: rocky/templates/scan_profiles/scan_profile_detail.html
msgid "Set clearance level to inherit"
msgstr ""

#: rocky/templates/scan_profiles/scan_profile_detail.html
msgid ""
"\n"
"                This object has a clearance level of \"L0\". This means that "
"this object will not be scanned by any Boefje until that\n"
"                Boefje is run manually for this object again. Objects with a "
"clearance level higher than \"L0\" will be scanned automatically by Boefjes "
"with\n"
"                corresponding scan levels.\n"
"            "
msgstr ""

#: rocky/templates/scan_profiles/scan_profile_reset.html
msgid "Set clearance level for:"
msgstr ""

#: rocky/templates/scan_profiles/scan_profile_reset.html
msgid "Setting the scan level from \\"
msgstr ""

#: rocky/templates/scan_profiles/scan_profile_reset.html
msgid "You are about to set the clearance level from \\"
msgstr ""

#: rocky/templates/scan_profiles/scan_profile_reset.html
msgid "Yes, set to inherit"
msgstr ""

#: rocky/templates/tasks/boefje_task_detail.html
msgid ""
"An overview of the boefje task, the input OOI and the RAW data it generated."
msgstr ""

#: rocky/templates/tasks/boefje_task_detail.html
msgid "Download meta data"
msgstr ""

#: rocky/templates/tasks/boefje_task_detail.html
msgid "Input object"
msgstr ""

#: rocky/templates/tasks/boefjes.html
msgid "There are no tasks for boefjes"
msgstr ""

#: rocky/templates/tasks/boefjes.html
msgid "List of tasks for boefjes"
msgstr ""

#: rocky/templates/tasks/normalizers.html
msgid "There are no tasks for normalizers"
msgstr ""

#: rocky/templates/tasks/normalizers.html
msgid "List of tasks for normalizers"
msgstr ""

#: rocky/templates/tasks/partials/boefje_task_history.html
msgid "No scans found for this object."
msgstr ""

#: rocky/templates/tasks/partials/boefje_task_history.html
msgid "Input Object"
msgstr ""

#: rocky/templates/tasks/partials/normalizer_task_history.html
msgid "Normalizer"
msgstr ""

#: rocky/templates/tasks/partials/normalizer_task_history.html
msgid "Boefje input OOI"
msgstr ""

#: rocky/templates/tasks/partials/stats.html
msgid "Stats - Last 24 hours"
msgstr ""

#: rocky/templates/tasks/partials/stats.html
msgid "All times in UTC, blocks of 1 hour."
msgstr ""

#: rocky/templates/tasks/partials/stats.html
msgid "Timeslot"
msgstr ""

#: rocky/templates/tasks/partials/stats.html
#: rocky/templates/tasks/partials/task_filter.html
msgid "Pending"
msgstr ""

#: rocky/templates/tasks/partials/stats.html
#: rocky/templates/tasks/partials/task_filter.html
msgid "Queued"
msgstr ""

#: rocky/templates/tasks/partials/stats.html
#: rocky/templates/tasks/partials/task_filter.html
msgid "Dispatched"
msgstr ""

#: rocky/templates/tasks/partials/stats.html
msgid "Running"
msgstr ""

#: rocky/templates/tasks/partials/stats.html
#: rocky/templates/tasks/partials/task_filter.html
msgid "Completed"
msgstr ""

#: rocky/templates/tasks/partials/stats.html
msgid "Cancelled"
msgstr ""

#: rocky/templates/tasks/partials/stats.html
msgid "Could not load stats, Scheduler error."
msgstr ""

#: rocky/templates/tasks/partials/tab_navigation.html
msgid "List of tasks"
msgstr ""

#: rocky/templates/tasks/partials/task_filter.html
msgid "all"
msgstr ""

#: rocky/templates/two_factor/_wizard_actions.html
msgid "Log in"
msgstr ""

#: rocky/templates/two_factor/_wizard_actions.html
msgid "Authenticate"
msgstr ""

#: rocky/templates/two_factor/core/backup_tokens.html
#: rocky/templates/two_factor/profile/profile.html
msgid "Backup Tokens"
msgstr ""

#: rocky/templates/two_factor/core/backup_tokens.html
msgid ""
"Backup tokens can be used when your primary and backup phone numbers aren't "
"available. The backup tokens below can be used for login verification. If "
"you've used up all your backup tokens, you can generate a new set of backup "
"tokens. Only the backup tokens shown below will be valid."
msgstr ""

#: rocky/templates/two_factor/core/backup_tokens.html
msgid "Print these tokens and keep them somewhere safe."
msgstr ""

#: rocky/templates/two_factor/core/backup_tokens.html
msgid "You don't have any backup codes yet."
msgstr ""

#: rocky/templates/two_factor/core/backup_tokens.html
#: rocky/templates/two_factor/core/setup_complete.html
msgid "Back to Account Security"
msgstr ""

#: rocky/templates/two_factor/core/backup_tokens.html
msgid "Generate Tokens"
msgstr ""

#: rocky/templates/two_factor/core/login.html
msgid "You are logged in."
msgstr ""

#: rocky/templates/two_factor/core/login.html
msgid "Two factor authentication is enabled for your account."
msgstr ""

#: rocky/templates/two_factor/core/login.html
msgid ""
"Two factor authentication is not enabled for your account. Enable it to "
"continue."
msgstr ""

#: rocky/templates/two_factor/core/login.html
msgid "Setup two factor authentication"
msgstr ""

#: rocky/templates/two_factor/core/login.html
msgid "Credentials"
msgstr ""

#: rocky/templates/two_factor/core/login.html
msgid ""
"Use this form for entering backup tokens for logging in. These tokens have "
"been generated for you to print and keep safe. Please enter one of these "
"backup tokens to login to your account."
msgstr ""

#: rocky/templates/two_factor/core/login.html
msgid "As a last resort, you can use a backup token:"
msgstr ""

#: rocky/templates/two_factor/core/login.html
msgid "Use Backup Token"
msgstr ""

#: rocky/templates/two_factor/core/otp_required.html
msgid "Permission Denied"
msgstr ""

#: rocky/templates/two_factor/core/otp_required.html
msgid ""
"The page you requested, enforces users to verify using two-factor "
"authentication for security reasons. You need to enable these security "
"features in order to access this page."
msgstr ""

#: rocky/templates/two_factor/core/otp_required.html
#: rocky/templates/two_factor/profile/profile.html
msgid ""
"Two-factor authentication is not enabled for your account. Enable two-factor "
"authentication for enhanced account security."
msgstr ""

#: rocky/templates/two_factor/core/otp_required.html
#: rocky/templates/two_factor/core/setup.html
#: rocky/templates/two_factor/core/setup_complete.html
#: rocky/templates/two_factor/profile/profile.html
msgid "Enable Two-Factor Authentication"
msgstr ""

#: rocky/templates/two_factor/core/phone_register.html
msgid "Add Backup Phone"
msgstr ""

#: rocky/templates/two_factor/core/phone_register.html
msgid ""
"You'll be adding a backup phone number to your account. This number will be "
"used if your primary method of registration is not available."
msgstr ""

#: rocky/templates/two_factor/core/phone_register.html
msgid ""
"We've sent a token to your phone number. Please enter the token you've "
"received."
msgstr ""

#: rocky/templates/two_factor/core/setup.html
msgid ""
"To start using a token generator, please use your smartphone to scan the QR "
"code below or use the setup key. For example, use GoogleAuthenticator. Then, "
"enter the token generated by the app."
msgstr ""

#: rocky/templates/two_factor/core/setup.html
msgid "QR code"
msgstr ""

#: rocky/templates/two_factor/core/setup.html
msgid "Setup key"
msgstr ""

#: rocky/templates/two_factor/core/setup.html
msgid ""
"The secret key is a 32 characters representation of the QR code. There are 2 "
"options to setup the two factor authtentication. You can scan the QR code "
"above or you can insert this key using the secret key option of the "
"authenticator app."
msgstr ""

#: rocky/templates/two_factor/core/setup_complete.html
msgid "Congratulations, you've successfully enabled two-factor authentication."
msgstr ""

#: rocky/templates/two_factor/core/setup_complete.html
msgid "Start using OpenKAT"
msgstr ""

#: rocky/templates/two_factor/core/setup_complete.html
msgid ""
"However, it might happen that you don't have access to your primary token "
"device. To enable account recovery, add a phone number."
msgstr ""

#: rocky/templates/two_factor/core/setup_complete.html
#: rocky/templates/two_factor/profile/profile.html
msgid "Add Phone Number"
msgstr ""

#: rocky/templates/two_factor/profile/disable.html
msgid "Disable Two-factor Authentication"
msgstr ""

#: rocky/templates/two_factor/profile/disable.html
msgid ""
"You are about to disable two-factor authentication. This weakens your "
"account security, are you sure?"
msgstr ""

#: rocky/templates/two_factor/profile/profile.html
msgid "Account Security"
msgstr ""

#: rocky/templates/two_factor/profile/profile.html
msgid "Tokens will be generated by your token generator."
msgstr ""

#: rocky/templates/two_factor/profile/profile.html
#, python-format
msgid "Primary method: %(primary)s"
msgstr ""

#: rocky/templates/two_factor/profile/profile.html
msgid "Tokens will be generated by your YubiKey."
msgstr ""

#: rocky/templates/two_factor/profile/profile.html
msgid "Backup Phone Numbers"
msgstr ""

#: rocky/templates/two_factor/profile/profile.html
msgid ""
"If your primary method is not available, we are able to send backup tokens "
"to the phone numbers listed below."
msgstr ""

#: rocky/templates/two_factor/profile/profile.html
msgid "Unregister"
msgstr ""

#: rocky/templates/two_factor/profile/profile.html
msgid ""
"If you don't have any device with you, you can access your account using "
"backup tokens."
msgstr ""

#: rocky/templates/two_factor/profile/profile.html
#, python-format
msgid "You have only one backup token remaining."
msgid_plural "You have %(counter)s backup tokens remaining."
msgstr[0] ""
msgstr[1] ""

#: rocky/templates/two_factor/profile/profile.html
msgid "Show Codes"
msgstr ""

#: rocky/templates/two_factor/profile/profile.html
msgid "Disable Two-Factor Authentication"
msgstr ""

#: rocky/templates/two_factor/profile/profile.html
msgid ""
"However we strongly discourage you to do so, you can also disable two-factor "
"authentication for your account."
msgstr ""

#: rocky/templates/two_factor/twilio/sms_message.html
#, python-format
msgid "Your OTP token is %(token)s"
msgstr ""

#: rocky/templates/upload_csv.html
msgid "Automate the creation of multiple objects by uploading a CSV file."
msgstr ""

#: rocky/templates/upload_raw.html
msgid "Automate the creation of multiple objects by uploading a raw file."
msgstr ""

#: rocky/templates/upload_raw.html rocky/views/upload_raw.py
msgid "Upload raw"
msgstr ""

#: rocky/views/bytes_raw.py
msgid "Getting raw data failed."
msgstr ""

#: rocky/views/finding_add.py
msgid "Add Finding"
msgstr ""

#: rocky/views/health.py
msgid "Beautified"
msgstr ""

#: rocky/views/indemnification_add.py
msgid "Indemnification successfully set."
msgstr ""

#: rocky/views/mixins.py
msgid "Can not parse date, falling back to show current date."
msgstr ""

#: rocky/views/ooi_add.py
msgid "Type select"
msgstr ""

#: rocky/views/ooi_add.py
#, python-format
msgid "Add %(ooi_type)s"
msgstr ""

#: rocky/views/ooi_detail.py
msgid "Only Question OOIs can be answered."
msgstr ""

#: rocky/views/ooi_detail_related_object.py
msgid " (as "
msgstr ""

#: rocky/views/ooi_findings.py
msgid "Object findings"
msgstr ""

#: rocky/views/ooi_list.py
msgid "No OOIs selected."
msgstr ""

#: rocky/views/ooi_list.py
msgid "Unknown action."
msgstr ""

#: rocky/views/ooi_list.py
#, python-format
msgid ""
"Could not raise clearance levels to L%s. Indemnification not present at "
"organization %s."
msgstr ""

#: rocky/views/ooi_list.py
#, python-format
msgid ""
"Could not raise clearance level to L%s. You were trusted a clearance level "
"of L%s. Contact your administrator to receive a higher clearance."
msgstr ""

#: rocky/views/ooi_list.py
#, python-format
msgid ""
"Could not raise clearance level to L%s. You acknowledged a clearance level "
"of L%s. Please accept the clearance level below to proceed."
msgstr ""

#: rocky/views/ooi_list.py
msgid "An error occurred while saving clearance levels."
msgstr ""

#: rocky/views/ooi_list.py
msgid "One of the OOI's doesn't exist"
msgstr ""

#: rocky/views/ooi_list.py
#, python-format
msgid "Successfully set scan profile to %s for %d oois."
msgstr ""

#: rocky/views/ooi_list.py
msgid "An error occurred while setting clearance levels to inherit."
msgstr ""

#: rocky/views/ooi_list.py
msgid ""
"An error occurred while setting clearance levels to inherit: one of the OOIs "
"doesn't exist."
msgstr ""

#: rocky/views/ooi_list.py
#, python-format
msgid "Successfully set %d ooi(s) clearance level to inherit."
msgstr ""

#: rocky/views/ooi_list.py
msgid "An error occurred while deleting oois."
msgstr ""

#: rocky/views/ooi_list.py
msgid "An error occurred while deleting oois: one of the OOIs doesn't exist."
msgstr ""

#: rocky/views/ooi_list.py
#, python-format
msgid ""
"Successfully deleted %d ooi(s). Note: Bits can recreate objects "
"automatically."
msgstr ""

#: rocky/views/ooi_mute.py
msgid "Please select at least one finding."
msgstr ""

#: rocky/views/ooi_mute.py
msgid "Finding(s) successfully unmuted."
msgstr ""

#: rocky/views/ooi_mute.py
msgid "Finding(s) successfully muted."
msgstr ""

#: rocky/views/ooi_report.py
msgid "You can't generate a report for an OOI on a date in the future."
msgstr ""

#: rocky/views/ooi_report.py
msgid "Findings report"
msgstr ""

#: rocky/views/ooi_report.py
msgid "Generating report failed. See Keiko logs for more information."
msgstr ""

#: rocky/views/ooi_report.py
msgid "Timeout reached generating report. See Keiko logs for more information."
msgstr ""

#: rocky/views/ooi_tree.py
msgid "Tree Visualisation"
msgstr ""

#: rocky/views/ooi_tree.py
msgid "Graph Visualisation"
msgstr ""

#: rocky/views/ooi_view.py
msgid "OOI types: "
msgstr ""

#: rocky/views/ooi_view.py
msgid "Clearance level: "
msgstr ""

#: rocky/views/ooi_view.py
msgid "Clearance type: "
msgstr ""

#: rocky/views/organization_add.py
msgid "Organization added successfully."
msgstr ""

#: rocky/views/organization_add.py
msgid "You are not allowed to add organizations."
msgstr ""

#: rocky/views/organization_edit.py
#, python-format
msgid "Organization %s successfully updated."
msgstr ""

#: rocky/views/organization_member_add.py rocky/views/upload_csv.py
msgid "Add column titles. Followed by each object on a new line."
msgstr ""

#: rocky/views/organization_member_add.py
msgid "The columns are: "
msgstr ""

#: rocky/views/organization_member_add.py
msgid "Clearance levels should be between -1 and 4."
msgstr ""

#: rocky/views/organization_member_add.py
msgid "Account type can be one of: "
msgstr ""

#: rocky/views/organization_member_add.py
msgid "Add Account Type"
msgstr ""

#: rocky/views/organization_member_add.py
msgid "Member added successfully."
msgstr ""

#: rocky/views/organization_member_add.py
msgid "Add Member"
msgstr ""

#: rocky/views/organization_member_add.py
msgid "The csv file is missing required columns"
msgstr ""

#: rocky/views/organization_member_add.py
#, python-brace-format
msgid "Invalid account type: '{account_type}'"
msgstr ""

#: rocky/views/organization_member_add.py
#, python-brace-format
msgid "Invalid data for: '{email}'"
msgstr ""

#: rocky/views/organization_member_add.py
#, python-brace-format
msgid "Invalid email address: '{email}'"
msgstr ""

#: rocky/views/organization_member_add.py
msgid "Successfully processed users from csv."
msgstr ""

#: rocky/views/organization_member_add.py
msgid "Error parsing the csv file. Please verify its contents."
msgstr ""

#: rocky/views/organization_member_edit.py
#, python-format
msgid "Member %s successfully updated."
msgstr ""

#: rocky/views/organization_member_edit.py
#, python-format
msgid ""
"The updated trusted clearance level of L%s is lower then the member's "
"acknowledged clearance level of L%s. This member only has clearance for "
"level L%s. For this reason the acknowledged clearance level has been set at "
"the same level as trusted clearance level."
msgstr ""

#: rocky/views/organization_member_edit.py
msgid ""
"You have trusted this member with a higher trusted level than member "
"acknowledged. Member must first accept this level to use it."
msgstr ""

#: rocky/views/organization_member_list.py
msgid "Not blocked"
msgstr ""

#: rocky/views/organization_member_list.py
#, python-format
msgid "Blocked member %s successfully."
msgstr ""

#: rocky/views/organization_member_list.py
#, python-format
msgid "Unblocked member %s successfully."
msgstr ""

#: rocky/views/organization_settings.py
#, python-brace-format
msgid "Recalculated {number_of_bits} bits. Duration: {duration}"
msgstr ""

#: rocky/views/scan_profile.py
#, python-format
msgid ""
"Could not raise clearance level of %s to L%s.                         "
"Indemnification not present at organization %s."
msgstr ""

#: rocky/views/scan_profile.py
#, python-format
msgid ""
"Could not raise clearance level of %s to L%s. You acknowledged a clearance "
"level of L%s. Please accept the clearance level below to proceed."
msgstr ""

#: rocky/views/scan_profile.py
msgid "Choose a valid level"
msgstr ""

#: rocky/views/scan_profile.py
#, python-brace-format
msgid "Can not reset scan level. Scan level of {ooi_name} not declared"
msgstr ""

#: rocky/views/scan_profile.py
msgid "Reset"
msgstr ""

<<<<<<< HEAD
#: rocky/views/scheduler.py
msgid "'Plugin not found'"
msgstr ""

#: rocky/views/scheduler.py
msgid "'OOI not found'"
msgstr ""

#: rocky/views/scheduler.py
msgid "Scheduling {} {} with input object {} failed. "
msgstr ""

#: rocky/views/scheduler.py
msgid ""
"Task of {} {} with input object {} is scheduled and will soon be started in "
"the background. Results will be added to the object list when they are in. "
"It may take some time, a refresh of the page may be needed to show the "
"results."
=======
#: rocky/views/tasks.py
msgid "Fetching tasks failed: no connection with scheduler"
>>>>>>> 3fde22b5
msgstr ""

#: rocky/views/upload_csv.py
msgid ""
"For URL object type, a column 'raw' with URL values is required, starting "
"with http:// or https://, optionally a second column 'network' is supported "
msgstr ""

#: rocky/views/upload_csv.py
msgid ""
"For Hostname object type, a column with 'name' values is required, "
"optionally a second column 'network' is supported "
msgstr ""

#: rocky/views/upload_csv.py
msgid ""
"For IPAddressV4 and IPAddressV6 object types, a column of 'address' is "
"required, optionally a second column 'network' is supported "
msgstr ""

#: rocky/views/upload_csv.py
msgid "Object(s) could not be created for row number(s): "
msgstr ""

#: rocky/views/upload_csv.py
msgid "Object(s) successfully added."
msgstr ""

#: rocky/views/upload_raw.py
#, python-format
msgid "Raw file could not be uploaded to Bytes: status code %s"
msgstr ""

#: rocky/views/upload_raw.py
msgid "Raw file successfully added."
msgstr ""<|MERGE_RESOLUTION|>--- conflicted
+++ resolved
@@ -8,11 +8,7 @@
 msgstr ""
 "Project-Id-Version: PACKAGE VERSION\n"
 "Report-Msgid-Bugs-To: \n"
-<<<<<<< HEAD
-"POT-Creation-Date: 2023-10-25 14:29+0000\n"
-=======
 "POT-Creation-Date: 2023-12-29 19:01+0000\n"
->>>>>>> 3fde22b5
 "PO-Revision-Date: YEAR-MO-DA HO:MI+ZONE\n"
 "Last-Translator: FULL NAME <EMAIL@ADDRESS>\n"
 "Language-Team: LANGUAGE <LL@li.org>\n"
@@ -4272,8 +4268,6 @@
 msgid "Members"
 msgstr ""
 
-<<<<<<< HEAD
-=======
 #: tools/view_helpers.py
 msgid ""
 "Your task is scheduled and will soon be started in the background. Results "
@@ -4285,7 +4279,6 @@
 msgid "Task not found."
 msgstr ""
 
->>>>>>> 3fde22b5
 #: rocky/messaging.py
 msgid ""
 "You have trusted this member with a clearance level of L{}. This member "
@@ -6551,7 +6544,6 @@
 msgid "Reset"
 msgstr ""
 
-<<<<<<< HEAD
 #: rocky/views/scheduler.py
 msgid "'Plugin not found'"
 msgstr ""
@@ -6570,10 +6562,6 @@
 "the background. Results will be added to the object list when they are in. "
 "It may take some time, a refresh of the page may be needed to show the "
 "results."
-=======
-#: rocky/views/tasks.py
-msgid "Fetching tasks failed: no connection with scheduler"
->>>>>>> 3fde22b5
 msgstr ""
 
 #: rocky/views/upload_csv.py
