--- conflicted
+++ resolved
@@ -8,11 +8,7 @@
 msgstr ""
 "Project-Id-Version: PACKAGE VERSION\n"
 "Report-Msgid-Bugs-To: \n"
-<<<<<<< HEAD
-"POT-Creation-Date: 2024-02-27 13:38+0000\n"
-=======
 "POT-Creation-Date: 2024-02-26 17:13+0000\n"
->>>>>>> aa231a34
 "PO-Revision-Date: YEAR-MO-DA HO:MI+ZONE\n"
 "Last-Translator: FULL NAME <EMAIL@ADDRESS>\n"
 "Language-Team: LANGUAGE <LL@li.org>\n"
@@ -553,19 +549,76 @@
 "more details."
 msgstr ""
 
-<<<<<<< HEAD
-#: fmea/forms.py
-#: fmea/templates/fmea/fmea_failure_mode_affected_object_detail.html
-#: fmea/templates/fmea/fmea_failure_mode_affected_object_list.html
-#: fmea/templates/fmea/fmea_failure_mode_detail.html
-msgid "Failure mode"
-msgstr ""
-
-#: fmea/forms.py fmea/templates/fmea/fmea_failure_mode_detail.html
+#: katalogus/forms/katalogus_filter.py
+msgid "Show all"
+msgstr ""
+
+#: katalogus/forms/katalogus_filter.py
+#: reports/report_types/dns_report/report.html
+msgid "Enabled"
+msgstr ""
+
+#: katalogus/forms/katalogus_filter.py
+msgid "Disabled"
+msgstr ""
+
+#: katalogus/forms/katalogus_filter.py
+msgid "Enabled-Disabled"
+msgstr ""
+
+#: katalogus/forms/katalogus_filter.py
+msgid "Disabled-Enabled"
+msgstr ""
+
+#: katalogus/forms/katalogus_filter.py
+msgid "Filter options"
+msgstr ""
+
+#: katalogus/forms/katalogus_filter.py
+msgid "Sorting options"
+msgstr ""
+
+#: katalogus/forms/plugin_settings.py
+msgid "This field is required."
+msgstr ""
+
+#: katalogus/templates/about_plugins.html
+#: katalogus/templates/partials/plugins_navigation.html
+msgid "About plugins"
+msgstr ""
+
+#: katalogus/templates/about_plugins.html katalogus/templates/katalogus.html
+msgid ""
+"Plugins gather data, objects and insight. Each plugin has its own focus area "
+"and strengths and may be able to work with other plugins to gain even more "
+"insights."
+msgstr ""
+
+#: katalogus/templates/about_plugins.html katalogus/templates/boefjes.html
+msgid ""
+"Boefjes gather factual information, such as by calling an external scanning "
+"tool like nmap or using a database like shodan."
+msgstr ""
+
+#: katalogus/templates/about_plugins.html katalogus/templates/normalizers.html
+msgid ""
+"Normalizers analyze the information and turn it into objects for the data "
+"model in Octopoes."
+msgstr ""
+
+#: katalogus/templates/about_plugins.html
+msgid ""
+"Bits are business rules that look for insight within the current dataset and "
+"search for specific insight and draw conclusions."
+msgstr ""
+
+#: katalogus/templates/boefje_detail.html
+msgid "Scan level"
+msgstr ""
+
 #: katalogus/templates/boefje_detail.html
 #: katalogus/templates/normalizer_detail.html
 #: reports/report_types/aggregate_organisation_report/appendix.html
-#: reports/report_types/findings_report/report.html
 #: reports/report_types/vulnerability_report/report.html
 #: reports/templates/summary/report_summary.html tools/forms/finding_type.py
 #: rocky/templates/oois/ooi_detail.html
@@ -573,271 +626,443 @@
 msgid "Description"
 msgstr ""
 
-#: fmea/forms.py
-msgid "Frequency Level"
-msgstr ""
-
-#: fmea/forms.py
-msgid "Detectability Level"
-msgstr ""
-
-#: fmea/forms.py
-msgid "Effect(s)"
-msgstr ""
-
-#: fmea/forms.py
-msgid "Describe in one sentence what type of failure mode you are creating."
-msgstr ""
-
-#: fmea/forms.py
-msgid "Describe the failure mode in details."
-msgstr ""
-
-#: fmea/forms.py
-msgid ""
-"From 1 to 5, how often does this failure mode occurs. 1: Almost unthinkable "
-"and 5: occurs daily."
-msgstr ""
-
-#: fmea/forms.py
-msgid ""
-"Is this failure mode easy detectable? Give it a score from 1 to 5. 1: always "
-"detectable and 5: almost undetectable."
-msgstr ""
-
-#: fmea/forms.py
-msgid "Describe the type of failure mode"
-msgstr ""
-
-#: fmea/forms.py
-msgid "explanation-failure-mode"
-msgstr ""
-
-#: fmea/forms.py
-msgid "Describe in more detail what the failure mode is about."
-msgstr ""
-
-#: fmea/forms.py
-msgid "explanation-description"
-msgstr ""
-
-#: fmea/forms.py
-msgid "explanation-frequency-level"
-msgstr ""
-
-#: fmea/forms.py
-msgid "explanation-detectability_level"
-msgstr ""
-
-#: fmea/forms.py
-msgid "You must at least set a failure mode."
-msgstr ""
-
-#: fmea/forms.py
-msgid "Choose a frequency level."
-msgstr ""
-
-#: fmea/forms.py
-msgid "Choose a detectability level."
-msgstr ""
-
-#: fmea/forms.py
-msgid "Choose at least one effect."
-msgstr ""
-
-#: fmea/forms.py
-#: fmea/templates/fmea/fmea_failure_mode_affected_object_detail.html
-#: fmea/templates/fmea/fmea_failure_mode_affected_object_list.html
-msgid "Affected Department"
-msgstr ""
-
-#: fmea/forms.py
-msgid "Affected Objects"
-msgstr ""
-
-#: fmea/forms.py
-msgid "Choose a failure mode which applies to "
-msgstr ""
-
-#: fmea/forms.py
-msgid "When this failure mode occurs, which department is affected?"
-msgstr ""
-
-#: fmea/forms.py
-msgid "Which objects does this failure mode affect when it occurs?"
-msgstr ""
-
-#: fmea/forms.py
-msgid "explanation-affected-ooi-type"
-msgstr ""
-
-#: fmea/forms.py fmea/templates/fmea/fmea_failure_mode_effect_detail.html
-msgid "Effect"
-msgstr ""
-
-#: fmea/forms.py
-msgid "Severity Level"
-msgstr ""
-
-#: fmea/forms.py
-msgid "Name a possible effect of any type of failure mode that can occur."
-msgstr ""
-
-#: fmea/forms.py
-msgid ""
-"Describe the severity of this effect ex. 1: not severe and 5: catastrophic"
-msgstr ""
-
-#: fmea/forms.py
-msgid "Describe a possible effect for FMEA"
-msgstr ""
-
-#: fmea/forms.py
-msgid "explanation-effect"
-msgstr ""
-
-#: fmea/forms.py
-msgid "explanation-severity-level"
-msgstr ""
-
-#: fmea/forms.py
-msgid "The effect is required."
-msgstr ""
-
-#: fmea/forms.py
-msgid "This effect already exists."
-msgstr ""
-
-#: fmea/forms.py
-msgid "Choose a severity level."
-msgstr ""
-
-#: fmea/models.py
-msgid "Finances"
-msgstr ""
-
-#: fmea/models.py
-msgid "Marketing"
-msgstr ""
-
-#: fmea/models.py
-msgid "Human Resources"
-msgstr ""
-
-#: fmea/models.py
-msgid "Research & Development"
-msgstr ""
-
-#: fmea/models.py
-msgid "Administration"
-msgstr ""
-
-#: fmea/models.py
+#: katalogus/templates/boefje_detail.html
+#: katalogus/templates/normalizer_detail.html
+msgid "Consumes"
+msgstr ""
+
+#: katalogus/templates/boefje_detail.html
+#, python-format
+msgid "%(plugin_name)s is able to scan the following object types:"
+msgstr ""
+
+#: katalogus/templates/boefje_detail.html
+#: katalogus/templates/normalizer_detail.html
+#, python-format
+msgid "%(plugin_name)s does not need any input objects."
+msgstr ""
+
+#: katalogus/templates/boefje_detail.html
+#: katalogus/templates/normalizer_detail.html
+msgid "Produces"
+msgstr ""
+
+#: katalogus/templates/boefje_detail.html
+#: katalogus/templates/normalizer_detail.html
+#, python-format
+msgid "%(plugin_name)s can produce the following output:"
+msgstr ""
+
+#: katalogus/templates/boefjes.html katalogus/templates/normalizers.html
+msgid "available"
+msgstr ""
+
+#: katalogus/templates/change_clearance_level.html
+#: katalogus/templates/partials/objects_to_scan.html
+msgid "scan level warning"
+msgstr ""
+
+#: katalogus/templates/change_clearance_level.html
+#, python-format
+msgid ""
+"%(plugin_name)s will only scan objects with a corresponding clearance level "
+"of <strong>L%(scan_level)s</strong> or higher."
+msgstr ""
+
+#: katalogus/templates/change_clearance_level.html
+msgid "Scan object"
+msgstr ""
+
+#: katalogus/templates/change_clearance_level.html
+#, python-format
+msgid ""
+"The following objects are not yet cleared for level %(scan_level)s, please "
+"be advised that by continuing you will declare a level %(scan_level)s on "
+"these objects."
+msgstr ""
+
+#: katalogus/templates/change_clearance_level.html
+msgid "Selected objects:"
+msgstr ""
+
+#: katalogus/templates/change_clearance_level.html
+#: reports/templates/partials/report_ooi_list.html
+#: reports/templates/summary/ooi_selection.html
+#: rocky/templates/partials/task_history.html
+msgid "Object"
+msgstr ""
+
+#: katalogus/templates/change_clearance_level.html onboarding/forms.py
+#: reports/templates/partials/report_ooi_list.html
+#: reports/templates/summary/ooi_selection.html tools/forms/ooi.py
+#: rocky/templates/oois/ooi_page_tabs.html
+#: rocky/templates/partials/explanations.html
+#: rocky/templates/scan_profiles/scan_profile_detail.html
+msgid "Clearance level"
+msgstr ""
+
+#: katalogus/templates/change_clearance_level.html
+msgid "Are you sure you want to scan anyways?"
+msgstr ""
+
+#: katalogus/templates/change_clearance_level.html
+#: rocky/templates/oois/ooi_detail.html
+msgid "Scan"
+msgstr ""
+
+#: katalogus/templates/change_clearance_level.html
+#: katalogus/templates/confirmation_clone_settings.html
+#: katalogus/templates/plugin_settings_delete.html
+#: rocky/templates/oois/ooi_delete.html
+#: rocky/templates/oois/ooi_mute_finding.html
+#: rocky/templates/organizations/organization_edit.html
+#: rocky/templates/organizations/organization_member_edit.html
+#: rocky/templates/two_factor/_wizard_actions.html
+msgid "Cancel"
+msgstr ""
+
+#: katalogus/templates/clone_settings.html
+#: katalogus/templates/confirmation_clone_settings.html
+msgid "Clone settings"
+msgstr ""
+
+#: katalogus/templates/clone_settings.html
+#, python-format
+msgid ""
+"\n"
+"        Use the form below to clone the settings from "
+"<i>%(current_organization)s</i> to the selected organization.\n"
+"        This includes both the KAT-alogus settings as well as enabled and "
+"disabled plugins.\n"
+"      "
+msgstr ""
+
+#: katalogus/templates/confirmation_clone_settings.html
+msgid "Clone"
+msgstr ""
+
+#: katalogus/templates/katalogus.html
+msgid "All plugins"
+msgstr ""
+
+#: katalogus/templates/katalogus.html
+msgid ""
+"\n"
+"                            Plugin available\n"
+"                        "
+msgid_plural ""
+"\n"
+"                            Plugins available\n"
+"                        "
+msgstr[0] ""
+msgstr[1] ""
+
+#: katalogus/templates/katalogus_settings.html
+msgid "KAT-alogus Settings"
+msgstr ""
+
+#: katalogus/templates/katalogus_settings.html
+msgid ""
+"There are currently no settings defined. Add settings at plugin detail page."
+msgstr ""
+
+#: katalogus/templates/katalogus_settings.html
+#: reports/templates/partials/report_setup_scan.html
+#: reports/templates/partials/report_types_selection.html
+#: rocky/templates/two_factor/core/otp_required.html
+msgid "Go back"
+msgstr ""
+
+#: katalogus/templates/katalogus_settings.html
+msgid "This is an overview of the latest settings of all plugins."
+msgstr ""
+
+#: katalogus/templates/katalogus_settings.html
+msgid "Latest plugin settings:"
+msgstr ""
+
+#: katalogus/templates/katalogus_settings.html
+#: rocky/templates/partials/task_history.html
+msgid "Plugin"
+msgstr ""
+
+#: katalogus/templates/katalogus_settings.html
+#: katalogus/templates/plugin_settings_list.html
+#: rocky/templates/oois/ooi_delete.html
+msgid "Value"
+msgstr ""
+
+#: katalogus/templates/normalizer_detail.html
+#, python-format
+msgid "%(plugin_name)s is able to process the following mime types:"
+msgstr ""
+
+#: katalogus/templates/partials/boefje_tile.html
+msgid "Scan level:"
+msgstr ""
+
+#: katalogus/templates/partials/boefje_tile.html
+msgid "Publisher"
+msgstr ""
+
+#: katalogus/templates/partials/boefje_tile.html
+#: katalogus/templates/partials/plugin_tile.html
+#: katalogus/templates/partials/plugins.html
+msgid "See details"
+msgstr ""
+
+#: katalogus/templates/partials/enable_disable_plugin.html
+msgid "Enable"
+msgstr ""
+
+#: katalogus/templates/partials/enable_disable_plugin.html
+#: rocky/templates/two_factor/profile/disable.html
+msgid "Disable"
+msgstr ""
+
+#: katalogus/templates/partials/enable_disable_plugin.html
+msgid "You don't have permission to enable "
+msgstr ""
+
+#: katalogus/templates/partials/katalogus_filter.html
+msgid "Filter plugins"
+msgstr ""
+
+#: katalogus/templates/partials/katalogus_filter.html
+msgid "Clear filter"
+msgstr ""
+
+#: katalogus/templates/partials/katalogus_header.html
+#: katalogus/views/change_clearance_level.py katalogus/views/katalogus.py
+#: katalogus/views/katalogus_settings.py katalogus/views/plugin_detail.py
+#: katalogus/views/plugin_settings_add.py
+#: katalogus/views/plugin_settings_delete.py
+#: rocky/templates/dashboard_client.html rocky/templates/dashboard_redteam.html
+#: rocky/templates/header.html
+msgid "KAT-alogus"
+msgstr ""
+
+#: katalogus/templates/partials/katalogus_header.html
+msgid "An overview of all available plugins."
+msgstr ""
+
+#: katalogus/templates/partials/katalogus_header.html
+#: katalogus/templates/plugin_settings_list.html
+#: katalogus/views/katalogus_settings.py tools/view_helpers.py
+#: rocky/templates/header.html
+#: rocky/templates/organizations/organization_settings.html
+msgid "Settings"
+msgstr ""
+
+#: katalogus/templates/partials/katalogus_toolbar.html
+msgid "Gridview"
+msgstr ""
+
+#: katalogus/templates/partials/katalogus_toolbar.html
+msgid "Tableview"
+msgstr ""
+
+#: katalogus/templates/partials/objects_to_scan.html
+#: rocky/templates/findings/finding_list.html
+#: rocky/templates/oois/ooi_list.html
+#: rocky/templates/organizations/organization_crisis_room.html
+msgid "Object list"
+msgstr ""
+
+#: katalogus/templates/partials/objects_to_scan.html
+#, python-format
+msgid ""
+"This Boefje will only scan objects with a corresponding clearance level of "
+"<strong>L%(scan_level)s</strong> or higher. There is no indemnification for "
+"this Boefje to scan an OOI with a lower clearance level than "
+"<strong>L%(scan_level)s</strong>. Use the filter to show OOI's with a lower "
+"clearance level."
+msgstr ""
+
+#: katalogus/templates/partials/objects_to_scan.html
+msgid ""
+"<span>Warning scan level:</span> Scanning OOI's with a lower clearance level "
+"will result in OpenKAT increasing the clearance level on that OOI, not only "
+"for this scan but from now on out, until it manually gets set to something "
+"else again. This means that all other enabled Boefjes will use this higher "
+"clearance level aswel."
+msgstr ""
+
+#: katalogus/templates/partials/objects_to_scan.html
+#, python-format
+msgid ""
+"You currently don't have any objects that meet the scan level of %(name)s. "
+"Add objects with a complying clearance level, or alter the clearance level "
+"of existing objects."
+msgstr ""
+
+#: katalogus/templates/partials/objects_to_scan.html
+#, python-format
+msgid ""
+"You currently don't have scannable objects for %(name)s. Add objects to use "
+"this Boefje. This Boefje is able to scan objects of the following types:"
+msgstr ""
+
+#: katalogus/templates/partials/plugin_settings_required.html
+msgid "The form could not be initialized."
+msgstr ""
+
+#: katalogus/templates/partials/plugin_settings_required.html
+msgid "Required settings"
+msgstr ""
+
+#: katalogus/templates/partials/plugin_settings_required.html
+#: katalogus/templates/plugin_settings_list.html
+#: rocky/templates/findings/finding_add.html
+#: rocky/templates/partials/ooi_list_toolbar.html
+msgid "Add"
+msgstr ""
+
+#: katalogus/templates/partials/plugins.html
+msgid "Plugins overview:"
+msgstr ""
+
+#: katalogus/templates/partials/plugins.html
 #: reports/report_types/aggregate_organisation_report/appendix.html
-#: reports/templates/summary/service_health.html rocky/templates/footer.html
-#: rocky/templates/health.html
-msgid "Service"
-msgstr ""
-
-#: fmea/models.py
-msgid "Level 1: Not Severe"
-msgstr ""
-
-#: fmea/models.py
-msgid "Level 2: Harmful"
-msgstr ""
-
-#: fmea/models.py
-msgid "Level 3: Severe"
-msgstr ""
-
-#: fmea/models.py
-msgid "Level 4: Very Harmful"
-msgstr ""
-
-#: fmea/models.py
-msgid "Level 5: Catastrophic"
-msgstr ""
-
-#: fmea/models.py
-msgid "Level 1: Very Rare. Incident (almost) never occurs, almost unthinkable."
-msgstr ""
-
-#: fmea/models.py
-msgid "Level 2: Rare. Incidents occur less than once a year (3-5)."
-msgstr ""
-
-#: fmea/models.py
-msgid "Level 3: Occurs. Incidents occur several times a year."
-msgstr ""
-
-#: fmea/models.py
-msgid "Level 4: Regularly. Incidents occur weekly."
-msgstr ""
-
-#: fmea/models.py
-msgid "Level 5: Frequent. Incidents occur daily."
-msgstr ""
-
-#: fmea/models.py
-msgid ""
-"Level 1: Always Detectable. Incident (almost) never occurs, almost "
-"unthinkable."
-msgstr ""
-
-#: fmea/models.py
-msgid ""
-"Level 2: Usually Detectable. Incidents occur less than once a year (3-5)."
-msgstr ""
-
-#: fmea/models.py
-msgid "Level 3: Detectable. Failure mode is detectable with effort."
-msgstr ""
-
-#: fmea/models.py
-msgid "Level 4: Poorly Detectable. Detecting the failure mode is difficult."
-msgstr ""
-
-#: fmea/models.py
-msgid ""
-"Level 5: Almost Undetectable. Failure mode detection is very difficult or "
-"nearly impossible."
-msgstr ""
-
-#: fmea/models.py fmea/templates/fmea/fmea_failure_mode_list.html
-#: fmea/views/view_helpers.py
-msgid "Failure modes"
-msgstr ""
-
-#: fmea/models.py fmea/views/view_helpers.py
-msgid "Failure Mode Affected Objects"
-msgstr ""
-
-#: fmea/templates/fmea/fmea_department_heatmap.html
-msgid "FMEA Departments Heatmap:"
-msgstr ""
-
-#: fmea/templates/fmea/fmea_department_heatmap.html
-msgid "No data to build heatmap"
-msgstr ""
-
-#: fmea/templates/fmea/fmea_failure_mode_affected_object_detail.html
-msgid "Failure mode affected object table:"
-msgstr ""
-
-#: fmea/templates/fmea/fmea_failure_mode_affected_object_detail.html
-#: fmea/templates/fmea/fmea_failure_mode_affected_object_list.html
-msgid "Affected Object"
-msgstr ""
-
-#: fmea/templates/fmea/fmea_failure_mode_affected_object_detail.html
-#: fmea/templates/fmea/fmea_failure_mode_affected_object_list.html
-#: fmea/templates/fmea/fmea_failure_mode_detail.html
-#: fmea/templates/fmea/fmea_failure_mode_effect_detail.html
-#: fmea/templates/fmea/fmea_failure_mode_effect_list.html
-#: fmea/templates/fmea/fmea_failure_mode_list.html
-#: fmea/views/fmea_affected_objects.py fmea/views/fmea_failure_mode.py
-#: fmea/views/fmea_failure_mode_effect.py
+#: reports/templates/summary/report_summary.html
+msgid "Plugin name"
+msgstr ""
+
+#: katalogus/templates/partials/plugins.html
+#: reports/report_types/aggregate_organisation_report/appendix.html
+#: reports/templates/summary/report_summary.html
+msgid "Plugin type"
+msgstr ""
+
+#: katalogus/templates/partials/plugins.html
+#: reports/report_types/aggregate_organisation_report/appendix.html
+#: reports/templates/summary/report_summary.html
+msgid "Plugin description"
+msgstr ""
+
+#: katalogus/templates/partials/plugins.html
+#: rocky/templates/organizations/organization_settings.html
+msgid "Actions"
+msgstr ""
+
+#: katalogus/templates/partials/plugins_navigation.html
+msgid "Plugins Navigation"
+msgstr ""
+
+#: katalogus/templates/partials/plugins_navigation.html
+msgid "All"
+msgstr ""
+
+#: katalogus/templates/partials/plugins_navigation.html
+#: onboarding/templates/step_3g_setup_scan_select_plugins.html
+#: tools/forms/boefje.py rocky/templates/scan.html
+#: rocky/templates/tasks/boefjes.html
+#: rocky/templates/tasks/partials/tab_navigation.html
+msgid "Boefjes"
+msgstr ""
+
+#: katalogus/templates/partials/plugins_navigation.html
+#: onboarding/templates/step_3g_setup_scan_select_plugins.html
+#: rocky/templates/tasks/normalizers.html
+#: rocky/templates/tasks/partials/tab_navigation.html
+msgid "Normalizers"
+msgstr ""
+
+#: katalogus/templates/plugin_settings_add.html
+msgid ""
+"\n"
+"            Add setting\n"
+"          "
+msgid_plural ""
+"\n"
+"            Add settings\n"
+"          "
+msgstr[0] ""
+msgstr[1] ""
+
+#: katalogus/templates/plugin_settings_add.html
+msgid ""
+"\n"
+"            Setting\n"
+"          "
+msgid_plural ""
+"\n"
+"            Settings\n"
+"          "
+msgstr[0] ""
+msgstr[1] ""
+
+#: katalogus/templates/plugin_settings_add.html
+msgid ""
+"\n"
+"                  Add setting and enable boefje\n"
+"                "
+msgid_plural ""
+"\n"
+"                  Add settings and enable boefje\n"
+"                "
+msgstr[0] ""
+msgstr[1] ""
+
+#: katalogus/templates/plugin_settings_add.html
+msgid ""
+"\n"
+"                Add setting\n"
+"              "
+msgid_plural ""
+"\n"
+"                Add settings\n"
+"              "
+msgstr[0] ""
+msgstr[1] ""
+
+#: katalogus/templates/plugin_settings_delete.html
+msgid "Delete settings"
+msgstr ""
+
+#: katalogus/templates/plugin_settings_delete.html
+#, python-format
+msgid ""
+"Are you sure you want to delete all settings for the plugin %(plugin_name)s?"
+msgstr ""
+
+#: katalogus/templates/plugin_settings_delete.html
+#: katalogus/templates/plugin_settings_list.html
+#: katalogus/views/plugin_settings_delete.py
+#: rocky/templates/admin/delete_confirmation.html rocky/views/ooi_delete.py
+msgid "Delete"
+msgstr ""
+
+#: katalogus/templates/plugin_settings_list.html
+msgid " Details"
+msgstr ""
+
+#: katalogus/templates/plugin_settings_list.html
+msgid "Overview of settings:"
+msgstr ""
+
+#: katalogus/templates/plugin_settings_list.html
+msgid "Required"
+msgstr ""
+
+#: katalogus/templates/plugin_settings_list.html
+msgid "Action"
+msgstr ""
+
+#: katalogus/templates/plugin_settings_list.html
+msgid "Unset"
+msgstr ""
+
+#: katalogus/templates/plugin_settings_list.html
+#: reports/report_types/dns_report/report.html
+msgid "Yes"
+msgstr ""
+
+#: katalogus/templates/plugin_settings_list.html
+#: reports/report_types/dns_report/report.html
+msgid "No"
+msgstr ""
+
 #: katalogus/templates/plugin_settings_list.html
 #: rocky/templates/organizations/organization_member_list.html
 #: rocky/templates/organizations/organization_settings.html
@@ -845,27 +1070,206 @@
 msgid "Edit"
 msgstr ""
 
-#: fmea/templates/fmea/fmea_failure_mode_affected_object_detail.html
-msgid "Failure mode affected objects cannot be found."
-msgstr ""
-
-#: fmea/templates/fmea/fmea_failure_mode_affected_object_form.html
-msgid "Define which objects are affected for a failure mode"
-msgstr ""
-
-#: fmea/templates/fmea/fmea_failure_mode_affected_object_form.html
-msgid "Failure mode affected objects"
-msgstr ""
-
-#: fmea/templates/fmea/fmea_failure_mode_affected_object_form.html
-#: fmea/templates/fmea/fmea_failure_mode_effect_form.html
-#: fmea/templates/fmea/fmea_failure_mode_form.html
-msgid "Save"
-msgstr ""
-
-#: fmea/templates/fmea/fmea_failure_mode_affected_object_form.html
-#: fmea/templates/fmea/fmea_failure_mode_effect_form.html
-#: fmea/templates/fmea/fmea_failure_mode_form.html
+#: katalogus/views/change_clearance_level.py
+msgid "Session has terminated, please select objects again."
+msgstr ""
+
+#: katalogus/views/change_clearance_level.py
+msgid "Change clearance level"
+msgstr ""
+
+#: katalogus/views/katalogus_settings.py
+msgid "Settings from {} to {} successfully cloned."
+msgstr ""
+
+#: katalogus/views/katalogus_settings.py
+#: katalogus/views/plugin_settings_list.py
+msgid "Failed getting settings for boefje {}"
+msgstr ""
+
+#: katalogus/views/mixins.py
+msgid ""
+"Getting information for plugin {} failed. Please check the KATalogus logs."
+msgstr ""
+
+#: katalogus/views/mixins.py
+#, python-format
+msgid ""
+"Could not raise clearance level of %s to L%s.                             "
+"Indemnification not present at organization %s."
+msgstr ""
+
+#: katalogus/views/mixins.py onboarding/views.py rocky/views/scan_profile.py
+#, python-format
+msgid ""
+"Could not raise clearance level of %s to L%s. You were trusted a clearance "
+"level of L%s. Contact your administrator to receive a higher clearance."
+msgstr ""
+
+#: katalogus/views/mixins.py onboarding/views.py
+#, python-format
+msgid ""
+"Could not raise clearance level of %s to L%s. You acknowledged a clearance "
+"level of L%s. Please accept the clearance level first on your profile page "
+"to proceed."
+msgstr ""
+
+#: katalogus/views/plugin_detail.py
+msgid ""
+"Some selected OOIs needs an increase of clearance level to perform scans. "
+"You do not have the permission to change clearance level."
+msgstr ""
+
+#: katalogus/views/plugin_detail.py
+msgid "Please select an OOI to start scan."
+msgstr ""
+
+#: katalogus/views/plugin_enable_disable.py
+msgid "{} '{}' disabled."
+msgstr ""
+
+#: katalogus/views/plugin_enable_disable.py
+msgid "Failed fetching settings for {}. Is the Katalogus up?"
+msgstr ""
+
+#: katalogus/views/plugin_enable_disable.py
+msgid "Before enabling, please set the required settings for '{}'."
+msgstr ""
+
+#: katalogus/views/plugin_enable_disable.py
+msgid "{} '{}' enabled."
+msgstr ""
+
+#: katalogus/views/plugin_enable_disable.py
+msgid ""
+"Your clearance level is not set. Go to your profile page to see your "
+"clearance or contact the administrator to set a clearance level."
+msgstr ""
+
+#: katalogus/views/plugin_enable_disable.py
+msgid "To enable {} you need at least a clearance level of L{}. "
+msgstr ""
+
+#: katalogus/views/plugin_settings_add.py
+msgid "Trying to add settings to boefje without schema"
+msgstr ""
+
+#: katalogus/views/plugin_settings_add.py
+msgid "No changes to the settings added: no form data present"
+msgstr ""
+
+#: katalogus/views/plugin_settings_add.py
+msgid "Added settings for '{}'"
+msgstr ""
+
+#: katalogus/views/plugin_settings_add.py
+msgid "Failed adding settings"
+msgstr ""
+
+#: katalogus/views/plugin_settings_add.py
+msgid "Enabling {} failed"
+msgstr ""
+
+#: katalogus/views/plugin_settings_add.py
+msgid "Boefje '{}' enabled."
+msgstr ""
+
+#: katalogus/views/plugin_settings_add.py
+msgid "Add settings"
+msgstr ""
+
+#: katalogus/views/plugin_settings_delete.py
+msgid "Settings for plugin {} successfully deleted."
+msgstr ""
+
+#: katalogus/views/plugin_settings_delete.py
+msgid "Plugin {} has no settings."
+msgstr ""
+
+#: katalogus/views/plugin_settings_delete.py
+msgid ""
+"Failed deleting Settings for plugin {}. Check the Katalogus logs for more "
+"info."
+msgstr ""
+
+#: onboarding/forms.py tools/forms/ooi.py
+msgid ""
+"Boefjes that has a scan level below or equal to the clearance level, is "
+"permitted to scan an object."
+msgstr ""
+
+#: onboarding/forms.py tools/forms/ooi.py
+msgid "explanation-clearance-level"
+msgstr ""
+
+#: onboarding/templates/account/step_1_registration_intro.html
+msgid "Register"
+msgstr ""
+
+#: onboarding/templates/account/step_1_registration_intro.html
+msgid "Create a new account for your organization"
+msgstr ""
+
+#: onboarding/templates/account/step_1_registration_intro.html
+msgid ""
+"All user  accounts are part of an organization. So if you’re new and your "
+"company is also new to OpenKAT you can register here to create a OpenKAT "
+"account for your company including an admin account for you. If you like a "
+"user account that is connected to an already existing organization within "
+"OpenKAT you can ask the admin to create an account for you."
+msgstr ""
+
+#: onboarding/templates/account/step_1_registration_intro.html
+#: onboarding/templates/step_1_introduction.html
+msgid "Let's get started"
+msgstr ""
+
+#: onboarding/templates/account/step_1_registration_intro.html
+#: onboarding/templates/step_1_introduction.html
+msgid "How does OpenKAT work"
+msgstr ""
+
+#: onboarding/templates/account/step_1_registration_intro.html
+msgid ""
+"OpenKAT is able to give insight into security risks on your online objects. "
+"For example, your websites, mailservers or online data. OpenKAT uses scans "
+"to find and assess the area's that might be at risk and reports these back "
+"to you. As a user you decide which insight you would like and OpenKAT guides "
+"you to through the process. During this introduction you will be guided "
+"through the steps to create a report."
+msgstr ""
+
+#: onboarding/templates/account/step_2a_organization_setup.html
+#: onboarding/templates/account/step_2a_organization_update.html
+#: onboarding/templates/account/step_2b_indemnification_setup.html
+#: onboarding/templates/account/step_2c_account_setup_intro.html
+#: onboarding/templates/account/step_3_account_user_type.html
+#: onboarding/templates/account/step_4_account_setup_admin.html
+#: onboarding/templates/account/step_5_account_setup_red_teamer.html
+#: onboarding/templates/account/step_6_account_setup_client.html
+msgid "OpenKAT setup"
+msgstr ""
+
+#: onboarding/templates/account/step_2a_organization_setup.html
+#: onboarding/templates/account/step_2a_organization_update.html
+#: rocky/templates/organizations/organization_add.html
+msgid "Organization setup"
+msgstr ""
+
+#: onboarding/templates/account/step_2a_organization_setup.html
+msgid ""
+"Please enter the following organization details. These details can be edited "
+"within the organization page within OpenKAT when necessary. Adding a new "
+"organization requires a new database."
+msgstr ""
+
+#: onboarding/templates/account/step_2a_organization_setup.html
+#: onboarding/templates/account/step_2a_organization_update.html
+#: rocky/templates/organizations/organization_add.html
+#: rocky/templates/organizations/organization_settings.html
+msgid "Organization details"
+msgstr ""
+
 #: onboarding/templates/account/step_2a_organization_setup.html
 #: onboarding/templates/account/step_4_account_setup_admin.html
 #: onboarding/templates/account/step_5_account_setup_red_teamer.html
@@ -882,1072 +1286,6 @@
 msgid "Submit"
 msgstr ""
 
-#: fmea/templates/fmea/fmea_failure_mode_affected_object_form.html
-#: fmea/templates/fmea/fmea_failure_mode_list.html
-msgid "No failure mode yet defined."
-msgstr ""
-
-#: fmea/templates/fmea/fmea_failure_mode_affected_object_form.html
-msgid "To add affected objects to a failure mode, first create one."
-msgstr ""
-
-#: fmea/templates/fmea/fmea_failure_mode_affected_object_form.html
-#: fmea/templates/fmea/fmea_failure_mode_list.html
-msgid "Create failure mode"
-msgstr ""
-
-#: fmea/templates/fmea/fmea_failure_mode_affected_object_list.html
-msgid "Failure mode affected objects table:"
-msgstr ""
-
-#: fmea/templates/fmea/fmea_failure_mode_affected_object_list.html
-msgid "No failure mode affected objects yet defined."
-msgstr ""
-
-#: fmea/templates/fmea/fmea_failure_mode_affected_object_list.html
-msgid "Create failure mode Affected Objects"
-msgstr ""
-
-#: fmea/templates/fmea/fmea_failure_mode_departments.html
-msgid "Departments failure modes"
-msgstr ""
-
-#: fmea/templates/fmea/fmea_failure_mode_departments.html
-msgid "Failure modes and affected departments table:"
-msgstr ""
-
-#: fmea/templates/fmea/fmea_failure_mode_departments.html
-#: fmea/templates/fmea/fmea_failure_mode_list.html
-msgid "Failure Mode"
-msgstr ""
-
-#: fmea/templates/fmea/fmea_failure_mode_departments.html
-msgid "Affected Departments"
-msgstr ""
-
-#: fmea/templates/fmea/fmea_failure_mode_departments.html
-msgid "Nothing found."
-msgstr ""
-
-#: fmea/templates/fmea/fmea_failure_mode_detail.html
-msgid "Failure mode properties"
-msgstr ""
-
-#: fmea/templates/fmea/fmea_failure_mode_detail.html
-#: fmea/templates/fmea/fmea_failure_mode_effect_detail.html
-msgid "Properties"
-msgstr ""
-
-#: fmea/templates/fmea/fmea_failure_mode_detail.html
-msgid "Risk class"
-msgstr ""
-
-#: fmea/templates/fmea/fmea_failure_mode_detail.html
-msgid "Frequency level"
-msgstr ""
-
-#: fmea/templates/fmea/fmea_failure_mode_detail.html
-msgid "Detectability level"
-msgstr ""
-
-#: fmea/templates/fmea/fmea_failure_mode_detail.html
-msgid ""
-"\n"
-"                        Effect and severity level\n"
-"                        "
-msgid_plural ""
-"\n"
-"                        Effects and severity levels\n"
-"                      "
-msgstr[0] ""
-msgstr[1] ""
-
-#: fmea/templates/fmea/fmea_failure_mode_effect_detail.html
-#: fmea/templates/fmea/fmea_failure_mode_effect_list.html
-msgid "Failure mode effect"
-msgstr ""
-
-#: fmea/templates/fmea/fmea_failure_mode_effect_detail.html
-msgid "Failure mode effect properties"
-msgstr ""
-
-#: fmea/templates/fmea/fmea_failure_mode_effect_detail.html
-#: rocky/templates/crisis_room/crisis_room_findings_block.html
-#: rocky/templates/findings/finding_list.html
-#: rocky/templates/oois/ooi_detail_findings_list.html
-#: rocky/templates/oois/ooi_detail_findings_overview.html
-#: rocky/templates/organizations/organization_crisis_room.html
-#: rocky/templates/partials/ooi_report_severity_totals_table.html
-msgid "Severity"
-msgstr ""
-
-#: fmea/templates/fmea/fmea_failure_mode_effect_form.html
-msgid "FMEA effect and severity"
-msgstr ""
-
-#: fmea/templates/fmea/fmea_failure_mode_effect_form.html
-msgid "FMEA effect"
-msgstr ""
-
-#: fmea/templates/fmea/fmea_failure_mode_effect_list.html
-msgid "Failure mode effects table:"
-msgstr ""
-
-#: fmea/templates/fmea/fmea_failure_mode_effect_list.html
-msgid "Severity level"
-msgstr ""
-
-#: fmea/templates/fmea/fmea_failure_mode_effect_list.html
-msgid "No failure mode effect yet defined."
-msgstr ""
-
-#: fmea/templates/fmea/fmea_failure_mode_effect_list.html
-msgid "Create a failure mode effect"
-msgstr ""
-
-#: fmea/templates/fmea/fmea_failure_mode_form.html
-#: fmea/templates/fmea/fmea_index.html
-msgid "Create a new failure mode"
-msgstr ""
-
-#: fmea/templates/fmea/fmea_failure_mode_form.html
-msgid "Failure mode and effects"
-msgstr ""
-
-#: fmea/templates/fmea/fmea_failure_mode_form.html
-msgid "No failure mode effects created."
-msgstr ""
-
-#: fmea/templates/fmea/fmea_failure_mode_form.html
-msgid ""
-"First create failure mode effects which can be added later to a failure mode."
-msgstr ""
-
-#: fmea/templates/fmea/fmea_failure_mode_form.html
-#: fmea/templates/fmea/fmea_index.html
-msgid "Create failure mode effects"
-msgstr ""
-
-#: fmea/templates/fmea/fmea_failure_mode_list.html
-msgid "Failure mode table:"
-msgstr ""
-
-#: fmea/templates/fmea/fmea_failure_mode_list.html
-msgid "Risk Class"
-msgstr ""
-
-#: fmea/templates/fmea/fmea_failure_mode_list.html
-#: reports/report_types/findings_report/report.html
-#: reports/report_types/vulnerability_report/report.html
-#: rocky/templates/crisis_room/crisis_room_findings_block.html
-#: rocky/templates/findings/finding_list.html
-#: rocky/templates/organizations/organization_crisis_room.html
-#: rocky/templates/partials/ooi_report_findings_block_table.html
-#: rocky/templates/partials/task_history.html
-#: rocky/templates/tasks/partials/boefje_task_history.html
-#: rocky/templates/tasks/partials/normalizer_task_history.html
-msgid "Details"
-msgstr ""
-
-#: fmea/templates/fmea/fmea_failure_mode_list.html
-msgid "Sluit details"
-msgstr ""
-
-#: fmea/templates/fmea/fmea_failure_mode_list.html
-msgid "Description:"
-msgstr ""
-
-#: fmea/templates/fmea/fmea_failure_mode_list.html
-msgid "Frequency level:"
-msgstr ""
-
-#: fmea/templates/fmea/fmea_failure_mode_list.html
-msgid "Detectability level:"
-msgstr ""
-
-#: fmea/templates/fmea/fmea_failure_mode_list.html
-msgid ""
-"\n"
-"\t\t\t\t\t\t\t\t\t\t\t\t\t\t\tEffect and severity level\n"
-"\t\t\t\t\t\t\t\t\t\t\t\t\t\t\t"
-msgid_plural ""
-"\n"
-"\t\t\t\t\t\t\t\t\t\t\t\t\t\t\tEffects and severity levels\n"
-"\t\t\t\t\t\t\t\t\t\t\t\t\t\t"
-msgstr[0] ""
-msgstr[1] ""
-
-#: fmea/templates/fmea/fmea_failure_mode_report.html
-msgid "Failure mode report"
-msgstr ""
-
-#: fmea/templates/fmea/fmea_failure_mode_report.html
-#: reports/report_types/aggregate_organisation_report/report_design.html
-#: reports/report_types/aggregate_organisation_report/summary.html
-#: reports/report_types/multi_organization_report/summary.html
-#: reports/templates/summary/report_summary.html
-#: rocky/templates/partials/ooi_report_severity_totals.html
-#: rocky/views/ooi_tree.py
-msgid "Summary"
-msgstr ""
-
-#: fmea/templates/fmea/fmea_failure_mode_report.html
-msgid "Failure mode: "
-msgstr ""
-
-#: fmea/templates/fmea/fmea_failure_mode_report.html
-msgid "Severity: "
-msgstr ""
-
-#: fmea/templates/fmea/fmea_failure_mode_report.html
-msgid "Detectability: "
-msgstr ""
-
-#: fmea/templates/fmea/fmea_failure_mode_report.html
-msgid "Frequency: "
-msgstr ""
-
-#: fmea/templates/fmea/fmea_failure_mode_report.html
-msgid "Effect: "
-msgstr ""
-
-#: fmea/templates/fmea/fmea_failure_mode_report.html
-msgid "Description: "
-msgstr ""
-
-#: fmea/templates/fmea/fmea_failure_mode_report.html
-msgid "Affected Departments: "
-msgstr ""
-
-#: fmea/templates/fmea/fmea_failure_mode_report.html
-msgid "Affected OOI's: "
-msgstr ""
-
-#: fmea/templates/fmea/fmea_failure_mode_report.html
-msgid "Report cannot be viewed, failure mode not found."
-msgstr ""
-
-#: fmea/templates/fmea/fmea_index.html
-msgid "FMEA introduction"
-msgstr ""
-
-#: fmea/templates/fmea/fmea_index.html
-msgid ""
-"FMEA (failure mode and effective analysis) is a step-by-step approach for "
-"collecting knowledge about possible points of failure in a design, "
-"manufacturing process, product or service."
-msgstr ""
-
-#: fmea/templates/fmea/fmea_index.html
-msgid ""
-"Failure mode (FM) refers to the way in which something might break down and "
-"includes potential errors that may occur, especially errors that may affect "
-"a system. Effective analysis (EA) involves deciphering the consequences of "
-"those break downs by making sure that all failures can be detected, "
-"determining how frequently a failure might occur and identifying which "
-"potential failures should be prioritized."
-msgstr ""
-
-#: fmea/templates/fmea/fmea_index.html
-msgid "Create affected objects of a failure mode"
-msgstr ""
-
-#: fmea/templates/fmea/fmea_index.html
-msgid "View all failure modes"
-msgstr ""
-
-#: fmea/templates/fmea/fmea_index.html
-msgid "View all failure mode effects"
-msgstr ""
-
-#: fmea/templates/fmea/fmea_index.html
-msgid "View all affected objects for a failure modes"
-msgstr ""
-
-#: fmea/templates/fmea/fmea_index.html fmea/views/fmea_analytics.py
-msgid "Heatmap"
-msgstr ""
-
-#: fmea/tools.py
-msgid "--- Select an option ----"
-msgstr ""
-
-#: fmea/views/fmea_affected_objects.py
-msgid "Failure mode affected objects successfully created."
-msgstr ""
-
-#: fmea/views/fmea_affected_objects.py fmea/views/fmea_failure_mode.py
-#: fmea/views/fmea_failure_mode_effect.py
-msgid "Create"
-msgstr ""
-
-#: fmea/views/fmea_affected_objects.py
-msgid "Treeobjects successfully added."
-msgstr ""
-
-#: fmea/views/fmea_affected_objects.py
-msgid "Please select a department or ooi."
-msgstr ""
-
-#: fmea/views/fmea_analytics.py onboarding/templates/step_4_report.html
-msgid "Report"
-msgstr ""
-
-#: fmea/views/fmea_failure_mode.py
-msgid "Failure mode successfully created."
-msgstr ""
-
-#: fmea/views/fmea_failure_mode_effect.py
-msgid "Failure mode effect successfully created."
-msgstr ""
-
-#: fmea/views/view_helpers.py rocky/templates/dashboard_redteam.html
-msgid "FMEA"
-msgstr ""
-
-#: fmea/views/view_helpers.py
-msgid "Failure mode effects"
-msgstr ""
-
-=======
->>>>>>> aa231a34
-#: katalogus/forms/katalogus_filter.py
-msgid "Show all"
-msgstr ""
-
-#: katalogus/forms/katalogus_filter.py
-#: reports/report_types/dns_report/report.html
-msgid "Enabled"
-msgstr ""
-
-#: katalogus/forms/katalogus_filter.py
-msgid "Disabled"
-msgstr ""
-
-#: katalogus/forms/katalogus_filter.py
-msgid "Enabled-Disabled"
-msgstr ""
-
-#: katalogus/forms/katalogus_filter.py
-msgid "Disabled-Enabled"
-msgstr ""
-
-#: katalogus/forms/katalogus_filter.py
-msgid "Filter options"
-msgstr ""
-
-#: katalogus/forms/katalogus_filter.py
-msgid "Sorting options"
-msgstr ""
-
-#: katalogus/forms/plugin_settings.py
-msgid "This field is required."
-msgstr ""
-
-#: katalogus/templates/about_plugins.html
-#: katalogus/templates/partials/plugins_navigation.html
-msgid "About plugins"
-msgstr ""
-
-#: katalogus/templates/about_plugins.html katalogus/templates/katalogus.html
-msgid ""
-"Plugins gather data, objects and insight. Each plugin has its own focus area "
-"and strengths and may be able to work with other plugins to gain even more "
-"insights."
-msgstr ""
-
-#: katalogus/templates/about_plugins.html katalogus/templates/boefjes.html
-msgid ""
-"Boefjes gather factual information, such as by calling an external scanning "
-"tool like nmap or using a database like shodan."
-msgstr ""
-
-#: katalogus/templates/about_plugins.html katalogus/templates/normalizers.html
-msgid ""
-"Normalizers analyze the information and turn it into objects for the data "
-"model in Octopoes."
-msgstr ""
-
-#: katalogus/templates/about_plugins.html
-msgid ""
-"Bits are business rules that look for insight within the current dataset and "
-"search for specific insight and draw conclusions."
-msgstr ""
-
-#: katalogus/templates/boefje_detail.html
-msgid "Scan level"
-msgstr ""
-
-#: katalogus/templates/boefje_detail.html
-#: katalogus/templates/normalizer_detail.html
-#: reports/report_types/aggregate_organisation_report/appendix.html
-#: reports/report_types/vulnerability_report/report.html
-#: reports/templates/summary/report_summary.html tools/forms/finding_type.py
-#: rocky/templates/oois/ooi_detail.html
-#: rocky/templates/oois/ooi_detail_findings_list.html rocky/templates/scan.html
-msgid "Description"
-msgstr ""
-
-#: katalogus/templates/boefje_detail.html
-#: katalogus/templates/normalizer_detail.html
-msgid "Consumes"
-msgstr ""
-
-#: katalogus/templates/boefje_detail.html
-#, python-format
-msgid "%(plugin_name)s is able to scan the following object types:"
-msgstr ""
-
-#: katalogus/templates/boefje_detail.html
-#: katalogus/templates/normalizer_detail.html
-#, python-format
-msgid "%(plugin_name)s does not need any input objects."
-msgstr ""
-
-#: katalogus/templates/boefje_detail.html
-#: katalogus/templates/normalizer_detail.html
-msgid "Produces"
-msgstr ""
-
-#: katalogus/templates/boefje_detail.html
-#: katalogus/templates/normalizer_detail.html
-#, python-format
-msgid "%(plugin_name)s can produce the following output:"
-msgstr ""
-
-#: katalogus/templates/boefjes.html katalogus/templates/normalizers.html
-msgid "available"
-msgstr ""
-
-#: katalogus/templates/change_clearance_level.html
-#: katalogus/templates/partials/objects_to_scan.html
-msgid "scan level warning"
-msgstr ""
-
-#: katalogus/templates/change_clearance_level.html
-#, python-format
-msgid ""
-"%(plugin_name)s will only scan objects with a corresponding clearance level "
-"of <strong>L%(scan_level)s</strong> or higher."
-msgstr ""
-
-#: katalogus/templates/change_clearance_level.html
-msgid "Scan object"
-msgstr ""
-
-#: katalogus/templates/change_clearance_level.html
-#, python-format
-msgid ""
-"The following objects are not yet cleared for level %(scan_level)s, please "
-"be advised that by continuing you will declare a level %(scan_level)s on "
-"these objects."
-msgstr ""
-
-#: katalogus/templates/change_clearance_level.html
-msgid "Selected objects:"
-msgstr ""
-
-#: katalogus/templates/change_clearance_level.html
-#: reports/templates/partials/report_ooi_list.html
-#: reports/templates/summary/ooi_selection.html
-#: rocky/templates/partials/task_history.html
-msgid "Object"
-msgstr ""
-
-#: katalogus/templates/change_clearance_level.html onboarding/forms.py
-#: reports/templates/partials/report_ooi_list.html
-#: reports/templates/summary/ooi_selection.html tools/forms/ooi.py
-#: rocky/templates/oois/ooi_page_tabs.html
-#: rocky/templates/partials/explanations.html
-#: rocky/templates/scan_profiles/scan_profile_detail.html
-msgid "Clearance level"
-msgstr ""
-
-#: katalogus/templates/change_clearance_level.html
-msgid "Are you sure you want to scan anyways?"
-msgstr ""
-
-#: katalogus/templates/change_clearance_level.html
-#: rocky/templates/oois/ooi_detail.html
-msgid "Scan"
-msgstr ""
-
-#: katalogus/templates/change_clearance_level.html
-#: katalogus/templates/confirmation_clone_settings.html
-#: katalogus/templates/plugin_settings_delete.html
-#: rocky/templates/oois/ooi_delete.html
-#: rocky/templates/oois/ooi_mute_finding.html
-#: rocky/templates/organizations/organization_edit.html
-#: rocky/templates/organizations/organization_member_edit.html
-#: rocky/templates/two_factor/_wizard_actions.html
-msgid "Cancel"
-msgstr ""
-
-#: katalogus/templates/clone_settings.html
-#: katalogus/templates/confirmation_clone_settings.html
-msgid "Clone settings"
-msgstr ""
-
-#: katalogus/templates/clone_settings.html
-#, python-format
-msgid ""
-"\n"
-"        Use the form below to clone the settings from "
-"<i>%(current_organization)s</i> to the selected organization.\n"
-"        This includes both the KAT-alogus settings as well as enabled and "
-"disabled plugins.\n"
-"      "
-msgstr ""
-
-#: katalogus/templates/confirmation_clone_settings.html
-msgid "Clone"
-msgstr ""
-
-#: katalogus/templates/katalogus.html
-msgid "All plugins"
-msgstr ""
-
-#: katalogus/templates/katalogus.html
-msgid ""
-"\n"
-"                            Plugin available\n"
-"                        "
-msgid_plural ""
-"\n"
-"                            Plugins available\n"
-"                        "
-msgstr[0] ""
-msgstr[1] ""
-
-#: katalogus/templates/katalogus_settings.html
-msgid "KAT-alogus Settings"
-msgstr ""
-
-#: katalogus/templates/katalogus_settings.html
-msgid ""
-"There are currently no settings defined. Add settings at plugin detail page."
-msgstr ""
-
-#: katalogus/templates/katalogus_settings.html
-#: reports/templates/partials/report_setup_scan.html
-#: reports/templates/partials/report_types_selection.html
-#: rocky/templates/two_factor/core/otp_required.html
-msgid "Go back"
-msgstr ""
-
-#: katalogus/templates/katalogus_settings.html
-msgid "This is an overview of the latest settings of all plugins."
-msgstr ""
-
-#: katalogus/templates/katalogus_settings.html
-msgid "Latest plugin settings:"
-msgstr ""
-
-#: katalogus/templates/katalogus_settings.html
-#: rocky/templates/partials/task_history.html
-msgid "Plugin"
-msgstr ""
-
-#: katalogus/templates/katalogus_settings.html
-#: katalogus/templates/plugin_settings_list.html
-#: rocky/templates/oois/ooi_delete.html
-msgid "Value"
-msgstr ""
-
-#: katalogus/templates/normalizer_detail.html
-#, python-format
-msgid "%(plugin_name)s is able to process the following mime types:"
-msgstr ""
-
-#: katalogus/templates/partials/boefje_tile.html
-msgid "Scan level:"
-msgstr ""
-
-#: katalogus/templates/partials/boefje_tile.html
-msgid "Publisher"
-msgstr ""
-
-#: katalogus/templates/partials/boefje_tile.html
-#: katalogus/templates/partials/plugin_tile.html
-#: katalogus/templates/partials/plugins.html
-msgid "See details"
-msgstr ""
-
-#: katalogus/templates/partials/enable_disable_plugin.html
-msgid "Enable"
-msgstr ""
-
-#: katalogus/templates/partials/enable_disable_plugin.html
-#: rocky/templates/two_factor/profile/disable.html
-msgid "Disable"
-msgstr ""
-
-#: katalogus/templates/partials/enable_disable_plugin.html
-msgid "You don't have permission to enable "
-msgstr ""
-
-#: katalogus/templates/partials/katalogus_filter.html
-msgid "Filter plugins"
-msgstr ""
-
-#: katalogus/templates/partials/katalogus_filter.html
-msgid "Clear filter"
-msgstr ""
-
-#: katalogus/templates/partials/katalogus_header.html
-#: katalogus/views/change_clearance_level.py katalogus/views/katalogus.py
-#: katalogus/views/katalogus_settings.py katalogus/views/plugin_detail.py
-#: katalogus/views/plugin_settings_add.py
-#: katalogus/views/plugin_settings_delete.py
-#: rocky/templates/dashboard_client.html rocky/templates/dashboard_redteam.html
-#: rocky/templates/header.html
-msgid "KAT-alogus"
-msgstr ""
-
-#: katalogus/templates/partials/katalogus_header.html
-msgid "An overview of all available plugins."
-msgstr ""
-
-#: katalogus/templates/partials/katalogus_header.html
-#: katalogus/templates/plugin_settings_list.html
-#: katalogus/views/katalogus_settings.py tools/view_helpers.py
-#: rocky/templates/header.html
-#: rocky/templates/organizations/organization_settings.html
-msgid "Settings"
-msgstr ""
-
-#: katalogus/templates/partials/katalogus_toolbar.html
-msgid "Gridview"
-msgstr ""
-
-#: katalogus/templates/partials/katalogus_toolbar.html
-msgid "Tableview"
-msgstr ""
-
-#: katalogus/templates/partials/objects_to_scan.html
-#: rocky/templates/findings/finding_list.html
-#: rocky/templates/oois/ooi_list.html
-#: rocky/templates/organizations/organization_crisis_room.html
-msgid "Object list"
-msgstr ""
-
-#: katalogus/templates/partials/objects_to_scan.html
-#, python-format
-msgid ""
-"This Boefje will only scan objects with a corresponding clearance level of "
-"<strong>L%(scan_level)s</strong> or higher. There is no indemnification for "
-"this Boefje to scan an OOI with a lower clearance level than "
-"<strong>L%(scan_level)s</strong>. Use the filter to show OOI's with a lower "
-"clearance level."
-msgstr ""
-
-#: katalogus/templates/partials/objects_to_scan.html
-msgid ""
-"<span>Warning scan level:</span> Scanning OOI's with a lower clearance level "
-"will result in OpenKAT increasing the clearance level on that OOI, not only "
-"for this scan but from now on out, until it manually gets set to something "
-"else again. This means that all other enabled Boefjes will use this higher "
-"clearance level aswel."
-msgstr ""
-
-#: katalogus/templates/partials/objects_to_scan.html
-#, python-format
-msgid ""
-"You currently don't have any objects that meet the scan level of %(name)s. "
-"Add objects with a complying clearance level, or alter the clearance level "
-"of existing objects."
-msgstr ""
-
-#: katalogus/templates/partials/objects_to_scan.html
-#, python-format
-msgid ""
-"You currently don't have scannable objects for %(name)s. Add objects to use "
-"this Boefje. This Boefje is able to scan objects of the following types:"
-msgstr ""
-
-#: katalogus/templates/partials/plugin_settings_required.html
-msgid "The form could not be initialized."
-msgstr ""
-
-#: katalogus/templates/partials/plugin_settings_required.html
-msgid "Required settings"
-msgstr ""
-
-#: katalogus/templates/partials/plugin_settings_required.html
-#: katalogus/templates/plugin_settings_list.html
-#: rocky/templates/findings/finding_add.html
-#: rocky/templates/partials/ooi_list_toolbar.html
-msgid "Add"
-msgstr ""
-
-#: katalogus/templates/partials/plugins.html
-msgid "Plugins overview:"
-msgstr ""
-
-#: katalogus/templates/partials/plugins.html
-#: reports/report_types/aggregate_organisation_report/appendix.html
-#: reports/templates/summary/report_summary.html
-msgid "Plugin name"
-msgstr ""
-
-#: katalogus/templates/partials/plugins.html
-#: reports/report_types/aggregate_organisation_report/appendix.html
-#: reports/templates/summary/report_summary.html
-msgid "Plugin type"
-msgstr ""
-
-#: katalogus/templates/partials/plugins.html
-#: reports/report_types/aggregate_organisation_report/appendix.html
-#: reports/templates/summary/report_summary.html
-msgid "Plugin description"
-msgstr ""
-
-#: katalogus/templates/partials/plugins.html
-#: rocky/templates/organizations/organization_settings.html
-msgid "Actions"
-msgstr ""
-
-#: katalogus/templates/partials/plugins_navigation.html
-msgid "Plugins Navigation"
-msgstr ""
-
-#: katalogus/templates/partials/plugins_navigation.html
-msgid "All"
-msgstr ""
-
-#: katalogus/templates/partials/plugins_navigation.html
-#: onboarding/templates/step_3g_setup_scan_select_plugins.html
-#: tools/forms/boefje.py rocky/templates/scan.html
-#: rocky/templates/tasks/boefjes.html
-#: rocky/templates/tasks/partials/tab_navigation.html
-msgid "Boefjes"
-msgstr ""
-
-#: katalogus/templates/partials/plugins_navigation.html
-#: onboarding/templates/step_3g_setup_scan_select_plugins.html
-#: rocky/templates/tasks/normalizers.html
-#: rocky/templates/tasks/partials/tab_navigation.html
-msgid "Normalizers"
-msgstr ""
-
-#: katalogus/templates/plugin_settings_add.html
-msgid ""
-"\n"
-"            Add setting\n"
-"          "
-msgid_plural ""
-"\n"
-"            Add settings\n"
-"          "
-msgstr[0] ""
-msgstr[1] ""
-
-#: katalogus/templates/plugin_settings_add.html
-msgid ""
-"\n"
-"            Setting\n"
-"          "
-msgid_plural ""
-"\n"
-"            Settings\n"
-"          "
-msgstr[0] ""
-msgstr[1] ""
-
-#: katalogus/templates/plugin_settings_add.html
-msgid ""
-"\n"
-"                  Add setting and enable boefje\n"
-"                "
-msgid_plural ""
-"\n"
-"                  Add settings and enable boefje\n"
-"                "
-msgstr[0] ""
-msgstr[1] ""
-
-#: katalogus/templates/plugin_settings_add.html
-msgid ""
-"\n"
-"                Add setting\n"
-"              "
-msgid_plural ""
-"\n"
-"                Add settings\n"
-"              "
-msgstr[0] ""
-msgstr[1] ""
-
-#: katalogus/templates/plugin_settings_delete.html
-msgid "Delete settings"
-msgstr ""
-
-#: katalogus/templates/plugin_settings_delete.html
-#, python-format
-msgid ""
-"Are you sure you want to delete all settings for the plugin %(plugin_name)s?"
-msgstr ""
-
-#: katalogus/templates/plugin_settings_delete.html
-#: katalogus/templates/plugin_settings_list.html
-#: katalogus/views/plugin_settings_delete.py
-#: rocky/templates/admin/delete_confirmation.html rocky/views/ooi_delete.py
-msgid "Delete"
-msgstr ""
-
-#: katalogus/templates/plugin_settings_list.html
-msgid " Details"
-msgstr ""
-
-#: katalogus/templates/plugin_settings_list.html
-msgid "Overview of settings:"
-msgstr ""
-
-#: katalogus/templates/plugin_settings_list.html
-msgid "Required"
-msgstr ""
-
-#: katalogus/templates/plugin_settings_list.html
-msgid "Action"
-msgstr ""
-
-#: katalogus/templates/plugin_settings_list.html
-msgid "Unset"
-msgstr ""
-
-#: katalogus/templates/plugin_settings_list.html
-#: reports/report_types/dns_report/report.html
-msgid "Yes"
-msgstr ""
-
-#: katalogus/templates/plugin_settings_list.html
-#: reports/report_types/dns_report/report.html
-msgid "No"
-msgstr ""
-
-#: katalogus/templates/plugin_settings_list.html
-#: rocky/templates/organizations/organization_member_list.html
-#: rocky/templates/organizations/organization_settings.html
-#: rocky/views/ooi_edit.py rocky/views/organization_edit.py
-msgid "Edit"
-msgstr ""
-
-#: katalogus/views/change_clearance_level.py
-msgid "Session has terminated, please select objects again."
-msgstr ""
-
-#: katalogus/views/change_clearance_level.py
-msgid "Change clearance level"
-msgstr ""
-
-#: katalogus/views/katalogus_settings.py
-msgid "Settings from {} to {} successfully cloned."
-msgstr ""
-
-#: katalogus/views/katalogus_settings.py
-#: katalogus/views/plugin_settings_list.py
-msgid "Failed getting settings for boefje {}"
-msgstr ""
-
-#: katalogus/views/mixins.py
-msgid ""
-"Getting information for plugin {} failed. Please check the KATalogus logs."
-msgstr ""
-
-#: katalogus/views/mixins.py
-#, python-format
-msgid ""
-"Could not raise clearance level of %s to L%s.                             "
-"Indemnification not present at organization %s."
-msgstr ""
-
-#: katalogus/views/mixins.py onboarding/views.py rocky/views/scan_profile.py
-#, python-format
-msgid ""
-"Could not raise clearance level of %s to L%s. You were trusted a clearance "
-"level of L%s. Contact your administrator to receive a higher clearance."
-msgstr ""
-
-#: katalogus/views/mixins.py onboarding/views.py
-#, python-format
-msgid ""
-"Could not raise clearance level of %s to L%s. You acknowledged a clearance "
-"level of L%s. Please accept the clearance level first on your profile page "
-"to proceed."
-msgstr ""
-
-#: katalogus/views/plugin_detail.py
-msgid ""
-"Some selected OOIs needs an increase of clearance level to perform scans. "
-"You do not have the permission to change clearance level."
-msgstr ""
-
-#: katalogus/views/plugin_detail.py
-msgid "Please select an OOI to start scan."
-msgstr ""
-
-#: katalogus/views/plugin_enable_disable.py
-msgid "{} '{}' disabled."
-msgstr ""
-
-#: katalogus/views/plugin_enable_disable.py
-msgid "Failed fetching settings for {}. Is the Katalogus up?"
-msgstr ""
-
-#: katalogus/views/plugin_enable_disable.py
-msgid "Before enabling, please set the required settings for '{}'."
-msgstr ""
-
-#: katalogus/views/plugin_enable_disable.py
-msgid "{} '{}' enabled."
-msgstr ""
-
-#: katalogus/views/plugin_enable_disable.py
-msgid ""
-"Your clearance level is not set. Go to your profile page to see your "
-"clearance or contact the administrator to set a clearance level."
-msgstr ""
-
-#: katalogus/views/plugin_enable_disable.py
-msgid "To enable {} you need at least a clearance level of L{}. "
-msgstr ""
-
-#: katalogus/views/plugin_settings_add.py
-msgid "Trying to add settings to boefje without schema"
-msgstr ""
-
-#: katalogus/views/plugin_settings_add.py
-msgid "No changes to the settings added: no form data present"
-msgstr ""
-
-#: katalogus/views/plugin_settings_add.py
-msgid "Added settings for '{}'"
-msgstr ""
-
-#: katalogus/views/plugin_settings_add.py
-msgid "Failed adding settings"
-msgstr ""
-
-#: katalogus/views/plugin_settings_add.py
-msgid "Enabling {} failed"
-msgstr ""
-
-#: katalogus/views/plugin_settings_add.py
-msgid "Boefje '{}' enabled."
-msgstr ""
-
-#: katalogus/views/plugin_settings_add.py
-msgid "Add settings"
-msgstr ""
-
-#: katalogus/views/plugin_settings_delete.py
-msgid "Settings for plugin {} successfully deleted."
-msgstr ""
-
-#: katalogus/views/plugin_settings_delete.py
-msgid "Plugin {} has no settings."
-msgstr ""
-
-#: katalogus/views/plugin_settings_delete.py
-msgid ""
-"Failed deleting Settings for plugin {}. Check the Katalogus logs for more "
-"info."
-msgstr ""
-
-#: onboarding/forms.py tools/forms/ooi.py
-msgid ""
-"Boefjes that has a scan level below or equal to the clearance level, is "
-"permitted to scan an object."
-msgstr ""
-
-#: onboarding/forms.py tools/forms/ooi.py
-msgid "explanation-clearance-level"
-msgstr ""
-
-#: onboarding/templates/account/step_1_registration_intro.html
-msgid "Register"
-msgstr ""
-
-#: onboarding/templates/account/step_1_registration_intro.html
-msgid "Create a new account for your organization"
-msgstr ""
-
-#: onboarding/templates/account/step_1_registration_intro.html
-msgid ""
-"All user  accounts are part of an organization. So if you’re new and your "
-"company is also new to OpenKAT you can register here to create a OpenKAT "
-"account for your company including an admin account for you. If you like a "
-"user account that is connected to an already existing organization within "
-"OpenKAT you can ask the admin to create an account for you."
-msgstr ""
-
-#: onboarding/templates/account/step_1_registration_intro.html
-#: onboarding/templates/step_1_introduction.html
-msgid "Let's get started"
-msgstr ""
-
-#: onboarding/templates/account/step_1_registration_intro.html
-#: onboarding/templates/step_1_introduction.html
-msgid "How does OpenKAT work"
-msgstr ""
-
-#: onboarding/templates/account/step_1_registration_intro.html
-msgid ""
-"OpenKAT is able to give insight into security risks on your online objects. "
-"For example, your websites, mailservers or online data. OpenKAT uses scans "
-"to find and assess the area's that might be at risk and reports these back "
-"to you. As a user you decide which insight you would like and OpenKAT guides "
-"you to through the process. During this introduction you will be guided "
-"through the steps to create a report."
-msgstr ""
-
-#: onboarding/templates/account/step_2a_organization_setup.html
-#: onboarding/templates/account/step_2a_organization_update.html
-#: onboarding/templates/account/step_2b_indemnification_setup.html
-#: onboarding/templates/account/step_2c_account_setup_intro.html
-#: onboarding/templates/account/step_3_account_user_type.html
-#: onboarding/templates/account/step_4_account_setup_admin.html
-#: onboarding/templates/account/step_5_account_setup_red_teamer.html
-#: onboarding/templates/account/step_6_account_setup_client.html
-msgid "OpenKAT setup"
-msgstr ""
-
-#: onboarding/templates/account/step_2a_organization_setup.html
-#: onboarding/templates/account/step_2a_organization_update.html
-#: rocky/templates/organizations/organization_add.html
-msgid "Organization setup"
-msgstr ""
-
-#: onboarding/templates/account/step_2a_organization_setup.html
-msgid ""
-"Please enter the following organization details. These details can be edited "
-"within the organization page within OpenKAT when necessary. Adding a new "
-"organization requires a new database."
-msgstr ""
-
-#: onboarding/templates/account/step_2a_organization_setup.html
-#: onboarding/templates/account/step_2a_organization_update.html
-#: rocky/templates/organizations/organization_add.html
-#: rocky/templates/organizations/organization_settings.html
-msgid "Organization details"
-msgstr ""
-
-#: onboarding/templates/account/step_2a_organization_setup.html
-#: onboarding/templates/account/step_4_account_setup_admin.html
-#: onboarding/templates/account/step_5_account_setup_red_teamer.html
-#: onboarding/templates/account/step_6_account_setup_client.html
-#: rocky/templates/forms/json_schema_form.html
-#: rocky/templates/organizations/organization_add.html
-#: rocky/templates/organizations/organization_member_add.html
-#: rocky/templates/organizations/organization_member_add_account_type.html
-#: rocky/templates/partials/elements/ooi_detail_settings.html
-#: rocky/templates/partials/elements/ooi_report_settings.html
-#: rocky/templates/partials/form/indemnification_add_form.html
-#: rocky/templates/partials/task_history.html
-#: rocky/templates/two_factor/_wizard_actions.html
-msgid "Submit"
-msgstr ""
-
 #: onboarding/templates/account/step_2a_organization_update.html
 #: rocky/templates/organizations/organization_add.html
 msgid ""
@@ -2392,7 +1730,6 @@
 
 #: onboarding/templates/step_3c_setup_scan_ooi_detail.html
 #: reports/report_types/dns_report/report.html
-#: reports/report_types/findings_report/report.html
 #: reports/templates/partials/report_ooi_list.html
 #: reports/templates/summary/ooi_selection.html tools/forms/ooi.py
 #: rocky/templates/partials/elements/ooi_tree_condensed_table.html
@@ -3127,14 +2464,12 @@
 msgstr ""
 
 #: reports/report_types/aggregate_organisation_report/system_specific.html
-#: reports/report_types/findings_report/report.html
 #: reports/report_types/mail_report/report.html
 #: reports/report_types/name_server_report/report.html
 #: reports/report_types/rpki_report/report.html
 #: reports/report_types/safe_connections_report/report.html
 #: reports/report_types/vulnerability_report/report.html
 #: reports/report_types/web_system_report/report.html
-#: reports/templates/partials/report_severity_totals_table.html
 #: rocky/templates/partials/ooi_report_findings_block_table.html
 #: rocky/templates/partials/ooi_report_findings_block_table_expanded_row.html
 msgid "Risk level"
@@ -3259,7 +2594,382 @@
 "weaknesses."
 msgstr ""
 
-#: reports/report_types/findings_report/report.html
+#: reports/report_types/ipv6_report/report.html
+#: reports/report_types/multi_organization_report/ipv6.html
+msgid ""
+"IPv6 includes improvements in security features compared to IPv4. While IPv4 "
+"can implement security measures, IPv6 was designed with security in mind, "
+"and its adoption can contribute to a more secure internet."
+msgstr ""
+
+#: reports/report_types/ipv6_report/report.html
+msgid "IPV6 overview:"
+msgstr ""
+
+#: reports/report_types/ipv6_report/report.html
+#: reports/report_types/systems_report/report.html
+msgid "Domain"
+msgstr ""
+
+#: reports/report_types/ipv6_report/report.py
+msgid "IPv6 Report"
+msgstr ""
+
+#: reports/report_types/ipv6_report/report.py
+msgid "Check whether hostnames point to ipv6 addresses."
+msgstr ""
+
+#: reports/report_types/mail_report/report.html
+msgid "Mailserver compliance:"
+msgstr ""
+
+#: reports/report_types/mail_report/report.html
+msgid "mailservers compliant"
+msgstr ""
+
+#: reports/report_types/mail_report/report.py
+msgid "Mail Report"
+msgstr ""
+
+#: reports/report_types/mail_report/report.py
+msgid ""
+"System specific mail report that focusses on IP addresses and hostnames."
+msgstr ""
+
+#: reports/report_types/multi_organization_report/asset_overview.html
+msgid "Overview of included assets"
+msgstr ""
+
+#: reports/report_types/multi_organization_report/asset_overview.html
+msgid "Asset"
+msgstr ""
+
+#: reports/report_types/multi_organization_report/asset_overview.html
+#: reports/report_types/multi_organization_report/basic_security_details.html
+msgid "Amount"
+msgstr ""
+
+#: reports/report_types/multi_organization_report/asset_overview.html
+msgid "IP addresses"
+msgstr ""
+
+#: reports/report_types/multi_organization_report/asset_overview.html
+msgid "Domain names"
+msgstr ""
+
+#: reports/report_types/multi_organization_report/asset_overview.html
+msgid "Assets with most critical vulnerabilities"
+msgstr ""
+
+#: reports/report_types/multi_organization_report/asset_overview.html
+msgid "Vulnerability"
+msgstr ""
+
+#: reports/report_types/multi_organization_report/asset_overview.html
+msgid "Organisation"
+msgstr ""
+
+#: reports/report_types/multi_organization_report/basic_security_details.html
+msgid "Overview of safe connections"
+msgstr ""
+
+#: reports/report_types/multi_organization_report/basic_security_details.html
+#: reports/report_types/safe_connections_report/report.html
+msgid "Only Safe Ciphers"
+msgstr ""
+
+#: reports/report_types/multi_organization_report/basic_security_details.html
+#: reports/report_types/safe_connections_report/report.html
+msgid "services are compliant"
+msgstr ""
+
+#: reports/report_types/multi_organization_report/introduction.html
+#: reports/templates/generate_report.html
+msgid "Download report"
+msgstr ""
+
+#: reports/report_types/multi_organization_report/introduction.html
+msgid "This is the OpenKAT Sector rapport."
+msgstr ""
+
+#: reports/report_types/multi_organization_report/introduction.html
+msgid "Created with date from"
+msgstr ""
+
+#: reports/report_types/multi_organization_report/introduction.html
+msgid "This sector contains"
+msgstr ""
+
+#: reports/report_types/multi_organization_report/introduction.html
+msgid "Scanned organizations."
+msgstr ""
+
+#: reports/report_types/multi_organization_report/introduction.html
+msgid "Of these organizations"
+msgstr ""
+
+#: reports/report_types/multi_organization_report/introduction.html
+msgid "organizations have tag"
+msgstr ""
+
+#: reports/report_types/multi_organization_report/introduction.html
+msgid "The basic security scores are around "
+msgstr ""
+
+#: reports/report_types/multi_organization_report/introduction.html
+msgid "A total of "
+msgstr ""
+
+#: reports/report_types/multi_organization_report/introduction.html
+msgid " critical vulnerabilities have been identified."
+msgstr ""
+
+#: reports/report_types/multi_organization_report/ipv6.html
+msgid "IPv6"
+msgstr ""
+
+#: reports/report_types/multi_organization_report/ipv6.html
+msgid "In total "
+msgstr ""
+
+#: reports/report_types/multi_organization_report/ipv6.html
+msgid " out of "
+msgstr ""
+
+#: reports/report_types/multi_organization_report/ipv6.html
+msgid " systems have an IPv6 connection."
+msgstr ""
+
+#: reports/report_types/multi_organization_report/ipv6.html
+msgid "Overview of ip version compliance"
+msgstr ""
+
+#: reports/report_types/multi_organization_report/open_ports.html
+msgid ""
+"See an overview of open ports found over all systems and the services these "
+"systems provide."
+msgstr ""
+
+#: reports/report_types/multi_organization_report/open_ports.html
+msgid "Overview of detected open ports"
+msgstr ""
+
+#: reports/report_types/multi_organization_report/open_ports.html
+#: reports/report_types/open_ports_report/report.html
+#: reports/templates/partials/report_sidemenu.html
+msgid "Open ports"
+msgstr ""
+
+#: reports/report_types/multi_organization_report/open_ports.html
+msgid "Occurrences (IP addressees)"
+msgstr ""
+
+#: reports/report_types/multi_organization_report/open_ports.html
+msgid "Services"
+msgstr ""
+
+#: reports/report_types/multi_organization_report/recommendations.html
+msgid "Overview of recommendations"
+msgstr ""
+
+#: reports/report_types/multi_organization_report/recommendations.html
+msgid "Recommendation"
+msgstr ""
+
+#: reports/report_types/multi_organization_report/recommendations.html
+#: rocky/templates/partials/ooi_report_findings_block_table_expanded_row.html
+msgid "Occurrence"
+msgstr ""
+
+#: reports/report_types/multi_organization_report/report.py
+msgid "Multi Organization Report"
+msgstr ""
+
+#: reports/report_types/multi_organization_report/summary.html
+msgid "Best scoring security check"
+msgstr ""
+
+#: reports/report_types/multi_organization_report/summary.html
+msgid "Worst scoring security check"
+msgstr ""
+
+#: reports/report_types/multi_organization_report/vulnerabilities.html
+msgid ""
+"Vulnerabilities found are grouped per system. Here, we only consider CVE "
+"vulnerabilities."
+msgstr ""
+
+#: reports/report_types/multi_organization_report/vulnerabilities.html
+msgid "Vulnerabilities grouped per system."
+msgstr ""
+
+#: reports/report_types/multi_organization_report/vulnerabilities.html
+msgid "total"
+msgstr ""
+
+#: reports/report_types/name_server_report/report.html
+msgid "Name server compliance:"
+msgstr ""
+
+#: reports/report_types/name_server_report/report.html
+msgid "DNSSEC Present"
+msgstr ""
+
+#: reports/report_types/name_server_report/report.html
+msgid "name servers compliant"
+msgstr ""
+
+#: reports/report_types/name_server_report/report.html
+msgid "Valid DNSSEC"
+msgstr ""
+
+#: reports/report_types/name_server_report/report.html
+#: reports/report_types/web_system_report/report.html
+msgid "No unnecessary ports open"
+msgstr ""
+
+#: reports/report_types/name_server_report/report.py
+msgid "Name server Report"
+msgstr ""
+
+#: reports/report_types/name_server_report/report.py
+msgid "Name server report checks name servers on basic security standards."
+msgstr ""
+
+#: reports/report_types/open_ports_report/report.html
+msgid ""
+"See an overview of open ports found. <strong>Bold</strong> open ports are "
+"found through direct scans that the organization performs via OpenKAT. Other "
+"open ports were found outside by OpenKAT itself. Scans with the same "
+"hostnames, ports and IPs are merged."
+msgstr ""
+
+#: reports/report_types/open_ports_report/report.html
+msgid "Overview of open ports found for the scanned assets."
+msgstr ""
+
+#: reports/report_types/open_ports_report/report.html
+#: reports/report_types/systems_report/report.html
+msgid "IP address"
+msgstr ""
+
+#: reports/report_types/open_ports_report/report.html
+msgid "Hostnames"
+msgstr ""
+
+#: reports/report_types/open_ports_report/report.html
+msgid "Direct scan"
+msgstr ""
+
+#: reports/report_types/open_ports_report/report.py
+msgid "Open Ports Report"
+msgstr ""
+
+#: reports/report_types/open_ports_report/report.py
+msgid "Find open ports of IP addresses"
+msgstr ""
+
+#: reports/report_types/rpki_report/report.html
+msgid "RPKI compliance:"
+msgstr ""
+
+#: reports/report_types/rpki_report/report.html
+msgid "RPKI Available"
+msgstr ""
+
+#: reports/report_types/rpki_report/report.html
+msgid "RPKI Not expired"
+msgstr ""
+
+#: reports/report_types/rpki_report/report.html
+msgid "RPKI record is not valid."
+msgstr ""
+
+#: reports/report_types/rpki_report/report.html
+msgid "RPKI record does not exist."
+msgstr ""
+
+#: reports/report_types/rpki_report/report.py
+msgid "RPKI Report"
+msgstr ""
+
+#: reports/report_types/rpki_report/report.py
+msgid ""
+"Shows whether the ip is covered by a valid RPKI ROA. For a hostname it shows "
+"the ip addresses and whether they are covered by a valid RPKI ROA."
+msgstr ""
+
+#: reports/report_types/safe_connections_report/report.html
+msgid "Safe Connections"
+msgstr ""
+
+#: reports/report_types/safe_connections_report/report.html
+msgid "Safe connections compliance:"
+msgstr ""
+
+#: reports/report_types/safe_connections_report/report.py
+msgid "Safe Connections Report"
+msgstr ""
+
+#: reports/report_types/safe_connections_report/report.py
+msgid "Shows whether the IPService contains safe ciphers."
+msgstr ""
+
+#: reports/report_types/systems_report/report.html
+msgid "Selected assets:"
+msgstr ""
+
+#: reports/report_types/systems_report/report.py
+msgid "System Report"
+msgstr ""
+
+#: reports/report_types/systems_report/report.py
+msgid "Combine IP addresses, hostnames and services into systems."
+msgstr ""
+
+#: reports/report_types/tls_report/report.html
+msgid "Ciphers:"
+msgstr ""
+
+#: reports/report_types/tls_report/report.html
+#: rocky/templates/organizations/organization_member_list.html
+#: rocky/templates/partials/task_history.html
+#: rocky/templates/tasks/partials/boefje_task_history.html
+#: rocky/templates/tasks/partials/normalizer_task_history.html
+#: rocky/templates/tasks/partials/task_filter.html
+msgid "Status"
+msgstr ""
+
+#: reports/report_types/tls_report/report.html
+msgid "Protocol"
+msgstr ""
+
+#: reports/report_types/tls_report/report.html
+msgid "Encryption Algorithm"
+msgstr ""
+
+#: reports/report_types/tls_report/report.html
+msgid "Key Size"
+msgstr ""
+
+#: reports/report_types/tls_report/report.html
+#: rocky/templates/organizations/organization_list.html
+#: rocky/templates/organizations/organization_settings.html
+msgid "Code"
+msgstr ""
+
+#: reports/report_types/tls_report/report.html
+msgid "Phase out"
+msgstr ""
+
+#: reports/report_types/tls_report/report.html
+msgid "Good"
+msgstr ""
+
+#: reports/report_types/tls_report/report.html
+msgid "No ciphers found for this IPService"
+msgstr ""
+
 #: reports/report_types/tls_report/report.html
 #: reports/report_types/vulnerability_report/report.html
 #: reports/report_types/web_system_report/report.html
@@ -3274,439 +2984,6 @@
 msgid "Findings"
 msgstr ""
 
-#: reports/report_types/findings_report/report.html
-msgid "Other findings found:"
-msgstr ""
-
-#: reports/report_types/findings_report/report.html
-msgid "FindingType"
-msgstr ""
-
-#: reports/report_types/findings_report/report.html
-#: reports/report_types/vulnerability_report/report.html
-#: reports/templates/partials/report_severity_totals_table.html
-#: rocky/templates/crisis_room/crisis_room_findings_block.html
-#: rocky/templates/oois/ooi_detail_findings_overview.html
-#: rocky/templates/partials/ooi_report_findings_block_table.html
-#: rocky/templates/partials/ooi_report_findings_block_table_expanded_row.html
-msgid "Occurrences"
-msgstr ""
-
-#: reports/report_types/findings_report/report.html
-#: reports/report_types/vulnerability_report/report.html
-#: rocky/templates/crisis_room/crisis_room_findings_block.html
-#: rocky/templates/findings/finding_list.html
-#: rocky/templates/organizations/organization_crisis_room.html
-#: rocky/templates/partials/task_history.html
-#: rocky/templates/tasks/partials/boefje_task_history.html
-#: rocky/templates/tasks/partials/normalizer_task_history.html
-msgid "Close details"
-msgstr ""
-
-#: reports/report_types/findings_report/report.html
-#: reports/report_types/vulnerability_report/report.html
-#: rocky/templates/crisis_room/crisis_room_findings_block.html
-#: rocky/templates/findings/finding_list.html
-#: rocky/templates/organizations/organization_crisis_room.html
-#: rocky/templates/partials/task_history.html
-#: rocky/templates/tasks/partials/boefje_task_history.html
-#: rocky/templates/tasks/partials/normalizer_task_history.html
-msgid "Open details"
-msgstr ""
-
-#: reports/report_types/findings_report/report.html
-msgid "Impact"
-msgstr ""
-
-#: reports/report_types/findings_report/report.html
-#: reports/report_types/multi_organization_report/recommendations.html
-msgid "Recommendation"
-msgstr ""
-
-#: reports/report_types/findings_report/report.html
-msgid "No findings have been found."
-msgstr ""
-
-#: reports/report_types/findings_report/report.py
-msgid "Findings Report"
-msgstr ""
-
-#: reports/report_types/findings_report/report.py
-msgid "Shows all the finding types and their occurrences."
-msgstr ""
-
-#: reports/report_types/ipv6_report/report.html
-#: reports/report_types/multi_organization_report/ipv6.html
-msgid ""
-"IPv6 includes improvements in security features compared to IPv4. While IPv4 "
-"can implement security measures, IPv6 was designed with security in mind, "
-"and its adoption can contribute to a more secure internet."
-msgstr ""
-
-#: reports/report_types/ipv6_report/report.html
-msgid "IPV6 overview:"
-msgstr ""
-
-#: reports/report_types/ipv6_report/report.html
-#: reports/report_types/systems_report/report.html
-msgid "Domain"
-msgstr ""
-
-#: reports/report_types/ipv6_report/report.py
-msgid "IPv6 Report"
-msgstr ""
-
-#: reports/report_types/ipv6_report/report.py
-msgid "Check whether hostnames point to ipv6 addresses."
-msgstr ""
-
-#: reports/report_types/mail_report/report.html
-msgid "Mailserver compliance:"
-msgstr ""
-
-#: reports/report_types/mail_report/report.html
-msgid "mailservers compliant"
-msgstr ""
-
-#: reports/report_types/mail_report/report.py
-msgid "Mail Report"
-msgstr ""
-
-#: reports/report_types/mail_report/report.py
-msgid ""
-"System specific mail report that focusses on IP addresses and hostnames."
-msgstr ""
-
-#: reports/report_types/multi_organization_report/asset_overview.html
-msgid "Overview of included assets"
-msgstr ""
-
-#: reports/report_types/multi_organization_report/asset_overview.html
-msgid "Asset"
-msgstr ""
-
-#: reports/report_types/multi_organization_report/asset_overview.html
-#: reports/report_types/multi_organization_report/basic_security_details.html
-msgid "Amount"
-msgstr ""
-
-#: reports/report_types/multi_organization_report/asset_overview.html
-msgid "IP addresses"
-msgstr ""
-
-#: reports/report_types/multi_organization_report/asset_overview.html
-msgid "Domain names"
-msgstr ""
-
-#: reports/report_types/multi_organization_report/asset_overview.html
-msgid "Assets with most critical vulnerabilities"
-msgstr ""
-
-#: reports/report_types/multi_organization_report/asset_overview.html
-msgid "Vulnerability"
-msgstr ""
-
-#: reports/report_types/multi_organization_report/asset_overview.html
-msgid "Organisation"
-msgstr ""
-
-#: reports/report_types/multi_organization_report/basic_security_details.html
-msgid "Overview of safe connections"
-msgstr ""
-
-#: reports/report_types/multi_organization_report/basic_security_details.html
-#: reports/report_types/safe_connections_report/report.html
-msgid "Only Safe Ciphers"
-msgstr ""
-
-#: reports/report_types/multi_organization_report/basic_security_details.html
-#: reports/report_types/safe_connections_report/report.html
-msgid "services are compliant"
-msgstr ""
-
-#: reports/report_types/multi_organization_report/introduction.html
-#: reports/templates/generate_report.html
-msgid "Download report"
-msgstr ""
-
-#: reports/report_types/multi_organization_report/introduction.html
-msgid "This is the OpenKAT Sector rapport."
-msgstr ""
-
-#: reports/report_types/multi_organization_report/introduction.html
-msgid "Created with date from"
-msgstr ""
-
-#: reports/report_types/multi_organization_report/introduction.html
-msgid "This sector contains"
-msgstr ""
-
-#: reports/report_types/multi_organization_report/introduction.html
-msgid "Scanned organizations."
-msgstr ""
-
-#: reports/report_types/multi_organization_report/introduction.html
-msgid "Of these organizations"
-msgstr ""
-
-#: reports/report_types/multi_organization_report/introduction.html
-msgid "organizations have tag"
-msgstr ""
-
-#: reports/report_types/multi_organization_report/introduction.html
-msgid "The basic security scores are around "
-msgstr ""
-
-#: reports/report_types/multi_organization_report/introduction.html
-msgid "A total of "
-msgstr ""
-
-#: reports/report_types/multi_organization_report/introduction.html
-msgid " critical vulnerabilities have been identified."
-msgstr ""
-
-#: reports/report_types/multi_organization_report/ipv6.html
-msgid "IPv6"
-msgstr ""
-
-#: reports/report_types/multi_organization_report/ipv6.html
-msgid "In total "
-msgstr ""
-
-#: reports/report_types/multi_organization_report/ipv6.html
-msgid " out of "
-msgstr ""
-
-#: reports/report_types/multi_organization_report/ipv6.html
-msgid " systems have an IPv6 connection."
-msgstr ""
-
-#: reports/report_types/multi_organization_report/ipv6.html
-msgid "Overview of ip version compliance"
-msgstr ""
-
-#: reports/report_types/multi_organization_report/open_ports.html
-msgid ""
-"See an overview of open ports found over all systems and the services these "
-"systems provide."
-msgstr ""
-
-#: reports/report_types/multi_organization_report/open_ports.html
-msgid "Overview of detected open ports"
-msgstr ""
-
-#: reports/report_types/multi_organization_report/open_ports.html
-#: reports/report_types/open_ports_report/report.html
-#: reports/templates/partials/report_sidemenu.html
-msgid "Open ports"
-msgstr ""
-
-#: reports/report_types/multi_organization_report/open_ports.html
-msgid "Occurrences (IP addressees)"
-msgstr ""
-
-#: reports/report_types/multi_organization_report/open_ports.html
-msgid "Services"
-msgstr ""
-
-#: reports/report_types/multi_organization_report/recommendations.html
-msgid "Overview of recommendations"
-msgstr ""
-
-#: reports/report_types/multi_organization_report/recommendations.html
-#: rocky/templates/partials/ooi_report_findings_block_table_expanded_row.html
-msgid "Occurrence"
-msgstr ""
-
-#: reports/report_types/multi_organization_report/report.py
-msgid "Multi Organization Report"
-msgstr ""
-
-#: reports/report_types/multi_organization_report/summary.html
-msgid "Best scoring security check"
-msgstr ""
-
-#: reports/report_types/multi_organization_report/summary.html
-msgid "Worst scoring security check"
-msgstr ""
-
-#: reports/report_types/multi_organization_report/vulnerabilities.html
-msgid ""
-"Vulnerabilities found are grouped per system. Here, we only consider CVE "
-"vulnerabilities."
-msgstr ""
-
-#: reports/report_types/multi_organization_report/vulnerabilities.html
-msgid "Vulnerabilities grouped per system."
-msgstr ""
-
-#: reports/report_types/multi_organization_report/vulnerabilities.html
-msgid "total"
-msgstr ""
-
-#: reports/report_types/name_server_report/report.html
-msgid "Name server compliance:"
-msgstr ""
-
-#: reports/report_types/name_server_report/report.html
-msgid "DNSSEC Present"
-msgstr ""
-
-#: reports/report_types/name_server_report/report.html
-msgid "name servers compliant"
-msgstr ""
-
-#: reports/report_types/name_server_report/report.html
-msgid "Valid DNSSEC"
-msgstr ""
-
-#: reports/report_types/name_server_report/report.html
-#: reports/report_types/web_system_report/report.html
-msgid "No unnecessary ports open"
-msgstr ""
-
-#: reports/report_types/name_server_report/report.py
-msgid "Name server Report"
-msgstr ""
-
-#: reports/report_types/name_server_report/report.py
-msgid "Name server report checks name servers on basic security standards."
-msgstr ""
-
-#: reports/report_types/open_ports_report/report.html
-msgid ""
-"See an overview of open ports found. <strong>Bold</strong> open ports are "
-"found through direct scans that the organization performs via OpenKAT. Other "
-"open ports were found outside by OpenKAT itself. Scans with the same "
-"hostnames, ports and IPs are merged."
-msgstr ""
-
-#: reports/report_types/open_ports_report/report.html
-msgid "Overview of open ports found for the scanned assets."
-msgstr ""
-
-#: reports/report_types/open_ports_report/report.html
-#: reports/report_types/systems_report/report.html
-msgid "IP address"
-msgstr ""
-
-#: reports/report_types/open_ports_report/report.html
-msgid "Hostnames"
-msgstr ""
-
-#: reports/report_types/open_ports_report/report.html
-msgid "Direct scan"
-msgstr ""
-
-#: reports/report_types/open_ports_report/report.py
-msgid "Open Ports Report"
-msgstr ""
-
-#: reports/report_types/open_ports_report/report.py
-msgid "Find open ports of IP addresses"
-msgstr ""
-
-#: reports/report_types/rpki_report/report.html
-msgid "RPKI compliance:"
-msgstr ""
-
-#: reports/report_types/rpki_report/report.html
-msgid "RPKI Available"
-msgstr ""
-
-#: reports/report_types/rpki_report/report.html
-msgid "RPKI Not expired"
-msgstr ""
-
-#: reports/report_types/rpki_report/report.html
-msgid "RPKI record is not valid."
-msgstr ""
-
-#: reports/report_types/rpki_report/report.html
-msgid "RPKI record does not exist."
-msgstr ""
-
-#: reports/report_types/rpki_report/report.py
-msgid "RPKI Report"
-msgstr ""
-
-#: reports/report_types/rpki_report/report.py
-msgid ""
-"Shows whether the ip is covered by a valid RPKI ROA. For a hostname it shows "
-"the ip addresses and whether they are covered by a valid RPKI ROA."
-msgstr ""
-
-#: reports/report_types/safe_connections_report/report.html
-msgid "Safe Connections"
-msgstr ""
-
-#: reports/report_types/safe_connections_report/report.html
-msgid "Safe connections compliance:"
-msgstr ""
-
-#: reports/report_types/safe_connections_report/report.py
-msgid "Safe Connections Report"
-msgstr ""
-
-#: reports/report_types/safe_connections_report/report.py
-msgid "Shows whether the IPService contains safe ciphers."
-msgstr ""
-
-#: reports/report_types/systems_report/report.html
-msgid "Selected assets:"
-msgstr ""
-
-#: reports/report_types/systems_report/report.py
-msgid "System Report"
-msgstr ""
-
-#: reports/report_types/systems_report/report.py
-msgid "Combine IP addresses, hostnames and services into systems."
-msgstr ""
-
-#: reports/report_types/tls_report/report.html
-msgid "Ciphers:"
-msgstr ""
-
-#: reports/report_types/tls_report/report.html
-#: rocky/templates/organizations/organization_member_list.html
-#: rocky/templates/partials/task_history.html
-#: rocky/templates/tasks/partials/boefje_task_history.html
-#: rocky/templates/tasks/partials/normalizer_task_history.html
-#: rocky/templates/tasks/partials/task_filter.html
-msgid "Status"
-msgstr ""
-
-#: reports/report_types/tls_report/report.html
-msgid "Protocol"
-msgstr ""
-
-#: reports/report_types/tls_report/report.html
-msgid "Encryption Algorithm"
-msgstr ""
-
-#: reports/report_types/tls_report/report.html
-msgid "Key Size"
-msgstr ""
-
-#: reports/report_types/tls_report/report.html
-#: rocky/templates/organizations/organization_list.html
-#: rocky/templates/organizations/organization_settings.html
-msgid "Code"
-msgstr ""
-
-#: reports/report_types/tls_report/report.html
-msgid "Phase out"
-msgstr ""
-
-#: reports/report_types/tls_report/report.html
-msgid "Good"
-msgstr ""
-
-#: reports/report_types/tls_report/report.html
-msgid "No ciphers found for this IPService"
-msgstr ""
-
 #: reports/report_types/tls_report/report.py
 msgid "TLS Report"
 msgstr ""
@@ -3722,8 +2999,6 @@
 msgstr ""
 
 #: reports/report_types/vulnerability_report/report.html
-<<<<<<< HEAD
-=======
 #: rocky/templates/crisis_room/crisis_room_findings_block.html
 #: rocky/templates/oois/ooi_detail_findings_overview.html
 #: rocky/templates/partials/ooi_report_findings_block_table.html
@@ -3763,7 +3038,6 @@
 msgstr ""
 
 #: reports/report_types/vulnerability_report/report.html
->>>>>>> aa231a34
 msgid "Advice"
 msgstr ""
 
@@ -4003,20 +3277,8 @@
 
 #: reports/templates/partials/report_setup_scan.html
 #: reports/views/generate_report.py
+#: rocky/templates/partials/ooi_detail_toolbar.html
 msgid "Generate report"
-msgstr ""
-
-#: reports/templates/partials/report_severity_totals.html
-msgid "Findings overview"
-msgstr ""
-
-#: reports/templates/partials/report_severity_totals_table.html
-#: rocky/templates/partials/ooi_report_severity_totals_table.html
-msgid "Total per severity overview:"
-msgstr ""
-
-#: reports/templates/partials/report_severity_totals_table.html
-msgid "FindingTypes"
 msgstr ""
 
 #: reports/templates/partials/report_sidemenu.html
@@ -5851,10 +5113,6 @@
 msgstr ""
 
 #: rocky/templates/partials/ooi_detail_toolbar.html
-msgid "Generate findings report"
-msgstr ""
-
-#: rocky/templates/partials/ooi_detail_toolbar.html
 msgid "Mute Finding"
 msgstr ""
 
@@ -5922,6 +5180,10 @@
 #: rocky/templates/partials/ooi_report_findings_block_table_expanded_row.html
 #: rocky/templates/partials/ooi_report_severity_totals_table.html
 msgid "Total occurrences"
+msgstr ""
+
+#: rocky/templates/partials/ooi_report_severity_totals_table.html
+msgid "Total per severity overview:"
 msgstr ""
 
 #: rocky/templates/partials/ooi_report_severity_totals_table.html
