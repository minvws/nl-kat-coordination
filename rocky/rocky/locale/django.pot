--- conflicted
+++ resolved
@@ -9,11 +9,7 @@
 msgstr ""
 "Project-Id-Version: PACKAGE VERSION\n"
 "Report-Msgid-Bugs-To: \n"
-<<<<<<< HEAD
 "POT-Creation-Date: 2024-11-07 11:24+0000\n"
-=======
-"POT-Creation-Date: 2024-11-07 10:53+0000\n"
->>>>>>> e482bbce
 "PO-Revision-Date: YEAR-MO-DA HO:MI+ZONE\n"
 "Last-Translator: FULL NAME <EMAIL@ADDRESS>\n"
 "Language-Team: LANGUAGE <LL@li.org>\n"
@@ -3868,13 +3864,6 @@
 #: reports/templates/partials/report_ooi_list.html
 msgid ""
 "\n"
-<<<<<<< HEAD
-"                Select which objects you want to include in your report.\n"
-"                You can either continue with a live object set based on your "
-"selected filter,\n"
-"                or you can select the objects manually from the table "
-"below.\n"
-=======
 "                Select which objects you want to include in your report. You "
 "can either continue\n"
 "                with a live set or you can select the objects manually from "
@@ -3898,7 +3887,6 @@
 "                tomorrow (with the same filter criteria), your next "
 "scheduled report will contain\n"
 "                5 hostnames. Your live set will update as you go.\n"
->>>>>>> e482bbce
 "            "
 msgstr ""
 
