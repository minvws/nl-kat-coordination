# SOME DESCRIPTIVE TITLE.
# Copyright (C) YEAR THE PACKAGE'S COPYRIGHT HOLDER
# This file is distributed under the same license as the PACKAGE package.
# FIRST AUTHOR <EMAIL@ADDRESS>, YEAR.
#
#, fuzzy
msgid ""
msgstr ""
"Project-Id-Version: PACKAGE VERSION\n"
"Report-Msgid-Bugs-To: \n"
<<<<<<< HEAD
"POT-Creation-Date: 2024-09-24 12:01+0000\n"
=======
"POT-Creation-Date: 2024-09-24 07:16+0000\n"
>>>>>>> 1b4aed64
"PO-Revision-Date: YEAR-MO-DA HO:MI+ZONE\n"
"Last-Translator: FULL NAME <EMAIL@ADDRESS>\n"
"Language-Team: LANGUAGE <LL@li.org>\n"
"Language: \n"
"MIME-Version: 1.0\n"
"Content-Type: text/plain; charset=UTF-8\n"
"Content-Transfer-Encoding: 8bit\n"
"Plural-Forms: nplurals=INTEGER; plural=EXPRESSION;\n"

#: account/admin.py
msgid "Permissions"
msgstr ""

#: account/admin.py
msgid "Important dates"
msgstr ""

#: account/forms/account_setup.py katalogus/templates/katalogus_settings.html
#: katalogus/templates/plugin_container_image.html
#: reports/report_types/dns_report/report.html
#: reports/report_types/tls_report/report.html
#: reports/templates/partials/export_report_settings.html
#: reports/templates/report_overview/report_history_table.html
#: reports/templates/report_overview/subreports_table.html
#: tools/forms/boefje.py rocky/templates/organizations/organization_list.html
#: rocky/templates/organizations/organization_settings.html
#: rocky/templates/partials/ooi_detail_related_object.html
msgid "Name"
msgstr ""

#: account/forms/account_setup.py
msgid "The name that will be used in order to communicate."
msgstr ""

#: account/forms/account_setup.py
msgid "Please provide username"
msgstr ""

#: account/forms/account_setup.py
msgid "Email"
msgstr ""

#: account/forms/account_setup.py
msgid "Enter an email address."
msgstr ""

#: account/forms/account_setup.py
msgid "Password"
msgstr ""

#: account/forms/account_setup.py
msgid "Choose a super secret password"
msgstr ""

#: account/forms/account_setup.py
msgid "Choose another email."
msgstr ""

#: account/forms/account_setup.py tools/forms/settings.py
msgid "--- Please select one of the available options ----"
msgstr ""

#: account/forms/account_setup.py
msgid "Account Type"
msgstr ""

#: account/forms/account_setup.py
msgid "Every member of OpenKAT must be part of an account type."
msgstr ""

#: account/forms/account_setup.py
msgid "Please select an account type to proceed."
msgstr ""

#: account/forms/account_setup.py
#: onboarding/templates/step_3e_trusted_acknowledge_clearance_level.html
msgid "Trusted clearance level"
msgstr ""

#: account/forms/account_setup.py
msgid "Select a clearance level you trust this member with."
msgstr ""

#: account/forms/account_setup.py onboarding/forms.py tools/forms/ooi.py
msgid "Please select a clearance level to proceed."
msgstr ""

#: account/forms/account_setup.py
msgid "The name of the organization."
msgstr ""

#: account/forms/account_setup.py
msgid "explanation-organization-name"
msgstr ""

#: account/forms/account_setup.py
#, python-brace-format
msgid "A unique code of {code_length} characters."
msgstr ""

#: account/forms/account_setup.py
msgid "explanation-organization-code"
msgstr ""

#: account/forms/account_setup.py
msgid "Organization name is required to proceed."
msgstr ""

#: account/forms/account_setup.py
msgid "Choose another organization."
msgstr ""

#: account/forms/account_setup.py
msgid "Organization code is required to proceed."
msgstr ""

#: account/forms/account_setup.py
msgid "Choose another code for your organization."
msgstr ""

#: account/forms/account_setup.py
msgid ""
"I declare that OpenKAT may scan the assets of my organization and that I "
"have permission to scan these assets. I am aware of the implications a scan "
"with a higher scan level brings on my systems."
msgstr ""

#: account/forms/account_setup.py
msgid ""
"I declare that I am authorized to give this indemnification within my "
"organization. I have the experience and knowledge to know what the "
"consequences might be and can be held responsible for them."
msgstr ""

#: account/forms/account_setup.py
msgid "Trusted to change Clearance Levels."
msgstr ""

#: account/forms/account_setup.py
msgid "Acknowledged to change Clearance Levels."
msgstr ""

#: account/forms/account_setup.py
#: rocky/templates/organizations/organization_member_list.html
#: rocky/views/organization_member_list.py
msgid "Blocked"
msgstr ""

#: account/forms/account_setup.py
msgid ""
"Set the members status to blocked, so they don't have access to the "
"organization anymore."
msgstr ""

#: account/forms/account_setup.py
#: rocky/templates/organizations/organization_member_list.html
msgid "Accepted clearance level"
msgstr ""

#: account/forms/account_setup.py
msgid "Enter tags separated by comma."
msgstr ""

#: account/forms/account_setup.py
msgid "The two password fields didn’t match."
msgstr ""

#: account/forms/account_setup.py
msgid "New password"
msgstr ""

#: account/forms/account_setup.py
msgid "Enter a new password"
msgstr ""

#: account/forms/account_setup.py
msgid "New password confirmation"
msgstr ""

#: account/forms/account_setup.py
msgid "Repeat the new password"
msgstr ""

#: account/forms/account_setup.py
msgid "Confirm the new password"
msgstr ""

#: account/forms/login.py
msgid "Please enter a correct email address and password."
msgstr ""

#: account/forms/login.py
msgid "This account is inactive."
msgstr ""

#: account/forms/login.py
msgid "Insert the email you registered with or got at OpenKAT installation."
msgstr ""

#: account/forms/organization.py
msgid "Organization is required."
msgstr ""

#: account/forms/organization.py tools/view_helpers.py
#: rocky/templates/dashboard_redteam.html
#: rocky/templates/organizations/organization_list.html
#: rocky/views/organization_add.py
msgid "Organizations"
msgstr ""

#: account/forms/organization.py
msgid "The organization from which to clone settings."
msgstr ""

#: account/forms/password_reset.py
msgid "Email address"
msgstr ""

#: account/forms/password_reset.py
msgid "A reset link will be sent to this email"
msgstr ""

#: account/forms/password_reset.py
msgid "The email address connected to your OpenKAT-account"
msgstr ""

#: account/forms/token.py
msgid ""
"Insert the token generated by the authenticator app to setup the two factor "
"authentication."
msgstr ""

#: account/forms/token.py
msgid "Insert the token generated by your token authenticator app."
msgstr ""

#: account/forms/token.py
msgid "Backup token"
msgstr ""

#: account/mixins.py
msgid "Clearance level has been set"
msgstr ""

#: account/mixins.py
#, python-format
msgid ""
"Could not raise clearance level of %s to L%s. Indemnification not present at "
"organization %s."
msgstr ""

#: account/mixins.py
#, python-format
msgid ""
"Could not raise clearance level of %s to L%s. You were trusted a clearance "
"level of L%s. Contact your administrator to receive a higher clearance."
msgstr ""

#: account/mixins.py
#, python-format
msgid ""
"Could not raise clearance level of %s to L%s. You acknowledged a clearance "
"level of L%s. Please accept the clearance level first on your profile page "
"to proceed."
msgstr ""

#: account/models.py
msgid "The Email must be set"
msgstr ""

#: account/models.py
msgid "Superuser must have is_staff=True."
msgstr ""

#: account/models.py
msgid "Superuser must have is_superuser=True."
msgstr ""

#: account/models.py
msgid "full name"
msgstr ""

#: account/models.py
msgid "email"
msgstr ""

#: account/models.py
msgid "staff status"
msgstr ""

#: account/models.py
msgid "Designates whether the user can log into this admin site."
msgstr ""

#: account/models.py tools/models.py
msgid "active"
msgstr ""

#: account/models.py
msgid ""
"Designates whether this user should be treated as active. Unselect this "
"instead of deleting accounts."
msgstr ""

#: account/models.py
msgid "date joined"
msgstr ""

#: account/models.py
msgid "The clearance level of the user for all organizations."
msgstr ""

#: account/models.py
msgid "name"
msgstr ""

#: account/templates/account_detail.html account/views/account.py
msgid "Account details"
msgstr ""

#: account/templates/account_detail.html account/templates/password_reset.html
#: account/views/password_reset.py
msgid "Reset password"
msgstr ""

#: account/templates/account_detail.html
msgid "Full name"
msgstr ""

#: account/templates/account_detail.html
msgid "E-mail address"
msgstr ""

#: account/templates/account_detail.html
msgid "Member type"
msgstr ""

#: account/templates/account_detail.html
#: rocky/templates/crisis_room/crisis_room_findings_block.html
msgid "Organization"
msgstr ""

#: account/templates/account_detail.html
msgid "Permission to set OOI clearance levels"
msgstr ""

#: account/templates/account_detail.html
msgid "OOI clearance"
msgstr ""

#: account/templates/account_detail.html
msgid ""
"\n"
"                            You don't have any clearance to scan objects."
"<br>\n"
"                            Get in contact with the admin to give you the "
"necessary clearance level.\n"
"                        "
msgstr ""

#: account/templates/account_detail.html
msgid "You have currently accepted clearance up to level"
msgstr ""

#: account/templates/account_detail.html
msgid "Explanation OOI Clearance"
msgstr ""

#: account/templates/account_detail.html
msgid ""
"You can withdraw this at anytime you like, but know that you won't be able "
"to change clearance levels anymore when you do."
msgstr ""

#: account/templates/account_detail.html
#, python-format
msgid ""
"\n"
"                            Withdraw L%(acl)s clearance and responsibility\n"
"                    "
msgstr ""

#: account/templates/account_detail.html
msgid "Explanation OOI clearance"
msgstr ""

#: account/templates/account_detail.html
#, python-format
msgid ""
"You are granted clearance for level L%(tcl)s by your admin. Before you can "
"change OOI clearance levels up to this level, you need to accept this "
"permission. Remember: <strong>with great power comes great responsibility.</"
"strong>"
msgstr ""

#: account/templates/account_detail.html
#, python-format
msgid ""
"\n"
"                        Accept level L%(tcl)s clearance and responsibility\n"
"                    "
msgstr ""

#: account/templates/password_reset.html
msgid "Use the form below to reset your password."
msgstr ""

#: account/templates/password_reset.html
#: account/templates/password_reset_confirm.html
msgid "Send"
msgstr ""

#: account/templates/password_reset.html
#: account/templates/password_reset_confirm.html
msgid "Back"
msgstr ""

#: account/templates/password_reset_confirm.html
msgid "Confirm reset password"
msgstr ""

#: account/templates/password_reset_confirm.html
msgid "Use the form below to confirm resetting your password"
msgstr ""

#: account/templates/password_reset_confirm.html
msgid "Confirm password"
msgstr ""

#: account/templates/password_reset_confirm.html
msgid "The link is invalid"
msgstr ""

#: account/templates/password_reset_confirm.html
msgid ""
"The password reset link was invalid, possibly because it has already been "
"used.  Please request a new password reset."
msgstr ""

#: account/templates/password_reset_email.html
#, python-format
msgid ""
"You're receiving this email because you requested a password reset for your "
"user account at %(site_name)s."
msgstr ""

#: account/templates/password_reset_email.html
#: account/templates/registration_email.html
msgid "Please go to the following page and choose a new password:"
msgstr ""

#: account/templates/password_reset_email.html
#: account/templates/registration_email.html
msgid "Sincerely,"
msgstr ""

#: account/templates/password_reset_email.html
#: account/templates/registration_email.html
msgid "The OpenKAT team"
msgstr ""

#: account/templates/password_reset_subject.txt
#, python-format
msgid "Password reset on %(site_name)s"
msgstr ""

#: account/templates/recover_email.html account/views/recover_email.py
msgid "Recover email address"
msgstr ""

#: account/templates/recover_email.html
msgid "Information on how to recover your connected email address"
msgstr ""

#: account/templates/recover_email.html
msgid "Forgotten email address?"
msgstr ""

#: account/templates/recover_email.html
msgid ""
"If you don’t remember the email address connected to your account, contact:"
msgstr ""

#: account/templates/recover_email.html
msgid "Please contact the system administrator."
msgstr ""

#: account/templates/recover_email.html
msgid "Back to login"
msgstr ""

#: account/templates/recover_email.html
msgid "Back to Home"
msgstr ""

#: account/templates/registration_email.html
#, python-format
msgid ""
"Welcome to OpenKAT. You're receiving this email because you have been added "
"to organization \"%(organization)s\" at %(site_name)s."
msgstr ""

#: account/templates/registration_subject.txt
#, python-format
msgid "Verify OpenKAT account on %(site_name)s"
msgstr ""

#: account/validators.py
msgid "Your password must contain at least the following:"
msgstr ""

#: account/validators.py
msgid " characters"
msgstr ""

#: account/validators.py
msgid " digits"
msgstr ""

#: account/validators.py
msgid " letters"
msgstr ""

#: account/validators.py
msgid " special characters such as: "
msgstr ""

#: account/validators.py
msgid " lower case letters"
msgstr ""

#: account/validators.py
msgid " upper case letters"
msgstr ""

#: account/views/login.py
msgid "Your session has timed out. Please login again."
msgstr ""

#: account/views/login.py rocky/templates/header.html
msgid "OpenKAT"
msgstr ""

#: account/views/login.py account/views/password_reset.py
#: account/views/recover_email.py rocky/templates/partials/secondary-menu.html
#: rocky/templates/two_factor/core/login.html
msgid "Login"
msgstr ""

#: account/views/login.py
msgid "Two factor authentication"
msgstr ""

#: account/views/password_reset.py
msgid "We couldn't send a password reset link. Contact "
msgstr ""

#: account/views/password_reset.py
msgid ""
"We couldn't send a password reset link. Contact your system administrator."
msgstr ""

#: components/modal/template.html
msgid "Close modal"
msgstr ""

#: components/modal/template.html
#: katalogus/templates/change_clearance_level.html
#: katalogus/templates/confirmation_clone_settings.html
#: katalogus/templates/plugin_settings_delete.html
#: rocky/templates/oois/ooi_delete.html
#: rocky/templates/oois/ooi_mute_finding.html
#: rocky/templates/organizations/organization_edit.html
#: rocky/templates/organizations/organization_member_edit.html
#: rocky/templates/two_factor/_wizard_actions.html
msgid "Cancel"
msgstr ""

#: crisis_room/views.py
msgid ""
"Failed to get list of findings for organization {}, check server logs for "
"more details."
msgstr ""

#: katalogus/client.py
msgid ""
"The KATalogus has an unexpected error. Check the logs for further details."
msgstr ""

#: katalogus/client.py
msgid "A HTTP error occurred. Check logs for more info."
msgstr ""

#: katalogus/forms/katalogus_filter.py
msgid "Show all"
msgstr ""

#: katalogus/forms/katalogus_filter.py
#: katalogus/templates/partials/plugin_tile_modal.html
#: katalogus/templates/plugin_container_image.html
#: reports/report_types/dns_report/report.html
msgid "Enabled"
msgstr ""

#: katalogus/forms/katalogus_filter.py
#: katalogus/templates/partials/plugin_tile_modal.html
#: katalogus/templates/plugin_container_image.html
msgid "Disabled"
msgstr ""

#: katalogus/forms/katalogus_filter.py
msgid "Enabled-Disabled"
msgstr ""

#: katalogus/forms/katalogus_filter.py
msgid "Disabled-Enabled"
msgstr ""

#: katalogus/forms/katalogus_filter.py
msgid "Filter options"
msgstr ""

#: katalogus/forms/katalogus_filter.py
msgid "Sorting options"
msgstr ""

#: katalogus/forms/plugin_settings.py
msgid "This field is required."
msgstr ""

#: katalogus/templates/about_plugins.html
#: katalogus/templates/partials/plugins_navigation.html
msgid "About plugins"
msgstr ""

#: katalogus/templates/about_plugins.html katalogus/templates/katalogus.html
msgid ""
"Plugins gather data, objects and insight. Each plugin has its own focus area "
"and strengths and may be able to work with other plugins to gain even more "
"insights."
msgstr ""

#: katalogus/templates/about_plugins.html katalogus/templates/boefjes.html
msgid ""
"Boefjes are used to scan for objects. They detect vulnerabilities, security "
"issues, and give insight. Each boefje is a separate scan that can run on a "
"selection of objects."
msgstr ""

#: katalogus/templates/about_plugins.html katalogus/templates/normalizers.html
msgid ""
"Normalizers analyze the information and turn it into objects for the data "
"model in Octopoes."
msgstr ""

#: katalogus/templates/about_plugins.html
msgid ""
"Bits are business rules that look for insight within the current dataset and "
"search for specific insight and draw conclusions."
msgstr ""

#: katalogus/templates/boefje_detail.html
#: katalogus/templates/partials/plugin_tile_modal.html
#: katalogus/templates/plugin_container_image.html
msgid "Scan level"
msgstr ""

#: katalogus/templates/boefje_detail.html
#: katalogus/templates/normalizer_detail.html
msgid "Consumes"
msgstr ""

#: katalogus/templates/boefje_detail.html
#, python-format
msgid "%(plugin_name)s is able to scan the following object types:"
msgstr ""

#: katalogus/templates/boefje_detail.html
#: katalogus/templates/normalizer_detail.html
#, python-format
msgid "%(plugin_name)s does not need any input objects."
msgstr ""

#: katalogus/templates/boefje_detail.html
#: katalogus/templates/normalizer_detail.html
#: katalogus/templates/partials/plugin_tile_modal.html
msgid "Produces"
msgstr ""

#: katalogus/templates/boefje_detail.html
#: katalogus/templates/normalizer_detail.html
#: katalogus/templates/partials/plugin_tile_modal.html
#, python-format
msgid "%(plugin_name)s can produce the following output:"
msgstr ""

#: katalogus/templates/boefje_detail.html
#, python-format
msgid "%(plugin_name)s doesn't produce any output mime types."
msgstr ""

#: katalogus/templates/boefje_setup.html
msgid "Boefje variant setup"
msgstr ""

#: katalogus/templates/boefje_setup.html
msgid "Boefje setup"
msgstr ""

#: katalogus/templates/boefje_setup.html
msgid ""
"\n"
"                        You can create a new Boefje. If you want more "
"information on this,\n"
"                        you can check out the <a href=\"https://docs.openkat."
"nl/developer_documentation/development_tutorial/creating_a_boefje."
"html\">documentation</a>.\n"
"                    "
msgstr ""

#: katalogus/templates/boefje_setup.html
msgid "Create variant"
msgstr ""

#: katalogus/templates/boefje_setup.html
msgid "Discard variant"
msgstr ""

#: katalogus/templates/boefjes.html katalogus/templates/normalizers.html
msgid "available"
msgstr ""

#: katalogus/templates/boefjes.html
msgid "Add Boefje"
msgstr ""

#: katalogus/templates/change_clearance_level.html
#: katalogus/templates/partials/objects_to_scan.html
#: reports/templates/partials/report_setup_scan.html
msgid "scan level warning"
msgstr ""

#: katalogus/templates/change_clearance_level.html
#, python-format
msgid ""
"%(plugin_name)s will only scan objects with a corresponding clearance level "
"of <strong>L%(scan_level)s</strong> or higher."
msgstr ""

#: katalogus/templates/change_clearance_level.html
msgid "Scan object"
msgstr ""

#: katalogus/templates/change_clearance_level.html
#, python-format
msgid ""
"The following objects are not yet cleared for level %(scan_level)s, please "
"be advised that by continuing you will declare a level %(scan_level)s on "
"these objects."
msgstr ""

#: katalogus/templates/change_clearance_level.html
#: reports/report_types/aggregate_organisation_report/appendix.html
#: reports/templates/summary/report_asset_overview.html
msgid "Selected objects"
msgstr ""

#: katalogus/templates/change_clearance_level.html
#: reports/templates/partials/report_ooi_list.html
#: reports/templates/report_overview/report_history_table.html
#: reports/templates/summary/ooi_selection.html
msgid "Object"
msgstr ""

#: katalogus/templates/change_clearance_level.html onboarding/forms.py
#: reports/templates/partials/report_ooi_list.html
#: reports/templates/summary/ooi_selection.html tools/forms/boefje.py
#: tools/forms/ooi.py rocky/templates/oois/ooi_page_tabs.html
#: rocky/templates/partials/explanations.html
msgid "Clearance level"
msgstr ""

#: katalogus/templates/change_clearance_level.html
msgid "Are you sure you want to scan anyways?"
msgstr ""

#: katalogus/templates/change_clearance_level.html
#: rocky/templates/oois/ooi_detail.html
msgid "Scan"
msgstr ""

#: katalogus/templates/clone_settings.html
#: katalogus/templates/confirmation_clone_settings.html
msgid "Clone settings"
msgstr ""

#: katalogus/templates/clone_settings.html
#, python-format
msgid ""
"\n"
"        Use the form below to clone the settings from "
"<i>%(current_organization)s</i> to the selected organization.\n"
"        This includes both the KAT-alogus settings as well as enabled and "
"disabled plugins.\n"
"      "
msgstr ""

#: katalogus/templates/confirmation_clone_settings.html
msgid "Clone"
msgstr ""

#: katalogus/templates/katalogus.html
msgid "All plugins"
msgstr ""

#: katalogus/templates/katalogus.html
msgid ""
"\n"
"                            Plugin available\n"
"                        "
msgid_plural ""
"\n"
"                            Plugins available\n"
"                        "
msgstr[0] ""
msgstr[1] ""

#: katalogus/templates/katalogus_settings.html
msgid "KAT-alogus Settings"
msgstr ""

#: katalogus/templates/katalogus_settings.html
msgid ""
"There are currently no settings defined. Add settings at plugin detail page."
msgstr ""

#: katalogus/templates/katalogus_settings.html
#: rocky/templates/two_factor/core/otp_required.html
msgid "Go back"
msgstr ""

#: katalogus/templates/katalogus_settings.html
msgid "This is an overview of the latest settings of all plugins."
msgstr ""

#: katalogus/templates/katalogus_settings.html
msgid "Latest plugin settings"
msgstr ""

#: katalogus/templates/katalogus_settings.html
#: rocky/templates/tasks/ooi_detail_task_list.html
msgid "Plugin"
msgstr ""

#: katalogus/templates/katalogus_settings.html
#: katalogus/templates/plugin_settings_list.html
#: rocky/templates/oois/ooi_delete.html
msgid "Value"
msgstr ""

#: katalogus/templates/normalizer_detail.html
#: reports/report_types/aggregate_organisation_report/appendix.html
#: reports/report_types/dns_report/report.html
#: reports/report_types/findings_report/report.html
#: reports/report_types/vulnerability_report/report.html
#: reports/templates/summary/report_asset_overview.html tools/forms/boefje.py
#: tools/forms/finding_type.py rocky/templates/oois/ooi_detail.html
#: rocky/templates/oois/ooi_detail_findings_list.html rocky/templates/scan.html
msgid "Description"
msgstr ""

#: katalogus/templates/normalizer_detail.html
#, python-format
msgid "%(plugin_name)s is able to process the following mime types:"
msgstr ""

#: katalogus/templates/partials/boefje_tile.html
msgid "This object type is required"
msgstr ""

#: katalogus/templates/partials/boefje_tile.html
msgid "Scan level:"
msgstr ""

#: katalogus/templates/partials/boefje_tile.html
msgid "Publisher:"
msgstr ""

#: katalogus/templates/partials/boefje_tile.html
#: katalogus/templates/partials/plugin_tile.html
#: katalogus/templates/partials/plugin_tile_modal.html
#: katalogus/templates/partials/plugins.html
msgid "See details"
msgstr ""

#: katalogus/templates/partials/enable_disable_plugin.html
msgid "Enable"
msgstr ""

#: katalogus/templates/partials/enable_disable_plugin.html
#: rocky/templates/two_factor/profile/disable.html
msgid "Disable"
msgstr ""

#: katalogus/templates/partials/enable_disable_plugin.html
msgid "You don't have permission to enable"
msgstr ""

#: katalogus/templates/partials/katalogus_filter.html
#: rocky/templates/findings/findings_filter.html
#: rocky/templates/partials/ooi_list_filters.html
#: rocky/templates/partials/organization_member_list_filters.html
#: rocky/templates/tasks/partials/task_filter.html
msgid "Hide filters"
msgstr ""

#: katalogus/templates/partials/katalogus_filter.html
#: rocky/templates/findings/findings_filter.html
#: rocky/templates/partials/ooi_list_filters.html
#: rocky/templates/partials/organization_member_list_filters.html
#: rocky/templates/tasks/partials/task_filter.html
msgid "Show filters"
msgstr ""

#: katalogus/templates/partials/katalogus_filter.html
#: rocky/templates/findings/findings_filter.html
#: rocky/templates/partials/ooi_list_filters.html
#: rocky/templates/partials/organization_member_list_filters.html
#: rocky/templates/tasks/partials/task_filter.html
msgid "applied"
msgstr ""

#: katalogus/templates/partials/katalogus_filter.html
msgid "Filter plugins"
msgstr ""

#: katalogus/templates/partials/katalogus_filter.html
msgid "Clear filter"
msgstr ""

#: katalogus/templates/partials/katalogus_header.html
#: katalogus/views/change_clearance_level.py katalogus/views/katalogus.py
#: katalogus/views/katalogus_settings.py katalogus/views/plugin_detail.py
#: katalogus/views/plugin_settings_add.py
#: katalogus/views/plugin_settings_delete.py
#: rocky/templates/dashboard_client.html rocky/templates/dashboard_redteam.html
#: rocky/templates/header.html
msgid "KAT-alogus"
msgstr ""

#: katalogus/templates/partials/katalogus_header.html
msgid "An overview of all available plugins."
msgstr ""

#: katalogus/templates/partials/katalogus_header.html
#: katalogus/templates/plugin_settings_list.html
#: katalogus/views/katalogus_settings.py tools/view_helpers.py
#: rocky/templates/header.html
#: rocky/templates/organizations/organization_settings.html
msgid "Settings"
msgstr ""

#: katalogus/templates/partials/katalogus_toolbar.html
msgid "Gridview"
msgstr ""

#: katalogus/templates/partials/katalogus_toolbar.html
msgid "Tableview"
msgstr ""

#: katalogus/templates/partials/objects_to_scan.html
#: rocky/templates/findings/finding_list.html
#: rocky/templates/forms/widgets/checkbox_group_table.html
#: rocky/templates/oois/ooi_list.html
#: rocky/templates/organizations/organization_crisis_room.html
msgid "Object list"
msgstr ""

#: katalogus/templates/partials/objects_to_scan.html
#, python-format
msgid ""
"This Boefje will only scan objects with a corresponding clearance level of "
"<strong>L%(scan_level)s</strong> or higher. There is no indemnification for "
"this Boefje to scan an OOI with a lower clearance level than "
"<strong>L%(scan_level)s</strong>. Use the filter to show OOI's with a lower "
"clearance level."
msgstr ""

#: katalogus/templates/partials/objects_to_scan.html
msgid "Warning scan level:"
msgstr ""

#: katalogus/templates/partials/objects_to_scan.html
msgid ""
"Scanning OOI's with a lower clearance level will result in OpenKAT "
"increasing the clearance level on that OOI, not only for this scan but from "
"now on out, until it manually gets set to something else again. This means "
"that all other enabled Boefjes will use this higher clearance level aswel."
msgstr ""

#: katalogus/templates/partials/objects_to_scan.html
#, python-format
msgid ""
"You currently don't have any objects that meet the scan level of %(name)s. "
"Add objects with a complying clearance level, or alter the clearance level "
"of existing objects."
msgstr ""

#: katalogus/templates/partials/objects_to_scan.html
#, python-format
msgid ""
"You currently don't have scannable objects for %(name)s. Add objects to use "
"this Boefje. This Boefje is able to scan objects of the following types:"
msgstr ""

#: katalogus/templates/partials/plugin_settings_required.html
msgid "The form could not be initialized."
msgstr ""

#: katalogus/templates/partials/plugin_settings_required.html
msgid "Required settings"
msgstr ""

#: katalogus/templates/partials/plugin_settings_required.html
#: rocky/templates/findings/finding_add.html
#: rocky/templates/partials/ooi_detail_related_object.html
#: rocky/templates/partials/ooi_list_toolbar.html
msgid "Add"
msgstr ""

#: katalogus/templates/partials/plugin_tile.html
msgid "Required for:"
msgstr ""

#: katalogus/templates/partials/plugin_tile_modal.html
msgid "Boefje details"
msgstr ""

#: katalogus/templates/partials/plugin_tile_modal.html reports/forms.py
#: reports/templates/report_overview/report_history_table.html
msgid "Report types"
msgstr ""

#: katalogus/templates/partials/plugin_tile_modal.html
msgid "This boefje is required by the following report types."
msgstr ""

#: katalogus/templates/partials/plugin_tile_modal.html
msgid "Go to boefje detail page"
msgstr ""

#: katalogus/templates/partials/plugins.html
msgid "Plugins overview:"
msgstr ""

#: katalogus/templates/partials/plugins.html
#: reports/templates/summary/selected_plugins.html
msgid "Plugin name"
msgstr ""

#: katalogus/templates/partials/plugins.html
#: reports/templates/summary/selected_plugins.html
msgid "Plugin type"
msgstr ""

#: katalogus/templates/partials/plugins.html
#: reports/templates/summary/selected_plugins.html
msgid "Plugin description"
msgstr ""

#: katalogus/templates/partials/plugins.html
#: rocky/templates/organizations/organization_settings.html
msgid "Actions"
msgstr ""

#: katalogus/templates/partials/plugins_navigation.html
#: reports/templates/report_overview/report_overview_navigation.html
msgid "Plugins Navigation"
msgstr ""

#: katalogus/templates/partials/plugins_navigation.html
#: rocky/templates/scan.html rocky/templates/tasks/boefjes.html
#: rocky/templates/tasks/partials/tab_navigation.html
msgid "Boefjes"
msgstr ""

#: katalogus/templates/partials/plugins_navigation.html
#: rocky/templates/tasks/normalizers.html
#: rocky/templates/tasks/partials/tab_navigation.html
msgid "Normalizers"
msgstr ""

#: katalogus/templates/partials/plugins_navigation.html
#: tools/forms/scheduler.py
msgid "All"
msgstr ""

#: katalogus/templates/plugin_container_image.html tools/forms/boefje.py
msgid "Container image"
msgstr ""

#: katalogus/templates/plugin_container_image.html
msgid "The container image for this Boefje is:"
msgstr ""

#: katalogus/templates/plugin_container_image.html
msgid "Variants"
msgstr ""

#: katalogus/templates/plugin_container_image.html
msgid ""
"\n"
"                    Boefje variants that use the same container image. For "
"more\n"
"                    information about Boefje variants you can read the "
"documentation.\n"
"                "
msgstr ""

#: katalogus/templates/plugin_container_image.html
msgid "Add variant"
msgstr ""

#: katalogus/templates/plugin_container_image.html
#: rocky/templates/partials/notifications_block.html
msgid "confirmation"
msgstr ""

#: katalogus/templates/plugin_container_image.html
#, python-format
msgid "Variant %(plugin.name)s created."
msgstr ""

#: katalogus/templates/plugin_container_image.html
msgid "The Boefje variant is successfully created and can now be used."
msgstr ""

#: katalogus/templates/plugin_container_image.html
msgid "Overview of variants"
msgstr ""

#: katalogus/templates/plugin_container_image.html
#: reports/report_types/tls_report/report.html
#: reports/templates/partials/plugin_overview_table.html
#: rocky/templates/organizations/organization_member_list.html
#: rocky/templates/tasks/boefjes.html rocky/templates/tasks/normalizers.html
#: rocky/templates/tasks/ooi_detail_task_list.html
#: rocky/templates/tasks/plugin_detail_task_list.html
msgid "Status"
msgstr ""

#: katalogus/templates/plugin_container_image.html
msgid "current"
msgstr ""

#: katalogus/templates/plugin_container_image.html
#: reports/report_types/dns_report/report.html
#: reports/report_types/findings_report/report.html
#: reports/report_types/vulnerability_report/report.html
#: rocky/templates/crisis_room/crisis_room_findings_block.html
#: rocky/templates/findings/finding_list.html
#: rocky/templates/organizations/organization_crisis_room.html
#: rocky/templates/tasks/boefjes.html rocky/templates/tasks/normalizers.html
#: rocky/templates/tasks/ooi_detail_task_list.html
#: rocky/templates/tasks/plugin_detail_task_list.html
msgid "Close details"
msgstr ""

#: katalogus/templates/plugin_container_image.html
#: reports/report_types/dns_report/report.html
#: reports/report_types/findings_report/report.html
#: reports/report_types/vulnerability_report/report.html
#: rocky/templates/crisis_room/crisis_room_findings_block.html
#: rocky/templates/findings/finding_list.html
#: rocky/templates/organizations/organization_crisis_room.html
#: rocky/templates/tasks/boefjes.html rocky/templates/tasks/normalizers.html
#: rocky/templates/tasks/ooi_detail_task_list.html
#: rocky/templates/tasks/plugin_detail_task_list.html
msgid "Open details"
msgstr ""

#: katalogus/templates/plugin_container_image.html
#: reports/templates/report_overview/report_history_table.html
#: reports/templates/report_overview/subreports_table.html
msgid "Creation date"
msgstr ""

#: katalogus/templates/plugin_container_image.html tools/forms/boefje.py
msgid "Arguments"
msgstr ""

#: katalogus/templates/plugin_container_image.html
msgid "The following arguments are used for this Boefje variant:"
msgstr ""

#: katalogus/templates/plugin_container_image.html
#: rocky/templates/partials/form/field_input_help_text.html
#: rocky/templates/partials/notifications_block.html
#: rocky/templates/two_factor/core/login.html
msgid "explanation"
msgstr ""

#: katalogus/templates/plugin_container_image.html
msgid "There are no arguments used for this Boefje variant."
msgstr ""

#: katalogus/templates/plugin_container_image.html
msgid "This Boefje has no variants yet."
msgstr ""

#: katalogus/templates/plugin_container_image.html
msgid ""
"You can make a variant and change the arguments and JSON Schema to customize "
"it to fit your needs."
msgstr ""

#: katalogus/templates/plugin_settings_add.html
msgid ""
"\n"
"            Add setting\n"
"          "
msgid_plural ""
"\n"
"            Add settings\n"
"          "
msgstr[0] ""
msgstr[1] ""

#: katalogus/templates/plugin_settings_add.html
msgid ""
"\n"
"            Setting\n"
"          "
msgid_plural ""
"\n"
"            Settings\n"
"          "
msgstr[0] ""
msgstr[1] ""

#: katalogus/templates/plugin_settings_add.html
msgid ""
"\n"
"                  Add setting and enable boefje\n"
"                "
msgid_plural ""
"\n"
"                  Add settings and enable boefje\n"
"                "
msgstr[0] ""
msgstr[1] ""

#: katalogus/templates/plugin_settings_add.html
msgid ""
"\n"
"                Add setting\n"
"              "
msgid_plural ""
"\n"
"                Add settings\n"
"              "
msgstr[0] ""
msgstr[1] ""

#: katalogus/templates/plugin_settings_delete.html
msgid "Delete settings"
msgstr ""

#: katalogus/templates/plugin_settings_delete.html
#, python-format
msgid ""
"Are you sure you want to delete all settings for the plugin %(plugin_name)s?"
msgstr ""

#: katalogus/templates/plugin_settings_delete.html
#: katalogus/views/plugin_settings_delete.py
#: rocky/templates/admin/delete_confirmation.html rocky/views/ooi_delete.py
msgid "Delete"
msgstr ""

#: katalogus/templates/plugin_settings_list.html
msgid ""
"\n"
"                        In the table below the settings for this specific "
"Boefje can be seen.\n"
"                        Set or change the value of the variables by editing "
"the settings.\n"
"                    "
msgstr ""

#: katalogus/templates/plugin_settings_list.html
msgid "Configure Settings"
msgstr ""

#: katalogus/templates/plugin_settings_list.html
msgid "Overview of settings"
msgstr ""

#: katalogus/templates/plugin_settings_list.html
msgid "Variable"
msgstr ""

#: katalogus/views/change_clearance_level.py
msgid "Session has terminated, please select objects again."
msgstr ""

#: katalogus/views/change_clearance_level.py
msgid "Change clearance level"
msgstr ""

#: katalogus/views/katalogus_settings.py
msgid "Settings from {} to {} successfully cloned."
msgstr ""

#: katalogus/views/katalogus_settings.py
#: katalogus/views/plugin_settings_list.py
msgid "Failed getting settings for boefje {}"
msgstr ""

#: katalogus/views/mixins.py
msgid ""
"Getting information for plugin {} failed. Please check the KATalogus logs."
msgstr ""

#: katalogus/views/plugin_detail.py
msgid ""
"Some selected OOIs needs an increase of clearance level to perform scans. "
"You do not have the permission to change clearance level."
msgstr ""

#: katalogus/views/plugin_enable_disable.py
msgid "{} '{}' disabled."
msgstr ""

#: katalogus/views/plugin_enable_disable.py
msgid "{} '{}' enabled."
msgstr ""

#: katalogus/views/plugin_enable_disable.py
msgid ""
"You have not acknowledged your clearance level. Go to your profile page to "
"acknowledge your clearance level."
msgstr ""

#: katalogus/views/plugin_enable_disable.py
msgid ""
"Your clearance level is not set. Go to your profile page to see your "
"clearance or contact the administrator to set a clearance level."
msgstr ""

#: katalogus/views/plugin_enable_disable.py
msgid ""
"Your clearance level is L{}. Contact your administrator to get a higher "
"clearance level."
msgstr ""

#: katalogus/views/plugin_enable_disable.py
msgid "To enable {} you need at least a clearance level of L{}. "
msgstr ""

#: katalogus/views/plugin_settings_add.py
msgid "Trying to add settings to boefje without schema"
msgstr ""

#: katalogus/views/plugin_settings_add.py
msgid "No changes to the settings added: no form data present"
msgstr ""

#: katalogus/views/plugin_settings_add.py
msgid "Added settings for '{}'"
msgstr ""

#: katalogus/views/plugin_settings_add.py
msgid "Failed adding settings"
msgstr ""

#: katalogus/views/plugin_settings_add.py
msgid "Enabling {} failed"
msgstr ""

#: katalogus/views/plugin_settings_add.py
msgid "Boefje '{}' enabled."
msgstr ""

#: katalogus/views/plugin_settings_add.py
msgid "Add settings"
msgstr ""

#: katalogus/views/plugin_settings_delete.py
msgid "Settings for plugin {} successfully deleted."
msgstr ""

#: katalogus/views/plugin_settings_delete.py
msgid "Plugin {} has no settings."
msgstr ""

#: katalogus/views/plugin_settings_delete.py
msgid ""
"Failed deleting Settings for plugin {}. Check the Katalogus logs for more "
"info."
msgstr ""

#: onboarding/forms.py tools/forms/ooi.py
msgid ""
"Boefjes that has a scan level below or equal to the clearance level, is "
"permitted to scan an object."
msgstr ""

#: onboarding/forms.py tools/forms/ooi.py
msgid "explanation-clearance-level"
msgstr ""

#: onboarding/forms.py
msgid "Please enter a valid URL starting with 'http://' or 'https://'."
msgstr ""

#: onboarding/templates/account/step_1_registration_intro.html
msgid "Register"
msgstr ""

#: onboarding/templates/account/step_1_registration_intro.html
msgid "Create a new account for your organization"
msgstr ""

#: onboarding/templates/account/step_1_registration_intro.html
msgid ""
"All user  accounts are part of an organization. So if you’re new and your "
"company is also new to OpenKAT you can register here to create a OpenKAT "
"account for your company including an admin account for you. If you like a "
"user account that is connected to an already existing organization within "
"OpenKAT you can ask the admin to create an account for you."
msgstr ""

#: onboarding/templates/account/step_1_registration_intro.html
#: onboarding/templates/step_1_introduction.html
msgid "Let's get started"
msgstr ""

#: onboarding/templates/account/step_1_registration_intro.html
#: onboarding/templates/step_1_introduction.html
msgid "How does OpenKAT work"
msgstr ""

#: onboarding/templates/account/step_1_registration_intro.html
msgid ""
"OpenKAT is able to give insight into security risks on your online objects. "
"For example, your websites, mailservers or online data. OpenKAT uses scans "
"to find and assess the area's that might be at risk and reports these back "
"to you. As a user you decide which insight you would like and OpenKAT guides "
"you to through the process. During this introduction you will be guided "
"through the steps to create a report."
msgstr ""

#: onboarding/templates/account/step_2a_organization_setup.html
#: onboarding/templates/account/step_2a_organization_update.html
#: onboarding/templates/account/step_2b_indemnification_setup.html
#: onboarding/templates/account/step_2c_account_setup_intro.html
#: onboarding/templates/account/step_3_account_user_type.html
#: onboarding/templates/account/step_4_account_setup_admin.html
#: onboarding/templates/account/step_5_account_setup_red_teamer.html
#: onboarding/templates/account/step_6_account_setup_client.html
msgid "OpenKAT setup"
msgstr ""

#: onboarding/templates/account/step_2a_organization_setup.html
#: onboarding/templates/account/step_2a_organization_update.html
#: rocky/templates/organizations/organization_add.html
msgid "Organization setup"
msgstr ""

#: onboarding/templates/account/step_2a_organization_setup.html
msgid ""
"Please enter the following organization details. These details can be edited "
"within the organization page within OpenKAT when necessary. Adding a new "
"organization requires a new database."
msgstr ""

#: onboarding/templates/account/step_2a_organization_setup.html
#: onboarding/templates/account/step_2a_organization_update.html
#: rocky/templates/organizations/organization_add.html
#: rocky/templates/organizations/organization_settings.html
#: rocky/templates/partials/organization_properties_table.html
msgid "Organization details"
msgstr ""

#: onboarding/templates/account/step_2a_organization_setup.html
#: onboarding/templates/account/step_4_account_setup_admin.html
#: onboarding/templates/account/step_5_account_setup_red_teamer.html
#: onboarding/templates/account/step_6_account_setup_client.html
#: rocky/templates/forms/json_schema_form.html
#: rocky/templates/organizations/organization_add.html
#: rocky/templates/organizations/organization_member_add.html
#: rocky/templates/organizations/organization_member_add_account_type.html
#: rocky/templates/partials/elements/ooi_detail_settings.html
#: rocky/templates/partials/elements/ooi_report_settings.html
#: rocky/templates/partials/form/indemnification_add_form.html
#: rocky/templates/two_factor/_wizard_actions.html
msgid "Submit"
msgstr ""

#: onboarding/templates/account/step_2a_organization_update.html
#: rocky/templates/organizations/organization_add.html
msgid ""
"Please enter the following organization details. These details can be edited "
"within the organization page within OpenKAT when necessary."
msgstr ""

#: onboarding/templates/account/step_2a_organization_update.html
msgid "Submit changes"
msgstr ""

#: onboarding/templates/account/step_2a_organization_update.html
#: onboarding/templates/account/step_2b_indemnification_setup.html
#: onboarding/templates/step_3d_clearance_level_introduction.html
#: reports/templates/partials/report_setup_scan.html
msgid "Continue"
msgstr ""

#: onboarding/templates/account/step_2b_indemnification_setup.html
msgid "Indemnification setup"
msgstr ""

#: onboarding/templates/account/step_2b_indemnification_setup.html
msgid "Indemnification on the organization is already present."
msgstr ""

#: onboarding/templates/account/step_2c_account_setup_intro.html
#: onboarding/templates/account/step_3_account_user_type.html
msgid "Account setup"
msgstr ""

#: onboarding/templates/account/step_2c_account_setup_intro.html
msgid "Accounts"
msgstr ""

#: onboarding/templates/account/step_2c_account_setup_intro.html
msgid "Organization setup with separate accounts:"
msgstr ""

#: onboarding/templates/account/step_2c_account_setup_intro.html
msgid ""
"Within OpenKAT it is possible to create separate user accounts with the "
"specific roles. Each with their own functionalities and permissions. This is "
"useful when multiple people will be working with the same OpenKAT-setup. You "
"can choose to create the separate accounts during this introduction or when "
"you’re ready from the OpenKAT users page."
msgstr ""

#: onboarding/templates/account/step_2c_account_setup_intro.html
msgid "Single account setup:"
msgstr ""

#: onboarding/templates/account/step_2c_account_setup_intro.html
msgid ""
"Alternatively it is also an option to run OpenKAT from a single user "
"account. Which is useful when you are the only user in the account. You will "
"be able to access the functionality of the different roles from your "
"account. You can always add additional user accounts If you’re team expands "
"in the future."
msgstr ""

#: onboarding/templates/account/step_2c_account_setup_intro.html
msgid "Create separate accounts"
msgstr ""

#: onboarding/templates/account/step_2c_account_setup_intro.html
msgid "Continue with this account, onboard me!"
msgstr ""

#: onboarding/templates/account/step_3_account_user_type.html
msgid "Users"
msgstr ""

#: onboarding/templates/account/step_3_account_user_type.html
msgid ""
"Within OpenKAT there are three types of user accounts. Each has its own "
"functions."
msgstr ""

#: onboarding/templates/account/step_3_account_user_type.html
#: onboarding/templates/account/step_4_account_setup_admin.html
msgid "Admin"
msgstr ""

#: onboarding/templates/account/step_3_account_user_type.html
#: onboarding/templates/account/step_4_account_setup_admin.html
msgid ""
"Each organization must have an admin. The admin can create and manage user "
"accounts as well as organization details."
msgstr ""

#: onboarding/templates/account/step_3_account_user_type.html
#: onboarding/templates/account/step_5_account_setup_red_teamer.html
msgid "Red teamer"
msgstr ""

#: onboarding/templates/account/step_3_account_user_type.html
#: onboarding/templates/account/step_5_account_setup_red_teamer.html
msgid "A red teamer account can run scans and generate reports."
msgstr ""

#: onboarding/templates/account/step_3_account_user_type.html
#: onboarding/templates/account/step_6_account_setup_client.html
msgid "Client account"
msgstr ""

#: onboarding/templates/account/step_3_account_user_type.html
msgid "A client account can access reports."
msgstr ""

#: onboarding/templates/account/step_3_account_user_type.html
msgid ""
"Each organization requires at least one admin and one red teamer account to "
"function. This introduction will guide you through the setup of both. After "
"that you can choose to add a client account as well."
msgstr ""

#: onboarding/templates/account/step_3_account_user_type.html
msgid "Let's add accounts"
msgstr ""

#: onboarding/templates/account/step_4_account_setup_admin.html
msgid "Admin account setup"
msgstr ""

#: onboarding/templates/account/step_4_account_setup_admin.html
msgid "Admin details"
msgstr ""

#: onboarding/templates/account/step_4_account_setup_admin.html
#: onboarding/templates/account/step_5_account_setup_red_teamer.html
msgid "Skip this step"
msgstr ""

#: onboarding/templates/account/step_4_account_setup_admin.html
#: onboarding/templates/account/step_5_account_setup_red_teamer.html
#: onboarding/templates/account/step_6_account_setup_client.html
msgid "Go back to previous step"
msgstr ""

#: onboarding/templates/account/step_5_account_setup_red_teamer.html
msgid "Red teamer account setup"
msgstr ""

#: onboarding/templates/account/step_5_account_setup_red_teamer.html
msgid "Red teamer details"
msgstr ""

#: onboarding/templates/account/step_6_account_setup_client.html
msgid "Client account setup (optional)"
msgstr ""

#: onboarding/templates/account/step_6_account_setup_client.html
msgid ""
"A client account can access reports. Adding a client account to the "
"organization is optional."
msgstr ""

#: onboarding/templates/account/step_6_account_setup_client.html
msgid "User details"
msgstr ""

#: onboarding/templates/account/step_6_account_setup_client.html
msgid "Finish organization setup"
msgstr ""

#: onboarding/templates/dns_report.html
#: onboarding/templates/step_2a_choose_report_info.html
#: onboarding/templates/step_2b_choose_report_type.html
#: onboarding/templates/step_3a_setup_scan_ooi_info.html
#: onboarding/templates/step_3b_setup_scan_ooi_add.html
#: onboarding/templates/step_3c_setup_scan_ooi_detail.html
#: onboarding/templates/step_4_report.html onboarding/view_helpers.py
msgid "OpenKAT introduction"
msgstr ""

#: onboarding/templates/dns_report.html
#: onboarding/templates/step_2b_choose_report_type.html
#: reports/report_types/dns_report/report.py
msgid "DNS Report"
msgstr ""

#: onboarding/templates/dns_report.html
#, python-format
msgid ""
"These are the findings of a OpenKAT-analysis (%(observed_at)s). Click a "
"finding for more detailed information about the issue, its origin, severity "
"and possible solutions."
msgstr ""

#: onboarding/templates/dns_report.html
msgid "DNS Tree"
msgstr ""

#: onboarding/templates/step_1_introduction.html
#: rocky/templates/landing_page.html
msgid "Welcome to OpenKAT"
msgstr ""

#: onboarding/templates/step_1_introduction.html
msgid ""
"OpenKAT is the \"Kwetsbaarheden Analyse Tool\" (Vulnerabilities Analysis "
"Tool). An Open-Source-project developed by the Ministry of Health, Welfare "
"and Sport to make your and our world a safer place."
msgstr ""

#: onboarding/templates/step_1_introduction.html
msgid ""
"OpenKAT is able to give insight into security risks on your online objects. "
"For example, your websites, mailservers or online data."
msgstr ""

#: onboarding/templates/step_1_introduction.html
msgid ""
"OpenKAT uses plugins to find and assess the area's that might be at risk and "
"reports these back to you. Each plugin has its own skillset which could be "
"scanning, normalizing or analyzing data. As a user you decide which areas "
"you would like to monitor or scan and which insight you would like to "
"receive."
msgstr ""

#: onboarding/templates/step_1_introduction.html
msgid ""
"Within OpenKAT you can view the insights as well as all the data OpenKAT has "
"found. You can choose to browse through the data or view reports."
msgstr ""

#: onboarding/templates/step_1_introduction.html
msgid ""
"During this introduction you will be guided through the steps to create a "
"report."
msgstr ""

#: onboarding/templates/step_1_introduction.html
#: onboarding/templates/step_2a_choose_report_info.html
#: onboarding/templates/step_2b_choose_report_type.html
#: onboarding/templates/step_3a_setup_scan_ooi_info.html
#: onboarding/templates/step_3b_setup_scan_ooi_add.html
#: onboarding/templates/step_3c_setup_scan_ooi_detail.html
#: onboarding/templates/step_3d_clearance_level_introduction.html
#: onboarding/templates/step_3e_trusted_acknowledge_clearance_level.html
#: onboarding/templates/step_3f_set_clearance_level.html
#: onboarding/templates/step_3g_setup_scan_select_plugins.html
#: rocky/templates/partials/form/boefje_tiles_form.html
msgid "Skip onboarding"
msgstr ""

#: onboarding/templates/step_2a_choose_report_info.html
msgid "Choose a report - Introduction"
msgstr ""

#: onboarding/templates/step_2a_choose_report_info.html
#: reports/templates/report_overview/report_overview_header.html
#: reports/views/base.py rocky/templates/header.html
msgid "Reports"
msgstr ""

#: onboarding/templates/step_2a_choose_report_info.html
msgid ""
"Reports within OpenKAT contain an overview of the scanned objects, issues "
"found within them and known security risks that the object might be "
"vulnerable to. Each report gives a high overview of the state of the object "
"as well as detailed information on what OpenKAT found and possible solutions."
msgstr ""

#: onboarding/templates/step_2a_choose_report_info.html
#: reports/report_types/dns_report/report.html
msgid "Data"
msgstr ""

#: onboarding/templates/step_2a_choose_report_info.html
msgid ""
"OpenKAT can scan and analyze by using plugins. Each plugin has it's unique "
"skillset and will collect specific data or give specific insights. You "
"manage the plugins within your account which let's OpenKAT know which "
"plugins to run and on which objects or areas."
msgstr ""

#: onboarding/templates/step_2a_choose_report_info.html
msgid "Generating a report"
msgstr ""

#: onboarding/templates/step_2a_choose_report_info.html
msgid ""
"When you choose a report type OpenKAT will guide you through the setup. "
"OpenKAT will ask the necessary questions based on the input the report "
"needs, as well as asks for permission to run plugins that you haven’t "
"enabled yet but are needed to collect or analyze the data."
msgstr ""

#: onboarding/templates/step_2a_choose_report_info.html
msgid ""
"You can also choose to look at the collected data directly or generate your "
"own report by selecting and running plugins on objects of your choice. "
"OpenKAT will present the results."
msgstr ""

#: onboarding/templates/step_2a_choose_report_info.html
msgid "Permission"
msgstr ""

#: onboarding/templates/step_2a_choose_report_info.html
msgid ""
"Plugins can be provided by OpenKAT but they can also come from the "
"community. Before a plugin can run, you need to give it permission by "
"enabling it."
msgstr ""

#: onboarding/templates/step_2a_choose_report_info.html
msgid ""
"When you generate a report. OpenKAT will let you know which plugins it "
"requires or suggests so you can choose to enable them."
msgstr ""

#: onboarding/templates/step_2a_choose_report_info.html
msgid "Let's choose a report"
msgstr ""

#: onboarding/templates/step_2b_choose_report_type.html
msgid "Choose a report - Type"
msgstr ""

#: onboarding/templates/step_2b_choose_report_type.html
msgid ""
"Within OpenKAT you can view reports for each of your current objects. For "
"specific reports you can choose one of the available report types and "
"generate a report. Such as a pentest, a DNS-report or a Mail Report to give "
"some examples."
msgstr ""

#: onboarding/templates/step_2b_choose_report_type.html
msgid "For this tutorial we will create a DNS-report to get you started."
msgstr ""

#: onboarding/templates/step_2b_choose_report_type.html
msgid ""
"When you start to generate this report. OpenKAT will guide you through the "
"necessary steps."
msgstr ""

#: onboarding/templates/step_3a_setup_scan_ooi_info.html
#: onboarding/templates/step_3b_setup_scan_ooi_add.html
#: onboarding/templates/step_3c_setup_scan_ooi_detail.html
msgid "Setup scan"
msgstr ""

#: onboarding/templates/step_3a_setup_scan_ooi_info.html
msgid "Let OpenKAT know what object to scan"
msgstr ""

#: onboarding/templates/step_3a_setup_scan_ooi_info.html
msgid ""
"Plugins scan and analyze objects. OpenKAT needs to know which object(s) you "
"would like to scan and analyze for the DNS-report. So it can tell you which "
"plugins are available for the chosen object."
msgstr ""

#: onboarding/templates/step_3a_setup_scan_ooi_info.html
msgid "Understanding objects"
msgstr ""

#: onboarding/templates/step_3a_setup_scan_ooi_info.html
msgid ""
"A lot of things can be an object within the scope of OpenKAT. For example a "
"mailserver, an IP address, a URL, a DNS record, a hostname or a network to "
"name a few.  While these objects can be related to each other they are all "
"objects within OpenKAT that can be scanned to gain valuable insight."
msgstr ""

#: onboarding/templates/step_3a_setup_scan_ooi_info.html
msgid "Creating, adding and editing objects"
msgstr ""

#: onboarding/templates/step_3a_setup_scan_ooi_info.html
msgid ""
"Within OpenKAT you can view, add and edit objects from the organization’s "
"object page."
msgstr ""

#: onboarding/templates/step_3a_setup_scan_ooi_info.html
msgid ""
"Let’s add an object to scan for the DNS-Report. For this introduction we "
"suggest adding a URL."
msgstr ""

#: onboarding/templates/step_3a_setup_scan_ooi_info.html
msgid "Add URL"
msgstr ""

#: onboarding/templates/step_3b_setup_scan_ooi_add.html
#: onboarding/templates/step_3c_setup_scan_ooi_detail.html onboarding/views.py
msgid "Creating an object"
msgstr ""

#: onboarding/templates/step_3b_setup_scan_ooi_add.html
msgid "Create your first object, a URL by filling out the form below."
msgstr ""

#: onboarding/templates/step_3b_setup_scan_ooi_add.html
msgid ""
"Additional details and examples can be found by pressing on the help button "
"next to the input field."
msgstr ""

#: onboarding/templates/step_3b_setup_scan_ooi_add.html
msgid "Dependencies"
msgstr ""

#: onboarding/templates/step_3b_setup_scan_ooi_add.html
msgid ""
"Most objects have dependencies on the existence of other objects. For "
"example a URL needs to be connected to a network, hostname, fqdn (fully "
"qualified domain name) and IP address. OpenKAT collects these additional "
"object automatically when possible. By running plugins to collect or extract "
"this data."
msgstr ""

#: onboarding/templates/step_3b_setup_scan_ooi_add.html
msgid ""
"The additional objects that OpenKAT created will be added to your object "
"list as separate objects. If OpenKAT can’t add them automatically it will "
"guide you through the process of creating them manually."
msgstr ""

#: onboarding/templates/step_3b_setup_scan_ooi_add.html
#: reports/templates/partials/report_ooi_list.html
msgid "Create object"
msgstr ""

#: onboarding/templates/step_3c_setup_scan_ooi_detail.html
msgid ""
"Based on the url you provided OpenKAT added the necessary additional objects "
"to create a url object."
msgstr ""

#: onboarding/templates/step_3c_setup_scan_ooi_detail.html
msgid "URL"
msgstr ""

#: onboarding/templates/step_3c_setup_scan_ooi_detail.html
#: reports/report_types/dns_report/report.html
#: reports/templates/partials/report_ooi_list.html
#: reports/templates/summary/ooi_selection.html tools/forms/ooi.py
#: rocky/templates/partials/elements/ooi_tree_condensed_table.html
#: rocky/templates/partials/explanations.html
#: rocky/templates/partials/ooi_detail_related_object.html
#: rocky/templates/partials/ooi_report_findings_block_table_expanded_row.html
msgid "Type"
msgstr ""

#: onboarding/templates/step_3c_setup_scan_ooi_detail.html
msgid "Owner"
msgstr ""

#: onboarding/templates/step_3c_setup_scan_ooi_detail.html
msgid "Path"
msgstr ""

#: onboarding/templates/step_3c_setup_scan_ooi_detail.html
msgid "Hostname"
msgstr ""

#: onboarding/templates/step_3c_setup_scan_ooi_detail.html
msgid "scheme"
msgstr ""

#: onboarding/templates/step_3c_setup_scan_ooi_detail.html
msgid "Network"
msgstr ""

#: onboarding/templates/step_3c_setup_scan_ooi_detail.html
msgid "Start scanning"
msgstr ""

#: onboarding/templates/step_3d_clearance_level_introduction.html
#: onboarding/templates/step_3e_trusted_acknowledge_clearance_level.html
#: onboarding/templates/step_3f_set_clearance_level.html
msgid "OpenKAT Introduction"
msgstr ""

#: onboarding/templates/step_3d_clearance_level_introduction.html
#: onboarding/templates/step_3e_trusted_acknowledge_clearance_level.html
msgid "Setup scan - OOI clearance for"
msgstr ""

#: onboarding/templates/step_3d_clearance_level_introduction.html
#: reports/templates/partials/report_introduction.html
msgid "Introduction"
msgstr ""

#: onboarding/templates/step_3d_clearance_level_introduction.html
#: rocky/templates/partials/form/indemnification_add_form.html
msgid ""
"Some scans are lightweight while others might be a bit more aggressive with "
"their scanning. OpenKAT requires you to set a clearance level for each "
"object to prevent you from unintentionally running aggressive scans. For "
"example you might have the right to run any type of scan on your own server "
"but you probably don’t have the right to do so for objects owned by other "
"people of companies."
msgstr ""

#: onboarding/templates/step_3d_clearance_level_introduction.html
msgid "How to know required clearance level"
msgstr ""

#: onboarding/templates/step_3d_clearance_level_introduction.html
msgid ""
"Each plugin that scans will have a scan intensity score. The intensity of "
"the scan must be equal to or below the clearance level you set for your "
"object. If the scan has an intensity level that is too high, OpenKAT will "
"notify you before running it. Visually clearance levels and intensity scores "
"are indicated with little cat paws."
msgstr ""

#: onboarding/templates/step_3d_clearance_level_introduction.html
msgid ""
"This scan has a scan intensity score of 1, requiring a level 1 clearance "
"level to be run. This means that the scan does not touch the object itself, "
"but only searches for information about the object."
msgstr ""

#: onboarding/templates/step_3d_clearance_level_introduction.html
msgid ""
"An example of a more aggressive scan. Which has a scan intensity score of 3. "
"Meaning it requires at least a level 3 clearance level to be set on your "
"object."
msgstr ""

#: onboarding/templates/step_3e_trusted_acknowledge_clearance_level.html
msgid ""
"\n"
"                    OpenKAT has a permission system that allows "
"administrators to\n"
"                    configure which users can set a certain clearance level. "
"The will make sure\n"
"                    that only users that are trusted can start the more "
"aggressive scans.\n"
"                "
msgstr ""

#: onboarding/templates/step_3e_trusted_acknowledge_clearance_level.html
msgid "Acknowledge clearance level"
msgstr ""

#: onboarding/templates/step_3e_trusted_acknowledge_clearance_level.html
msgid ""
"\n"
"                    Before a member is granted the ability to set clearance "
"levels on an object,\n"
"                    they must first acknowledge and accept the clearance "
"level set by the administrators.\n"
"                    The maximum scanning level permitted for a member is "
"aligned with the trusted clearance level.\n"
"                    By acknowledging the trusted clearance level, this "
"member formally agrees to abide by\n"
"                    this permission and gains the capability to perform "
"scans only up to this trusted clearance level.\n"
"                    This two-step process ensures that the member operates "
"within authorized boundaries.\n"
"                "
msgstr ""

#: onboarding/templates/step_3e_trusted_acknowledge_clearance_level.html
msgid "What is my clearance level?"
msgstr ""

#: onboarding/templates/step_3e_trusted_acknowledge_clearance_level.html
#, python-format
msgid ""
"\n"
"                                Unfortunately you cannot continue the "
"onboarding. </br>\n"
"                                Your administrator has trusted you with a "
"clearance level of <strong>L%(tcl)s</strong>.</br>\n"
"                                You need at least a clearance level of "
"<strong>L%(dns_report_least_clearance_level)s</strong> to scan "
"<strong>%(ooi)s</strong></br>\n"
"                                Contact your administrator to receive a "
"higher clearance.\n"
"                            "
msgstr ""

#: onboarding/templates/step_3e_trusted_acknowledge_clearance_level.html
#, python-format
msgid ""
"\n"
"                            Your administrator has trusted you with a "
"clearance level of <strong>L%(tcl)s</strong>.</br>\n"
"                            You must first accept this clearance level to "
"continue.\n"
"                            "
msgstr ""

#: onboarding/templates/step_3e_trusted_acknowledge_clearance_level.html
#, python-format
msgid ""
"\n"
"                            Accept level L%(tcl)s clearance and "
"responsibility\n"
"                        "
msgstr ""

#: onboarding/templates/step_3e_trusted_acknowledge_clearance_level.html
#, python-format
msgid ""
"\n"
"                            Your administrator has <strong>trusted</strong> "
"you with a clearance level of <strong>L%(tcl)s</strong>.</br>\n"
"                            You have also <strong>acknowledged</strong> to "
"use this clearance level of <strong>L%(acl)s</strong>.\n"
"                            "
msgstr ""

#: onboarding/templates/step_3e_trusted_acknowledge_clearance_level.html
#: onboarding/templates/step_3f_set_clearance_level.html
#: rocky/templates/oois/ooi_list.html
#: rocky/templates/scan_profiles/scan_profile_detail.html
#: rocky/templates/scan_profiles/scan_profile_reset.html
msgid "Set clearance level"
msgstr ""

#: onboarding/templates/step_3f_set_clearance_level.html
msgid "Setup scan - Set clearance level for"
msgstr ""

#: onboarding/templates/step_3f_set_clearance_level.html
#, python-format
msgid ""
"After creating a new object OpenKAT will ask you to set a clearance level. "
"On the object detail page you can always change the clearance level. For the "
"onboarding we will suggest to set the clearance level to "
"L%(dns_report_least_clearance_level)s."
msgstr ""

#: onboarding/templates/step_3g_setup_scan_select_plugins.html
msgid "Setup scan - Enable plugins"
msgstr ""

#: onboarding/templates/step_3g_setup_scan_select_plugins.html
msgid "Plugins introduction"
msgstr ""

#: onboarding/templates/step_3g_setup_scan_select_plugins.html
msgid ""
"OpenKAT uses plugins to scan, check and analyze. Each plugin will bring a "
"specific skillset that will help to generate your report. There are three "
"types of plugins."
msgstr ""

#: onboarding/templates/step_3g_setup_scan_select_plugins.html
msgid "Boefjes:"
msgstr ""

#: onboarding/templates/step_3g_setup_scan_select_plugins.html
msgid ""
"Scan objects for data. Each boefje has a scan intensity score to prevent "
"invasive scanning on objects where you don’t have the clearance to do so."
msgstr ""

#: onboarding/templates/step_3g_setup_scan_select_plugins.html
msgid "Normalizers:"
msgstr ""

#: onboarding/templates/step_3g_setup_scan_select_plugins.html
msgid ""
"Check the data for specific objects and add these object to your object list."
msgstr ""

#: onboarding/templates/step_3g_setup_scan_select_plugins.html
msgid "Bits:"
msgstr ""

#: onboarding/templates/step_3g_setup_scan_select_plugins.html
msgid "Analyze the available data to come to insights and conclusions."
msgstr ""

#: onboarding/templates/step_3g_setup_scan_select_plugins.html
msgid ""
"OpenKAT will be able to generate a full report when all the required and "
"suggested plugins are enabled. If you choose not to give a plugin permission "
"to run, the data that plugin would collect or produce will be left out of "
"the report which will then be generated based on the available data "
"collected by the enabled plugins. Below are the suggested and required "
"plugins for this report."
msgstr ""

#: onboarding/templates/step_3g_setup_scan_select_plugins.html
msgid "Let’s setup your scan by enabling the plugins of your choice below."
msgstr ""

#: onboarding/templates/step_3g_setup_scan_select_plugins.html
msgid "Required and suggested plugins"
msgstr ""

#: onboarding/templates/step_3g_setup_scan_select_plugins.html
msgid "Enable and start scan"
msgstr ""

#: onboarding/templates/step_4_report.html
msgid "Report"
msgstr ""

#: onboarding/templates/step_4_report.html
msgid "Boefjes are scanning"
msgstr ""

#: onboarding/templates/step_4_report.html
msgid ""
"The enabled boefjes are collecting the data needed to generate the DNS-"
"report. This may take some time based on the type of scans and the number of "
"objects found. For the current scan we expect boefjes to take about 3 "
"minutes."
msgstr ""

#: onboarding/templates/step_4_report.html
msgid ""
"During this introduction we ask you to wait till the scan is ready. After "
"which you can view the report."
msgstr ""

#: onboarding/templates/step_4_report.html
msgid ""
"After the onboarding, boefjes run in the background. This enables you to use "
"OpenKAT in the meantime without waiting for scans to finish. When you would "
"like to see the status of a scan you can open the \"tasks\" page."
msgstr ""

#: onboarding/templates/step_4_report.html
msgid "Open my DNS-report"
msgstr ""

#: onboarding/view_helpers.py
msgid "1: Introduction"
msgstr ""

#: onboarding/view_helpers.py
msgid "2: Choose a report"
msgstr ""

#: onboarding/view_helpers.py
msgid "3: Setup scan"
msgstr ""

#: onboarding/view_helpers.py
msgid "4: Open report"
msgstr ""

#: onboarding/view_helpers.py
msgid "2: Organization setup"
msgstr ""

#: onboarding/view_helpers.py
msgid "3: Indemnification"
msgstr ""

#: onboarding/view_helpers.py
msgid "4: Account setup"
msgstr ""

#: onboarding/view_helpers.py
msgid "OpenKAT Setup"
msgstr ""

#: onboarding/views.py
msgid "Fetch the parent DNS zone of a hostname"
msgstr ""

#: onboarding/views.py
msgid "Finds subdomains by brute force"
msgstr ""

#: onboarding/views.py
msgid "Please select a plugin to proceed."
msgstr ""

#: onboarding/views.py
msgid "Please select all required plugins to proceed."
msgstr ""

#: onboarding/views.py
msgid "An error occurred while enabling {}. The plugin is not available."
msgstr ""

#: onboarding/views.py
msgid "Plugins successfully enabled."
msgstr ""

#: onboarding/views.py
#, python-brace-format
msgid "{org_name} successfully created."
msgstr ""

#: onboarding/views.py
#, python-brace-format
msgid "{org_name} successfully updated."
msgstr ""

#: onboarding/views.py
#, python-brace-format
msgid "{name} successfully created."
msgstr ""

#: reports/forms.py tools/forms/ooi_form.py
msgid "Filter by OOI types"
msgstr ""

#: reports/report_types/aggregate_organisation_report/appendix.html
#: reports/report_types/multi_organization_report/appendix.html
#: reports/templates/partials/report_sidemenu.html
msgid "Appendix"
msgstr ""

#: reports/report_types/aggregate_organisation_report/appendix.html
msgid "Currently filtered on"
msgstr ""

#: reports/report_types/aggregate_organisation_report/appendix.html
#: reports/templates/partials/report_sidemenu.html
#: reports/templates/summary/report_asset_overview.html
msgid "Selected Report Types"
msgstr ""

#: reports/report_types/aggregate_organisation_report/appendix.html
msgid "Selected report types"
msgstr ""

#: reports/report_types/aggregate_organisation_report/appendix.html
#: reports/templates/partials/plugin_overview_table.html
#: reports/templates/report_overview/report_history_table.html
#: reports/templates/report_overview/subreports_table.html
#: reports/templates/summary/report_asset_overview.html
msgid "Report type"
msgstr ""

#: reports/report_types/aggregate_organisation_report/appendix.html
#: reports/templates/partials/report_sidemenu.html
msgid "Service Versions and Health"
msgstr ""

#: reports/report_types/aggregate_organisation_report/appendix.html
msgid "Service, version and health"
msgstr ""

#: reports/report_types/aggregate_organisation_report/appendix.html
#: reports/templates/summary/service_health.html rocky/templates/footer.html
#: rocky/templates/health.html
msgid "Service"
msgstr ""

#: reports/report_types/aggregate_organisation_report/appendix.html
#: reports/templates/summary/service_health.html rocky/templates/health.html
msgid "Version"
msgstr ""

#: reports/report_types/aggregate_organisation_report/appendix.html
#: rocky/templates/footer.html rocky/views/health.py
msgid "Health"
msgstr ""

#: reports/report_types/aggregate_organisation_report/appendix.html
#: rocky/templates/health.html
msgid "Healthy"
msgstr ""

#: reports/report_types/aggregate_organisation_report/appendix.html
msgid "Unhealthy"
msgstr ""

#: reports/report_types/aggregate_organisation_report/appendix.html
msgid "Used Config objects"
msgstr ""

#: reports/report_types/aggregate_organisation_report/appendix.html
msgid "Used config objects"
msgstr ""

#: reports/report_types/aggregate_organisation_report/appendix.html
msgid "Primary Key"
msgstr ""

#: reports/report_types/aggregate_organisation_report/appendix.html
msgid "Bit ID"
msgstr ""

#: reports/report_types/aggregate_organisation_report/appendix.html
msgid "Config"
msgstr ""

#: reports/report_types/aggregate_organisation_report/appendix.html
msgid "No config objects found."
msgstr ""

#: reports/report_types/aggregate_organisation_report/asset_overview.html
#: reports/report_types/multi_organization_report/asset_overview.html
#: reports/templates/partials/generate_report_sidemenu.html
#: reports/templates/partials/report_sidemenu.html
#: reports/templates/summary/report_asset_overview.html
msgid "Asset overview"
msgstr ""

#: reports/report_types/aggregate_organisation_report/asset_overview.html
#: reports/report_types/multi_organization_report/asset_overview.html
msgid ""
"An overview of the manually released scanned assets. Assets in <strong>bold</"
"strong> are taken as a starting point, assets that are not in bold were "
"found by OpenKAT itself."
msgstr ""

#: reports/report_types/aggregate_organisation_report/basic_security.html
#: reports/templates/partials/report_sidemenu.html
msgid "Basic security"
msgstr ""

#: reports/report_types/aggregate_organisation_report/basic_security.html
msgid ""
"In this chapter, first a table of compliance checks is displayed, followed "
"by a detailed examination of compliance issues for each component."
msgstr ""

#: reports/report_types/aggregate_organisation_report/basic_security.html
msgid "Overview of the basic security status"
msgstr ""

#: reports/report_types/aggregate_organisation_report/basic_security.html
msgid ""
"This table provides an overview of the basic security status of the known "
"assets. Basic security in order. In principle, all values in this table "
"should be checked off."
msgstr ""

#: reports/report_types/aggregate_organisation_report/basic_security.html
msgid "Basic security status"
msgstr ""

#: reports/report_types/aggregate_organisation_report/basic_security.html
#: reports/report_types/ipv6_report/report.html
#: reports/report_types/multi_organization_report/ipv6.html
#: reports/report_types/systems_report/report.html
msgid "System type"
msgstr ""

#: reports/report_types/aggregate_organisation_report/basic_security.html
#: reports/report_types/aggregate_organisation_report/report.html
#: reports/report_types/multi_organization_report/basic_security_details.html
#: reports/templates/partials/report_sidemenu.html
msgid "Safe connections"
msgstr ""

#: reports/report_types/aggregate_organisation_report/basic_security.html
msgid "System Specific"
msgstr ""

#: reports/report_types/aggregate_organisation_report/basic_security.html
msgid "RPKI"
msgstr ""

#: reports/report_types/aggregate_organisation_report/basic_security.html
#: reports/report_types/aggregate_organisation_report/system_specific.html
#: reports/report_types/rpki_report/report.html
#: reports/report_types/safe_connections_report/report.html
msgid "server"
msgstr ""

#: reports/report_types/aggregate_organisation_report/introduction.html
#: reports/templates/partials/report_header.html
#: rocky/templates/partials/ooi_list_toolbar.html
msgid "Export"
msgstr ""

#: reports/report_types/aggregate_organisation_report/introduction.html
#: rocky/templates/oois/ooi_report.html
#: rocky/templates/partials/findings_list_toolbar.html
msgid "Download PDF"
msgstr ""

#: reports/report_types/aggregate_organisation_report/introduction.html
msgid "Download JSON"
msgstr ""

#: reports/report_types/aggregate_organisation_report/introduction.html
#: reports/templates/partials/report_header.html
msgid "This is the OpenKAT report for organization"
msgstr ""

#: reports/report_types/aggregate_organisation_report/introduction.html
#: reports/templates/partials/report_header.html
msgid "Created with data from:"
msgstr ""

#: reports/report_types/aggregate_organisation_report/introduction.html
#: reports/report_types/multi_organization_report/introduction.html
#: reports/templates/partials/report_header.html
msgid "Created on:"
msgstr ""

#: reports/report_types/aggregate_organisation_report/introduction.html
#: reports/report_types/aggregate_organisation_report/report_design.html
#: reports/report_types/multi_organization_report/introduction.html
#: reports/templates/partials/report_header.html
msgid "Created by:"
msgstr ""

#: reports/report_types/aggregate_organisation_report/recommendations.html
#: reports/report_types/multi_organization_report/recommendations.html
#: reports/templates/partials/report_sidemenu.html
msgid "Recommendations"
msgstr ""

#: reports/report_types/aggregate_organisation_report/recommendations.html
#: reports/report_types/multi_organization_report/recommendations.html
#, python-format
msgid "There is <i>%(total_findings)s</i> vulnerability"
msgid_plural "There are <i>%(total_findings)s</i> vulnerabilities"
msgstr[0] ""
msgstr[1] ""

#: reports/report_types/aggregate_organisation_report/recommendations.html
#: reports/report_types/multi_organization_report/recommendations.html
#, python-format
msgid "found on <i>%(total_systems)s</i> system."
msgid_plural "found on <i>%(total_systems)s</i> systems."
msgstr[0] ""
msgstr[1] ""

#: reports/report_types/aggregate_organisation_report/recommendations.html
#: reports/report_types/multi_organization_report/recommendations.html
msgid "There are no recommendations."
msgstr ""

#: reports/report_types/aggregate_organisation_report/report.html
#: reports/report_types/multi_organization_report/basic_security_details.html
msgid ""
"In this chapter we check if the connections of all the IP ports of the "
"system are safe. Safe connections are important to prevent unauthorised "
"access and data breaches. Strong ciphers are crucial because they ensure "
"strong encryption which protects the data from interception during "
"communiction."
msgstr ""

#: reports/report_types/aggregate_organisation_report/report.html
#: reports/templates/partials/report_sidemenu.html
msgid "System specific"
msgstr ""

#: reports/report_types/aggregate_organisation_report/report.html
#: reports/report_types/aggregate_organisation_report/system_specific.html
#: reports/report_types/multi_organization_report/basic_security_details.html
msgid ""
"This is where checks are done that are specific to system types. Different "
"security and compliance issues come into play for different systems. They "
"are listed here under each other."
msgstr ""

#: reports/report_types/aggregate_organisation_report/report.html
#: reports/report_types/multi_organization_report/basic_security_details.html
#: reports/report_types/rpki_report/report.html
#: reports/templates/partials/report_sidemenu.html
msgid "Resource Public Key Infrastructure"
msgstr ""

#: reports/report_types/aggregate_organisation_report/report.html
#: reports/report_types/multi_organization_report/basic_security_details.html
#: reports/report_types/rpki_report/report.html
msgid ""
"This section contains basic security information about resource public key "
"infrastructure. If your web server employs RPKI for its IP addresses and "
"associated nameservers, then it enhances visitor protection against "
"misconfigurations and malicious route intercepts through verified route "
"announcements, ensuring reliable server access and secure internet traffic."
msgstr ""

#: reports/report_types/aggregate_organisation_report/report.html
#: reports/report_types/aggregate_organisation_report/report_design.html
#: reports/report_types/multi_organization_report/vulnerabilities.html
#: reports/report_types/vulnerability_report/report.html
#: reports/templates/partials/report_sidemenu.html
msgid "Vulnerabilities"
msgstr ""

#: reports/report_types/aggregate_organisation_report/report.html
#: reports/report_types/aggregate_organisation_report/report_design.html
msgid "Vulnerabilities found are grouped per system."
msgstr ""

#: reports/report_types/aggregate_organisation_report/report.html
#: reports/report_types/multi_organization_report/vulnerabilities.html
msgid "No CVEs have been found."
msgstr ""

#: reports/report_types/aggregate_organisation_report/report.py
msgid "Critical vulnerabilities"
msgstr ""

#: reports/report_types/aggregate_organisation_report/report.py
msgid "IPs scanned"
msgstr ""

#: reports/report_types/aggregate_organisation_report/report.py
msgid "Hostnames scanned"
msgstr ""

#: reports/report_types/aggregate_organisation_report/report.py
msgid "Terms in report"
msgstr ""

#: reports/report_types/aggregate_organisation_report/report_design.html
msgid "Observed at:"
msgstr ""

#: reports/report_types/aggregate_organisation_report/report_design.html
#: reports/report_types/aggregate_organisation_report/summary.html
#: reports/report_types/multi_organization_report/summary.html
#: rocky/templates/partials/ooi_report_severity_totals.html
#: rocky/views/ooi_tree.py
msgid "Summary"
msgstr ""

#: reports/report_types/aggregate_organisation_report/report_design.html
#: reports/report_types/vulnerability_report/report.html
msgid "vulnerabilities on this system"
msgstr ""

#: reports/report_types/aggregate_organisation_report/system_specific.html
#: reports/report_types/multi_organization_report/basic_security_details.html
msgid "System specific checks"
msgstr ""

#: reports/report_types/aggregate_organisation_report/system_specific.html
#: reports/report_types/rpki_report/report.html
#: reports/report_types/safe_connections_report/report.html
#, python-format
msgid ""
"This table shows which checks were performed. Following that, the compliance "
"issues, if any, are shown for each %(type)s Server."
msgstr ""

#: reports/report_types/aggregate_organisation_report/system_specific.html
msgid "Check overview"
msgstr ""

#: reports/report_types/aggregate_organisation_report/system_specific.html
#: reports/report_types/mail_report/report.html
#: reports/report_types/multi_organization_report/basic_security_details.html
#: reports/report_types/name_server_report/report.html
#: reports/report_types/rpki_report/report.html
#: reports/report_types/safe_connections_report/report.html
#: reports/report_types/web_system_report/report.html
msgid "Check"
msgstr ""

#: reports/report_types/aggregate_organisation_report/system_specific.html
#: reports/report_types/mail_report/report.html
#: reports/report_types/name_server_report/report.html
#: reports/report_types/rpki_report/report.html
#: reports/report_types/safe_connections_report/report.html
#: reports/report_types/web_system_report/report.html
msgid "Compliance"
msgstr ""

#: reports/report_types/aggregate_organisation_report/system_specific.html
#: reports/report_types/rpki_report/report.html
msgid "IPs are compliant"
msgstr ""

#: reports/report_types/aggregate_organisation_report/system_specific.html
#: reports/report_types/safe_connections_report/report.html
#: reports/report_types/vulnerability_report/report.html
msgid "Host:"
msgstr ""

#: reports/report_types/aggregate_organisation_report/system_specific.html
#: reports/report_types/findings_report/report.html
#: reports/report_types/mail_report/report.html
#: reports/report_types/name_server_report/report.html
#: reports/report_types/tls_report/report.html
#: reports/report_types/vulnerability_report/report.html
#: reports/report_types/web_system_report/report.html
#: reports/templates/partials/report_severity_totals_table.html
#: rocky/templates/crisis_room/crisis_room_findings_block.html
#: rocky/templates/dashboard_client.html rocky/templates/dashboard_redteam.html
#: rocky/templates/header.html
#: rocky/templates/oois/ooi_detail_findings_list.html
#: rocky/templates/oois/ooi_detail_findings_overview.html
#: rocky/templates/oois/ooi_page_tabs.html
#: rocky/templates/partials/ooi_report_findings_block.html
#: rocky/templates/partials/ooi_report_findings_block_table.html
#: rocky/views/finding_list.py rocky/views/finding_type_add.py
#: rocky/views/ooi_view.py
msgid "Findings"
msgstr ""

#: reports/report_types/aggregate_organisation_report/system_specific.html
#: reports/report_types/mail_report/report.html
#: reports/report_types/name_server_report/report.html
#: reports/report_types/rpki_report/report.html
#: reports/report_types/safe_connections_report/report.html
#: reports/report_types/web_system_report/report.html
msgid "Compliance issue"
msgstr ""

#: reports/report_types/aggregate_organisation_report/system_specific.html
#: reports/report_types/findings_report/report.html
#: reports/report_types/mail_report/report.html
#: reports/report_types/name_server_report/report.html
#: reports/report_types/rpki_report/report.html
#: reports/report_types/safe_connections_report/report.html
#: reports/report_types/vulnerability_report/report.html
#: reports/report_types/web_system_report/report.html
#: reports/templates/partials/report_severity_totals_table.html
#: rocky/templates/partials/ooi_report_findings_block_table.html
#: rocky/templates/partials/ooi_report_findings_block_table_expanded_row.html
msgid "Risk level"
msgstr ""

#: reports/report_types/aggregate_organisation_report/term_overview.html
#: reports/templates/partials/report_sidemenu.html
msgid "Term Overview"
msgstr ""

#: reports/report_types/aggregate_organisation_report/term_overview.html
msgid "For definitions of terms used in this chapter, see the glossary below."
msgstr ""

#: reports/report_types/aggregate_organisation_report/term_overview.html
msgid ""
"Web servers and domains are examples of digital assets within this "
"framework. Web servers are essential for hosting and serving websites or web "
"applications, while domains represent the online addresses used to access "
"these resources. Other examples of assets in the IT realm include databases, "
"user accounts, software applications, and networking infrastructure. Asset "
"management is a critical aspect of cybersecurity, involving the "
"identification, classification, and protection of these assets to safeguard "
"against threats and ensure the overall security and functionality of an "
"organization's IT environment."
msgstr ""

#: reports/report_types/aggregate_organisation_report/term_overview.html
msgid ""
"Multiple hostnames that resolve to one IP address where at least one of the "
"hostnames or the IP address has a declared scan level that is at least L1. "
"Type systemen zijn webservers, mailservers, en nameservers (DNS)."
msgstr ""

#: reports/report_types/aggregate_organisation_report/term_overview.html
msgid ""
"A fundamental component of the client-server model. A web server uses "
"protocols like HTTP or HTTPS to facilitate communication between clients and "
"the server."
msgstr ""

#: reports/report_types/aggregate_organisation_report/term_overview.html
msgid ""
"A mail server is a specialized software application or hardware device that "
"facilitates the sending, receiving, and storage of emails within a computer "
"network. Operating on the Simple Mail Transfer Protocol (SMTP) for outgoing "
"messages and either Internet Message Access Protocol (IMAP) or Post Office "
"Protocol (POP) for incoming messages, a mail server manages email "
"communication by routing messages between users and storing them until they "
"are retrieved. The server ensures the efficient and secure transfer of "
"emails, handling tasks such as authentication, spam filtering, and message "
"storage."
msgstr ""

#: reports/report_types/aggregate_organisation_report/term_overview.html
msgid ""
"A nameserver, or Domain Name System (DNS) server, is a critical component of "
"the internet infrastructure responsible for translating human-readable "
"domain names into IP addresses, enabling the seamless navigation of the web. "
"When a user enters a domain name in a web browser, the nameserver is queried "
"to obtain the corresponding IP address of the server hosting the associated "
"website or service."
msgstr ""

#: reports/report_types/aggregate_organisation_report/term_overview.html
msgid ""
"A DICOM server, which stands for Digital Imaging and Communications in "
"Medicine, is a specialized server designed for the storage, retrieval, and "
"exchange of medical images and related information in the healthcare "
"industry. DICOM is a widely adopted standard that ensures interoperability "
"and consistency in the communication of medical images and associated data "
"among different devices and systems, such as medical imaging equipment, "
"picture archiving and communication systems (PACS), and radiology "
"information systems (RIS). DICOM servers store and manage patient-specific "
"medical images, like X-rays, CT scans, and MRIs, utilizing a standardized "
"format."
msgstr ""

#: reports/report_types/concatenated_report/report.py
msgid "Concatenated Report"
msgstr ""

#: reports/report_types/dns_report/report.html
msgid "Records found"
msgstr ""

#: reports/report_types/dns_report/report.html
msgid ""
"The DNS report gives an overview of the DNS records that were found for the "
"DNSZone. Additionally the security measures table shows whether or not DNS "
"relating security measures are enabled."
msgstr ""

#: reports/report_types/dns_report/report.html
msgid ""
"\n"
"                    <strong>Disclaimer:</strong>\n"
"                    Not all DNSRecords are parsed in OpenKAT.\n"
"                    DNS record types that are parsed and could be displayed "
"in the table are:\n"
"                "
msgstr ""

#: reports/report_types/dns_report/report.html
msgid "All existing DNS record types can be found here:"
msgstr ""

#: reports/report_types/dns_report/report.html
msgid "Record"
msgstr ""

#: reports/report_types/dns_report/report.html
msgid "TTL"
msgstr ""

#: reports/report_types/dns_report/report.html
msgid "minutes"
msgstr ""

#: reports/report_types/dns_report/report.html
msgid "No records have been found."
msgstr ""

#: reports/report_types/dns_report/report.html
msgid "Security measures"
msgstr ""

#: reports/report_types/dns_report/report.html
msgid ""
"The security measures table below shows which DNS relating security measures "
"are enabled based on the contents of the DNS records."
msgstr ""

#: reports/report_types/dns_report/report.html
msgid "Yes"
msgstr ""

#: reports/report_types/dns_report/report.html
msgid "No"
msgstr ""

#: reports/report_types/dns_report/report.html
#: reports/report_types/findings_report/report.html
msgid "Other findings found"
msgstr ""

#: reports/report_types/dns_report/report.html
#: rocky/templates/crisis_room/crisis_room_findings_block.html
#: rocky/templates/findings/finding_list.html
#: rocky/templates/oois/ooi_detail_findings_list.html
#: rocky/templates/oois/ooi_detail_findings_overview.html
#: rocky/templates/organizations/organization_crisis_room.html
#: rocky/templates/partials/ooi_report_severity_totals_table.html
msgid "Severity"
msgstr ""

#: reports/report_types/dns_report/report.html
#: reports/report_types/findings_report/report.html
#: rocky/templates/findings/finding_add.html
#: rocky/templates/findings/finding_list.html
#: rocky/templates/organizations/organization_crisis_room.html
#: rocky/templates/partials/ooi_report_findings_block_table_expanded_row.html
msgid "Finding"
msgstr ""

#: reports/report_types/dns_report/report.html
#: reports/report_types/findings_report/report.html
#: reports/report_types/vulnerability_report/report.html
#: rocky/templates/crisis_room/crisis_room_findings_block.html
#: rocky/templates/findings/finding_list.html
#: rocky/templates/organizations/organization_crisis_room.html
#: rocky/templates/partials/ooi_report_findings_block_table.html
#: rocky/templates/tasks/boefjes.html rocky/templates/tasks/normalizers.html
#: rocky/templates/tasks/ooi_detail_task_list.html
#: rocky/templates/tasks/plugin_detail_task_list.html
msgid "Details"
msgstr ""

#: reports/report_types/dns_report/report.html
msgid "Findings information"
msgstr ""

#: reports/report_types/dns_report/report.html
#: reports/report_types/findings_report/report.html
#: reports/report_types/vulnerability_report/report.html
#: reports/templates/partials/report_severity_totals_table.html
#: rocky/templates/crisis_room/crisis_room_findings_block.html
#: rocky/templates/oois/ooi_detail_findings_overview.html
#: rocky/templates/partials/ooi_report_findings_block_table.html
#: rocky/templates/partials/ooi_report_findings_block_table_expanded_row.html
msgid "Occurrences"
msgstr ""

#: reports/report_types/dns_report/report.py
msgid ""
"DNS reports focus on domain name system configuration and potential "
"weaknesses."
msgstr ""

#: reports/report_types/findings_report/report.html
msgid ""
"The Findings Report provides an overview of the identified findings on the "
"scanned systems. For each finding it shows the risk level and the number of "
"occurrences of the finding. Under the 'Details' section a description, "
"impact, recommendation and location of the finding can be found. The risk "
"level may be different for your specific environment."
msgstr ""

#: reports/report_types/findings_report/report.html
msgid "Impact"
msgstr ""

#: reports/report_types/findings_report/report.html
#: reports/report_types/multi_organization_report/recommendations.html
msgid "Recommendation"
msgstr ""

#: reports/report_types/findings_report/report.html
#: reports/report_types/vulnerability_report/report.py
msgid "First seen"
msgstr ""

#: reports/report_types/findings_report/report.html
msgid "No findings have been found."
msgstr ""

#: reports/report_types/findings_report/report.py
msgid "Findings Report"
msgstr ""

#: reports/report_types/findings_report/report.py
msgid "Shows all the finding types and their occurrences."
msgstr ""

#: reports/report_types/ipv6_report/report.html
msgid ""
"The IPv6 report provides an overview of the current IPv6 status of the "
"identified system. The table below shows whether the domain is reachable "
"over IPv6 or not. A green compliance check is shown if this is the case. A "
"grey compliance cross is shown if no IPv6 address was detected."
msgstr ""

#: reports/report_types/ipv6_report/report.html
msgid "IPv6 overview"
msgstr ""

#: reports/report_types/ipv6_report/report.html
#: reports/report_types/systems_report/report.html
msgid "Domain"
msgstr ""

#: reports/report_types/ipv6_report/report.py
msgid "IPv6 Report"
msgstr ""

#: reports/report_types/ipv6_report/report.py
msgid "Check whether hostnames point to IPv6 addresses."
msgstr ""

#: reports/report_types/mail_report/report.html
msgid ""
"The Mail Report provides an overview of the compliance checks associated "
"with e-mail servers. The current compliance checks the presence of SPF, DKIM "
"and DMARC records. The table below shows for each of these checks how many "
"of the identified mail servers are compliant, and if applicable a compliance "
"issue description and risk level. The risk level may be different for your "
"specific environment."
msgstr ""

#: reports/report_types/mail_report/report.html
msgid "Mailserver compliance"
msgstr ""

#: reports/report_types/mail_report/report.html
msgid "mailservers compliant"
msgstr ""

#: reports/report_types/mail_report/report.html
msgid "No mailservers have been found on this system."
msgstr ""

#: reports/report_types/mail_report/report.py
msgid "Mail Report"
msgstr ""

#: reports/report_types/mail_report/report.py
msgid ""
"System specific Mail Report that focusses on IP addresses and hostnames."
msgstr ""

#: reports/report_types/multi_organization_report/asset_overview.html
msgid "Overview of included assets"
msgstr ""

#: reports/report_types/multi_organization_report/asset_overview.html
msgid "Asset"
msgstr ""

#: reports/report_types/multi_organization_report/asset_overview.html
#: reports/report_types/multi_organization_report/basic_security_details.html
msgid "Amount"
msgstr ""

#: reports/report_types/multi_organization_report/asset_overview.html
msgid "IP addresses"
msgstr ""

#: reports/report_types/multi_organization_report/asset_overview.html
msgid "Domain names"
msgstr ""

#: reports/report_types/multi_organization_report/asset_overview.html
msgid "Assets with most critical vulnerabilities"
msgstr ""

#: reports/report_types/multi_organization_report/asset_overview.html
msgid "Vulnerability"
msgstr ""

#: reports/report_types/multi_organization_report/asset_overview.html
msgid "Organisation"
msgstr ""

#: reports/report_types/multi_organization_report/basic_security_details.html
msgid "Overview of safe connections"
msgstr ""

#: reports/report_types/multi_organization_report/basic_security_details.html
#: reports/report_types/safe_connections_report/report.html
msgid "Only Safe Ciphers"
msgstr ""

#: reports/report_types/multi_organization_report/basic_security_details.html
#: reports/report_types/safe_connections_report/report.html
msgid "services are compliant"
msgstr ""

#: reports/report_types/multi_organization_report/introduction.html
#: reports/templates/partials/report_header.html
msgid "Download report"
msgstr ""

#: reports/report_types/multi_organization_report/introduction.html
msgid "This is the OpenKAT Sector rapport."
msgstr ""

#: reports/report_types/multi_organization_report/introduction.html
msgid "Created with date from:"
msgstr ""

#: reports/report_types/multi_organization_report/introduction.html
msgid "This sector contains"
msgstr ""

#: reports/report_types/multi_organization_report/introduction.html
msgid "Scanned organizations."
msgstr ""

#: reports/report_types/multi_organization_report/introduction.html
msgid "Of these organizations"
msgstr ""

#: reports/report_types/multi_organization_report/introduction.html
msgid "organizations have tag"
msgstr ""

#: reports/report_types/multi_organization_report/introduction.html
msgid "The basic security scores are around "
msgstr ""

#: reports/report_types/multi_organization_report/introduction.html
msgid "A total of "
msgstr ""

#: reports/report_types/multi_organization_report/introduction.html
msgid " critical vulnerabilities have been identified."
msgstr ""

#: reports/report_types/multi_organization_report/ipv6.html
msgid "IPv6"
msgstr ""

#: reports/report_types/multi_organization_report/ipv6.html
msgid ""
"IPv6 includes improvements in security features compared to IPv4. While IPv4 "
"can implement security measures, IPv6 was designed with security in mind, "
"and its adoption can contribute to a more secure internet."
msgstr ""

#: reports/report_types/multi_organization_report/ipv6.html
msgid "In total "
msgstr ""

#: reports/report_types/multi_organization_report/ipv6.html
msgid " out of "
msgstr ""

#: reports/report_types/multi_organization_report/ipv6.html
msgid " systems have an IPv6 connection."
msgstr ""

#: reports/report_types/multi_organization_report/ipv6.html
msgid "Overview of IP version compliance"
msgstr ""

#: reports/report_types/multi_organization_report/open_ports.html
msgid ""
"See an overview of open ports found over all systems and the services these "
"systems provide."
msgstr ""

#: reports/report_types/multi_organization_report/open_ports.html
msgid "Overview of detected open ports"
msgstr ""

#: reports/report_types/multi_organization_report/open_ports.html
#: reports/report_types/open_ports_report/report.html
#: reports/templates/partials/report_sidemenu.html
msgid "Open ports"
msgstr ""

#: reports/report_types/multi_organization_report/open_ports.html
msgid "Occurrences (IP addresses)"
msgstr ""

#: reports/report_types/multi_organization_report/open_ports.html
#: reports/templates/summary/service_health.html
msgid "Services"
msgstr ""

#: reports/report_types/multi_organization_report/recommendations.html
msgid "Overview of recommendations"
msgstr ""

#: reports/report_types/multi_organization_report/recommendations.html
#: rocky/templates/partials/ooi_report_findings_block_table_expanded_row.html
msgid "Occurrence"
msgstr ""

#: reports/report_types/multi_organization_report/report.py
msgid "Multi Organization Report"
msgstr ""

#: reports/report_types/multi_organization_report/summary.html
msgid "Best scoring security check"
msgstr ""

#: reports/report_types/multi_organization_report/summary.html
msgid "Worst scoring security check"
msgstr ""

#: reports/report_types/multi_organization_report/vulnerabilities.html
msgid ""
"Vulnerabilities found are grouped per system. Here, we only consider CVE "
"vulnerabilities."
msgstr ""

#: reports/report_types/multi_organization_report/vulnerabilities.html
msgid "Vulnerabilities grouped per system"
msgstr ""

#: reports/report_types/multi_organization_report/vulnerabilities.html
msgid "total"
msgstr ""

#: reports/report_types/name_server_report/report.html
msgid ""
"The Name Server Report provides an overview of the compliance checks that "
"were performed against the identified Domain Name Servers (DNS). The "
"compliance checks verify the presence and validity of DNSSEC and whether no "
"unnecessary ports were identified to be open. The table below gives an "
"overview of the available checks including whether the system passed the "
"performed checks. The risk level and reasoning as to why an issue was "
"identified are shown too. The risk level may be different for your specific "
"environment."
msgstr ""

#: reports/report_types/name_server_report/report.html
msgid "Name server compliance"
msgstr ""

#: reports/report_types/name_server_report/report.html
msgid "DNSSEC Present"
msgstr ""

#: reports/report_types/name_server_report/report.html
msgid "name servers compliant"
msgstr ""

#: reports/report_types/name_server_report/report.html
msgid "Valid DNSSEC"
msgstr ""

#: reports/report_types/name_server_report/report.html
#: reports/report_types/web_system_report/report.html
msgid "No unnecessary ports open"
msgstr ""

#: reports/report_types/name_server_report/report.html
msgid "No nameservers have been found on this system."
msgstr ""

#: reports/report_types/name_server_report/report.py
msgid "Name Server Report"
msgstr ""

#: reports/report_types/name_server_report/report.py
msgid "Name Server Report checks name servers on basic security standards."
msgstr ""

#: reports/report_types/open_ports_report/report.html
msgid ""
"The Open Ports Report provides an overview of the open ports identified on a "
"system. The ports that are marked as <b>bold</b> were identified by direct "
"scans performed by OpenKAT (such as nmap). Ports that are not marked in bold "
"were identified through external services and/or scans (such as Shodan). "
"Scans with the same hostnames, ports and IPs are merged."
msgstr ""

#: reports/report_types/open_ports_report/report.html
msgid "Overview of open ports found for the scanned assets"
msgstr ""

#: reports/report_types/open_ports_report/report.html
#: reports/report_types/systems_report/report.html
msgid "IP address"
msgstr ""

#: reports/report_types/open_ports_report/report.html
msgid "Hostnames"
msgstr ""

#: reports/report_types/open_ports_report/report.html
msgid "Direct scan"
msgstr ""

#: reports/report_types/open_ports_report/report.py
msgid "Open Ports Report"
msgstr ""

#: reports/report_types/open_ports_report/report.py
msgid "Find open ports of IP addresses"
msgstr ""

#: reports/report_types/rpki_report/report.html
msgid ""
"The RPKI Report shows if an RPKI route announcement was available for the "
"system and if this announcement is not expired."
msgstr ""

#: reports/report_types/rpki_report/report.html
msgid "RPKI compliance"
msgstr ""

#: reports/report_types/rpki_report/report.html
msgid "RPKI Available"
msgstr ""

#: reports/report_types/rpki_report/report.html
msgid "RPKI valid"
msgstr ""

#: reports/report_types/rpki_report/report.html
msgid "RPKI record is not valid."
msgstr ""

#: reports/report_types/rpki_report/report.html
msgid "RPKI record does not exist."
msgstr ""

#: reports/report_types/rpki_report/report.html
#: reports/report_types/safe_connections_report/report.html
msgid "No IPs have been found on this system."
msgstr ""

#: reports/report_types/rpki_report/report.py
msgid "RPKI Report"
msgstr ""

#: reports/report_types/rpki_report/report.py
msgid ""
"Shows whether the IP is covered by a valid RPKI ROA. For a hostname it shows "
"the IP addresses and whether they are covered by a valid RPKI ROA."
msgstr ""

#: reports/report_types/safe_connections_report/report.html
msgid ""
"The secure connections report provides an overview of the performed checks "
"with regard to encrypted communication channels such as HTTPS. The table "
"below gives an overview of the available checks including whether the system "
"passed the performed checks. The risk level and reasoning as to why an issue "
"was identified are shown too. The risk level may be different for your "
"specific environment."
msgstr ""

#: reports/report_types/safe_connections_report/report.html
msgid "Safe connections compliance"
msgstr ""

#: reports/report_types/safe_connections_report/report.py
msgid "Safe Connections Report"
msgstr ""

#: reports/report_types/safe_connections_report/report.py
msgid "Shows whether the IPService contains safe ciphers."
msgstr ""

#: reports/report_types/systems_report/report.html
msgid ""
"The System Report provides an overview of the system types (types of similar "
"services) that were identified for each system. The following system types "
"can be identified: DNS servers, Web servers, Mail servers and those "
"classified as 'Other' servers. Each hostname and/or IP address is given one "
"or more system types depending on the identified ports and services. The "
"table below gives an overview of these results."
msgstr ""

#: reports/report_types/systems_report/report.html
msgid "Selected assets"
msgstr ""

#: reports/report_types/systems_report/report.html
msgid "No system types have been identified on this system."
msgstr ""

#: reports/report_types/systems_report/report.py
msgid "System Report"
msgstr ""

#: reports/report_types/systems_report/report.py
msgid "Combine IP addresses, hostnames and services into systems."
msgstr ""

#: reports/report_types/tls_report/report.html
msgid ""
"The TLS Report shows which TLS protocols and ciphers were identified on the "
"host for the provided port."
msgstr ""

#: reports/report_types/tls_report/report.html
msgid ""
"The table below provides an overview of the identified TLS protocols and "
"ciphers, including a status suggestion."
msgstr ""

#: reports/report_types/tls_report/report.html
msgid "Ciphers"
msgstr ""

#: reports/report_types/tls_report/report.html
msgid "Protocol"
msgstr ""

#: reports/report_types/tls_report/report.html
msgid "Encryption Algorithm"
msgstr ""

#: reports/report_types/tls_report/report.html
msgid "Bits"
msgstr ""

#: reports/report_types/tls_report/report.html
msgid "Key Size"
msgstr ""

#: reports/report_types/tls_report/report.html
#: rocky/templates/organizations/organization_list.html
#: rocky/templates/organizations/organization_settings.html
msgid "Code"
msgstr ""

#: reports/report_types/tls_report/report.html
msgid "Phase out"
msgstr ""

#: reports/report_types/tls_report/report.html
msgid "Good"
msgstr ""

#: reports/report_types/tls_report/report.html
msgid ""
"No ciphers were found for this combination of IP address, port and service."
msgstr ""

#: reports/report_types/tls_report/report.html
msgid ""
"The list below gives an overview of the findings based on the identified TLS "
"protocols and ciphers. This includes the reasoning why the cipher or "
"protocol is marked as a finding."
msgstr ""

#: reports/report_types/tls_report/report.py
msgid "TLS Report"
msgstr ""

#: reports/report_types/tls_report/report.py
msgid ""
"TLS Report assesses the security of data encryption and transmission "
"protocols."
msgstr ""

#: reports/report_types/vulnerability_report/report.html
msgid ""
"The Vulnerability Report provides an overview of all identified CVE "
"vulnerabilities that were identified on the selected systems. For each CVE "
"the table shows the CVE scoring, the number of occurrences, and the CVE "
"details."
msgstr ""

#: reports/report_types/vulnerability_report/report.html
msgid "Advice"
msgstr ""

#: reports/report_types/vulnerability_report/report.html
msgid "No vulnerabilities have been found on this system."
msgstr ""

#: reports/report_types/vulnerability_report/report.py
msgid "Vulnerability Report"
msgstr ""

#: reports/report_types/vulnerability_report/report.py
msgid "Vulnerabilities found are grouped for each system."
msgstr ""

#: reports/report_types/vulnerability_report/report.py
#: rocky/templates/oois/ooi_detail_origins_inference.html
#: rocky/templates/oois/ooi_detail_origins_observations.html
#: rocky/templates/partials/ooi_report_findings_block_table_expanded_row.html
msgid "Source"
msgstr ""

#: reports/report_types/vulnerability_report/report.py
msgid "Last seen"
msgstr ""

#: reports/report_types/vulnerability_report/report.py
msgid "Evidence"
msgstr ""

#: reports/report_types/web_system_report/report.html
msgid ""
"The Web System Report provides an overview of various web server checks that "
"were performed against the scanned system(s). For each performed check the "
"table below shows whether or not the server is compliant with the checks. A "
"description of why this compliant check failed is also shown, including an "
"general risk level. The risk level may be different for your specific "
"environment."
msgstr ""

#: reports/report_types/web_system_report/report.html
msgid "Web system compliance"
msgstr ""

#: reports/report_types/web_system_report/report.html
msgid "CSP Present"
msgstr ""

#: reports/report_types/web_system_report/report.html
msgid "webservers compliant"
msgstr ""

#: reports/report_types/web_system_report/report.html
msgid "Secure CSP Header"
msgstr ""

#: reports/report_types/web_system_report/report.html
msgid "Redirects HTTP to HTTPS"
msgstr ""

#: reports/report_types/web_system_report/report.html
msgid "Offers HTTPS"
msgstr ""

#: reports/report_types/web_system_report/report.html
msgid "Has a Security.txt"
msgstr ""

#: reports/report_types/web_system_report/report.html
msgid "Has a certificate"
msgstr ""

#: reports/report_types/web_system_report/report.html
msgid "Certificate is not expired"
msgstr ""

#: reports/report_types/web_system_report/report.html
msgid "Certificate is not expiring soon"
msgstr ""

#: reports/report_types/web_system_report/report.html
msgid "No webservers have been found on this system."
msgstr ""

#: reports/report_types/web_system_report/report.py
msgid "Web System Report"
msgstr ""

#: reports/report_types/web_system_report/report.py
msgid "Web System Reports check web systems on basic security standards."
msgstr ""

#: reports/templates/partials/export_report_settings.html
msgid "Report name"
msgstr ""

#: reports/templates/partials/export_report_settings.html
msgid ""
"Give your report a custom name and optionally add the reports' reference "
"date to the name. To do so you can select a standard option or use a <a "
"href=\"https://strftime.org/\" target=\"_blank\">Python strftime code</a> in "
"the report name."
msgstr ""

#: reports/templates/partials/export_report_settings.html
msgid "Report names:"
msgstr ""

#: reports/templates/partials/export_report_settings.html
msgid "(Required)"
msgstr ""

#: reports/templates/partials/export_report_settings.html
msgid "Add reference date"
msgstr ""

#: reports/templates/partials/export_report_settings.html
#: rocky/views/scan_profile.py
msgid "Reset"
msgstr ""

#: reports/templates/partials/export_report_settings.html
msgid "No reference date"
msgstr ""

#: reports/templates/partials/export_report_settings.html
msgid "Day"
msgstr ""

#: reports/templates/partials/export_report_settings.html
msgid "Week"
msgstr ""

#: reports/templates/partials/export_report_settings.html
msgid "Month"
msgstr ""

#: reports/templates/partials/export_report_settings.html
msgid "Year"
msgstr ""

#: reports/templates/partials/export_report_settings.html
#: reports/templates/report_overview/report_overview_header.html
#: reports/views/generate_report.py
msgid "Generate report"
msgstr ""

#: reports/templates/partials/generate_report_sidemenu.html
#: reports/templates/partials/report_sidemenu.html
msgid "Table of contents"
msgstr ""

#: reports/templates/partials/main_navigation.html
msgid "Generate a report"
msgstr ""

#: reports/templates/partials/main_navigation.html
msgid ""
"To generate a report you can start by selecting report types or by selecting "
"objects."
msgstr ""

#: reports/templates/partials/plugin_overview_table.html
#: reports/templates/partials/report_sidemenu.html
#: rocky/templates/oois/ooi_page_tabs.html
msgid "Overview"
msgstr ""

#: reports/templates/partials/plugin_overview_table.html
msgid "Plugin overview table"
msgstr ""

#: reports/templates/partials/plugin_overview_table.html
#: reports/templates/partials/report_setup_scan.html
msgid "Required plugins"
msgstr ""

#: reports/templates/partials/plugin_overview_table.html
#: reports/templates/partials/report_setup_scan.html
msgid "Suggested plugins"
msgstr ""

#: reports/templates/partials/plugin_overview_table.html
msgid "Action required"
msgstr ""

#: reports/templates/partials/plugin_overview_table.html
msgid "Ready"
msgstr ""

#: reports/templates/partials/report_header.html
msgid ""
"All selected report types for the selected objects are displayed one below "
"the other."
msgstr ""

#: reports/templates/partials/report_introduction.html
msgid ""
"This report gives an overview of the current state of security for your "
"organisation for the selected date. The summary section provides an overview "
"of the selected systems (objects), plugins and reports. This is followed "
"with the findings for each report."
msgstr ""

#: reports/templates/partials/report_navigation.html
msgid "Report Navigation"
msgstr ""

#: reports/templates/partials/report_navigation.html
msgid "Generate Report"
msgstr ""

#: reports/templates/partials/report_navigation.html
#: reports/views/aggregate_report.py
msgid "Aggregate Report"
msgstr ""

#: reports/templates/partials/report_navigation.html
#: reports/views/multi_report.py
msgid "Multi Report"
msgstr ""

#: reports/templates/partials/report_ooi_list.html
#, python-format
msgid "Select object (%(total_oois)s)"
msgid_plural "Select objects (%(total_oois)s)"
msgstr[0] ""
msgstr[1] ""

#: reports/templates/partials/report_ooi_list.html
msgid "Select which objects you want to include in your report."
msgstr ""

#: reports/templates/partials/report_ooi_list.html
msgid "No objects found."
msgstr ""

#: reports/templates/partials/report_ooi_list.html
msgid "Go to the object page"
msgstr ""

#: reports/templates/partials/report_ooi_list.html
msgid "objects selected"
msgstr ""

#: reports/templates/partials/report_ooi_list.html
msgid "Deselect all objects"
msgstr ""

#: reports/templates/partials/report_ooi_list.html
#: rocky/templates/oois/ooi_list.html
#, python-format
msgid "Showing %(length)s of %(total)s objects"
msgstr ""

#: reports/templates/partials/report_ooi_list.html
#, python-format
msgid "Select all %(total_oois)s object"
msgid_plural "Select all %(total_oois)s objects"
msgstr[0] ""
msgstr[1] ""

#: reports/templates/partials/report_ooi_list.html
#: reports/templates/report_overview/report_history_table.html
#: reports/templates/summary/ooi_selection.html tools/forms/ooi.py
#: tools/view_helpers.py rocky/templates/admin/delete_confirmation.html
#: rocky/templates/admin/delete_selected_confirmation.html
#: rocky/templates/dashboard_client.html rocky/templates/dashboard_redteam.html
#: rocky/templates/header.html rocky/templates/indemnification_present.html
#: rocky/views/ooi_add.py rocky/views/ooi_list.py rocky/views/ooi_view.py
#: rocky/views/upload_csv.py rocky/views/upload_raw.py
msgid "Objects"
msgstr ""

#: reports/templates/partials/report_ooi_list.html
#: reports/templates/summary/ooi_selection.html
msgid "Clearance type"
msgstr ""

#: reports/templates/partials/report_ooi_list.html
#: reports/templates/partials/report_types_selection.html
msgid "Continue with selection"
msgstr ""

#: reports/templates/partials/report_setup_scan.html
#: reports/views/aggregate_report.py reports/views/generate_report.py
#: reports/views/multi_report.py
msgid "Configuration"
msgstr ""

#: reports/templates/partials/report_setup_scan.html
msgid "Set up the required plugins for this report."
msgstr ""

#: reports/templates/partials/report_setup_scan.html
msgid "Plugins"
msgstr ""

#: reports/templates/partials/report_setup_scan.html
msgid ""
"KAT will be able to generate a full report when all the required and "
"suggested boefjes are enabled."
msgstr ""

#: reports/templates/partials/report_setup_scan.html
msgid ""
"If you choose not to enable a plugin, the data that plugin would collect or "
"produce will be left out of the report which will then be generated based on "
"the available data collected by the enabled plugins."
msgstr ""

#: reports/templates/partials/report_setup_scan.html
msgid ""
"Some plugins are mandatory as they are crucial for a report type. Reports "
"that don't have their requirements met will be skipped."
msgstr ""

#: reports/templates/partials/report_setup_scan.html
msgid "Warning! Before you proceed read the following points:"
msgstr ""

#: reports/templates/partials/report_setup_scan.html
msgid ""
"OpenKAT is designed to scan all known objects on a regular basis using the "
"enabled plugins and set clearance levels. This means that scans will run "
"automatically. Be patient; plugins may take some time before they have "
"collected all their data. Enabling them just before report generation will "
"likely result in inaccurate reports, as plugins have not finished collecting "
"data."
msgstr ""

#: reports/templates/partials/report_setup_scan.html
msgid "This report type requires the following plugins to be enabled:"
msgstr ""

#: reports/templates/partials/report_setup_scan.html
msgid "Good job! All required plugins are enabled."
msgstr ""

#: reports/templates/partials/report_setup_scan.html
msgid "Show enabled plugins"
msgstr ""

#: reports/templates/partials/report_setup_scan.html
msgid ""
"This report requires at least one of the following plugins to be enabled to "
"generate the report:"
msgstr ""

#: reports/templates/partials/report_setup_scan.html
msgid "Good job! All suggested plugins are enabled"
msgstr ""

#: reports/templates/partials/report_setup_scan.html
msgid "Hide suggested plugins"
msgstr ""

#: reports/templates/partials/report_setup_scan.html
msgid "Show more suggested plugins"
msgstr ""

#: reports/templates/partials/report_severity_totals.html
#: reports/templates/partials/report_severity_totals_table.html
msgid "Findings overview"
msgstr ""

#: reports/templates/partials/report_severity_totals_table.html
#: rocky/templates/partials/ooi_report_severity_totals_table.html
msgid "Total per severity overview"
msgstr ""

#: reports/templates/partials/report_sidemenu.html
msgid "Selected Objects"
msgstr ""

#: reports/templates/partials/report_sidemenu.html
#: reports/templates/summary/selected_plugins.html
msgid "Selected Plugins"
msgstr ""

#: reports/templates/partials/report_sidemenu.html
msgid "Used Config Objects"
msgstr ""

#: reports/templates/partials/report_types_selection.html
msgid "Choose report types"
msgstr ""

#: reports/templates/partials/report_types_selection.html
msgid ""
"Various types of reports, such as DNS reports and TLS reports, are essential "
"for identifying vulnerabilities in different aspects of a system's security. "
"DNS reports focus on domain name system configuration and potential "
"weaknesses, while TLS reports assess the security of data encryption and "
"transmission protocols, helping organizations pinpoint areas where security "
"improvements are needed."
msgstr ""

#: reports/templates/partials/report_types_selection.html
#, python-format
msgid "Selected object (%(total_oois)s)"
msgid_plural "Selected objects (%(total_oois)s)"
msgstr[0] ""
msgstr[1] ""

#: reports/templates/partials/report_types_selection.html
#, python-format
msgid "You have selected %(total_oois)s object in previous step."
msgid_plural "You have selected %(total_oois)s objects in previous step."
msgstr[0] ""
msgstr[1] ""

#: reports/templates/partials/report_types_selection.html
msgid "Change selection"
msgstr ""

#: reports/templates/partials/report_types_selection.html
msgid "Available report types"
msgstr ""

#: reports/templates/partials/report_types_selection.html
msgid "All report types that are available for your selection."
msgstr ""

#: reports/templates/partials/report_types_selection.html
msgid "Toggle all report types"
msgstr ""

#: reports/templates/partials/return_button.html
#, python-format
msgid "%(btn_text)s"
msgstr ""

#: reports/templates/report_overview/report_history.html
#: reports/views/report_overview.py
msgid "Reports history"
msgstr ""

#: reports/templates/report_overview/report_history.html
msgid "An overview of all your generated reports."
msgstr ""

#: reports/templates/report_overview/report_history.html
#, python-format
msgid "Showing %(length)s of %(total)s reports"
msgstr ""

#: reports/templates/report_overview/report_history_table.html
msgid "Reports:"
msgstr ""

#: reports/templates/report_overview/report_history_table.html
msgid "Input Objects"
msgstr ""

#: reports/templates/report_overview/report_history_table.html
#: reports/templates/report_overview/subreports_table.html
msgid "Reference date"
msgstr ""

#: reports/templates/report_overview/report_history_table.html
msgid "Shows parent report details"
msgstr ""

#: reports/templates/report_overview/report_history_table.html
msgid "Close children report object details"
msgstr ""

#: reports/templates/report_overview/report_history_table.html
msgid "Subreports details:"
msgstr ""

#: reports/templates/report_overview/report_history_table.html
#, python-format
msgid ""
"\n"
"                                    This report consist of %(counter)s "
"subreport with the following report type and object.\n"
"                                "
msgid_plural ""
"\n"
"                                    This report consist of %(counter)s "
"subreports with the following report types and objects.\n"
"                                "
msgstr[0] ""
msgstr[1] ""

#: reports/templates/report_overview/report_history_table.html
#: reports/templates/report_overview/subreports_header.html
#: reports/views/report_overview.py
msgid "Subreports"
msgstr ""

#: reports/templates/report_overview/report_history_table.html
msgid "Report ID"
msgstr ""

#: reports/templates/report_overview/report_history_table.html
msgid "Shows subreport details"
msgstr ""

#: reports/templates/report_overview/report_history_table.html
msgid "View all subreports"
msgstr ""

#: reports/templates/report_overview/report_overview_header.html
msgid "Overview of reports"
msgstr ""

#: reports/templates/report_overview/report_overview_navigation.html
msgid "Recent"
msgstr ""

#: reports/templates/report_overview/report_overview_navigation.html
msgid "Presets"
msgstr ""

#: reports/templates/report_overview/report_overview_navigation.html
msgid "Scheduled"
msgstr ""

#: reports/templates/report_overview/report_overview_navigation.html
msgid "Folders"
msgstr ""

#: reports/templates/report_overview/report_overview_navigation.html
msgid "History"
msgstr ""

#: reports/templates/report_overview/subreports.html
#, python-format
msgid "Showing %(length)s of %(total)s subreports"
msgstr ""

#: reports/templates/report_overview/subreports_header.html
msgid "Back to Reports History"
msgstr ""

#: reports/templates/report_overview/subreports_header.html
msgid "An overview of all underlying reports of"
msgstr ""

#: reports/templates/report_overview/subreports_header.html
#: reports/templates/report_overview/subreports_table.html
msgid "Shows report details"
msgstr ""

#: reports/templates/report_overview/subreports_table.html
msgid "Subreports:"
msgstr ""

#: reports/templates/report_overview/subreports_table.html
#: rocky/templates/tasks/boefjes.html
#: rocky/templates/tasks/plugin_detail_task_list.html
msgid "Input Object"
msgstr ""

#: reports/templates/summary/report_asset_overview.html
msgid ""
"The objects listed in the table below were used to generate this report. For "
"each object in the table it additionally shows the clearance level and "
"whether or not the object was added by a user ('Declared') or indirectly "
"identified through another service or system ('Inherited')."
msgstr ""

#: reports/templates/summary/report_asset_overview.html
msgid ""
"The table below shows which reports were chosen to generate this report, "
"including a report description."
msgstr ""

#: reports/templates/summary/selected_plugins.html
msgid ""
"The table below shows all required or optional plugins for the selected "
"reports."
msgstr ""

#: reports/templates/summary/selected_plugins.html
msgid "Required and optional plugins"
msgstr ""

#: reports/templates/summary/selected_plugins.html
msgid "Plugin enabled"
msgstr ""

#: reports/templates/summary/selected_plugins.html
msgid "Plugin options"
msgstr ""

#: reports/templates/summary/selected_plugins.html
msgid "Plugin scan level"
msgstr ""

#: reports/templates/summary/selected_plugins.html
msgid ""
"There are no required or optional plugins needed for the selected report "
"types."
msgstr ""

#: reports/views/aggregate_report.py
msgid "Aggregate report"
msgstr ""

#: reports/views/aggregate_report.py reports/views/generate_report.py
#: reports/views/multi_report.py
msgid "Select objects"
msgstr ""

#: reports/views/aggregate_report.py reports/views/generate_report.py
#: reports/views/multi_report.py
msgid "Select report types"
msgstr ""

#: reports/views/aggregate_report.py reports/views/generate_report.py
#: reports/views/multi_report.py
msgid "Export setup"
msgstr ""

#: reports/views/aggregate_report.py reports/views/generate_report.py
msgid "Save report"
msgstr ""

#: reports/views/base.py
msgid "Select at least one OOI to proceed."
msgstr ""

#: reports/views/base.py reports/views/multi_report.py
msgid "Select at least one report type to proceed."
msgstr ""

#: reports/views/base.py
#, python-format
msgid "Report type '%s' does not exist."
msgstr ""

#: reports/views/base.py
msgid "Week %W, %Y"
msgstr ""

#: reports/views/generate_report.py
msgid "Empty name should not be possible."
msgstr ""

#: reports/views/generate_report.py
#, python-brace-format
msgid "Concatenated Report for {oois_count} objects"
msgstr ""

#: reports/views/generate_report.py
#, python-brace-format
msgid "Concatenated Report for {ooi}"
msgstr ""

#: reports/views/generate_report.py
#, python-brace-format
msgid "{report_type} for {oois_count} objects"
msgstr ""

#: reports/views/generate_report.py
#, python-brace-format
msgid "{report_type} for {ooi}"
msgstr ""

#: reports/views/mixins.py
msgid ""
"No data could be found for %(report_types). Object(s) did not exist on "
"%(date)s."
msgstr ""

#: reports/views/multi_report.py
msgid "Multi report"
msgstr ""

#: reports/views/multi_report.py
msgid "View report"
msgstr ""

#: reports/views/view_helpers.py
msgid "1: Select objects"
msgstr ""

#: reports/views/view_helpers.py
msgid "2: Choose report types"
msgstr ""

#: reports/views/view_helpers.py
msgid "3: Configuration"
msgstr ""

#: reports/views/view_helpers.py
msgid "4: Export setup"
msgstr ""

#: reports/views/view_helpers.py
msgid "3: Export setup"
msgstr ""

#: tools/forms/base.py
msgid "Date"
msgstr ""

#: tools/forms/base.py tools/forms/scheduler.py
msgid "The selected date is in the future. Please select a different date."
msgstr ""

#: tools/forms/boefje.py
msgid "JSON Schema"
msgstr ""

#: tools/forms/boefje.py
msgid "Input object type"
msgstr ""

#: tools/forms/boefje.py
msgid "Output mime types"
msgstr ""

#: tools/forms/finding_type.py
msgid "KAT-ID"
msgstr ""

#: tools/forms/finding_type.py
msgid "Unique ID within OpenKAT, for this type"
msgstr ""

#: tools/forms/finding_type.py
msgid "Title"
msgstr ""

#: tools/forms/finding_type.py
msgid "Give the finding type a fitting title"
msgstr ""

#: tools/forms/finding_type.py
msgid "Describe the finding type"
msgstr ""

#: tools/forms/finding_type.py
msgid "Risk"
msgstr ""

#: tools/forms/finding_type.py
msgid "Solution"
msgstr ""

#: tools/forms/finding_type.py
msgid "How can this be solved?"
msgstr ""

#: tools/forms/finding_type.py
msgid "Describe how this type of finding can be solved"
msgstr ""

#: tools/forms/finding_type.py
msgid "References"
msgstr ""

#: tools/forms/finding_type.py
msgid "Please give some references on the solution"
msgstr ""

#: tools/forms/finding_type.py
msgid "Please give sources and references on the suggested solution"
msgstr ""

#: tools/forms/finding_type.py
msgid "Impact description"
msgstr ""

#: tools/forms/finding_type.py
msgid "Describe the solutions impact"
msgstr ""

#: tools/forms/finding_type.py
msgid "Solution chance"
msgstr ""

#: tools/forms/finding_type.py
msgid "Solution impact"
msgstr ""

#: tools/forms/finding_type.py
msgid "Solution effort"
msgstr ""

#: tools/forms/finding_type.py
msgid "ID should start with "
msgstr ""

#: tools/forms/finding_type.py
msgid "Finding type already exists"
msgstr ""

#: tools/forms/finding_type.py
msgid "Click to select one of the available options"
msgstr ""

#: tools/forms/finding_type.py
msgid "Finding types"
msgstr ""

#: tools/forms/finding_type.py
#: rocky/templates/partials/finding_occurrence_definition_list.html
msgid "Proof"
msgstr ""

#: tools/forms/finding_type.py
msgid "Provide evidence of your finding"
msgstr ""

#: tools/forms/finding_type.py
msgid "Describe your finding"
msgstr ""

#: tools/forms/finding_type.py
msgid "Reproduce finding"
msgstr ""

#: tools/forms/finding_type.py
msgid "Please explain how to reproduce your finding"
msgstr ""

#: tools/forms/finding_type.py tools/forms/upload_raw.py
msgid "Date/Time (UTC)"
msgstr ""

#: tools/forms/finding_type.py tools/forms/upload_raw.py
msgid "Doc! I'm from the future, I'm here to take you back!"
msgstr ""

#: tools/forms/finding_type.py
msgid "OOI doesn't exist"
msgstr ""

#: tools/forms/findings.py
msgid "Show non-muted findings"
msgstr ""

#: tools/forms/findings.py
msgid "Show muted findings"
msgstr ""

#: tools/forms/findings.py
msgid "Show muted and non-muted findings"
msgstr ""

#: tools/forms/findings.py
msgid "Filter by severity"
msgstr ""

#: tools/forms/findings.py
msgid "Filter by muted findings"
msgstr ""

#: tools/forms/findings.py tools/forms/ooi_form.py tools/forms/scheduler.py
msgid "Search"
msgstr ""

#: tools/forms/findings.py
msgid "Object ID contains (case sensitive)"
msgstr ""

#: tools/forms/ooi.py
msgid "Filter types"
msgstr ""

#: tools/forms/ooi.py
msgid "Clearance Level"
msgstr ""

#: tools/forms/ooi.py
msgid "Show objects that don't meet the Boefjes scan level."
msgstr ""

#: tools/forms/ooi.py
msgid "Show Boefjes that exceed the objects clearance level."
msgstr ""

#: tools/forms/ooi_form.py
msgid "option"
msgstr ""

#: tools/forms/ooi_form.py
#, python-brace-format
msgid "Optionally choose a {option_label}"
msgstr ""

#: tools/forms/ooi_form.py
#, python-brace-format
msgid "Please choose a {option_label}"
msgstr ""

#: tools/forms/ooi_form.py
msgid "Filter by clearance level"
msgstr ""

#: tools/forms/ooi_form.py
msgid "Filter by clearance type"
msgstr ""

#: tools/forms/scheduler.py
msgid "From"
msgstr ""

#: tools/forms/scheduler.py
msgid "To"
msgstr ""

#: tools/forms/scheduler.py rocky/templates/tasks/partials/stats.html
msgid "Cancelled"
msgstr ""

#: tools/forms/scheduler.py rocky/templates/tasks/partials/stats.html
msgid "Completed"
msgstr ""

#: tools/forms/scheduler.py rocky/templates/tasks/partials/stats.html
msgid "Dispatched"
msgstr ""

#: tools/forms/scheduler.py rocky/templates/tasks/partials/stats.html
msgid "Failed"
msgstr ""

#: tools/forms/scheduler.py rocky/templates/tasks/partials/stats.html
msgid "Pending"
msgstr ""

#: tools/forms/scheduler.py rocky/templates/tasks/partials/stats.html
msgid "Queued"
msgstr ""

#: tools/forms/scheduler.py rocky/templates/tasks/partials/stats.html
msgid "Running"
msgstr ""

#: tools/forms/scheduler.py
msgid "Search by object name"
msgstr ""

#: tools/forms/settings.py
msgid "--- Show all ----"
msgstr ""

#: tools/forms/settings.py
msgid "recommendation"
msgstr ""

#: tools/forms/settings.py
msgid "low"
msgstr ""

#: tools/forms/settings.py
msgid "medium"
msgstr ""

#: tools/forms/settings.py
msgid "high"
msgstr ""

#: tools/forms/settings.py
msgid "very high"
msgstr ""

#: tools/forms/settings.py
msgid "critical"
msgstr ""

#: tools/forms/settings.py
msgid "quickfix"
msgstr ""

#: tools/forms/settings.py
msgid "Declared"
msgstr ""

#: tools/forms/settings.py
msgid "Inherited"
msgstr ""

#: tools/forms/settings.py
msgid "Empty"
msgstr ""

#: tools/forms/settings.py
msgid "Add one finding type ID per line."
msgstr ""

#: tools/forms/settings.py
msgid "Add the date and time of your finding (UTC)"
msgstr ""

#: tools/forms/settings.py
msgid "Add the date and time of when the raw file was generated (UTC)"
msgstr ""

#: tools/forms/settings.py
msgid ""
"OpenKAT stores a time indication with every observation, so it is possible "
"to see the status of your network through time. Select a datetime to change "
"the view to represent that moment in time."
msgstr ""

#: tools/forms/settings.py
msgid ""
"<p>A description of the boefje explaining in short what it can do. This will "
"both be displayed inside the KAT-alogus and on the Boefje details page.</p> "
msgstr ""

#: tools/forms/settings.py
msgid ""
"Select the object type(s) that your Boefje consumes. To select multiple "
"objects, press and hold the 'ctrl'/'command' key and then click the items "
"you want to select. "
msgstr ""

#: tools/forms/settings.py
msgid ""
"<p>If any other settings are needed for your Boefje, add these as a JSON "
"Schema, otherwise, leave the field empty or 'null'.</p> <p> This JSON is "
"used as the basis for a form for the user. When the user enables this Boefje "
"they can get the option to give extra information. For example, it can "
"contain an API key that the script requires.</p> <p>More information about "
"what the schema.json file looks like can be found <a href='https://docs."
"openkat.nl/developer_documentation/development_tutorial/creating_a_boefje."
"html'> here</a>.</p> "
msgstr ""

#: tools/forms/settings.py
msgid ""
"<p>Add a set of mime types that are produced by this Boefje, separated by "
"commas. For example: <i>'text/html'</i>, <i>'image/jpeg'</i> or <i>'boefje/"
"{boefje-id}'</i></p> <p>These output mime types will be shown on the Boefje "
"detail page as information for other users. </p> "
msgstr ""

#: tools/forms/settings.py
msgid ""
"<p>Select a clearance level for your Boefje. For more information about the "
"different clearance levels please check the <a href='https://docs.openkat.nl/"
"manual/usermanual.html#scan-levels-clearance-indemnities'> documentation</a>."
"</p> "
msgstr ""

#: tools/forms/settings.py
msgid "Depth of the tree."
msgstr ""

#: tools/forms/upload_csv.py
msgid "Only CSV file supported"
msgstr ""

#: tools/forms/upload_csv.py
msgid "File could not be decoded"
msgstr ""

#: tools/forms/upload_csv.py
msgid "No file selected"
msgstr ""

#: tools/forms/upload_csv.py
msgid "The uploaded file is empty."
msgstr ""

#: tools/forms/upload_csv.py
msgid "The number of columns do not meet the requirements."
msgstr ""

#: tools/forms/upload_csv.py
msgid "OOI Type in CSV does not meet the criteria."
msgstr ""

#: tools/forms/upload_csv.py
msgid "An error has occurred during the parsing of the csv file:"
msgstr ""

#: tools/forms/upload_csv.py
msgid "Upload CSV file"
msgstr ""

#: tools/forms/upload_csv.py
msgid "Only accepts CSV file."
msgstr ""

#: tools/forms/upload_oois.py rocky/templates/partials/explanations.html
msgid "Object Type"
msgstr ""

#: tools/forms/upload_oois.py
msgid "Choose a type of which objects are added."
msgstr ""

#: tools/forms/upload_raw.py
msgid "Mime types"
msgstr ""

#: tools/forms/upload_raw.py
msgid ""
"<p>Add a set of mime types, separated by commas, for example:</"
"p><p><i>\"text/html, image/jpeg\"</i> or <i>\"boefje/dns-records\"</i>.</"
"p><p>Mime types are used to match the correct normalizer to a raw file. When "
"the mime type \"boefje/dns-records\" is added, the normalizer expects the "
"raw file to contain dns scan information.</p>"
msgstr ""

#: tools/forms/upload_raw.py rocky/templates/partials/ooi_list_toolbar.html
#: rocky/templates/upload_raw.html
msgid "Upload raw file"
msgstr ""

#: tools/forms/upload_raw.py
msgid "Click to select one of the available options, or type one yourself"
msgstr ""

#: tools/forms/upload_raw.py
msgid "OOI doesn't exist, try another valid time"
msgstr ""

#: tools/models.py
msgid "The name of the organisation"
msgstr ""

#: tools/models.py
msgid ""
"A slug containing only lower-case unicode letters, numbers, hyphens or "
"underscores that will be used in URLs and paths"
msgstr ""

#: tools/models.py
msgid ""
"This organization code is reserved by OpenKAT and cannot be used. Choose "
"another organization code."
msgstr ""

#: tools/models.py
msgid "new"
msgstr ""

#: tools/view_helpers.py rocky/templates/header.html
#: rocky/templates/organizations/organization_list.html
#: rocky/templates/organizations/organization_member_list.html
#: rocky/views/organization_member_edit.py
msgid "Members"
msgstr ""

#: rocky/messaging.py
msgid ""
"You have trusted this member with a clearance level of L{}. This member "
"needs at least a clearance level of L{} in order to do a proper onboarding. "
"Edit this member and change the clearance level if necessary."
msgstr ""

#: rocky/paginator.py
msgid "That page number is not an integer"
msgstr ""

#: rocky/paginator.py
msgid "That page number is less than 1"
msgstr ""

#: rocky/paginator.py
msgid "That page contains no results"
msgstr ""

#: rocky/scheduler.py
msgid ""
"The Scheduler has an unexpected error. Check the Scheduler logs for further "
"details."
msgstr ""

#: rocky/scheduler.py
msgid "Could not connect to Scheduler. Service is possibly down."
msgstr ""

#: rocky/scheduler.py
msgid "Your request could not be validated."
msgstr ""

#: rocky/scheduler.py
msgid "Task could not be found."
msgstr ""

#: rocky/scheduler.py
msgid ""
"Scheduler is receiving too many requests. Increase SCHEDULER_PQ_MAXSIZE or "
"wait for task to finish."
msgstr ""

#: rocky/scheduler.py
msgid "Bad request. Your request could not be interpreted by the Scheduler."
msgstr ""

#: rocky/scheduler.py
msgid "The Scheduler has received a conflict. Your task is already in queue."
msgstr ""

#: rocky/scheduler.py
msgid "A HTTPError occurred. See Scheduler logs for more info."
msgstr ""

#: rocky/scheduler.py
msgid "Task list: "
msgstr ""

#: rocky/settings.py
msgid "Blue light"
msgstr ""

#: rocky/settings.py
msgid "Blue medium"
msgstr ""

#: rocky/settings.py
msgid "Blue dark"
msgstr ""

#: rocky/settings.py
msgid "Green light"
msgstr ""

#: rocky/settings.py
msgid "Green medium"
msgstr ""

#: rocky/settings.py
msgid "Green dark"
msgstr ""

#: rocky/settings.py
msgid "Yellow light"
msgstr ""

#: rocky/settings.py
msgid "Yellow medium"
msgstr ""

#: rocky/settings.py
msgid "Yellow dark"
msgstr ""

#: rocky/settings.py
msgid "Orange light"
msgstr ""

#: rocky/settings.py
msgid "Orange medium"
msgstr ""

#: rocky/settings.py
msgid "Orange dark"
msgstr ""

#: rocky/settings.py
msgid "Red light"
msgstr ""

#: rocky/settings.py
msgid "Red medium"
msgstr ""

#: rocky/settings.py
msgid "Red dark"
msgstr ""

#: rocky/settings.py
msgid "Violet light"
msgstr ""

#: rocky/settings.py
msgid "Violet medium"
msgstr ""

#: rocky/settings.py
msgid "Violet dark"
msgstr ""

#: rocky/settings.py
msgid "Plain"
msgstr ""

#: rocky/settings.py
msgid "Solid"
msgstr ""

#: rocky/settings.py
msgid "Dashed"
msgstr ""

#: rocky/settings.py
msgid "Dotted"
msgstr ""

#: rocky/templates/403.html
msgid "Error code 403: Unauthorized"
msgstr ""

#: rocky/templates/403.html
msgid "Your account is not authorized to access this page or organization."
msgstr ""

#: rocky/templates/403.html
msgid "Please contact your system administrator."
msgstr ""

#: rocky/templates/403.html rocky/templates/404.html
msgid "You may want to go back to the"
msgstr ""

#: rocky/templates/403.html rocky/templates/404.html
#: rocky/templates/crisis_room/crisis_room.html
msgid "Crisis Room"
msgstr ""

#: rocky/templates/404.html
msgid "Error code 404: Page not found"
msgstr ""

#: rocky/templates/404.html
msgid ""
"The page you wanted to see or the file you wanted to view was not found."
msgstr ""

#: rocky/templates/admin/base.html
msgid "Skip to main content"
msgstr ""

#: rocky/templates/admin/base.html
msgid "Welcome,"
msgstr ""

#: rocky/templates/admin/base.html
msgid "View site"
msgstr ""

#: rocky/templates/admin/base.html
msgid "Documentation"
msgstr ""

#: rocky/templates/admin/base.html
msgid "Change password"
msgstr ""

#: rocky/templates/admin/base.html
msgid "Log out"
msgstr ""

#: rocky/templates/admin/base.html rocky/templates/header.html
msgid "Breadcrumbs"
msgstr ""

#: rocky/templates/admin/base.html rocky/templates/admin/change_form.html
#: rocky/templates/admin/change_list.html
#: rocky/templates/admin/delete_confirmation.html
#: rocky/templates/admin/delete_selected_confirmation.html
msgid "Home"
msgstr ""

#: rocky/templates/admin/change_form.html
#, python-format
msgid "Add %(name)s"
msgstr ""

#: rocky/templates/admin/change_form.html
#: rocky/templates/admin/change_list.html
msgid "Please correct the error below."
msgid_plural "Please correct the errors below."
msgstr[0] ""
msgstr[1] ""

#: rocky/templates/admin/change_list.html
msgid "Filter"
msgstr ""

#: rocky/templates/admin/change_list.html
msgid "Hide counts"
msgstr ""

#: rocky/templates/admin/change_list.html
msgid "Show counts"
msgstr ""

#: rocky/templates/admin/change_list.html
msgid "Clear all filters"
msgstr ""

#: rocky/templates/admin/delete_confirmation.html
#, python-format
msgid ""
"Deleting the %(object_name)s '%(escaped_object)s' would result in deleting "
"related objects, but your account doesn't have permission to delete the "
"following types of objects"
msgstr ""

#: rocky/templates/admin/delete_confirmation.html
#, python-format
msgid ""
"Deleting the %(object_name)s '%(escaped_object)s' would require deleting the "
"following protected related objects"
msgstr ""

#: rocky/templates/admin/delete_confirmation.html
#, python-format
msgid ""
"Are you sure you want to delete the %(object_name)s \"%(escaped_object)s\"? "
"All of the following related items will be deleted"
msgstr ""

#: rocky/templates/admin/delete_confirmation.html
#: rocky/templates/admin/delete_selected_confirmation.html
msgid "Yes, I’m sure"
msgstr ""

#: rocky/templates/admin/delete_confirmation.html
#: rocky/templates/admin/delete_selected_confirmation.html
msgid "No, take me back"
msgstr ""

#: rocky/templates/admin/delete_selected_confirmation.html
msgid "Delete multiple objects"
msgstr ""

#: rocky/templates/admin/delete_selected_confirmation.html
#, python-format
msgid ""
"Deleting the selected %(objects_name)s would result in deleting related "
"objects, but your account doesn't have permission to delete the following "
"types of objects"
msgstr ""

#: rocky/templates/admin/delete_selected_confirmation.html
#, python-format
msgid ""
"Deleting the selected %(objects_name)s would require deleting the following "
"protected related objects"
msgstr ""

#: rocky/templates/admin/delete_selected_confirmation.html
#, python-format
msgid ""
"Are you sure you want to delete the selected %(objects_name)s? All of the "
"following objects and their related items will be deleted"
msgstr ""

#: rocky/templates/admin/popup_response.html
msgid "Popup closing…"
msgstr ""

#: rocky/templates/crisis_room/crisis_room.html
msgid ""
"An overview of all (critical) findings OpenKAT found. Check the detail "
"section for additional severity information."
msgstr ""

#: rocky/templates/crisis_room/crisis_room_findings_block.html
msgid "Total findings"
msgstr ""

#: rocky/templates/crisis_room/crisis_room_findings_block.html
msgid "Total Findings"
msgstr ""

#: rocky/templates/crisis_room/crisis_room_findings_block.html
msgid " Finding Details"
msgstr ""

#: rocky/templates/crisis_room/crisis_room_findings_block.html
#: rocky/templates/oois/ooi_detail_findings_list.html
#: rocky/templates/partials/ooi_report_findings_block_table_expanded_row.html
msgid "Finding details"
msgstr ""

#: rocky/templates/crisis_room/crisis_room_findings_block.html
#: rocky/templates/organizations/organization_list.html
msgid "There were no organizations found for your user account"
msgstr ""

#: rocky/templates/crisis_room/crisis_room_findings_block.html
msgid "Top critical organizations"
msgstr ""

#: rocky/templates/crisis_room/crisis_room_findings_block.html
msgid "Critical findings"
msgstr ""

#: rocky/templates/crisis_room/crisis_room_findings_block.html
msgid "Critical Findings"
msgstr ""

#: rocky/templates/dashboard_client.html rocky/templates/dashboard_redteam.html
#: rocky/templates/header.html
msgid "Close menu"
msgstr ""

#: rocky/templates/dashboard_client.html rocky/templates/dashboard_redteam.html
#: rocky/templates/header.html
msgid "Main navigation"
msgstr ""

#: rocky/templates/dashboard_client.html
msgid "Indemnifications"
msgstr ""

#: rocky/templates/dashboard_client.html rocky/templates/dashboard_redteam.html
#: rocky/templates/partials/secondary-menu.html
msgid "Logout"
msgstr ""

#: rocky/templates/dashboard_client.html rocky/templates/dashboard_redteam.html
msgid "Welcome"
msgstr ""

#: rocky/templates/dashboard_client.html rocky/templates/dashboard_redteam.html
msgid "User overview"
msgstr ""

#: rocky/templates/dashboard_redteam.html
#: rocky/templates/partials/notifications_block.html
#: rocky/templates/partials/ooi_report_findings_block_table_expanded_row.html
msgid "warning"
msgstr ""

#: rocky/templates/dashboard_redteam.html
#: rocky/templates/oois/ooi_detail_origins_observations.html
#: rocky/templates/partials/notifications_block.html
#: rocky/templates/partials/ooi_report_findings_block_table_expanded_row.html
msgid "Warning:"
msgstr ""

#: rocky/templates/dashboard_redteam.html
msgid "Organization code missing"
msgstr ""

#: rocky/templates/finding_type_add.html
msgid "Add finding type:"
msgstr ""

#: rocky/templates/finding_type_add.html
msgid "Finding Type"
msgstr ""

#: rocky/templates/finding_type_add.html
#: rocky/templates/partials/findings_list_toolbar.html
#: rocky/views/finding_type_add.py
msgid "Add finding type"
msgstr ""

#: rocky/templates/findings/finding_add.html
msgid "Add finding:"
msgstr ""

#: rocky/templates/findings/finding_list.html
msgid "Findings @ "
msgstr ""

#: rocky/templates/findings/finding_list.html
#, python-format
msgid ""
"An overview of all findings OpenKAT found for organization "
"<strong>%(organization_name)s</strong>. Each finding relates to an object. "
"Click a finding for additional information."
msgstr ""

#: rocky/templates/findings/finding_list.html
#: rocky/templates/organizations/organization_crisis_room.html
msgid "Showing "
msgstr ""

#: rocky/templates/findings/finding_list.html
#: rocky/templates/organizations/organization_crisis_room.html
#: rocky/templates/partials/pagination.html
msgid "of"
msgstr ""

#: rocky/templates/findings/finding_list.html
#: rocky/templates/organizations/organization_crisis_room.html
msgid "findings"
msgstr ""

#: rocky/templates/findings/finding_list.html
#: rocky/templates/organizations/organization_crisis_room.html
msgid "Findings table"
msgstr ""

#: rocky/templates/findings/finding_list.html
#: rocky/templates/oois/ooi_page_tabs.html
#: rocky/templates/partials/elements/ooi_tree_condensed_table.html
#: rocky/templates/partials/elements/ooi_tree_condensed_table_row.html
msgid "Tree"
msgstr ""

#: rocky/templates/findings/finding_list.html
#: rocky/templates/oois/ooi_page_tabs.html
#: rocky/templates/partials/elements/ooi_tree_condensed_table.html
#: rocky/templates/partials/elements/ooi_tree_condensed_table_row.html
msgid "Graph"
msgstr ""

#: rocky/templates/findings/finding_list.html
#: rocky/templates/organizations/organization_crisis_room.html
#, python-format
msgid "Show details for %(finding)s"
msgstr ""

#: rocky/templates/findings/finding_list.html
#: rocky/templates/partials/ooi_report_findings_block_table.html
msgid "Finding type"
msgstr ""

#: rocky/templates/findings/finding_list.html
#: rocky/templates/organizations/organization_crisis_room.html
#, python-format
msgid "Show details for %(finding_type)s"
msgstr ""

#: rocky/templates/findings/finding_list.html
msgid "OOI type"
msgstr ""

#: rocky/templates/findings/finding_list.html
#: rocky/templates/organizations/organization_crisis_room.html
#, python-format
msgid "Show %(ooi_type)s objects"
msgstr ""

#: rocky/templates/findings/finding_list.html
msgid "Source OOI"
msgstr ""

#: rocky/templates/findings/finding_list.html
#, python-format
msgid "Show details for %(ooi)s"
msgstr ""

#: rocky/templates/findings/finding_list.html
msgid "Risk score"
msgstr ""

#: rocky/templates/findings/finding_list.html
msgid "Mute findings"
msgstr ""

#: rocky/templates/findings/finding_list.html
msgid "Reason:"
msgstr ""

#: rocky/templates/findings/finding_list.html
msgid "Expires by (UTC):"
msgstr ""

#: rocky/templates/findings/finding_list.html
msgid "Unmute Findings"
msgstr ""

#: rocky/templates/findings/finding_list.html
msgid "Mute Findings"
msgstr ""

#: rocky/templates/findings/findings_filter.html
#: rocky/templates/partials/elements/ooi_list_settings_form.html
#: rocky/templates/tasks/partials/task_filter.html
msgid "Set filters"
msgstr ""

#: rocky/templates/findings/findings_filter.html
#: rocky/templates/partials/elements/ooi_list_settings_form.html
#: rocky/templates/tasks/partials/task_filter.html
msgid "Clear filters"
msgstr ""

#: rocky/templates/footer.html rocky/views/privacy_statement.py
msgid "Privacy Statement"
msgstr ""

#: rocky/templates/forms/widgets/checkbox_group_table.html
msgid "this field is required"
msgstr ""

#: rocky/templates/graph-d3.html
msgid ""
"Click a circle to collapse / expand the tree, click the text to view the "
"tree from that OOI and hover over the text to see details."
msgstr ""

#: rocky/templates/graph-d3.html
msgid "Tree graph"
msgstr ""

#: rocky/templates/header.html
msgid "Menu"
msgstr ""

#: rocky/templates/header.html
msgid "OpenKAT logo, go to the homepage of OpenKAT"
msgstr ""

#: rocky/templates/header.html
#: rocky/templates/organizations/organization_crisis_room.html
#: rocky/views/finding_list.py
msgid "Crisis room"
msgstr ""

#: rocky/templates/header.html rocky/templates/tasks/boefjes.html
#: rocky/templates/tasks/ooi_detail_task_list.html
#: rocky/templates/tasks/plugin_detail_task_list.html
#: rocky/views/task_detail.py rocky/views/tasks.py
msgid "Tasks"
msgstr ""

#: rocky/templates/health.html
msgid "Health Checks"
msgstr ""

#: rocky/templates/health.html
msgid "Health checks"
msgstr ""

#: rocky/templates/health.html
msgid "Additional"
msgstr ""

#: rocky/templates/indemnification_present.html
msgid "Indemnification"
msgstr ""

#: rocky/templates/indemnification_present.html
msgid ""
"Indemnification on the organization present. You may now add objects and "
"start scans."
msgstr ""

#: rocky/templates/indemnification_present.html
msgid "Go to"
msgstr ""

#: rocky/templates/landing_page.html
msgid "Kwetsbaarheden Analyse Tool"
msgstr ""

#: rocky/templates/landing_page.html
msgid "What is OpenKAT?"
msgstr ""

#: rocky/templates/landing_page.html
msgid ""
"OpenKAT is a vulnerability analysis tool. An Open Source-project developed "
"by the Ministry of Health, Welfare and Sport to make your and our world "
"safer."
msgstr ""

#: rocky/templates/landing_page.html
msgid "OpenKAT sees"
msgstr ""

#: rocky/templates/landing_page.html
msgid ""
"Dozens of tools are integrated in OpenKAT to view the world (digital and "
"analog). <br> Our motto is therefore: I see, I see, what you do not see."
msgstr ""

#: rocky/templates/landing_page.html
msgid "OpenKAT knows"
msgstr ""

#: rocky/templates/landing_page.html
msgid ""
"OpenKAT does not forget (just like that), and can be queried without "
"scanning again. Also about a historical situation."
msgstr ""

#: rocky/templates/landing_page.html
msgid "OpenKAT is secure"
msgstr ""

#: rocky/templates/landing_page.html
msgid ""
"Forensically secured storage of evidence is one of the basic ingredients of "
"OpenKAT."
msgstr ""

#: rocky/templates/landing_page.html
msgid "OpenKAT is sweet"
msgstr ""

#: rocky/templates/landing_page.html
msgid ""
"OpenKAT thinks about privacy, and stores what is necessary, within the rules "
"of your organization and the law."
msgstr ""

#: rocky/templates/landing_page.html
msgid "A wide playing field"
msgstr ""

#: rocky/templates/landing_page.html
msgid ""
"OpenKAT makes a copy of the actual reality by means of the integrated tools. "
"Within this copy you can search for answers to countless security and policy "
"questions. Expected and unexpected changes in the world are made visible, "
"and where necessary reported or made known directly to the right people."
msgstr ""

#: rocky/templates/legal/privacy_statement.html
msgid "OpenKAT Privacy Statement"
msgstr ""

#: rocky/templates/legal/privacy_statement.html
msgid ""
"OpenKAT is dedicated to protecting the confidentiality and privacy of "
"information entrusted to it. As part of this fundamental obligation, OpenKAT "
"is committed to the appropriate protection and use of personal information "
"(sometimes referred to as \"personal data\", \"personally identifiable "
"information\" or \"PII\") that has been collected online."
msgstr ""

#: rocky/templates/oois/error.html
msgid "Object List"
msgstr ""

#: rocky/templates/oois/error.html
msgid "An error occurred. Please contact a system administrator."
msgstr ""

#: rocky/templates/oois/ooi_add.html
#, python-format
msgid "Add a %(display_type)s"
msgstr ""

#: rocky/templates/oois/ooi_add.html
msgid ""
"Here you can add the asset of the client. Findings can be added to these in "
"the findings page."
msgstr ""

#: rocky/templates/oois/ooi_add.html
#, python-format
msgid "Add %(display_type)s"
msgstr ""

#: rocky/templates/oois/ooi_add_type_select.html
msgid "Manual creation"
msgstr ""

#: rocky/templates/oois/ooi_add_type_select.html
msgid "Select the type of object you want to create."
msgstr ""

#: rocky/templates/oois/ooi_delete.html
#, python-format
msgid "Delete %(primary_key)s"
msgstr ""

#: rocky/templates/oois/ooi_delete.html
#: rocky/templates/scan_profiles/scan_profile_reset.html
msgid "Are you sure?"
msgstr ""

#: rocky/templates/oois/ooi_delete.html
#, python-format
msgid "Here you can delete the %(display_type)s."
msgstr ""

#: rocky/templates/oois/ooi_delete.html
msgid "To be deleted object(s)"
msgstr ""

#: rocky/templates/oois/ooi_delete.html
#: rocky/templates/partials/elements/ooi_tree_condensed_table.html
msgid "Key"
msgstr ""

#: rocky/templates/oois/ooi_delete.html
#: rocky/templates/partials/ooi_detail_toolbar.html
#, python-format
msgid "Delete %(display_type)s"
msgstr ""

#: rocky/templates/oois/ooi_delete.html
msgid "Deletion not possible for types: KATFindingType and CVEFindingType"
msgstr ""

#: rocky/templates/oois/ooi_detail.html
msgid "using boefjes"
msgstr ""

#: rocky/templates/oois/ooi_detail.html rocky/templates/scan.html
msgid "Boefjes overview"
msgstr ""

#: rocky/templates/oois/ooi_detail.html
#: rocky/templates/oois/ooi_detail_origins_observations.html
#: rocky/templates/scan.html rocky/templates/tasks/boefjes.html
#: rocky/templates/tasks/normalizers.html
msgid "Boefje"
msgstr ""

#: rocky/templates/oois/ooi_detail.html rocky/templates/scan.html
msgid "Scan profile"
msgstr ""

#: rocky/templates/oois/ooi_detail.html
msgid "There are no boefjes enabled to scan an OOI of type"
msgstr ""

#: rocky/templates/oois/ooi_detail.html
msgid "See"
msgstr ""

#: rocky/templates/oois/ooi_detail.html
msgid "to find and enable boefjes that can scan within the current level."
msgstr ""

#: rocky/templates/oois/ooi_detail.html
msgid "There are no boefjes available within the current clearance level of"
msgstr ""

#: rocky/templates/oois/ooi_detail.html
msgid "Or if you have the authorization, upgrade the clearance level of"
msgstr ""

#: rocky/templates/oois/ooi_detail_add_related_object.html
msgid "Add related object"
msgstr ""

#: rocky/templates/oois/ooi_detail_add_related_object.html
#: rocky/templates/oois/ooi_detail_object.html
#: rocky/templates/partials/elements/ooi_add_type_select_form.html
msgid "Object details"
msgstr ""

#: rocky/templates/oois/ooi_detail_add_related_object.html
#: rocky/templates/partials/elements/ooi_add_type_select_form.html
msgid "Object type"
msgstr ""

#: rocky/templates/oois/ooi_detail_add_related_object.html
#: rocky/templates/partials/elements/ooi_add_type_select_form.html
msgid "Choose an object type to add"
msgstr ""

#: rocky/templates/oois/ooi_detail_add_related_object.html
#: rocky/templates/partials/elements/ooi_add_type_select_form.html
msgid "Select an object type to add."
msgstr ""

#: rocky/templates/oois/ooi_detail_add_related_object.html
#: rocky/templates/partials/elements/ooi_add_type_select_form.html
#: rocky/templates/partials/ooi_list_toolbar.html rocky/views/ooi_add.py
msgid "Add object"
msgstr ""

#: rocky/templates/oois/ooi_detail_findings_list.html
#: rocky/templates/oois/ooi_findings.html
#: rocky/templates/partials/findings_list_toolbar.html
msgid "Add finding"
msgstr ""

#: rocky/templates/oois/ooi_detail_findings_list.html
msgid "Overview of findings for"
msgstr ""

#: rocky/templates/oois/ooi_detail_findings_list.html
msgid "Score"
msgstr ""

#: rocky/templates/oois/ooi_detail_findings_overview.html
msgid "Overview of the number of findings and their severity found on"
msgstr ""

#: rocky/templates/oois/ooi_detail_findings_overview.html
msgid ""
"Findings can occur multiple times. To give better insight the following "
"table shows the number of unique findings found as well as the number of "
"occurrences."
msgstr ""

#: rocky/templates/oois/ooi_detail_findings_overview.html
msgid "See finding details"
msgstr ""

#: rocky/templates/oois/ooi_detail_findings_overview.html
msgid "Total findings:"
msgstr ""

#: rocky/templates/oois/ooi_detail_object.html
#: rocky/templates/scan_profiles/scan_profile_detail.html
msgid "Inactive"
msgstr ""

#: rocky/templates/oois/ooi_detail_origins_declarations.html
msgid "Declarations"
msgstr ""

#: rocky/templates/oois/ooi_detail_origins_inference.html
msgid "Inferred by"
msgstr ""

#: rocky/templates/oois/ooi_detail_origins_inference.html
msgid "Bit"
msgstr ""

#: rocky/templates/oois/ooi_detail_origins_inference.html
msgid "Parameters"
msgstr ""

#: rocky/templates/oois/ooi_detail_origins_observations.html
msgid "Last observed by"
msgstr ""

#: rocky/templates/oois/ooi_detail_origins_observations.html
msgid "Task ID"
msgstr ""

#: rocky/templates/oois/ooi_detail_origins_observations.html
msgid "When"
msgstr ""

#: rocky/templates/oois/ooi_detail_origins_observations.html
msgid "This scan was manually created."
msgstr ""

#: rocky/templates/oois/ooi_detail_origins_observations.html
msgid "The boefje has since been deleted or disabled."
msgstr ""

#: rocky/templates/oois/ooi_detail_origins_observations.html
msgid "No Raw file could be found, this might point to an error in OpenKAT"
msgstr ""

#: rocky/templates/oois/ooi_detail_origins_observations.html
msgid "Warning"
msgstr ""

#: rocky/templates/oois/ooi_edit.html
#, python-format
msgid "Edit %(type)s: %(ooi_human_readable)s"
msgstr ""

#: rocky/templates/oois/ooi_edit.html
msgid "Primary key fields cannot be edited."
msgstr ""

#: rocky/templates/oois/ooi_edit.html
#, python-format
msgid "Save %(display_type)s"
msgstr ""

#: rocky/templates/oois/ooi_findings.html
msgid "Currently there are no findings for OOI"
msgstr ""

#: rocky/templates/oois/ooi_list.html
#, python-format
msgid ""
"An overview of objects found for organization <strong>%(organization_name)s</"
"strong>. Objects can be added manually or by running Boefjes. Click an "
"object for additional information."
msgstr ""

#: rocky/templates/oois/ooi_list.html
msgid "Delete object(s)"
msgstr ""

#: rocky/templates/oois/ooi_mute_finding.html
msgid "Mute finding:"
msgstr ""

#: rocky/templates/oois/ooi_mute_finding.html
msgid "Give a reason below why you want to mute this finding."
msgstr ""

#: rocky/templates/oois/ooi_mute_finding.html
msgid "Mute finding"
msgstr ""

#: rocky/templates/oois/ooi_mute_finding.html
msgid "Mute"
msgstr ""

#: rocky/templates/oois/ooi_page_tabs.html
msgid "List of views for OOI"
msgstr ""

#: rocky/templates/oois/ooi_past_due_warning.html
msgid "This object is past due"
msgstr ""

#: rocky/templates/oois/ooi_past_due_warning.html
msgid "This object is past due and has been deleted"
msgstr ""

#: rocky/templates/oois/ooi_past_due_warning.html
msgid ""
"This object is past due. You are viewing the object state in a past state."
msgstr ""

#: rocky/templates/oois/ooi_past_due_warning.html
msgid ""
"You will not be able to add Findings or other OOI's to past due objects."
msgstr ""

#: rocky/templates/oois/ooi_past_due_warning.html
#: rocky/templates/partials/hyperlink_ooi_id.html
#, python-format
msgid "Show details for %(name)s"
msgstr ""

#: rocky/templates/oois/ooi_past_due_warning.html
msgid "View the current state"
msgstr ""

#: rocky/templates/oois/ooi_past_due_warning.html
msgid ""
"You will not be able to add Findings or other OOI's, this object has been "
"deleted and is no longer available."
msgstr ""

#: rocky/templates/oois/ooi_report.html
#, python-format
msgid "Findings report for %(name)s"
msgstr ""

#: rocky/templates/oois/ooi_report.html
#, python-format
msgid ""
"These are the findings of a OpenKAT-analysis on %(observed_at)s. Click a "
"finding for more detailed information about the issue, its origin, severity "
"and possible solutions."
msgstr ""

#: rocky/templates/oois/ooi_report_404.html
#, python-format
msgid "A report for %(name)s wasn't found."
msgstr ""

#: rocky/templates/oois/ooi_report_404.html
#, python-format
msgid ""
"Perhaps it never was, perhaps it just didn't exist on %(observed_at)s <br> "
"Try some other dates!"
msgstr ""

#: rocky/templates/oois/ooi_summary.html
msgid "Summary for"
msgstr ""

#: rocky/templates/oois/ooi_summary.html
msgid "Below you can see findings that were found for"
msgstr ""

#: rocky/templates/oois/ooi_summary.html
msgid "and direct  children of this"
msgstr ""

#: rocky/templates/oois/ooi_summary.html
msgid "This"
msgstr ""

#: rocky/templates/oois/ooi_summary.html
msgid "tree view"
msgstr ""

#: rocky/templates/oois/ooi_summary.html
msgid "of the"
msgstr ""

#: rocky/templates/oois/ooi_summary.html
msgid "shows the same objects."
msgstr ""

#: rocky/templates/organizations/organization_crisis_room.html
#: rocky/templates/organizations/organization_settings.html
msgid "indemnification warning"
msgstr ""

#: rocky/templates/organizations/organization_crisis_room.html
#, python-format
msgid ""
"\n"
"                            <strong>Warning:</strong>\n"
"                            Indemnification is not set for this "
"organization.\n"
"                            Go to the <a "
"href=\"%(organization_settings)s\">organization settings page</a> to add "
"one.\n"
"                        "
msgstr ""

#: rocky/templates/organizations/organization_crisis_room.html
msgid ""
"An overview of the top 10 most severe findings OpenKAT found. Check the "
"detail section for additional severity information."
msgstr ""

#: rocky/templates/organizations/organization_crisis_room.html
msgid "Top 10 most severe Findings"
msgstr ""

#: rocky/templates/organizations/organization_crisis_room.html
msgid "Finding type:"
msgstr ""

#: rocky/templates/organizations/organization_crisis_room.html
msgid "OOI type:"
msgstr ""

#: rocky/templates/organizations/organization_crisis_room.html
msgid "Source OOI:"
msgstr ""

#: rocky/templates/organizations/organization_edit.html
msgid "Edit organization"
msgstr ""

#: rocky/templates/organizations/organization_edit.html
msgid "Save organization"
msgstr ""

#: rocky/templates/organizations/organization_list.html
msgid "Rerun all bits for all my organizations"
msgstr ""

#: rocky/templates/organizations/organization_list.html
msgid "Add new organization"
msgstr ""

#: rocky/templates/organizations/organization_list.html
msgid "Organization overview:"
msgstr ""

#: rocky/templates/organizations/organization_list.html
#: rocky/templates/organizations/organization_settings.html
msgid "Tags"
msgstr ""

#: rocky/templates/organizations/organization_member_add.html
msgid " member account setup"
msgstr ""

#: rocky/templates/organizations/organization_member_add.html
msgid "Member details"
msgstr ""

#: rocky/templates/organizations/organization_member_add_account_type.html
msgid "Member account type setup"
msgstr ""

#: rocky/templates/organizations/organization_member_add_account_type.html
msgid "Choose an account type for this new member."
msgstr ""

#: rocky/templates/organizations/organization_member_add_account_type.html
msgid "Account type details"
msgstr ""

#: rocky/templates/organizations/organization_member_edit.html
#: rocky/views/organization_member_edit.py
msgid "Edit member"
msgstr ""

#: rocky/templates/organizations/organization_member_edit.html
msgid "Save member"
msgstr ""

#: rocky/templates/organizations/organization_member_list.html
#: rocky/templates/organizations/organization_settings.html
msgid "Organization:"
msgstr ""

#: rocky/templates/organizations/organization_member_list.html
#, python-format
msgid ""
"\n"
"                    An overview of \"%(organization_name)s\" its members.\n"
"                "
msgstr ""

#: rocky/templates/organizations/organization_member_list.html
msgid "Add member(s)"
msgstr ""

#: rocky/templates/organizations/organization_member_list.html
msgid "Manually"
msgstr ""

#: rocky/templates/organizations/organization_member_list.html
msgid "Upload a CSV"
msgstr ""

#: rocky/templates/organizations/organization_member_list.html
msgid "Member overview:"
msgstr ""

#: rocky/templates/organizations/organization_member_list.html
msgid "E-mail"
msgstr ""

#: rocky/templates/organizations/organization_member_list.html
msgid "Role"
msgstr ""

#: rocky/templates/organizations/organization_member_list.html
msgid "Assigned clearance level"
msgstr ""

#: rocky/templates/organizations/organization_member_list.html
#: rocky/templates/organizations/organization_settings.html
#: rocky/views/ooi_edit.py rocky/views/organization_edit.py
msgid "Edit"
msgstr ""

#: rocky/templates/organizations/organization_member_list.html
msgid "Super user"
msgstr ""

#: rocky/templates/organizations/organization_member_list.html
msgid "Active"
msgstr ""

#: rocky/templates/organizations/organization_member_list.html
msgid "New"
msgstr ""

#: rocky/templates/organizations/organization_member_upload.html
msgid "Upload a csv file with members for organisation"
msgstr ""

#: rocky/templates/organizations/organization_member_upload.html
msgid "Download the template"
msgstr ""

#: rocky/templates/organizations/organization_member_upload.html
msgid "or create a csv file with the following criteria"
msgstr ""

#: rocky/templates/organizations/organization_member_upload.html
#: rocky/templates/upload_csv.html
msgid "These are the criteria for CSV upload:"
msgstr ""

#: rocky/templates/organizations/organization_member_upload.html
msgid "Upload"
msgstr ""

#: rocky/templates/organizations/organization_settings.html
#, python-format
msgid ""
"\n"
"            An overview of \"%(organization_name)s\". This shows general "
"information and its settings.\n"
"          "
msgstr ""

#: rocky/templates/organizations/organization_settings.html
msgid ""
"\n"
"              <strong>Warning:</strong>\n"
"              Indemnification is not set for this organization.\n"
"            "
msgstr ""

#: rocky/templates/organizations/organization_settings.html
#: rocky/views/indemnification_add.py
msgid "Add indemnification"
msgstr ""

#: rocky/templates/organizations/organization_settings.html
msgid "Rerun all bits"
msgstr ""

#: rocky/templates/partials/elements/ooi_detail_settings.html
msgid "Observed at"
msgstr ""

#: rocky/templates/partials/elements/ooi_detail_settings.html
#: rocky/templates/partials/elements/ooi_report_settings.html
msgid "Show settings"
msgstr ""

#: rocky/templates/partials/elements/ooi_detail_settings.html
#: rocky/templates/partials/elements/ooi_report_settings.html
msgid "Hide settings"
msgstr ""

#: rocky/templates/partials/elements/ooi_list_settings_form.html
msgid "Toggle all OOI types"
msgstr ""

#: rocky/templates/partials/elements/ooi_tree_condensed_table.html
msgid "Children"
msgstr ""

#: rocky/templates/partials/elements/ooi_tree_condensed_table_row.html
#, python-format
msgid "Show details for %(object_id)s, with %(child_count)s children."
msgstr ""

#: rocky/templates/partials/elements/ooi_tree_condensed_table_row.html
#, python-format
msgid ""
"Show tree for %(object_id)s with only children of type %(object_ooi_type)s"
msgstr ""

#: rocky/templates/partials/elements/ooi_tree_condensed_table_row.html
#, python-format
msgid "Unfold %(object_id)s with %(child_count)s children"
msgstr ""

#: rocky/templates/partials/elements/ooi_tree_table.html
msgid "go to:"
msgstr ""

#: rocky/templates/partials/elements/ooi_tree_table.html
msgid "Go to detailpage"
msgstr ""

#: rocky/templates/partials/elements/ooi_tree_table.html
msgid "detail"
msgstr ""

#: rocky/templates/partials/elements/ooi_tree_table.html
msgid "Go to tree view"
msgstr ""

#: rocky/templates/partials/elements/ooi_tree_table.html
msgid "tree"
msgstr ""

#: rocky/templates/partials/elements/ooi_tree_table.html
msgid "Go to graph view"
msgstr ""

#: rocky/templates/partials/elements/ooi_tree_table.html
msgid "graph"
msgstr ""

#: rocky/templates/partials/explanations.html
msgid "Clearance level inheritance"
msgstr ""

#: rocky/templates/partials/explanations.html
msgid "OOI"
msgstr ""

#: rocky/templates/partials/explanations.html
msgid "Origin"
msgstr ""

#: rocky/templates/partials/explanations.html
msgid "Show clearance level inheritance"
msgstr ""

#: rocky/templates/partials/finding_occurrence_definition_list.html
msgid "Reproduction"
msgstr ""

#: rocky/templates/partials/form/checkbox_group_table_form.html
msgid "Please enable plugin to start scanning."
msgstr ""

#: rocky/templates/partials/form/field_input.html
#: rocky/templates/partials/form/field_input_checkbox.html
#: rocky/templates/partials/form/field_input_radio.html
msgid "This field is required"
msgstr ""

#: rocky/templates/partials/form/field_input.html
msgid "Not set"
msgstr ""

#: rocky/templates/partials/form/field_input.html
msgid "Forgot email"
msgstr ""

#: rocky/templates/partials/form/field_input.html
msgid "Forgot password"
msgstr ""

#: rocky/templates/partials/form/field_input_errors.html
#: rocky/templates/partials/form/form_errors.html
#: rocky/templates/partials/notifications_block.html
msgid "error"
msgstr ""

#: rocky/templates/partials/form/field_input_errors.html
#: rocky/templates/partials/form/form_errors.html
#: rocky/templates/partials/notifications_block.html
msgid "Error:"
msgstr ""

#: rocky/templates/partials/form/field_input_help_text.html
msgid "Open explanation"
msgstr ""

#: rocky/templates/partials/form/field_input_help_text.html
msgid "Close explanation"
msgstr ""

#: rocky/templates/partials/form/field_input_help_text.html
#: rocky/templates/partials/notifications_block.html
#: rocky/templates/two_factor/core/login.html
msgid "Explanation:"
msgstr ""

#: rocky/templates/partials/form/indemnification_add_form.html
msgid "Here, an indemnification can be given on behalf of your organization:"
msgstr ""

#: rocky/templates/partials/form/indemnification_add_form.html
msgid ""
"Before you're able to add assets to OpenKAT and to assign clearance levels, "
"you have to give indemnification on the organization and declare that you as "
"a person can be held accountable."
msgstr ""

#: rocky/templates/partials/form/indemnification_add_form.html
msgid "Register an indemnification"
msgstr ""

#: rocky/templates/partials/hyperlink_ooi_type.html
#, python-format
msgid "Only show objects of type %(type)s"
msgstr ""

#: rocky/templates/partials/language-switcher.html
msgid "Select your language"
msgstr ""

#: rocky/templates/partials/language-switcher.html
#, python-format
msgid ""
"Current language is %(current_language)s. Choose your preferred language."
msgstr ""

#: rocky/templates/partials/list_filters.html
msgid "Hide filter options"
msgstr ""

#: rocky/templates/partials/list_filters.html
msgid "Show filter options"
msgstr ""

#: rocky/templates/partials/list_paginator.html
msgid "List pagination"
msgstr ""

#: rocky/templates/partials/list_paginator.html
msgid "Previous Page"
msgstr ""

#: rocky/templates/partials/list_paginator.html
msgid "Previous"
msgstr ""

#: rocky/templates/partials/list_paginator.html
msgid "Five Pages Back"
msgstr ""

#: rocky/templates/partials/list_paginator.html
#: rocky/templates/partials/pagination.html
msgid "Page"
msgstr ""

#: rocky/templates/partials/list_paginator.html
msgid "Five Pages Forward"
msgstr ""

#: rocky/templates/partials/list_paginator.html
msgid "Next Page"
msgstr ""

#: rocky/templates/partials/list_paginator.html
msgid "Next"
msgstr ""

#: rocky/templates/partials/notifications_block.html
msgid "Confirmation:"
msgstr ""

#: rocky/templates/partials/ooi_detail_related_object.html
msgid "Related objects"
msgstr ""

#: rocky/templates/partials/ooi_detail_related_object.html
msgid "No related objects added to"
msgstr ""

#: rocky/templates/partials/ooi_detail_related_object.html
msgid "Use the button below to add a related object."
msgstr ""

#: rocky/templates/partials/ooi_detail_toolbar.html
msgid "Generate findings report"
msgstr ""

#: rocky/templates/partials/ooi_detail_toolbar.html
msgid "Mute Finding"
msgstr ""

#: rocky/templates/partials/ooi_detail_toolbar.html
#, python-format
msgid "Edit %(display_type)s"
msgstr ""

#: rocky/templates/partials/ooi_head.html
msgid "An overview of"
msgstr ""

#: rocky/templates/partials/ooi_head.html
msgid "object type"
msgstr ""

#: rocky/templates/partials/ooi_head.html
msgid ""
"This shows general information and its related objects. It also gives the "
"possibility to add additional related objects, or to scan for them."
msgstr ""

#: rocky/templates/partials/ooi_list_toolbar.html
msgid "Scan for objects"
msgstr ""

#: rocky/templates/partials/ooi_list_toolbar.html
#: rocky/templates/upload_csv.html rocky/views/upload_csv.py
msgid "Upload CSV"
msgstr ""

#: rocky/templates/partials/ooi_list_toolbar.html
msgid "Download as JSON"
msgstr ""

#: rocky/templates/partials/ooi_list_toolbar.html
msgid "Download as CSV"
msgstr ""

#: rocky/templates/partials/ooi_report_findings_block.html
#, python-format
msgid "%(total)s findings on %(name)s"
msgstr ""

#: rocky/templates/partials/ooi_report_findings_block_table.html
#, python-format
msgid "Findings for %(type)s %(name)s on %(observed_at)s:"
msgstr ""

#: rocky/templates/partials/ooi_report_findings_block_table.html
msgid "Open finding details"
msgstr ""

#: rocky/templates/partials/ooi_report_findings_block_table_expanded_row.html
#, python-format
msgid "Details of %(object_id)s"
msgstr ""

#: rocky/templates/partials/ooi_report_findings_block_table_expanded_row.html
msgid ""
"The severity of this findingtype has not (yet) been determined by the data "
"source. This situation requires manual investigation of the severity."
msgstr ""

#: rocky/templates/partials/ooi_report_findings_block_table_expanded_row.html
#: rocky/templates/partials/ooi_report_severity_totals_table.html
msgid "Total occurrences"
msgstr ""

#: rocky/templates/partials/ooi_report_severity_totals.html
msgid "See:"
msgstr ""

#: rocky/templates/partials/ooi_report_severity_totals_table.html
msgid "Unique"
msgstr ""

#: rocky/templates/partials/ooi_tree_toolbar_bottom.html
msgid "Tree - dense view"
msgstr ""

#: rocky/templates/partials/ooi_tree_toolbar_bottom.html
msgid "Tree - table view"
msgstr ""

#: rocky/templates/partials/organization_member_list_filters.html
msgid "Shown status types"
msgstr ""

#: rocky/templates/partials/organization_member_list_filters.html
msgid "Blocked status"
msgstr ""

#: rocky/templates/partials/organization_member_list_filters.html
msgid "Update List"
msgstr ""

#: rocky/templates/partials/organization_properties_table.html
msgid "Organization name"
msgstr ""

#: rocky/templates/partials/organization_properties_table.html
msgid "Organization code"
msgstr ""

#: rocky/templates/partials/organizations_menu_dropdown.html
msgid "Select organization"
msgstr ""

#: rocky/templates/partials/organizations_menu_dropdown.html
msgid "All organizations"
msgstr ""

#: rocky/templates/partials/page-meta.html
msgid "Logged in as:"
msgstr ""

#: rocky/templates/partials/pagination.html
msgid "first"
msgstr ""

#: rocky/templates/partials/pagination.html
msgid "previous"
msgstr ""

#: rocky/templates/partials/pagination.html
msgid "next"
msgstr ""

#: rocky/templates/partials/pagination.html
msgid "last"
msgstr ""

#: rocky/templates/partials/secondary-menu.html
msgid "User navigation"
msgstr ""

#: rocky/templates/partials/secondary-menu.html
msgid "Close user navigation"
msgstr ""

#: rocky/templates/partials/secondary-menu.html
msgid "My organizations"
msgstr ""

#: rocky/templates/partials/secondary-menu.html
msgid "Profile"
msgstr ""

#: rocky/templates/partials/skip-to-content.html
msgid "Go to content"
msgstr ""

#: rocky/templates/scan_profiles/scan_profile_detail.html
msgid "Current clearance level"
msgstr ""

#: rocky/templates/scan_profiles/scan_profile_detail.html
msgid "Declared:"
msgstr ""

#: rocky/templates/scan_profiles/scan_profile_detail.html
#, python-format
msgid ""
"\n"
"              This means that this object will be scanned by Boefjes with "
"scan level\n"
"              %(scan_level)s and lower. Setting the clearance level from "
"“declared”\n"
"              to “inherit” means that this object will inherit its level "
"from neighbouring\n"
"              objects. This means that the clearance level might stay the "
"same, increase,\n"
"              or decrease depending on other declared clearance levels. "
"Clearance levels\n"
"              of objects that inherit from this clearance level will also be "
"recalculated.\n"
"            "
msgstr ""

#: rocky/templates/scan_profiles/scan_profile_detail.html
msgid "Set clearance level to inherit"
msgstr ""

#: rocky/templates/scan_profiles/scan_profile_detail.html
msgid "Empty:"
msgstr ""

#: rocky/templates/scan_profiles/scan_profile_detail.html
msgid ""
"\n"
"                This object has a clearance level of \"L0\". This means that "
"this object will not be scanned by any Boefje until that\n"
"                Boefje is run manually for this object again. Objects with a "
"clearance level higher than \"L0\" will be scanned automatically by Boefjes "
"with\n"
"                corresponding scan levels.\n"
"            "
msgstr ""

#: rocky/templates/scan_profiles/scan_profile_reset.html
msgid "Set clearance level for:"
msgstr ""

#: rocky/templates/scan_profiles/scan_profile_reset.html
msgid "Setting the scan level from \\"
msgstr ""

#: rocky/templates/scan_profiles/scan_profile_reset.html
msgid "You are about to set the clearance level from \\"
msgstr ""

#: rocky/templates/scan_profiles/scan_profile_reset.html
msgid "Yes, set to inherit"
msgstr ""

#: rocky/templates/tasks/boefje_task_detail.html
msgid ""
"An overview of the boefje task, the input OOI and the RAW data it generated."
msgstr ""

#: rocky/templates/tasks/boefje_task_detail.html
#: rocky/templates/tasks/partials/task_actions.html
msgid "Download meta and raw data"
msgstr ""

#: rocky/templates/tasks/boefje_task_detail.html
msgid "Download meta data"
msgstr ""

#: rocky/templates/tasks/boefje_task_detail.html
msgid "Input object"
msgstr ""

#: rocky/templates/tasks/boefjes.html
#, python-format
msgid ""
"\n"
"                        An overview of the tasks for %(organization)s. Tasks "
"are divided in Boefjes and Normalizers.\n"
"                        Boefjes scan objects and Normalizers dispatch on the "
"output mime-type.\n"
"                    "
msgstr ""

#: rocky/templates/tasks/boefjes.html
msgid "There are no tasks for boefjes"
msgstr ""

#: rocky/templates/tasks/boefjes.html
msgid "List of tasks for boefjes"
msgstr ""

#: rocky/templates/tasks/boefjes.html rocky/templates/tasks/normalizers.html
msgid "Organization Code"
msgstr ""

#: rocky/templates/tasks/boefjes.html rocky/templates/tasks/normalizers.html
#: rocky/templates/tasks/ooi_detail_task_list.html
#: rocky/templates/tasks/plugin_detail_task_list.html
msgid "Created date"
msgstr ""

#: rocky/templates/tasks/boefjes.html rocky/templates/tasks/normalizers.html
msgid "Modified date"
msgstr ""

#: rocky/templates/tasks/normalizers.html
msgid "There are no tasks for normalizers"
msgstr ""

#: rocky/templates/tasks/normalizers.html
msgid "List of tasks for normalizers"
msgstr ""

#: rocky/templates/tasks/normalizers.html
msgid "Normalizer"
msgstr ""

#: rocky/templates/tasks/normalizers.html
msgid "Boefje input OOI"
msgstr ""

#: rocky/templates/tasks/ooi_detail_task_list.html
#: rocky/templates/tasks/plugin_detail_task_list.html
msgid "There are no tasks for"
msgstr ""

#: rocky/templates/tasks/ooi_detail_task_list.html
#: rocky/templates/tasks/plugin_detail_task_list.html
msgid "List of tasks for"
msgstr ""

#: rocky/templates/tasks/partials/stats.html
msgid "Task statistics - Last 24 hours"
msgstr ""

#: rocky/templates/tasks/partials/stats.html
msgid "All times in UTC, blocks of 1 hour."
msgstr ""

#: rocky/templates/tasks/partials/stats.html
msgid "Timeslot"
msgstr ""

#: rocky/templates/tasks/partials/stats.html
msgid "Could not load stats, Scheduler error."
msgstr ""

#: rocky/templates/tasks/partials/tab_navigation.html
msgid "List of tasks"
msgstr ""

#: rocky/templates/tasks/partials/task_actions.html
msgid "Yielded objects"
msgstr ""

#: rocky/templates/tasks/partials/task_actions.html
msgid "Reschedule"
msgstr ""

#: rocky/templates/tasks/partials/task_actions.html
msgid "Download task data"
msgstr ""

#: rocky/templates/two_factor/_wizard_actions.html
msgid "Log in"
msgstr ""

#: rocky/templates/two_factor/_wizard_actions.html
msgid "Authenticate"
msgstr ""

#: rocky/templates/two_factor/core/backup_tokens.html
#: rocky/templates/two_factor/profile/profile.html
msgid "Backup Tokens"
msgstr ""

#: rocky/templates/two_factor/core/backup_tokens.html
msgid ""
"Backup tokens can be used when your primary and backup phone numbers aren't "
"available. The backup tokens below can be used for login verification. If "
"you've used up all your backup tokens, you can generate a new set of backup "
"tokens. Only the backup tokens shown below will be valid."
msgstr ""

#: rocky/templates/two_factor/core/backup_tokens.html
msgid "Print these tokens and keep them somewhere safe."
msgstr ""

#: rocky/templates/two_factor/core/backup_tokens.html
msgid "You don't have any backup codes yet."
msgstr ""

#: rocky/templates/two_factor/core/backup_tokens.html
msgid "Generate Tokens"
msgstr ""

#: rocky/templates/two_factor/core/backup_tokens.html
#: rocky/templates/two_factor/core/setup_complete.html
msgid "Back to Account Security"
msgstr ""

#: rocky/templates/two_factor/core/login.html
msgid "You are logged in."
msgstr ""

#: rocky/templates/two_factor/core/login.html
msgid "Two factor authentication is enabled for your account."
msgstr ""

#: rocky/templates/two_factor/core/login.html
msgid ""
"Two factor authentication is not enabled for your account. Enable it to "
"continue."
msgstr ""

#: rocky/templates/two_factor/core/login.html
msgid "Setup two factor authentication"
msgstr ""

#: rocky/templates/two_factor/core/login.html
msgid "Credentials"
msgstr ""

#: rocky/templates/two_factor/core/login.html
msgid ""
"Use this form for entering backup tokens for logging in. These tokens have "
"been generated for you to print and keep safe. Please enter one of these "
"backup tokens to login to your account."
msgstr ""

#: rocky/templates/two_factor/core/login.html
msgid "As a last resort, you can use a backup token:"
msgstr ""

#: rocky/templates/two_factor/core/login.html
msgid "Use Backup Token"
msgstr ""

#: rocky/templates/two_factor/core/otp_required.html
msgid "Permission Denied"
msgstr ""

#: rocky/templates/two_factor/core/otp_required.html
msgid ""
"The page you requested, enforces users to verify using two-factor "
"authentication for security reasons. You need to enable these security "
"features in order to access this page."
msgstr ""

#: rocky/templates/two_factor/core/otp_required.html
#: rocky/templates/two_factor/profile/profile.html
msgid ""
"Two-factor authentication is not enabled for your account. Enable two-factor "
"authentication for enhanced account security."
msgstr ""

#: rocky/templates/two_factor/core/otp_required.html
#: rocky/templates/two_factor/core/setup.html
#: rocky/templates/two_factor/core/setup_complete.html
#: rocky/templates/two_factor/profile/profile.html
msgid "Enable Two-Factor Authentication"
msgstr ""

#: rocky/templates/two_factor/core/phone_register.html
msgid "Add Backup Phone"
msgstr ""

#: rocky/templates/two_factor/core/phone_register.html
msgid ""
"You'll be adding a backup phone number to your account. This number will be "
"used if your primary method of registration is not available."
msgstr ""

#: rocky/templates/two_factor/core/phone_register.html
msgid ""
"We've sent a token to your phone number. Please enter the token you've "
"received."
msgstr ""

#: rocky/templates/two_factor/core/setup.html
msgid ""
"To start using a token generator, please use your smartphone to scan the QR "
"code below or use the setup key. For example, use GoogleAuthenticator. Then, "
"enter the token generated by the app."
msgstr ""

#: rocky/templates/two_factor/core/setup.html
msgid "QR code"
msgstr ""

#: rocky/templates/two_factor/core/setup.html
msgid "Setup key"
msgstr ""

#: rocky/templates/two_factor/core/setup.html
msgid ""
"The secret key is a 32 characters representation of the QR code. There are 2 "
"options to setup the two factor authtentication. You can scan the QR code "
"above or you can insert this key using the secret key option of the "
"authenticator app."
msgstr ""

#: rocky/templates/two_factor/core/setup_complete.html
msgid "Congratulations, you've successfully enabled two-factor authentication."
msgstr ""

#: rocky/templates/two_factor/core/setup_complete.html
msgid "Start using OpenKAT"
msgstr ""

#: rocky/templates/two_factor/core/setup_complete.html
msgid ""
"However, it might happen that you don't have access to your primary token "
"device. To enable account recovery, add a phone number."
msgstr ""

#: rocky/templates/two_factor/core/setup_complete.html
#: rocky/templates/two_factor/profile/profile.html
msgid "Add Phone Number"
msgstr ""

#: rocky/templates/two_factor/profile/disable.html
msgid "Disable Two-factor Authentication"
msgstr ""

#: rocky/templates/two_factor/profile/disable.html
msgid ""
"You are about to disable two-factor authentication. This weakens your "
"account security, are you sure?"
msgstr ""

#: rocky/templates/two_factor/profile/profile.html
msgid "Account Security"
msgstr ""

#: rocky/templates/two_factor/profile/profile.html
msgid "Tokens will be generated by your token generator."
msgstr ""

#: rocky/templates/two_factor/profile/profile.html
#, python-format
msgid "Primary method: %(primary)s"
msgstr ""

#: rocky/templates/two_factor/profile/profile.html
msgid "Tokens will be generated by your YubiKey."
msgstr ""

#: rocky/templates/two_factor/profile/profile.html
msgid "Backup Phone Numbers"
msgstr ""

#: rocky/templates/two_factor/profile/profile.html
msgid ""
"If your primary method is not available, we are able to send backup tokens "
"to the phone numbers listed below."
msgstr ""

#: rocky/templates/two_factor/profile/profile.html
msgid "Unregister"
msgstr ""

#: rocky/templates/two_factor/profile/profile.html
msgid ""
"If you don't have any device with you, you can access your account using "
"backup tokens."
msgstr ""

#: rocky/templates/two_factor/profile/profile.html
#, python-format
msgid "You have only one backup token remaining."
msgid_plural "You have %(counter)s backup tokens remaining."
msgstr[0] ""
msgstr[1] ""

#: rocky/templates/two_factor/profile/profile.html
msgid "Show Codes"
msgstr ""

#: rocky/templates/two_factor/profile/profile.html
msgid "Disable Two-Factor Authentication"
msgstr ""

#: rocky/templates/two_factor/profile/profile.html
msgid ""
"However we strongly discourage you to do so, you can also disable two-factor "
"authentication for your account."
msgstr ""

#: rocky/templates/two_factor/twilio/sms_message.html
#, python-format
msgid "Your OTP token is %(token)s"
msgstr ""

#: rocky/templates/upload_csv.html
msgid "Automate the creation of multiple objects by uploading a CSV file."
msgstr ""

#: rocky/templates/upload_raw.html
msgid "Automate the creation of multiple objects by uploading a raw file."
msgstr ""

#: rocky/templates/upload_raw.html
msgid ""
"An input OOI can be selected for the normalizer to attach newly yielded OOIs "
"to. If no input OOI was used for the raw file, a placeholder ExternalScan "
"OOI can be used. ExternalScan OOIs can be created from the objects page. "
"When a new version of the raw file is generated, the same ExternalScan OOI "
"should be chosen to ensure that old results are overwritten."
msgstr ""

#: rocky/templates/upload_raw.html rocky/views/upload_raw.py
msgid "Upload raw"
msgstr ""

#: rocky/views/bytes_raw.py
msgid "Getting raw data failed."
msgstr ""

#: rocky/views/finding_add.py
msgid "Add Finding"
msgstr ""

#: rocky/views/health.py
msgid "Beautified"
msgstr ""

#: rocky/views/indemnification_add.py
msgid "Indemnification successfully set."
msgstr ""

#: rocky/views/mixins.py
msgid "The selected date is in the future."
msgstr ""

#: rocky/views/mixins.py
msgid "Can not parse date, falling back to show current date."
msgstr ""

#: rocky/views/ooi_add.py
msgid "Type select"
msgstr ""

#: rocky/views/ooi_add.py
#, python-format
msgid "Add %(ooi_type)s"
msgstr ""

#: rocky/views/ooi_detail.py
msgid "Only Question OOIs can be answered."
msgstr ""

#: rocky/views/ooi_detail.py
msgid "Question has been answered."
msgstr ""

#: rocky/views/ooi_detail_related_object.py
msgid " (as "
msgstr ""

#: rocky/views/ooi_findings.py
msgid "Object findings"
msgstr ""

#: rocky/views/ooi_list.py
msgid "No OOIs selected."
msgstr ""

#: rocky/views/ooi_list.py
msgid "Unknown action."
msgstr ""

#: rocky/views/ooi_list.py
#, python-format
msgid ""
"Could not raise clearance levels to L%s. Indemnification not present at "
"organization %s."
msgstr ""

#: rocky/views/ooi_list.py
#, python-format
msgid ""
"Could not raise clearance level to L%s. You were trusted a clearance level "
"of L%s. Contact your administrator to receive a higher clearance."
msgstr ""

#: rocky/views/ooi_list.py
#, python-format
msgid ""
"Could not raise clearance level to L%s. You acknowledged a clearance level "
"of L%s. Please accept the clearance level below to proceed."
msgstr ""

#: rocky/views/ooi_list.py
msgid "An error occurred while saving clearance levels."
msgstr ""

#: rocky/views/ooi_list.py
msgid "One of the OOI's doesn't exist"
msgstr ""

#: rocky/views/ooi_list.py
#, python-format
msgid "Successfully set scan profile to %s for %d oois."
msgstr ""

#: rocky/views/ooi_list.py
msgid "An error occurred while setting clearance levels to inherit."
msgstr ""

#: rocky/views/ooi_list.py
msgid ""
"An error occurred while setting clearance levels to inherit: one of the OOIs "
"doesn't exist."
msgstr ""

#: rocky/views/ooi_list.py
#, python-format
msgid "Successfully set %d ooi(s) clearance level to inherit."
msgstr ""

#: rocky/views/ooi_list.py
msgid "An error occurred while deleting oois."
msgstr ""

#: rocky/views/ooi_list.py
msgid "An error occurred while deleting oois: one of the OOIs doesn't exist."
msgstr ""

#: rocky/views/ooi_list.py
#, python-format
msgid ""
"Successfully deleted %d ooi(s). Note: Bits can recreate objects "
"automatically."
msgstr ""

#: rocky/views/ooi_mute.py
msgid "Please select at least one finding."
msgstr ""

#: rocky/views/ooi_mute.py
msgid "Finding(s) successfully unmuted."
msgstr ""

#: rocky/views/ooi_mute.py
msgid "Finding(s) successfully muted."
msgstr ""

#: rocky/views/ooi_report.py
msgid "You can't generate a report for an OOI on a date in the future."
msgstr ""

#: rocky/views/ooi_report.py
msgid "Findings report"
msgstr ""

#: rocky/views/ooi_report.py
msgid "Generating report failed. See Keiko logs for more information."
msgstr ""

#: rocky/views/ooi_report.py
msgid "Timeout reached generating report. See Keiko logs for more information."
msgstr ""

#: rocky/views/ooi_tree.py
msgid "Tree Visualisation"
msgstr ""

#: rocky/views/ooi_tree.py
msgid "Graph Visualisation"
msgstr ""

#: rocky/views/ooi_view.py
msgid "Observed_at: "
msgstr ""

#: rocky/views/ooi_view.py
msgid "OOI types: "
msgstr ""

#: rocky/views/ooi_view.py
msgid "Clearance level: "
msgstr ""

#: rocky/views/ooi_view.py
msgid "Clearance type: "
msgstr ""

#: rocky/views/organization_add.py
msgid "Setup"
msgstr ""

#: rocky/views/organization_add.py
msgid "Organization added successfully."
msgstr ""

#: rocky/views/organization_add.py
msgid "You are not allowed to add organizations."
msgstr ""

#: rocky/views/organization_edit.py
#, python-format
msgid "Organization %s successfully updated."
msgstr ""

#: rocky/views/organization_member_add.py rocky/views/upload_csv.py
msgid "Add column titles. Followed by each object on a new line."
msgstr ""

#: rocky/views/organization_member_add.py
msgid "The columns are: "
msgstr ""

#: rocky/views/organization_member_add.py
msgid "Clearance levels should be between -1 and 4."
msgstr ""

#: rocky/views/organization_member_add.py
msgid "Account type can be one of: "
msgstr ""

#: rocky/views/organization_member_add.py
msgid "Add Account Type"
msgstr ""

#: rocky/views/organization_member_add.py
msgid "Member added successfully."
msgstr ""

#: rocky/views/organization_member_add.py
msgid "Add Member"
msgstr ""

#: rocky/views/organization_member_add.py
msgid "The csv file is missing required columns"
msgstr ""

#: rocky/views/organization_member_add.py
#, python-brace-format
msgid "Invalid account type: '{account_type}'"
msgstr ""

#: rocky/views/organization_member_add.py
#, python-brace-format
msgid "Invalid data for: '{email}'"
msgstr ""

#: rocky/views/organization_member_add.py
#, python-brace-format
msgid "Invalid email address: '{email}'"
msgstr ""

#: rocky/views/organization_member_add.py
msgid "Successfully processed users from csv."
msgstr ""

#: rocky/views/organization_member_add.py
msgid "Error parsing the csv file. Please verify its contents."
msgstr ""

#: rocky/views/organization_member_edit.py
#, python-format
msgid "Member %s successfully updated."
msgstr ""

#: rocky/views/organization_member_edit.py
#, python-format
msgid ""
"The updated trusted clearance level of L%s is lower then the member's "
"acknowledged clearance level of L%s. This member only has clearance for "
"level L%s. For this reason the acknowledged clearance level has been set at "
"the same level as trusted clearance level."
msgstr ""

#: rocky/views/organization_member_edit.py
msgid ""
"You have trusted this member with a higher trusted level than member "
"acknowledged. Member must first accept this level to use it."
msgstr ""

#: rocky/views/organization_member_list.py
msgid "Not blocked"
msgstr ""

#: rocky/views/organization_member_list.py
#, python-format
msgid "Blocked member %s successfully."
msgstr ""

#: rocky/views/organization_member_list.py
#, python-format
msgid "Unblocked member %s successfully."
msgstr ""

#: rocky/views/organization_settings.py
#, python-brace-format
msgid "Recalculated {number_of_bits} bits. Duration: {duration}"
msgstr ""

#: rocky/views/page_actions.py
msgid "Could not process your request, action required."
msgstr ""

#: rocky/views/scan_profile.py
#, python-brace-format
msgid "Can not reset scan level. Scan level of {ooi_name} not declared"
msgstr ""

#: rocky/views/scheduler.py
msgid ""
"Your task is scheduled and will soon be started in the background. Results "
"will be added to the object list when they are in. It may take some time, a "
"refresh of the page may be needed to show the results."
msgstr ""

#: rocky/views/tasks.py
#, python-brace-format
msgid "Fetching tasks failed: no connection with scheduler: {error}"
msgstr ""

#: rocky/views/tasks.py
msgid "All Tasks"
msgstr ""

#: rocky/views/upload_csv.py
msgid ""
"For URL object type, a column 'raw' with URL values is required, starting "
"with http:// or https://, optionally a second column 'network' is supported "
msgstr ""

#: rocky/views/upload_csv.py
msgid ""
"For Hostname object type, a column with 'name' values is required, "
"optionally a second column 'network' is supported "
msgstr ""

#: rocky/views/upload_csv.py
msgid ""
"For IPAddressV4 and IPAddressV6 object types, a column of 'address' is "
"required, optionally a second column 'network' is supported "
msgstr ""

#: rocky/views/upload_csv.py
msgid ""
"Clearance levels can be controlled by a column 'clearance' taking numerical "
"values 0, 1, 2, 3, and 4 for the corresponding clearance level (other values "
"are ignored) "
msgstr ""

#: rocky/views/upload_csv.py
msgid "Object(s) could not be created for row number(s): "
msgstr ""

#: rocky/views/upload_csv.py
msgid "Object(s) successfully added."
msgstr ""

#: rocky/views/upload_raw.py
#, python-format
msgid "Raw file could not be uploaded to Bytes: status code %d"
msgstr ""

#: rocky/views/upload_raw.py
#, python-format
msgid "Raw file could not be uploaded to Bytes: %s"
msgstr ""

#: rocky/views/upload_raw.py
msgid "Raw file successfully added."
msgstr ""<|MERGE_RESOLUTION|>--- conflicted
+++ resolved
@@ -8,11 +8,7 @@
 msgstr ""
 "Project-Id-Version: PACKAGE VERSION\n"
 "Report-Msgid-Bugs-To: \n"
-<<<<<<< HEAD
-"POT-Creation-Date: 2024-09-24 12:01+0000\n"
-=======
 "POT-Creation-Date: 2024-09-24 07:16+0000\n"
->>>>>>> 1b4aed64
 "PO-Revision-Date: YEAR-MO-DA HO:MI+ZONE\n"
 "Last-Translator: FULL NAME <EMAIL@ADDRESS>\n"
 "Language-Team: LANGUAGE <LL@li.org>\n"
@@ -322,10 +318,6 @@
 msgstr ""
 
 #: account/models.py
-msgid "The clearance level of the user for all organizations."
-msgstr ""
-
-#: account/models.py
 msgid "name"
 msgstr ""
 
@@ -1353,20 +1345,8 @@
 
 #: katalogus/views/plugin_enable_disable.py
 msgid ""
-"You have not acknowledged your clearance level. Go to your profile page to "
-"acknowledge your clearance level."
-msgstr ""
-
-#: katalogus/views/plugin_enable_disable.py
-msgid ""
 "Your clearance level is not set. Go to your profile page to see your "
 "clearance or contact the administrator to set a clearance level."
-msgstr ""
-
-#: katalogus/views/plugin_enable_disable.py
-msgid ""
-"Your clearance level is L{}. Contact your administrator to get a higher "
-"clearance level."
 msgstr ""
 
 #: katalogus/views/plugin_enable_disable.py
