--- conflicted
+++ resolved
@@ -9,13 +9,8 @@
 msgstr ""
 "Project-Id-Version: PACKAGE VERSION\n"
 "Report-Msgid-Bugs-To: \n"
-<<<<<<< HEAD
-"POT-Creation-Date: 2025-07-02 09:35+0000\n"
-"PO-Revision-Date: 2025-07-05 07:13+0000\n"
-=======
 "POT-Creation-Date: 2025-08-20 07:38+0000\n"
 "PO-Revision-Date: 2025-07-08 16:37+0000\n"
->>>>>>> 21cda802
 "Last-Translator: தமிழ்நேரம் <anishprabu.t@gmail.com>\n"
 "Language-Team: Tamil <https://hosted.weblate.org/projects/openkat/"
 "nl-kat-coordination/ta/>\n"
@@ -707,13 +702,8 @@
 "Where on the dashboard do you want to show the data? Position {} is the most "
 "top level and the max position is {}."
 msgstr ""
-<<<<<<< HEAD
 "டாச்போர்டில் நீங்கள் தரவைக் காட்ட விரும்புகிறீர்கள்? நிலை {} மிக உயர்ந்த நிலை மற்றும் அதிகபட்"
 "ச நிலை {} ஆகும்."
-=======
-"டாச்போர்டில் நீங்கள் தரவைக் காட்ட விரும்புகிறீர்கள்? நிலை {} மிக உயர்ந்த நிலை மற்றும் "
-"அதிகபட்ச நிலை {} ஆகும்."
->>>>>>> 21cda802
 
 #: crisis_room/models.py
 msgid "Will be displayed on the general crisis room, for all organizations."
@@ -1189,16 +1179,6 @@
 msgid "Options for dashboard items"
 msgstr "டாச்போர்டு உருப்படிகளுக்கான விருப்பங்கள்"
 
-<<<<<<< HEAD
-#: crisis_room/templates/partials/dashboard_ooi_list.html
-#, python-format
-msgid "Showing %(length)s objects"
-msgstr "%(length)s பொருள்களைக் காட்டுகிறது"
-
-#: crisis_room/templates/partials/dashboard_ooi_list.html
-msgid "Go to objects"
-msgstr "பொருள்களுக்குச் செல்"
-=======
 #: crisis_room/templates/partials/dashboard_item_action_button.html
 msgid "Show description"
 msgstr ""
@@ -1206,7 +1186,6 @@
 #: crisis_room/templates/partials/dashboard_item_action_button.html
 msgid "Hide description"
 msgstr ""
->>>>>>> 21cda802
 
 #: crisis_room/templates/partials/dashboard_item_action_button.html
 msgid "Position up"
@@ -2448,194 +2427,346 @@
 "lower your accepted clearance level after completing the onboarding."
 msgstr ""
 
-#: onboarding/templates/step_4_trusted_acknowledge_clearance_level.html
-msgid "What is my clearance level?"
-msgstr "எனது இசைவு நிலை என்ன?"
-
-#: onboarding/templates/step_4_trusted_acknowledge_clearance_level.html
-#, python-format
-msgid ""
-"Unfortunately you cannot continue the onboarding. </br> Your administrator "
-"has trusted you with a clearance level of <strong>L%(tcl)s</strong>. </br> "
-"You need at least a clearance level of "
-"<strong>L%(dns_report_least_clearance_level)s</strong> to scan "
-"<strong>%(ooi)s</strong> </br> Contact your administrator to receive a "
-"higher clearance."
-msgstr ""
-"எதிர்பாராதவிதமாக நீங்கள் ஆன் போர்டிங் தொடர முடியாது. </br> உங்கள் நிர்வாகி <strong> "
-"எல்%(tcl)s </strong> இன் இசைவு மட்டத்துடன் உங்களை நம்பியுள்ளார். </br> உங்களுக்குக் "
-"குறைந்தபட்சம் ஒரு இசைவு நிலை தேவை <strong> "
-"எல்%(dns_report_least_clearance_level)s </strong> வருடு செய்ய <strong>%(ooi)s "
-"</strong> </br> அதிக அனுமதியைப் பெற உங்கள் நிர்வாகியைத் தொடர்பு கொள்ளவும்."
-
-#: onboarding/templates/step_4_trusted_acknowledge_clearance_level.html
-#: onboarding/templates/step_5_add_scan_ooi.html
-#: onboarding/templates/step_6_set_clearance_level.html
-#: onboarding/templates/step_7_clearance_level_introduction.html
-#: onboarding/templates/step_8_setup_scan_select_plugins.html
-#: onboarding/templates/step_9_choose_report_type.html
+#: onboarding/templates/account/step_3_account_user_type.html
+#: onboarding/templates/account/step_5_account_setup_red_teamer.html
+msgid "Red teamer"
+msgstr "சிவப்பு டீமர்"
+
+#: onboarding/templates/account/step_3_account_user_type.html
+#: onboarding/templates/account/step_5_account_setup_red_teamer.html
+msgid "A red teamer account can run scans and generate reports."
+msgstr "ஒரு ரெட் டீமர் கணக்கு ச்கேன்களை இயக்கலாம் மற்றும் அறிக்கைகளை உருவாக்கலாம்."
+
+#: onboarding/templates/account/step_3_account_user_type.html
+#: onboarding/templates/account/step_6_account_setup_client.html
+msgid "Client account"
+msgstr "வாங்கி கணக்கு"
+
+#: onboarding/templates/account/step_3_account_user_type.html
+msgid "A client account can access reports."
+msgstr "கிளையன்ட் கணக்கு அறிக்கைகளை அணுகலாம்."
+
+#: onboarding/templates/account/step_3_account_user_type.html
+msgid ""
+"Each organization requires at least one admin and one red teamer account to "
+"function. This introduction will guide you through the setup of both. After "
+"that you can choose to add a client account as well."
+msgstr ""
+"ஒவ்வொரு நிறுவனத்திற்கும் செயல்பட குறைந்தபட்சம் ஒரு நிர்வாகி மற்றும் ஒரு சிவப்பு டீமர் "
+"கணக்கு தேவைப்படுகிறது. இந்த அறிமுகம் இரண்டையும் அமைப்பதன் மூலம் உங்களுக்கு வழிகாட்டும். "
+"அதன் பிறகு கிளையன்ட் கணக்கையும் சேர்க்க நீங்கள் தேர்வு செய்யலாம்."
+
+#: onboarding/templates/account/step_3_account_user_type.html
+msgid "Let's add accounts"
+msgstr "கணக்குகளைச் சேர்ப்போம்"
+
+#: onboarding/templates/account/step_4_account_setup_admin.html
+msgid "Admin account setup"
+msgstr "நிர்வாக கணக்கு அமைப்பு"
+
+#: onboarding/templates/account/step_4_account_setup_admin.html
+msgid "Admin details"
+msgstr "நிர்வாக விவரங்கள்"
+
+#: onboarding/templates/account/step_4_account_setup_admin.html
+#: onboarding/templates/account/step_5_account_setup_red_teamer.html
+msgid "Skip this step"
+msgstr "இந்த படியைத் தவிர்க்கவும்"
+
+#: onboarding/templates/account/step_4_account_setup_admin.html
+#: onboarding/templates/account/step_5_account_setup_red_teamer.html
+#: onboarding/templates/account/step_6_account_setup_client.html
+msgid "Go back to previous step"
+msgstr "முந்தைய படிக்குச் செல்லுங்கள்"
+
+#: onboarding/templates/account/step_5_account_setup_red_teamer.html
+msgid "Red teamer account setup"
+msgstr "ரெட் டீமர் கணக்கு அமைப்பு"
+
+#: onboarding/templates/account/step_5_account_setup_red_teamer.html
+msgid "Red teamer details"
+msgstr "சிவப்பு அணியின் விவரங்கள்"
+
+#: onboarding/templates/account/step_6_account_setup_client.html
+msgid "Client account setup (optional)"
+msgstr "கிளையன்ட் கணக்கு அமைவு (விரும்பினால்)"
+
+#: onboarding/templates/account/step_6_account_setup_client.html
+msgid ""
+"A client account can access reports. Adding a client account to the "
+"organization is optional."
+msgstr ""
+"கிளையன்ட் கணக்கு அறிக்கைகளை அணுகலாம். நிறுவனத்தில் கிளையன்ட் கணக்கைச் சேர்ப்பது "
+"விருப்பமானது."
+
+#: onboarding/templates/account/step_6_account_setup_client.html
+msgid "User details"
+msgstr "பயனர் விவரங்கள்"
+
+#: onboarding/templates/account/step_6_account_setup_client.html
+msgid "Finish organization setup"
+msgstr "அமைப்பு அமைப்பை முடிக்கவும்"
+
+#: onboarding/templates/step_1_introduction.html
+#: rocky/templates/landing_page.html
+msgid "Welcome to OpenKAT"
+msgstr "OpenKat க்கு வருக"
+
+#: onboarding/templates/step_1_introduction.html
+msgid ""
+"OpenKAT is the \"Kwetsbaarheden Analyse Tool\" (Vulnerabilities Analysis "
+"Tool). An Open-Source-project developed by the Ministry of Health, Welfare "
+"and Sport to make your and our world a safer place."
+msgstr ""
+"OpenKAT என்பது \"KWETSBAARHEDEN ANALYSE TOOLURE\" (பாதிப்புகள் பகுப்பாய்வு கருவி) "
+"ஆகும். உங்களுடைய மற்றும் எங்கள் உலகத்தை பாதுகாப்பான இடமாக மாற்ற சுகாதார, நலன்புரி "
+"மற்றும் விளையாட்டு அமைச்சகம் உருவாக்கிய திறந்த மூல-திட்டம்."
+
+#: onboarding/templates/step_1_introduction.html
+msgid ""
+"OpenKAT is able to give insight into security risks on your online objects. "
+"For example, your websites, mailservers or online data."
+msgstr ""
+"உங்கள் நிகழ்நிலை பொருள்களில் பாதுகாப்பு அபாயங்கள் குறித்த நுண்ணறிவை ஓபன்காட் வழங்க "
+"முடியும். எடுத்துக்காட்டாக, உங்கள் வலைத்தளங்கள், மெயில்சர்வர்கள் அல்லது நிகழ்நிலை தரவு."
+
+#: onboarding/templates/step_1_introduction.html
+msgid ""
+"OpenKAT uses plugins to find and assess the area's that might be at risk and "
+"reports these back to you. Each plugin has its own skillset which could be "
+"scanning, normalizing or analyzing data. As a user you decide which areas "
+"you would like to monitor or scan and which insight you would like to "
+"receive."
+msgstr ""
+"ஆபத்தில் இருக்கும் பகுதியைக் கண்டுபிடித்து மதிப்பிடுவதற்கு ஓபன்காட் செருகுநிரல்களைப் "
+"பயன்படுத்துகிறது, மேலும் இவற்றை உங்களிடம் தெரிவிக்கிறது. ஒவ்வொரு சொருகி அதன் சொந்த "
+"திறனைக் கொண்டுள்ளது, இது தரவை ச்கேன் செய்வது, இயல்பாக்குதல் அல்லது பகுப்பாய்வு செய்வது. "
+"ஒரு பயனராக நீங்கள் எந்த பகுதிகளை கண்காணிக்க அல்லது ச்கேன் செய்ய விரும்புகிறீர்கள், எந்த "
+"நுண்ணறிவைப் பெற விரும்புகிறீர்கள் என்பதை நீங்கள் தீர்மானிக்கிறீர்கள்."
+
+#: onboarding/templates/step_1_introduction.html
+msgid ""
+"Within OpenKAT you can view the insights as well as all the data OpenKAT has "
+"found. You can choose to browse through the data or view reports."
+msgstr ""
+"OpenKAT க்குள் நீங்கள் நுண்ணறிவுகளையும், OpenKat ஐக் கண்டறிந்த அனைத்து தரவுகளையும் "
+"காணலாம். தரவு மூலம் உலவ அல்லது அறிக்கைகளைக் காண நீங்கள் தேர்வு செய்யலாம்."
+
+#: onboarding/templates/step_1_introduction.html
+msgid ""
+"During this introduction you will be guided through the steps to create a "
+"report."
+msgstr ""
+"இந்த அறிமுகத்தின் போது நீங்கள் ஒரு அறிக்கையை உருவாக்குவதற்கான படிகள் மூலம் "
+"வழிநடத்தப்படுவீர்கள்."
+
+#: onboarding/templates/step_1_introduction.html
+#: onboarding/templates/step_2a_choose_report_info.html
+#: onboarding/templates/step_2b_choose_report_type.html
+#: onboarding/templates/step_3a_setup_scan_ooi_info.html
+#: onboarding/templates/step_3b_setup_scan_ooi_add.html
+#: onboarding/templates/step_3c_setup_scan_ooi_detail.html
+#: onboarding/templates/step_3d_clearance_level_introduction.html
+#: onboarding/templates/step_3e_trusted_acknowledge_clearance_level.html
+#: onboarding/templates/step_3f_set_clearance_level.html
+#: onboarding/templates/step_3g_setup_scan_select_plugins.html
 #: rocky/templates/partials/form/boefje_tiles_form.html
 msgid "Skip onboarding"
 msgstr "ஆன் போர்டிங் தவிர்க்கவும்"
 
-#: onboarding/templates/step_4_trusted_acknowledge_clearance_level.html
-#, python-format
-msgid ""
-"Your administrator has trusted you with a clearance level of "
-"<strong>L%(tcl)s</strong>. </br> You must first accept this clearance level "
-"to continue."
-msgstr ""
-"உங்கள் நிர்வாகி <strong> எல்%(tcl)s </strong> இன் இசைவு மட்டத்துடன் உங்களை "
-"நம்பியுள்ளார். </br> தொடர இந்த இசைவு அளவை நீங்கள் முதலில் ஏற்றுக்கொள்ள வேண்டும்."
-
-#: onboarding/templates/step_4_trusted_acknowledge_clearance_level.html
-#, python-format
-msgid ""
-"Your administrator has <strong>trusted</strong> you with a clearance level "
-"of <strong>L%(tcl)s</strong>."
-msgstr ""
-
-#: onboarding/templates/step_5_add_scan_ooi.html
-msgid "Add an object"
-msgstr ""
-
-#: onboarding/templates/step_5_add_scan_ooi.html
-msgid ""
-"OpenKAT uses various kinds of objects, like IP addresses, hostnames and "
-"URLs. In the onboarding we will add an URL object, such as our vulnerable "
-"OpenKAT website: https://mispo.es."
-msgstr ""
-
-#: onboarding/templates/step_5_add_scan_ooi.html
-#: rocky/templates/partials/ooi_detail_related_object.html
-msgid "Related objects"
-msgstr "தொடர்புடைய பொருள்கள்"
-
-#: onboarding/templates/step_5_add_scan_ooi.html
-msgid ""
-"Most objects have dependencies on the existence of related objects. For "
-"example a URL needs to be connected to a network, hostname, fqdn (fully "
-"qualified domain name) and IP address. When possible OpenKAT automatically "
-"collects and adds these related objects by running scans. Objects can also "
-"be manually added."
-msgstr ""
-
-#: onboarding/templates/step_5_add_scan_ooi.html
-msgid "Create object"
-msgstr "பொருளை உருவாக்கவும்"
-
-#: onboarding/templates/step_6_set_clearance_level.html
-msgid "Set object clearance level"
-msgstr ""
-
-#: onboarding/templates/step_6_set_clearance_level.html
-msgid ""
-"After creating a new object you can set a clearance level for this object. A "
-"clearance level determines how aggressive the object can be scanned. A "
-"higher clearance level, means that more aggressive scans are allowed. "
-"Clearance levels can always be adjusted later on."
-msgstr ""
-
-#: onboarding/templates/step_6_set_clearance_level.html
-#, python-format
-msgid ""
-"For the onboarding we use a clearance level of "
-"L%(dns_report_least_clearance_level)s, meaning only informational scans are "
-"allowed."
-msgstr ""
-
-#: onboarding/templates/step_6_set_clearance_level.html
-msgid "Set clearance level"
-msgstr "இசைவு அளவை அமைக்கவும்"
-
-#: onboarding/templates/step_7_clearance_level_introduction.html
-msgid "Plugin introduction"
-msgstr ""
-
-#: onboarding/templates/step_7_clearance_level_introduction.html
-msgid ""
-"OpenKAT uses plugins to scan your objects. Each plugin has a scan level to "
-"specify how aggressive the scan is. Plugins can only scan those objects with "
-"a clearance level that is equal to, or higher than the scan level of the "
-"plugin. Plugin scan level are indicated by the number of cat paws."
-msgstr ""
-
-#: onboarding/templates/step_7_clearance_level_introduction.html
-msgid ""
-"The plugin <strong>DNS Zone</strong> has a scan level of 1, meaning that it "
-"performs non-intrusive scans which look for publicly available information. "
-"It scans objects with a clearance level of 1 or higher."
-msgstr ""
-
-#: onboarding/templates/step_7_clearance_level_introduction.html
-msgid ""
-"The plugin <strong>Fierce</strong> has a scan level of 3, meaning that it "
-"more aggressive and could potentially break things. It scans objects with a "
-"clearance level of 3 or higher."
-msgstr ""
-
-#: onboarding/templates/step_8_setup_scan_select_plugins.html
-msgid "Enabling plugins and start scanning"
-msgstr ""
-
-#: onboarding/templates/step_8_setup_scan_select_plugins.html
-msgid ""
-"OpenKAT uses plugins to scan, check and analyze. There are three types of "
-"plugins."
-msgstr ""
-
-#: onboarding/templates/step_8_setup_scan_select_plugins.html
-msgid ""
-"The first plugin are <b>Boefjes</b>, which scan objects for data. These are "
-"security tools like nmap, LeakIX and WPscan. </p>"
-msgstr ""
-
-#: onboarding/templates/step_8_setup_scan_select_plugins.html
-msgid ""
-"The other two plugins are <b>Normalizers</b> and <b>Bits</b>, which are used "
-"to process the output of Boefjes. They can create findings and related "
-"objects. Bits are also used to create organization specific findings, based "
-"on policy requirements. </p>"
-msgstr ""
-
-#: onboarding/templates/step_8_setup_scan_select_plugins.html
-msgid ""
-"For the onboarding we will enable the Boefjes shown below. Once enabled "
-"these Boefjes gather publicly available information on suitable objects with "
-"a clearance level of 1 or higher. Normalizers and Bits are enabled by "
-"default."
-msgstr ""
-
-#: onboarding/templates/step_8_setup_scan_select_plugins.html
-msgid "Enable and continue"
-msgstr ""
-
-#: onboarding/templates/step_9_choose_report_type.html
-msgid "Generate a report"
-msgstr "ஒரு அறிக்கையை உருவாக்குங்கள்"
-
-#: onboarding/templates/step_9_choose_report_type.html
-msgid ""
-"Reports can be used to gain more insights in your organizations assets. You "
-"can generate different types of reports in OpenKAT. Each report may require "
-"one or more plugins that provide the input for the report."
-msgstr ""
-
-#: onboarding/templates/step_9_choose_report_type.html
-msgid ""
-"For the onboarding we will generate a DNS report for your added URL. In the "
-"previous step you enabled the required plugins for this report."
-msgstr ""
-
-#: onboarding/templates/step_9_choose_report_type.html
-msgid "Generate DNS Report"
-msgstr ""
-
-#: onboarding/view_helpers.py
-msgid "1: Welcome"
-msgstr ""
-
-<<<<<<< HEAD
+#: onboarding/templates/step_2a_choose_report_info.html
+#: onboarding/templates/step_2b_choose_report_type.html
+#: onboarding/templates/step_3a_setup_scan_ooi_info.html
+#: onboarding/templates/step_3b_setup_scan_ooi_add.html
+#: onboarding/templates/step_3c_setup_scan_ooi_detail.html
+#: onboarding/templates/step_4_report.html onboarding/view_helpers.py
+msgid "OpenKAT introduction"
+msgstr "OpenKat அறிமுகம்"
+
+#: onboarding/templates/step_2a_choose_report_info.html
+msgid "Choose a report - Introduction"
+msgstr "ஒரு அறிக்கையைத் தேர்வுசெய்க - அறிமுகம்"
+
+#: onboarding/templates/step_2a_choose_report_info.html
+#: reports/templates/report_overview/report_overview_header.html
+#: reports/views/base.py rocky/templates/header.html
+#: rocky/templates/tasks/partials/tab_navigation.html
+#: rocky/templates/tasks/reports.html rocky/views/tasks.py
+msgid "Reports"
+msgstr "அறிக்கைகள்"
+
+#: onboarding/templates/step_2a_choose_report_info.html
+msgid ""
+"Reports within OpenKAT contain an overview of the scanned objects, issues "
+"found within them and known security risks that the object might be "
+"vulnerable to. Each report gives a high overview of the state of the object "
+"as well as detailed information on what OpenKAT found and possible solutions."
+msgstr ""
+"OpenKat க்குள் உள்ள அறிக்கைகள் ச்கேன் செய்யப்பட்ட பொருள்களின் கண்ணோட்டத்தைக் கொண்டிருக்கின்றன, "
+"அவற்றில் காணப்படும் சிக்கல்கள் மற்றும் பொருள் பாதிக்கப்படக்கூடிய பாதுகாப்பு அபாயங்கள். "
+"ஒவ்வொரு அறிக்கையும் பொருளின் நிலையைப் பற்றிய உயர் கண்ணோட்டத்தையும், ஓபன்காட் என்ன "
+"கண்டுபிடித்தது என்பதையும், சாத்தியமான தீர்வுகள் பற்றிய விரிவான தகவல்களையும் தருகிறது."
+
+#: onboarding/templates/step_2a_choose_report_info.html
+#: reports/report_types/dns_report/report.html
+msgid "Data"
+msgstr "தகவல்கள்"
+
+#: onboarding/templates/step_2a_choose_report_info.html
+msgid ""
+"OpenKAT can scan and analyze by using plugins. Each plugin has it's unique "
+"skillset and will collect specific data or give specific insights. You "
+"manage the plugins within your account which let's OpenKAT know which "
+"plugins to run and on which objects or areas."
+msgstr ""
+"செருகுநிரல்களைப் பயன்படுத்தி OpenKAT ச்கேன் செய்து பகுப்பாய்வு செய்யலாம். ஒவ்வொரு சொருகி "
+"அதன் தனித்துவமான திறனைக் கொண்டுள்ளது மற்றும் குறிப்பிட்ட தரவைச் சேகரிக்கும் அல்லது "
+"குறிப்பிட்ட நுண்ணறிவுகளைத் தரும். உங்கள் கணக்கிற்குள் உள்ள செருகுநிரல்களை நீங்கள் "
+"நிர்வகிக்கிறீர்கள், இது எந்த செருகுநிரல்களை இயக்க வேண்டும், எந்த பொருள்கள் அல்லது பகுதிகள் "
+"என்பதை ஓபன்காட் அறிந்து கொள்வோம்."
+
+#: onboarding/templates/step_2a_choose_report_info.html
+msgid "Generating a report"
+msgstr "ஒரு அறிக்கையை உருவாக்குதல்"
+
+#: onboarding/templates/step_2a_choose_report_info.html
+msgid ""
+"When you choose a report type OpenKAT will guide you through the setup. "
+"OpenKAT will ask the necessary questions based on the input the report "
+"needs, as well as asks for permission to run plugins that you haven’t "
+"enabled yet but are needed to collect or analyze the data."
+msgstr ""
+"நீங்கள் ஒரு அறிக்கை வகையைத் தேர்வுசெய்யும்போது, திறப்பது அமைப்பின் மூலம் உங்களுக்கு "
+"வழிகாட்டும். அறிக்கைக்குத் தேவையான உள்ளீட்டின் அடிப்படையில் தேவையான கேள்விகளை ஓபன்காட் "
+"கேட்கும், அத்துடன் நீங்கள் இதுவரை இயக்காத ஆனால் தரவைச் சேகரிக்க அல்லது பகுப்பாய்வு செய்ய "
+"வேண்டிய செருகுநிரல்களை இயக்க இசைவு கேட்கிறது."
+
+#: onboarding/templates/step_2a_choose_report_info.html
+msgid ""
+"You can also choose to look at the collected data directly or generate your "
+"own report by selecting and running plugins on objects of your choice. "
+"OpenKAT will present the results."
+msgstr ""
+"நீங்கள் விரும்பும் பொருள்களில் செருகுநிரல்களைத் தேர்ந்தெடுத்து இயக்குவதன் மூலம் சேகரிக்கப்பட்ட "
+"தரவைப் பார்க்க அல்லது உங்கள் சொந்த அறிக்கையை உருவாக்கவும் நீங்கள் தேர்வு செய்யலாம். ஓபன்காட் "
+"முடிவுகளை வழங்கும்."
+
+#: onboarding/templates/step_2a_choose_report_info.html
+msgid "Permission"
+msgstr "இசைவு"
+
+#: onboarding/templates/step_2a_choose_report_info.html
+msgid ""
+"Plugins can be provided by OpenKAT but they can also come from the "
+"community. Before a plugin can run, you need to give it permission by "
+"enabling it."
+msgstr ""
+"செருகுநிரல்களை ஓபன்காட் வழங்க முடியும், ஆனால் அவை சமூகத்திலிருந்தும் வரலாம். ஒரு "
+"சொருகி இயங்குவதற்கு முன், அதை இயக்குவதன் மூலம் அதற்கு இசைவு வழங்க வேண்டும்."
+
+#: onboarding/templates/step_2a_choose_report_info.html
+msgid ""
+"When you generate a report. OpenKAT will let you know which plugins it "
+"requires or suggests so you can choose to enable them."
+msgstr ""
+"நீங்கள் ஒரு அறிக்கையை உருவாக்கும்போது. எந்த செருகுநிரல்கள் தேவை அல்லது பரிந்துரைக்கின்றன "
+"என்பதை ஓபன்காட் உங்களுக்குத் தெரிவிக்கும், எனவே அவற்றை இயக்க நீங்கள் தேர்வு செய்யலாம்."
+
+#: onboarding/templates/step_2a_choose_report_info.html
+msgid "Let's choose a report"
+msgstr "ஒரு அறிக்கையைத் தேர்ந்தெடுப்போம்"
+
+#: onboarding/templates/step_2b_choose_report_type.html
+msgid "Choose a report - Type"
+msgstr "ஒரு அறிக்கையைத் தேர்வுசெய்க - தட்டச்சு செய்க"
+
+#: onboarding/templates/step_2b_choose_report_type.html
+msgid ""
+"Within OpenKAT you can view reports for each of your current objects. For "
+"specific reports you can choose one of the available report types and "
+"generate a report. Such as a pentest, a DNS-report or a Mail Report to give "
+"some examples."
+msgstr ""
+"OpenKAT க்குள் உங்கள் தற்போதைய ஒவ்வொரு பொருளுக்கும் அறிக்கைகளைக் காணலாம். குறிப்பிட்ட "
+"அறிக்கைகளுக்கு நீங்கள் கிடைக்கக்கூடிய அறிக்கை வகைகளில் ஒன்றைத் தேர்ந்தெடுத்து அறிக்கையை "
+"உருவாக்கலாம். பென்டெச்ட், டி.என்.எச்-அறிக்கை அல்லது சில எடுத்துக்காட்டுகளை வழங்க ஒரு அஞ்சல் "
+"அறிக்கை போன்றவை."
+
+#: onboarding/templates/step_2b_choose_report_type.html
+msgid "For this tutorial we will create a DNS-report to get you started."
+msgstr "இந்த டுடோரியலுக்காக நீங்கள் தொடங்குவதற்கு டி.என்.எச்-அறிக்கையை உருவாக்குவோம்."
+
+#: onboarding/templates/step_2b_choose_report_type.html
+msgid ""
+"When you start to generate this report. OpenKAT will guide you through the "
+"necessary steps."
+msgstr ""
+"இந்த அறிக்கையை நீங்கள் உருவாக்கத் தொடங்கும் போது. அவுட்காட் தேவையான படிகள் மூலம் உங்களுக்கு "
+"வழிகாட்டும்."
+
+#: onboarding/templates/step_2b_choose_report_type.html
+#: reports/report_types/dns_report/report.py
+msgid "DNS Report"
+msgstr "டிஎன்எச் அறிக்கை"
+
+#: onboarding/templates/step_3a_setup_scan_ooi_info.html
+#: onboarding/templates/step_3b_setup_scan_ooi_add.html
+#: onboarding/templates/step_3c_setup_scan_ooi_detail.html
+msgid "Setup scan"
+msgstr "அமைவு ச்கேன்"
+
+#: onboarding/templates/step_3a_setup_scan_ooi_info.html
+msgid "Let OpenKAT know what object to scan"
+msgstr "ச்கேன் செய்ய எந்த பொருளை OpenKat க்கு தெரியப்படுத்துங்கள்"
+
+#: onboarding/templates/step_3a_setup_scan_ooi_info.html
+msgid ""
+"Plugins scan and analyze objects. OpenKAT needs to know which object(s) you "
+"would like to scan and analyze for the DNS-report. So it can tell you which "
+"plugins are available for the chosen object."
+msgstr ""
+"செருகுநிரல்கள் பொருள்களை ச்கேன் செய்து பகுப்பாய்வு செய்கின்றன. டி.என்.எச்-அறிக்கைக்கு நீங்கள் "
+"எந்த பொருளை (களை) ச்கேன் செய்து பகுப்பாய்வு செய்ய விரும்புகிறீர்கள் என்பதை ஓபன்காட் அறிந்து "
+"கொள்ள வேண்டும். எனவே தேர்ந்தெடுக்கப்பட்ட பொருளுக்கு எந்த செருகுநிரல்கள் உள்ளன என்பதை இது "
+"உங்களுக்குக் கூறலாம்."
+
+#: onboarding/templates/step_3a_setup_scan_ooi_info.html
+msgid "Understanding objects"
+msgstr "பொருள்களைப் புரிந்துகொள்வது"
+
+#: onboarding/templates/step_3a_setup_scan_ooi_info.html
+msgid ""
+"A lot of things can be an object within the scope of OpenKAT. For example a "
+"mailserver, an IP address, a URL, a DNS record, a hostname or a network to "
+"name a few.  While these objects can be related to each other they are all "
+"objects within OpenKAT that can be scanned to gain valuable insight."
+msgstr ""
+"ஓபன்காட்டின் எல்லைக்குள் நிறைய விசயங்கள் ஒரு பொருளாக இருக்கலாம். எடுத்துக்காட்டாக, ஒரு "
+"மெயில்சர்வர், ஒரு ஐபி முகவரி, ஒரு முகவரி, ஒரு டிஎன்எச் பதிவு, ஒரு ஓச்ட்பெயர் அல்லது "
+"ஒரு சில பெயர்களைக் குறிப்பிடுவதற்கு பிணையம். இந்த பொருள்கள் ஒருவருக்கொருவர் "
+"தொடர்புடையதாக இருக்கும்போது, அவை அனைத்தும் OpenKAT க்குள் உள்ள பொருள்கள், அவை "
+"மதிப்புமிக்க நுண்ணறிவைப் பெற ச்கேன் செய்யப்படலாம்."
+
+#: onboarding/templates/step_3a_setup_scan_ooi_info.html
+msgid "Creating, adding and editing objects"
+msgstr "பொருள்களை உருவாக்குதல், சேர்ப்பது மற்றும் திருத்துதல்"
+
+#: onboarding/templates/step_3a_setup_scan_ooi_info.html
+msgid ""
+"Within OpenKAT you can view, add and edit objects from the organization’s "
+"object page."
+msgstr ""
+"OpenKat க்குள் நீங்கள் நிறுவனத்தின் பொருள் பக்கத்திலிருந்து பொருட்களைக் காணலாம், சேர்க்கலாம் "
+"மற்றும் திருத்தலாம்."
+
+#: onboarding/templates/step_3a_setup_scan_ooi_info.html
+msgid ""
+"Let’s add an object to scan for the DNS-Report. For this introduction we "
+"suggest adding a URL."
+msgstr ""
+"டி.என்.எச்-அறிக்கைக்கு ச்கேன் செய்ய ஒரு பொருளைச் சேர்ப்போம். இந்த அறிமுகத்திற்கு முகவரி ஐ "
+"சேர்க்க பரிந்துரைக்கிறோம்."
+
 #: onboarding/templates/step_3a_setup_scan_ooi_info.html
 msgid "Add URL"
 msgstr "முகவரி ஐச் சேர்க்கவும்"
@@ -2845,7 +2976,7 @@
 msgid "What is my clearance level?"
 msgstr "எனது இசைவு நிலை என்ன?"
 
-#: onboarding/templates/step_3e_trusted_acknowledge_clearance_level.html
+#: onboarding/templates/step_4_trusted_acknowledge_clearance_level.html
 #, python-format
 msgid ""
 "Unfortunately you cannot continue the onboarding. </br> Your administrator "
@@ -2861,7 +2992,17 @@
 "எல்%(dns_report_least_clearance_level)s </strong> வருடு செய்ய <strong>%(ooi)s "
 "</strong> </br> அதிக அனுமதியைப் பெற உங்கள் நிர்வாகியைத் தொடர்பு கொள்ளவும்."
 
-#: onboarding/templates/step_3e_trusted_acknowledge_clearance_level.html
+#: onboarding/templates/step_4_trusted_acknowledge_clearance_level.html
+#: onboarding/templates/step_5_add_scan_ooi.html
+#: onboarding/templates/step_6_set_clearance_level.html
+#: onboarding/templates/step_7_clearance_level_introduction.html
+#: onboarding/templates/step_8_setup_scan_select_plugins.html
+#: onboarding/templates/step_9_choose_report_type.html
+#: rocky/templates/partials/form/boefje_tiles_form.html
+msgid "Skip onboarding"
+msgstr "ஆன் போர்டிங் தவிர்க்கவும்"
+
+#: onboarding/templates/step_4_trusted_acknowledge_clearance_level.html
 #, python-format
 msgid ""
 "Your administrator has trusted you with a clearance level of "
@@ -2871,173 +3012,156 @@
 "உங்கள் நிர்வாகி <strong> எல்%(tcl)s </strong> இன் இசைவு மட்டத்துடன் உங்களை "
 "நம்பியுள்ளார். </br> தொடர இந்த இசைவு அளவை நீங்கள் முதலில் ஏற்றுக்கொள்ள வேண்டும்."
 
-#: onboarding/templates/step_3e_trusted_acknowledge_clearance_level.html
+#: onboarding/templates/step_4_trusted_acknowledge_clearance_level.html
 #, python-format
 msgid ""
 "Your administrator has <strong>trusted</strong> you with a clearance level "
-"of <strong>L%(tcl)s</strong>. </br> You have also <strong>acknowledged</"
-"strong> to use this clearance level of <strong>L%(acl)s</strong>."
-msgstr ""
-"உங்கள் நிர்வாகி <strong> நம்பகமான </strong> <strong> எல்%(tcl)s</strong> இன் இசைவு "
-"அளவைக் கொண்டுள்ளது. </br> <strong> ஒப்புக் கொள்ளப்பட்ட </strong> இந்த இசைவு அளவைப் "
-"பயன்படுத்த <strong> எல்%(acl)s </strong>."
-
-#: onboarding/templates/step_3e_trusted_acknowledge_clearance_level.html
-#: onboarding/templates/step_3f_set_clearance_level.html
-#: rocky/templates/oois/ooi_list.html
-#: rocky/templates/scan_profiles/scan_profile_detail.html
-#: rocky/templates/scan_profiles/scan_profile_reset.html
+"of <strong>L%(tcl)s</strong>."
+msgstr ""
+
+#: onboarding/templates/step_5_add_scan_ooi.html
+msgid "Add an object"
+msgstr ""
+
+#: onboarding/templates/step_5_add_scan_ooi.html
+msgid ""
+"OpenKAT uses various kinds of objects, like IP addresses, hostnames and "
+"URLs. In the onboarding we will add an URL object, such as our vulnerable "
+"OpenKAT website: https://mispo.es."
+msgstr ""
+
+#: onboarding/templates/step_5_add_scan_ooi.html
+#: rocky/templates/partials/ooi_detail_related_object.html
+msgid "Related objects"
+msgstr "தொடர்புடைய பொருள்கள்"
+
+#: onboarding/templates/step_5_add_scan_ooi.html
+msgid ""
+"Most objects have dependencies on the existence of related objects. For "
+"example a URL needs to be connected to a network, hostname, fqdn (fully "
+"qualified domain name) and IP address. When possible OpenKAT automatically "
+"collects and adds these related objects by running scans. Objects can also "
+"be manually added."
+msgstr ""
+
+#: onboarding/templates/step_5_add_scan_ooi.html
+msgid "Create object"
+msgstr "பொருளை உருவாக்கவும்"
+
+#: onboarding/templates/step_6_set_clearance_level.html
+msgid "Set object clearance level"
+msgstr ""
+
+#: onboarding/templates/step_6_set_clearance_level.html
+msgid ""
+"After creating a new object you can set a clearance level for this object. A "
+"clearance level determines how aggressive the object can be scanned. A "
+"higher clearance level, means that more aggressive scans are allowed. "
+"Clearance levels can always be adjusted later on."
+msgstr ""
+
+#: onboarding/templates/step_6_set_clearance_level.html
+#, python-format
+msgid ""
+"For the onboarding we use a clearance level of "
+"L%(dns_report_least_clearance_level)s, meaning only informational scans are "
+"allowed."
+msgstr ""
+
+#: onboarding/templates/step_6_set_clearance_level.html
 msgid "Set clearance level"
 msgstr "இசைவு அளவை அமைக்கவும்"
 
-#: onboarding/templates/step_3f_set_clearance_level.html
-msgid "Setup scan - Set clearance level for"
-msgstr "அமைவு ச்கேன் - இசைவு அளவை அமைக்கவும்"
-
-#: onboarding/templates/step_3f_set_clearance_level.html
-#, python-format
-msgid ""
-"After creating a new object OpenKAT will ask you to set a clearance level. "
-"On the object detail page you can always change the clearance level. For the "
-"onboarding we will suggest to set the clearance level to "
-"L%(dns_report_least_clearance_level)s."
-msgstr ""
-"ஒரு புதிய பொருளை உருவாக்கிய பிறகு, ஓபன்காட் ஒரு இசைவு அளவை அமைக்கும்படி கேட்கும். "
-"பொருள் விவரம் பக்கத்தில் நீங்கள் எப்போதும் இசைவு அளவை மாற்றலாம். ஆன் போர்டிங்கிற்கு இசைவு "
-"அளவை l%(dns_report_least_clearance_level)s என அமைக்க பரிந்துரைக்கிறோம்."
-
-#: onboarding/templates/step_3g_setup_scan_select_plugins.html
-msgid "Setup scan - Enable plugins"
-msgstr "அமைவு ச்கேன் - செருகுநிரல்களை இயக்கவும்"
-
-#: onboarding/templates/step_3g_setup_scan_select_plugins.html
-msgid "Plugins introduction"
-msgstr "செருகுநிரல்கள் அறிமுகம்"
-
-#: onboarding/templates/step_3g_setup_scan_select_plugins.html
-msgid ""
-"OpenKAT uses plugins to scan, check and analyze. Each plugin will bring a "
-"specific skillset that will help to generate your report. There are three "
-"types of plugins."
-msgstr ""
-"ச்கேன் செய்ய, சரிபார்க்க மற்றும் பகுப்பாய்வு செய்ய ஓபன்காட் செருகுநிரல்களைப் "
-"பயன்படுத்துகிறது. ஒவ்வொரு சொருகி ஒரு குறிப்பிட்ட திறனைக் கொண்டுவரும், இது உங்கள் "
-"அறிக்கையை உருவாக்க உதவும். மூன்று வகையான செருகுநிரல்கள் உள்ளன."
-
-#: onboarding/templates/step_3g_setup_scan_select_plugins.html
-msgid "Boefjes:"
-msgstr "போஃப்செச்:"
-
-#: onboarding/templates/step_3g_setup_scan_select_plugins.html
-msgid ""
-"Scan objects for data. Each boefje has a scan intensity score to prevent "
-"invasive scanning on objects where you don’t have the clearance to do so."
-msgstr ""
-"தரவுகளுக்கான பொருள்களை ச்கேன் செய்யுங்கள். ஒவ்வொரு போஃப்சேவுக்கும் ச்கேன் தீவிரம் மதிப்பெண் "
-"உள்ளது, அவ்வாறு செய்ய உங்களுக்கு இசைவு இல்லாத பொருள்களில் வன்கவர்வு ச்கேன் செய்வதைத் தடுக்க."
-
-#: onboarding/templates/step_3g_setup_scan_select_plugins.html
-msgid "Normalizers:"
-msgstr "இயல்பானவை:"
-
-#: onboarding/templates/step_3g_setup_scan_select_plugins.html
-msgid ""
-"Check the data for specific objects and add these object to your object list."
-msgstr ""
-"குறிப்பிட்ட பொருள்களுக்கான தரவைச் சரிபார்த்து, இந்த பொருளை உங்கள் பொருள் பட்டியலில் "
-"சேர்க்கவும்."
-
-#: onboarding/templates/step_3g_setup_scan_select_plugins.html
-msgid "Bits:"
-msgstr "பிட்கள்:"
-
-#: onboarding/templates/step_3g_setup_scan_select_plugins.html
-msgid "Analyze the available data to come to insights and conclusions."
-msgstr "நுண்ணறிவு மற்றும் முடிவுகளுக்கு வர கிடைக்கக்கூடிய தரவை பகுப்பாய்வு செய்யுங்கள்."
-
-#: onboarding/templates/step_3g_setup_scan_select_plugins.html
-msgid ""
-"OpenKAT will be able to generate a full report when all the required and "
-"suggested plugins are enabled. If you choose not to give a plugin permission "
-"to run, the data that plugin would collect or produce will be left out of "
-"the report which will then be generated based on the available data "
-"collected by the enabled plugins. Below are the suggested and required "
-"plugins for this report."
-msgstr ""
-"தேவையான மற்றும் பரிந்துரைக்கப்பட்ட செருகுநிரல்கள் அனைத்தும் இயக்கப்பட்டிருக்கும் போது "
-"ஓபன்காட் ஒரு முழு அறிக்கையை உருவாக்க முடியும். இயக்க ஒரு சொருகி இசைவு வழங்க வேண்டாம் "
-"என்று நீங்கள் தேர்வுசெய்தால், சொருகி சேகரிக்கும் அல்லது விளைவாக்கம் செய்யும் தரவு "
-"அறிக்கையிலிருந்து விடப்படும், பின்னர் அது இயக்கப்பட்ட செருகுநிரல்களால் சேகரிக்கப்பட்ட "
-"தரவுகளின் அடிப்படையில் உருவாக்கப்படும். இந்த அறிக்கைக்கு பரிந்துரைக்கப்பட்ட மற்றும் தேவையான "
-"செருகுநிரல்கள் கீழே உள்ளன."
-
-#: onboarding/templates/step_3g_setup_scan_select_plugins.html
-msgid "Let’s setup your scan by enabling the plugins of your choice below."
-msgstr ""
-"உங்களுக்கு விருப்பமான செருகுநிரல்களை கீழே செயல்படுத்துவதன் மூலம் உங்கள் ச்கேன் அமைப்போம்."
-
-#: onboarding/templates/step_3g_setup_scan_select_plugins.html
-msgid "Required and suggested plugins"
-msgstr "தேவையான மற்றும் பரிந்துரைக்கப்பட்ட செருகுநிரல்கள்"
-
-#: onboarding/templates/step_3g_setup_scan_select_plugins.html
-msgid "Enable and start scan"
-msgstr "ச்கேன் இயக்கவும் தொடங்கவும்"
-
-#: onboarding/templates/step_4_report.html
-#: reports/report_types/concatenated_report/report.py
-msgid "Report"
-msgstr "அறிக்கை"
-
-#: onboarding/templates/step_4_report.html
-msgid "Boefjes are scanning"
-msgstr "போஃப்செச் ச்கேன் செய்கிறார்"
-
-#: onboarding/templates/step_4_report.html
-msgid ""
-"The enabled boefjes are collecting the data needed to generate the DNS-"
-"report. This may take some time based on the type of scans and the number of "
-"objects found. For the current scan we expect boefjes to take about 3 "
-"minutes."
-msgstr ""
-"இயக்கப்பட்ட போஃப்செச் டிஎன்எச்-அறிக்கையை உருவாக்க தேவையான தரவை சேகரிக்கிறது. ச்கேன் வகை "
-"மற்றும் காணப்படும் பொருட்களின் எண்ணிக்கையின் அடிப்படையில் இதற்கு சிறிது நேரம் ஆகலாம். "
-"தற்போதைய ச்கேனுக்கு போஃப்செச் சுமார் 3 நிமிடங்கள் ஆகும் என்று எதிர்பார்க்கிறோம்."
-
-#: onboarding/templates/step_4_report.html
-msgid ""
-"During this introduction we ask you to wait till the scan is ready. After "
-"which you can view the report."
-msgstr ""
-"இந்த அறிமுகத்தின் போது ச்கேன் தயாராக இருக்கும் வரை காத்திருக்கும்படி கேட்டுக்கொள்கிறோம். "
-"அதன் பிறகு நீங்கள் அறிக்கையைக் காணலாம்."
-
-#: onboarding/templates/step_4_report.html
-msgid ""
-"After the onboarding, boefjes run in the background. This enables you to use "
-"OpenKAT in the meantime without waiting for scans to finish. When you would "
-"like to see the status of a scan you can open the \"tasks\" page."
-msgstr ""
-"ஆன் போர்டிங் செய்த பிறகு, போஃப்செச் பின்னணியில் இயங்குகிறார். ச்கேன் முடிக்கக் "
-"காத்திருக்காமல் இதற்கிடையில் ஓபன்கேட்டைப் பயன்படுத்த இது உங்களுக்கு உதவுகிறது. நீங்கள் ஒரு "
-"ச்கேன் நிலையைப் பார்க்க விரும்பினால், நீங்கள் \"பணிகள்\" பக்கத்தைத் திறக்கலாம்."
-
-#: onboarding/templates/step_4_report.html
-msgid "Open my DNS-report"
-msgstr "எனது டி.என்.எச்-அறிக்கையைத் திறக்கவும்"
+#: onboarding/templates/step_7_clearance_level_introduction.html
+msgid "Plugin introduction"
+msgstr ""
+
+#: onboarding/templates/step_7_clearance_level_introduction.html
+msgid ""
+"OpenKAT uses plugins to scan your objects. Each plugin has a scan level to "
+"specify how aggressive the scan is. Plugins can only scan those objects with "
+"a clearance level that is equal to, or higher than the scan level of the "
+"plugin. Plugin scan level are indicated by the number of cat paws."
+msgstr ""
+
+#: onboarding/templates/step_7_clearance_level_introduction.html
+msgid ""
+"The plugin <strong>DNS Zone</strong> has a scan level of 1, meaning that it "
+"performs non-intrusive scans which look for publicly available information. "
+"It scans objects with a clearance level of 1 or higher."
+msgstr ""
+
+#: onboarding/templates/step_7_clearance_level_introduction.html
+msgid ""
+"The plugin <strong>Fierce</strong> has a scan level of 3, meaning that it "
+"more aggressive and could potentially break things. It scans objects with a "
+"clearance level of 3 or higher."
+msgstr ""
+
+#: onboarding/templates/step_8_setup_scan_select_plugins.html
+msgid "Enabling plugins and start scanning"
+msgstr ""
+
+#: onboarding/templates/step_8_setup_scan_select_plugins.html
+msgid ""
+"OpenKAT uses plugins to scan, check and analyze. There are three types of "
+"plugins."
+msgstr ""
+
+#: onboarding/templates/step_8_setup_scan_select_plugins.html
+msgid ""
+"The first plugin are <b>Boefjes</b>, which scan objects for data. These are "
+"security tools like nmap, LeakIX and WPscan. </p>"
+msgstr ""
+
+#: onboarding/templates/step_8_setup_scan_select_plugins.html
+msgid ""
+"The other two plugins are <b>Normalizers</b> and <b>Bits</b>, which are used "
+"to process the output of Boefjes. They can create findings and related "
+"objects. Bits are also used to create organization specific findings, based "
+"on policy requirements. </p>"
+msgstr ""
+
+#: onboarding/templates/step_8_setup_scan_select_plugins.html
+msgid ""
+"For the onboarding we will enable the Boefjes shown below. Once enabled "
+"these Boefjes gather publicly available information on suitable objects with "
+"a clearance level of 1 or higher. Normalizers and Bits are enabled by "
+"default."
+msgstr ""
+
+#: onboarding/templates/step_8_setup_scan_select_plugins.html
+msgid "Enable and continue"
+msgstr ""
+
+#: onboarding/templates/step_9_choose_report_type.html
+msgid "Generate a report"
+msgstr "ஒரு அறிக்கையை உருவாக்குங்கள்"
+
+#: onboarding/templates/step_9_choose_report_type.html
+msgid ""
+"Reports can be used to gain more insights in your organizations assets. You "
+"can generate different types of reports in OpenKAT. Each report may require "
+"one or more plugins that provide the input for the report."
+msgstr ""
+
+#: onboarding/templates/step_9_choose_report_type.html
+msgid ""
+"For the onboarding we will generate a DNS report for your added URL. In the "
+"previous step you enabled the required plugins for this report."
+msgstr ""
+
+#: onboarding/templates/step_9_choose_report_type.html
+msgid "Generate DNS Report"
+msgstr ""
 
 #: onboarding/view_helpers.py
-msgid "1: Introduction"
-msgstr "1: அறிமுகம்"
-
-#: onboarding/view_helpers.py
-msgid "2: Choose a report"
-msgstr "2: அறிக்கையைத் தேர்வுசெய்க"
-=======
+msgid "1: Welcome"
+msgstr ""
+
 #: onboarding/view_helpers.py
 msgid "2: Organization setup"
 msgstr "2: நிறுவன அமைப்பு"
->>>>>>> 21cda802
 
 #: onboarding/view_helpers.py
 msgid "3: Add object"
@@ -3768,7 +3892,6 @@
 "கண்டுபிடிப்புகள் அறிக்கையில் தேர்ந்தெடுக்கப்பட்ட சொத்து மற்றும் அமைப்புக்காக அடையாளம் "
 "காணப்பட்ட கண்டுபிடிப்புகள் பற்றிய தகவல்கள் உள்ளன."
 
-<<<<<<< HEAD
 #: reports/report_types/findings_report/report.html
 msgid "Findings per organization overview"
 msgstr "ஒரு நிறுவன கண்ணோட்டத்திற்கு கண்டுபிடிப்புகள்"
@@ -3855,8 +3978,6 @@
 "கண்டுபிடிப்புகள் அறிக்கையில் காணலாம்.\n"
 "            "
 
-=======
->>>>>>> 21cda802
 #: reports/report_types/findings_report/report.py
 msgid "Findings Report"
 msgstr "கண்டுபிடிப்புகள் அறிக்கை"
@@ -5766,15 +5887,8 @@
 msgstr "பொருள்களின் இசைவு அளவை மீறும் போஃப்ச்களைக் காட்டு."
 
 #: tools/forms/ooi.py
-<<<<<<< HEAD
 msgid "Expires by (UTC)"
 msgstr "(UTC) இல் காலாவதியாகிறது"
-=======
-msgid ""
-"All the boefjes with a scan level below or equal to the clearance level will "
-"be allowed to scan this object."
-msgstr ""
->>>>>>> 21cda802
 
 #: tools/forms/ooi.py
 msgid "Expires by (UTC)"
@@ -7194,13 +7308,8 @@
 
 #: rocky/templates/organizations/organization_member_list.html
 #, python-format
-<<<<<<< HEAD
 msgid "An overview of members of <strong>%(organization_name)s</strong>"
 msgstr "<strong>%(organization_name)s </strong> உறுப்பினர்களின் கண்ணோட்டம்"
-=======
-msgid "An overview of members of <strong>%(organization_name)s</strong>."
-msgstr "<strong>%(organization_name)s </strong> உறுப்பினர்களின் கண்ணோட்டம்."
->>>>>>> 21cda802
 
 #: rocky/templates/organizations/organization_member_list.html
 msgid "Add member(s)"
@@ -7678,7 +7787,6 @@
 "This means that the clearance level might stay the same, increase or "
 "decrease, depending on other declared clearance levels."
 msgstr ""
-<<<<<<< HEAD
 "இதன் பொருள் இந்தப் பொருள் போஃப்செசால் வருடு நிலை %(scan_level)s மற்றும் அதற்கும் குறைவா"
 "க வருடு செய்யப்படும். இசைவு அளவை “அறிவிக்கப்பட்ட” இலிருந்து “பரம்பரை” வரை அமைப்பது "
 "என்பது இந்தப் பொருள் அதன் நிலையை அண்டை பொருட்களிலிருந்து பெறும் என்பதாகும். இதன் பொருள், "
@@ -7689,8 +7797,6 @@
 #: rocky/templates/scan_profiles/scan_profile_detail.html
 msgid "Set clearance level to inherit"
 msgstr "இசைவு அளவை மரபுரிமையாக அமைக்கவும்"
-=======
->>>>>>> 21cda802
 
 #: rocky/templates/scan_profiles/scan_profile_detail.html
 msgid "Empty clearance level explanation"
@@ -7705,13 +7811,10 @@
 "This object has a clearance level of \"empty\". This means that this object "
 "has no clearance level."
 msgstr ""
-<<<<<<< HEAD
 "இந்தப் பொருள் \"L0\" இன் இசைவு அளவைக் கொண்டுள்ளது. இந்தப் பொருளுக்கு மீண்டும் இந்தப் "
 "பொருளுக்குக் கைமுறையாக இயங்கும் வரை இந்தப் பொருள் எந்த போஃப்சீயால் வருடு செய்யப்படாது "
 "என்பதே இதன் பொருள். \"L0\" ஐ விட அதிகமான இசைவு அளவைக் கொண்ட பொருள்கள் தொடர்புடைய "
 "வருடு அளவுகளுடன் போஃப்செசால் தானாகவே வருடு செய்யப்படும்."
-=======
->>>>>>> 21cda802
 
 #: rocky/templates/scan_profiles/scan_profile_detail.html
 msgid "Indemnification warning"
