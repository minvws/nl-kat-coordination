--- conflicted
+++ resolved
@@ -5656,7 +5656,6 @@
 msgstr "No por haña tarea: no tin konekshon ku scheduler"
 
 #: rocky/views/tasks.py
-<<<<<<< HEAD
 msgid "Task queue is full, please try again later."
 msgstr ""
 
@@ -5666,9 +5665,6 @@
 
 #: rocky/views/tasks.py
 msgid "Task is invalid."
-=======
-msgid "Cannot reschedule task: it has probably already been queued."
->>>>>>> b8345c95
 msgstr ""
 
 #: rocky/views/upload_csv.py
