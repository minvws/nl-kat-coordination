msgid ""
msgstr ""
"Project-Id-Version: PACKAGE VERSION\n"
"Report-Msgid-Bugs-To: \n"
<<<<<<< HEAD
"POT-Creation-Date: 2023-09-07 12:52+0000\n"
=======
"POT-Creation-Date: 2023-09-11 12:52+0000\n"
>>>>>>> b561c07e
"PO-Revision-Date: YEAR-MO-DA HO:MI+ZONE\n"
"Last-Translator: FULL NAME <EMAIL@ADDRESS>\n"
"Language-Team: LANGUAGE <LL@li.org>\n"
"Language: pap\n"
"MIME-Version: 1.0\n"
"Content-Type: text/plain; charset=UTF-8\n"
"Content-Transfer-Encoding: 8bit\n"
"Plural-Forms: nplurals=2; plural=(n != 1);\n"

#: account/admin.py
msgid "Permissions"
msgstr "Permisonan"

#: account/admin.py
msgid "Important dates"
msgstr "Fechanan importante"

#: account/forms/account_setup.py katalogus/templates/katalogus_settings.html
#: katalogus/templates/plugin_settings_list.html
#: rocky/templates/organizations/organization_list.html
#: rocky/templates/organizations/organization_settings.html
#: rocky/templates/partials/ooi_detail_related_object.html
msgid "Name"
msgstr "Nòmber"

#: account/forms/account_setup.py
msgid "This name we will use to communicate with you."
msgstr "E nomber aki nos lo huza pa komuniká ku bo."

#: account/forms/account_setup.py
msgid "What do we call you?"
msgstr "Kon nos por jama'bu?"

#: account/forms/account_setup.py
msgid "Email"
msgstr "Email"

#: account/forms/account_setup.py
msgid "Enter your email address."
msgstr "Yena bo email adres"

#: account/forms/account_setup.py
msgid "Password"
msgstr "Password"

#: account/forms/account_setup.py
msgid "Choose your super secret password"
msgstr "Skohé bo password super sekreto"

#: account/forms/account_setup.py
msgid "Choose another email."
msgstr "Skoké un otro email."

#: account/forms/account_setup.py tools/forms/settings.py
msgid "--- Please select one of the available options ----"
msgstr "--- Por fabor selektá ún di e opcionnan disponibel ----"

#: account/forms/account_setup.py
msgid "Account Type"
msgstr "Tipo di account"

#: account/forms/account_setup.py
msgid "Every member of OpenKAT must be part of an account type."
msgstr "Kada miembro di OpenKAT mester ta parti di un tipo di kuenta."

#: account/forms/account_setup.py
msgid "Please select an account type to proceed."
msgstr "Por fabor, selekshoná un tipo di kuenta pa sigui."

#: account/forms/account_setup.py
#: onboarding/templates/step_3e_trusted_acknowledge_clearance_level.html
msgid "Trusted clearance level"
msgstr "Nivel di autorisashon konfiable"

#: account/forms/account_setup.py
msgid "Select a clearance level you trust this member with."
msgstr ""
"Selekshoná un nivel di autorisashon ku bo ta konfia e miembro aki ku ne."

#: account/forms/account_setup.py onboarding/forms.py tools/forms/ooi.py
msgid "Please select a clearance level to proceed."
msgstr "Por fabor selektá un nivél di autorisashon pa sigi."

#: account/forms/account_setup.py
msgid "The name of the organization."
msgstr "E nòmber di e organisashon."

#: account/forms/account_setup.py
msgid "explanation-organization-name"
msgstr "splikashon-nomber-organisashon"

#: account/forms/account_setup.py
#, python-brace-format
msgid "A unique code of {code_length} characters."
msgstr "Un codigo uniko di {code_length} letras."

#: account/forms/account_setup.py
msgid "explanation-organization-code"
msgstr "splikashon-codigo-organisashon"

#: account/forms/account_setup.py
msgid "Organization name is required to proceed."
msgstr "Nòmber di organisashon ta requerí pa sigi."

#: account/forms/account_setup.py
msgid "Choose another organization."
msgstr "Skohé un otro organisashon."

#: account/forms/account_setup.py
msgid "Organization code is required to proceed."
msgstr "Codigo di organisashon ta requerí pa sigi."

#: account/forms/account_setup.py
msgid "Choose another code for your organization."
msgstr "Skohé un otro codigo pa bo organisashon."

#: account/forms/account_setup.py
msgid ""
"I declare that OpenKAT may scan the assets of my organization and that I "
"have permission to scan these assets. I am aware of the implications a scan "
"with a higher scan level brings on my systems."
msgstr ""
"Mi ta deklara ku OpenKAT por skan e propiedatnan di mi organisashon i ku mi "
"tin pèrmit pa skan e propiedatnan aki. Mi ta konsiente di e implikashonnan "
"un skan ku nivel di skan haltu tin riba mi sistemanan."

#: account/forms/account_setup.py
msgid ""
"I declare that I am authorized to give this indemnification within my "
"organization. I have the experience and knowledge to know what the "
"consequences might be and can be held responsible for them."
msgstr ""
"Mi ta deklará ku mi tin autorisashon pa duna e indemnisashon aki den mi "
"organisashon. Mi tin e eksperensia i konosementu pa sa e konsekensianan i mi "
"por ta responsabel pa nan."

#: account/forms/account_setup.py
msgid "Trusted to change Clearance Levels."
msgstr "Konfiansa pa kambia nivél di autorisashonnan."

#: account/forms/account_setup.py
msgid "Acknowledged to change Clearance Levels."
msgstr "Atmití pa kambia nivél di autorisashonnan."

#: account/forms/account_setup.py
#: rocky/templates/organizations/organization_member_list.html
#: rocky/views/organization_member_list.py
msgid "Blocked"
msgstr "Blòkiá"

#: account/forms/account_setup.py
msgid ""
"Set the members status to blocked, so they don't have access to the "
"organization anymore."
msgstr ""
"Ajustá e status di e miembro komo blokeá, pa nan no tin akseso na e "
"organisashon mas."

#: account/forms/account_setup.py
#: rocky/templates/organizations/organization_member_list.html
msgid "Accepted clearance level"
msgstr "Nivel di autorisashon aseptá"

#: account/forms/account_setup.py
msgid "Enter tags separated by comma."
msgstr "Drenta etikètanan separá pa komo."

#: account/forms/account_setup.py
msgid "The two password fields didn’t match."
msgstr "E dos vèldnan di password no ta igual."

#: account/forms/account_setup.py
msgid "New password"
msgstr "Password nobo"

#: account/forms/account_setup.py
msgid "Enter your new password"
msgstr "Yena bo password nobo"

#: account/forms/account_setup.py
msgid "New password confirmation"
msgstr "Konfirmashon password nobo"

#: account/forms/account_setup.py
msgid "Repeat your new password"
msgstr "Ripiti bo password nobo"

#: account/forms/account_setup.py
msgid "Confirm your new password"
msgstr "Konfirmá bo password nobo"

#: account/forms/login.py
msgid "Please enter a correct email address and password."
msgstr "Por fabor yena un email adrès i password korekto."

#: account/forms/login.py
msgid "This account is inactive."
msgstr "E account aki no ta activá."

#: account/forms/login.py
msgid "Insert the email you registered with or got at OpenKAT installation."
msgstr "Yena e email ku b'a registrá ku ne òf ora di instalá OpenKAT."

#: account/forms/organization.py
msgid "Organization is required."
msgstr "Organisashon ta nesesario."

#: account/forms/organization.py tools/view_helpers.py
#: rocky/templates/dashboard_redteam.html
#: rocky/templates/organizations/organization_list.html
#: rocky/views/organization_add.py
msgid "Organizations"
msgstr "Organisashonnan"

#: account/forms/organization.py
msgid "The organization from which to clone settings."
msgstr "E organisashon for di unda kopia e konfigurashon."

#: account/forms/password_reset.py
msgid "Email address"
msgstr "Email adrès"

#: account/forms/password_reset.py
msgid "A reset link will be sent to this email"
msgstr "Un resèt link lo wòrdu manda na e email adrès aki"

#: account/forms/password_reset.py
msgid "The email address connected to your OpenKAT-account"
msgstr "E email adrès konektá ku bo OpenKAT account"

#: account/forms/token.py
msgid ""
"Insert the token generated by the authenticator app to setup the two factor "
"authentication."
msgstr ""
"Pone e token ku a wordu genera dor di bo authenticator app pa aktivá two "
"factor authentication."

#: account/forms/token.py
msgid "Insert the token generated by your token authenticator app."
msgstr "Por favor yena e token ku a wordu generá door di e authenticator app."

#: account/forms/token.py
msgid "Backup token"
msgstr "Backup token"

#: account/models.py
msgid "The Email must be set"
msgstr "E email adrès mester wordu yena"

#: account/models.py
msgid "Superuser must have is_staff=True."
msgstr "Superuser mester tin is_staff=True."

#: account/models.py
msgid "Superuser must have is_superuser=True."
msgstr "Superuser mester tin is_superuser=True."

#: account/models.py
msgid "full name"
msgstr "nòmber full"

#: account/models.py
msgid "email"
msgstr "email"

#: account/models.py
msgid "staff status"
msgstr "status di personál"

#: account/models.py
msgid "Designates whether the user can log into this admin site."
msgstr "Designa si e user por log in den e admin site aki."

#: account/models.py tools/models.py
msgid "active"
msgstr "aktivo"

#: account/models.py
msgid ""
"Designates whether this user should be treated as active. Unselect this "
"instead of deleting accounts."
msgstr ""
"Designa si e user aki por wordu trata komo aktivo. Deselekta esaki embes di "
"delete accountnan."

#: account/models.py
msgid "date joined"
msgstr "fecha di registro"

#: account/templates/account_detail.html account/views/account.py
msgid "Account details"
msgstr "Detayenan di kuenta"

#: account/templates/account_detail.html account/templates/password_reset.html
#: account/views/password_reset.py
msgid "Reset password"
msgstr "Resèt password"

#: account/templates/account_detail.html
msgid "Full name"
msgstr "Nòmber Kompletu"

#: account/templates/account_detail.html
msgid "E-mail address"
msgstr "Email adrès"

#: account/templates/account_detail.html
msgid "Member type"
msgstr "Tipo di miembro"

#: account/templates/account_detail.html
#: onboarding/templates/account/step_2a_organization_setup.html
#: onboarding/templates/account/step_2a_organization_update.html
#: rocky/templates/crisis_room/crisis_room_findings_block.html
#: rocky/templates/organizations/organization_member_list.html
#: rocky/templates/organizations/organization_settings.html
msgid "Organization"
msgstr "Organisashon"

#: account/templates/account_detail.html
msgid "Permission to set OOI clearance levels "
msgstr "Pèrmit pa pone nivél di autorisashonnan pa OOI "

#: account/templates/account_detail.html
msgid "OOI clearance"
msgstr "OOI autorisá"

#: account/templates/account_detail.html
msgid ""
"\n"
"                            You don't have any clearance to scan objects."
"<br>\n"
"                            Get in contact with the admin to give you the "
"necessary clearance level.\n"
"                        "
msgstr ""
"\n"
" Bo no tin ningun nivel di autorisashon pa skan ophetonan.<br>\n"
" Tuma kontakto ku e administradó pa duna bo e nivel di autorisashon "
"nesesario.\n"
" "

#: account/templates/account_detail.html
msgid "You have currently accepted clearance up to level "
msgstr "Bo aktualmente a aseptá e nivel di autorisashon te na nivel "

#: account/templates/account_detail.html
msgid "Explanation OOI Clearance"
msgstr "Splikashon OOI Autorisashon"

#: account/templates/account_detail.html
msgid ""
"You can withdraw this at anytime you like, but know that you won't be able "
"to change clearance levels anymore when you do."
msgstr ""
"Bo por retirá esaki n'e momento ku bo ke, pero sa ku bo no por kambia nivél "
"di autorisashon mas ora bo hasi esaki."

#: account/templates/account_detail.html
#, python-format
msgid ""
"\n"
"                            \"Withdraw acceptance of level L%(acl)s "
"clearance and responsibility\"\n"
"                    "
msgstr ""
"\n"
"\"Retirá aseptashon di nivel di autorisashon L%(acl)s i responsabilidat\"\n"
" "

#: account/templates/account_detail.html
msgid "Explanation OOI clearance"
msgstr "Splikashon OOI autorisashon"

#: account/templates/account_detail.html
#, python-format
msgid ""
"You are granted clearance for level L%(tcl)s by your admin. Before you can "
"change OOI clearance levels up to this level, you need to accept this "
"permission. Remember: <strong>with great power comes great responsibility.</"
"strong>"
msgstr ""
"Bo a haña nivel di autorisashon di L%(tcl)s for di bo administrador. Promé "
"ku bo por kambia nivelnan di autorisashon di e OOI te na e nivel aki, bo "
"mester prome aseptá e permiso aki. No lubidá: <strong>ku gran poder ta bini "
"gran responsabilidat.</strong>"

#: account/templates/account_detail.html
#, python-format
msgid ""
"\n"
"                        \"Accept level L%(tcl)s clearance and "
"responsibility\"\n"
"                    "
msgstr ""
"\n"
"\"Aseptá nivel di autorisashon L%(tcl)s i responsabilidat\"\n"
" "

#: account/templates/login.html rocky/templates/two_factor/core/login.html
msgid "You are logged in."
msgstr "Bo ta logged in"

#: account/templates/login.html rocky/templates/two_factor/core/login.html
msgid "Two factor authentication is enabled for your account."
msgstr "Two factor authentication ta aktivá pa bo account."

#: account/templates/login.html rocky/templates/two_factor/core/login.html
msgid ""
"Two factor authentication is not enabled for your account. Enable it to "
"continue."
msgstr ""
"Two factor authentication no ta aktivá pa bo account. Aktivá esaki pa "
"kontinuá."

#: account/templates/login.html rocky/templates/two_factor/core/login.html
msgid "Setup two factor authentication"
msgstr "Desactivá Two-factor Authentication"

#: account/templates/login.html account/views/login.py
#: account/views/password_reset.py account/views/recover_email.py
#: rocky/templates/partials/secondary-menu.html
#: rocky/templates/two_factor/core/login.html
msgid "Login"
msgstr "Login"

#: account/templates/login.html rocky/templates/two_factor/core/login.html
msgid "Credentials"
msgstr "Kredenshalnan"

#: account/templates/login.html
#: rocky/templates/partials/form/field_input_help_text.html
#: rocky/templates/partials/notifications_block.html
#: rocky/templates/two_factor/core/login.html
msgid "explanation"
msgstr "explikashon"

#: account/templates/login.html
#: rocky/templates/partials/form/field_input_help_text.html
#: rocky/templates/partials/notifications_block.html
#: rocky/templates/two_factor/core/login.html
msgid "Explanation"
msgstr "Deklarashon"

#: account/templates/login.html
msgid "Please enter the token generated by your token generator."
msgstr "Por favor yena e token ku a wordu generá via di bo tokens generator."

#: account/templates/login.html rocky/templates/two_factor/core/login.html
msgid ""
"Use this form for entering backup tokens for logging in. These tokens have "
"been generated for you to print and keep safe. Please enter one of these "
"backup tokens to login to your account."
msgstr ""
"Huza e formulario aki pa yena backup tokens pa log in. E tokens nan aki a "
"wordu generá pa bo, pa print i warda un kaminda sigur. Por favor yena un di "
"e backup tokens nan aki pa log in den bo account."

#: account/templates/login.html rocky/templates/two_factor/core/login.html
msgid "As a last resort, you can use a backup token:"
msgstr "Delaster kos ku por hasi ta, uza un backup token:"

#: account/templates/login.html rocky/templates/two_factor/core/login.html
msgid "Use Backup Token"
msgstr "Uza Backup Token"

#: account/templates/password_reset.html
msgid "Use the form below to reset your password."
msgstr "Uza e formulario abou pa konfirmá bo password resèt"

#: account/templates/password_reset.html
#: account/templates/password_reset_confirm.html
msgid "Back"
msgstr "Bai bèk"

#: account/templates/password_reset.html
#: account/templates/password_reset_confirm.html
msgid "Send"
msgstr "Mánda"

#: account/templates/password_reset_confirm.html
msgid "Confirm reset password"
msgstr "Konfirmá password resèt"

#: account/templates/password_reset_confirm.html
msgid "Use the form below to confirm resetting your password"
msgstr "Uza e formulario abou pa konfirmá bo password resèt"

#: account/templates/password_reset_confirm.html
msgid "Confirm password"
msgstr "Konfirmá password"

#: account/templates/password_reset_confirm.html
msgid "The link is invalid"
msgstr "E link ta inbalido"

#: account/templates/password_reset_confirm.html
msgid ""
"The password reset link was invalid, possibly because it has already been "
"used.  Please request a new password reset."
msgstr "Por fabor pidi un password nobo."

#: account/templates/password_reset_email.html
#, python-format
msgid ""
"You're receiving this email because you requested a password reset for your "
"user account at %(site_name)s."
msgstr ""
"Bo ta risibiendo e mensahe aki paso bo a pidi un password resèt pa bo user "
"account riba %(site_name)s."

#: account/templates/password_reset_email.html
#: account/templates/registration_email.html
msgid "Please go to the following page and choose a new password:"
msgstr "Por fabor bai na e siguinte página i skohé un password nobo:"

#: account/templates/password_reset_email.html
#: account/templates/registration_email.html
msgid "Sincerely,"
msgstr "Sinseramente"

#: account/templates/password_reset_email.html
#: account/templates/registration_email.html
msgid "The OpenKAT team"
msgstr "Tìm OpenKAT"

#: account/templates/password_reset_subject.txt
#, python-format
msgid "Password reset on %(site_name)s"
msgstr "Password resèt riba %(site_name)s"

#: account/templates/recover_email.html account/views/recover_email.py
msgid "Recover email address"
msgstr "Rekuperá bo email adrès"

#: account/templates/recover_email.html
msgid "Information on how to recover your connected email address"
msgstr "Informashon kon pa rekuperá bo email adrès"

#: account/templates/recover_email.html
msgid "Forgotten email address?"
msgstr "Ba lubida bo email adrès?"

#: account/templates/recover_email.html
msgid ""
"If you don’t remember the email address connected to your account, contact: "
msgstr ""
"Si bo no ta kòrda e email adrès konektá ku bo account, tuma kontákto ku: "

#: account/templates/recover_email.html
msgid "Please contact the system administrator."
msgstr "Por fabor tuma kontakto ku e administradó di sistema."

#: account/templates/recover_email.html
msgid "Back to Home"
msgstr "Bèk na Home"

#: account/templates/recover_email.html
msgid "Back to login"
msgstr "Bèk na login"

#: account/templates/registration_email.html
#, python-format
msgid ""
"Welcome to OpenKAT. You're receiving this email because you have been added "
"to organization \"%(organization)s\" at %(site_name)s."
msgstr ""
"Bon bini na OpenKAT. Bo ta risibí e email aki pasobra bo a ser agrega\n"
"na organisashon \"%(organization)s\" na %(site_name)s."

#: account/templates/registration_subject.txt
#, python-format
msgid "Verify OpenKAT account on %(site_name)s"
msgstr "Verifiká kuenta di OpenKAT riba %(site_name)s"

#: account/validators.py
msgid "Your password must contain at least the following:"
msgstr "Bo password mester kontené por lo menos lo siguinte:"

#: account/validators.py
msgid " characters"
msgstr " karakternan"

#: account/validators.py
msgid " digits"
msgstr " sifranan"

#: account/validators.py
msgid " letters"
msgstr " lèternan"

#: account/validators.py
msgid " special characters such as: "
msgstr " karakternan speshal manera: "

#: account/validators.py
msgid " lower case letters"
msgstr " lèternan chiki"

#: account/validators.py
msgid " upper case letters"
msgstr " lèternan kapital"

#: account/views/login.py
msgid "Your session has timed out. Please login again."
msgstr "Bo seshon a tèrminá. Por fabor log in dinobo."

#: account/views/login.py rocky/templates/header.html
msgid "OpenKAT"
msgstr "OpenKAT"

#: account/views/login.py
msgid "Two factor authentication"
msgstr "Desaktivá Two-factor Authentication"

#: account/views/password_reset.py
msgid "We couldn't send a password reset link. Contact "
msgstr "Nos no por a manda un reset link. Tuma kontakto ku "

#: account/views/password_reset.py
msgid ""
"We couldn't send a password reset link. Contact your system administrator."
msgstr ""
"Nos no por a manda un reset link. Tuma kontakto ku bo administradó di "
"sistema."

#: crisis_room/views.py
msgid ""
"Failed to get list of findings for organization {}, check server logs for "
"more details."
msgstr ""
"No por a optené lista di diskubrimentu pa e organisashon {}, kontrolá "
"registro di servidor pa detayenan mas."

#: fmea/forms.py
#: fmea/templates/fmea/fmea_failure_mode_affected_object_detail.html
#: fmea/templates/fmea/fmea_failure_mode_affected_object_list.html
#: fmea/templates/fmea/fmea_failure_mode_detail.html
msgid "Failure mode"
msgstr "Failure mode"

#: fmea/forms.py fmea/templates/fmea/fmea_failure_mode_detail.html
#: katalogus/templates/plugin_detail.html tools/forms/finding_type.py
#: rocky/templates/oois/ooi_detail.html
#: rocky/templates/oois/ooi_detail_findings_list.html rocky/templates/scan.html
msgid "Description"
msgstr "Deklarashon"

#: fmea/forms.py
msgid "Frequency Level"
msgstr "Nivél di frequensidat"

#: fmea/forms.py
msgid "Detectability Level"
msgstr "Nivél di detectabilidat"

#: fmea/forms.py
msgid "Effect(s)"
msgstr "Efekto"

#: fmea/forms.py
msgid "Describe in one sentence what type of failure mode you are creating."
msgstr "Deskribi den un sentencia ki tipo di failure mode bo ta kreando."

#: fmea/forms.py
msgid "Describe the failure mode in details."
msgstr "Reprodusí búskeda"

#: fmea/forms.py
msgid ""
"From 1 to 5, how often does this failure mode occurs. 1: Almost unthinkable "
"and 5: occurs daily."
msgstr ""
"Di 1 te 5, kwantu biaha e failure mode aki ta occurí. 1: Kasi imposibeli 5: "
"occurí diariamente."

#: fmea/forms.py
msgid ""
"Is this failure mode easy detectable? Give it a score from 1 to 5. 1: always "
"detectable and 5: almost undetectable."
msgstr ""
"E failure mode aki por wordu detektá fasil? Duné un score for di 1 te 5. 1: "
"semper detektábel i 5: kasi imposibel."

#: fmea/forms.py
msgid "Describe the type of failure mode"
msgstr "Deskribi e tipo di failure mode"

#: fmea/forms.py
msgid "explanation-failure-mode"
msgstr "splikashon-failure-mode"

#: fmea/forms.py
msgid "Describe in more detail what the failure mode is about."
msgstr "Deskribi mas detayá kiko e failure mode aki ta."

#: fmea/forms.py
msgid "explanation-description"
msgstr "splikashon-diskripshon"

#: fmea/forms.py
msgid "explanation-frequency-level"
msgstr "splikashon-nivel-di-freqeuncia"

#: fmea/forms.py
msgid "explanation-detectability_level"
msgstr "splikashon-nivel-detektebilidat"

#: fmea/forms.py
msgid "You must at least set a failure mode."
msgstr "Bo mester por lo menos pone un failure mode."

#: fmea/forms.py
msgid "Choose a frequency level."
msgstr "Nivél di frequensidat"

#: fmea/forms.py
msgid "Choose a detectability level."
msgstr "Nivél di detectabilidat"

#: fmea/forms.py
msgid "Choose at least one effect."
msgstr "Skohé por lo menos ùn efekto"

#: fmea/forms.py
#: fmea/templates/fmea/fmea_failure_mode_affected_object_detail.html
#: fmea/templates/fmea/fmea_failure_mode_affected_object_list.html
msgid "Affected Department"
msgstr "Departamentu afektá"

#: fmea/forms.py
msgid "Affected Objects"
msgstr "Ophetonan afektá"

#: fmea/forms.py
msgid "Choose a failure mode which applies to "
msgstr "Skohé un failure mode ku ta aplika na "

#: fmea/forms.py
msgid "When this failure mode occurs, which department is affected?"
msgstr "Ora a failure mode aki occurí, kwa departamentu ta afekta?"

#: fmea/forms.py
msgid "Which objects does this failure mode affect when it occurs?"
msgstr "Kwa opheto e failure mode aki ta afekta ora e occurí?"

#: fmea/forms.py
msgid "explanation-affected-ooi-type"
msgstr "splikashon-tipo-di-ooi-afekta"

#: fmea/forms.py fmea/templates/fmea/fmea_failure_mode_effect_detail.html
msgid "Effect"
msgstr "Efekto"

#: fmea/forms.py
msgid "Severity Level"
msgstr "Nivél di severedat"

#: fmea/forms.py
msgid "Name a possible effect of any type of failure mode that can occur."
msgstr "Duna un ehempel di un posibel efekto di e failre mode aki."

#: fmea/forms.py
msgid ""
"Describe the severity of this effect ex. 1: not severe and 5: catastrophic"
msgstr ""
"Diskribi e seviridat di e efekto aki, por ehempel 1: no severo i 5: "
"katastrófiko"

#: fmea/forms.py
msgid "Describe a possible effect for FMEA"
msgstr "Deskibri un posibel efekto pa FMEA"

#: fmea/forms.py
msgid "explanation-effect"
msgstr "splikashon-efekto"

#: fmea/forms.py
msgid "explanation-severity-level"
msgstr "splikashon-nivel-severo"

#: fmea/forms.py
msgid "The effect is required."
msgstr "E vak aki ta obligatorio"

#: fmea/forms.py
msgid "This effect already exists."
msgstr "E organisashon aki ta eksistí kaba"

#: fmea/forms.py
msgid "Choose a severity level."
msgstr "Nivel di rísiko"

#: fmea/models.py
msgid "Finances"
msgstr "Finansiasnan"

#: fmea/models.py
msgid "Marketing"
msgstr "Marketing"

#: fmea/models.py
msgid "Human Resources"
msgstr "Human Resources"

#: fmea/models.py
msgid "Research & Development"
msgstr "Research & Development"

#: fmea/models.py
msgid "Administration"
msgstr "Indemnizashon"

#: fmea/models.py rocky/templates/footer.html rocky/templates/health.html
msgid "Service"
msgstr "Sèrvicio"

#: fmea/models.py
msgid "Level 1: Not Severe"
msgstr "Nivèl 1: No Severo"

#: fmea/models.py
msgid "Level 2: Harmful"
msgstr "Nivel 2: Dañoso"

#: fmea/models.py
msgid "Level 3: Severe"
msgstr "Nivel 3: Severo"

#: fmea/models.py
msgid "Level 4: Very Harmful"
msgstr "Nivel 4: Hopi Dañoso"

#: fmea/models.py
msgid "Level 5: Catastrophic"
msgstr "Nivel 5: Katastrófiko"

#: fmea/models.py
msgid "Level 1: Very Rare. Incident (almost) never occurs, almost unthinkable."
msgstr ""
"Nivel 1: Hopi Straño. Insidente (kasi) nunka ta okuri, kasi inpensabel."

#: fmea/models.py
msgid "Level 2: Rare. Incidents occur less than once a year (3-5)."
msgstr "Nivel 2: Straño. Insidente ta okuri menos ku un biaha pa aña (3-5)."

#: fmea/models.py
msgid "Level 3: Occurs. Incidents occur several times a year."
msgstr "Nivel 3: Ta okuri, Insidente ta okuri par di biaha pa aña."

#: fmea/models.py
msgid "Level 4: Regularly. Incidents occur weekly."
msgstr "Nivel 4: Regularmente. Insidente ta pasa tur siman."

#: fmea/models.py
msgid "Level 5: Frequent. Incidents occur daily."
msgstr "Nivel 5: Frquente. Incidente ta pasa tur dia."

#: fmea/models.py
msgid ""
"Level 1: Always Detectable. Incident (almost) never occurs, almost "
"unthinkable."
msgstr ""
"Nivel 1: Semper Detektabel. Insidente (kasi) nunka ta okuri, kasi imposibel."

#: fmea/models.py
msgid ""
"Level 2: Usually Detectable. Incidents occur less than once a year (3-5)."
msgstr ""
"Nivel 2: Normalmente Dektetabel. Insidente ta okuri menos ku un biaha pa aña "
"(3-5)."

#: fmea/models.py
msgid "Level 3: Detectable. Failure mode is detectable with effort."
msgstr "Nivel 3: Detektabel. Faillure mode ta detektabel ku eksfuerzo."

#: fmea/models.py
msgid "Level 4: Poorly Detectable. Detecting the failure mode is difficult."
msgstr "Nivel 4: Malu Detectabel. Detektá e failure mode ta difícil."

#: fmea/models.py
msgid ""
"Level 5: Almost Undetectable. Failure mode detection is very difficult or "
"nearly impossible."
msgstr ""
"Nivel 5: Pobremente Detektabel. Faillure mode detekshon ta hopi difisil òf "
"kasi imposibel."

#: fmea/models.py fmea/templates/fmea/fmea_failure_mode_list.html
#: fmea/views/view_helpers.py
msgid "Failure modes"
msgstr "Failure modes"

#: fmea/models.py fmea/views/view_helpers.py
msgid "Failure Mode Affected Objects"
msgstr "Failure Mode Ophetonan afektá"

#: fmea/templates/fmea/fmea_department_heatmap.html
msgid "FMEA Departments Heatmap:"
msgstr "Departamento di FMEA Heatmap:"

#: fmea/templates/fmea/fmea_department_heatmap.html
msgid "No data to build heatmap"
msgstr "Ningun data pa kontruí heatmap "

#: fmea/templates/fmea/fmea_failure_mode_affected_object_detail.html
msgid "Failure mode affected object table:"
msgstr "Failure mode tabèl di opheto afektá "

#: fmea/templates/fmea/fmea_failure_mode_affected_object_detail.html
#: fmea/templates/fmea/fmea_failure_mode_affected_object_list.html
msgid "Affected Object"
msgstr "Ophetonan afektá"

#: fmea/templates/fmea/fmea_failure_mode_affected_object_detail.html
#: fmea/templates/fmea/fmea_failure_mode_affected_object_list.html
#: fmea/templates/fmea/fmea_failure_mode_detail.html
#: fmea/templates/fmea/fmea_failure_mode_effect_detail.html
#: fmea/templates/fmea/fmea_failure_mode_effect_list.html
#: fmea/templates/fmea/fmea_failure_mode_list.html
#: fmea/views/fmea_affected_objects.py fmea/views/fmea_failure_mode.py
#: fmea/views/fmea_failure_mode_effect.py
#: katalogus/templates/plugin_settings_list.html
#: rocky/templates/organizations/organization_member_list.html
#: rocky/templates/organizations/organization_settings.html
#: rocky/views/ooi_edit.py rocky/views/organization_edit.py
msgid "Edit"
msgstr "Editá"

#: fmea/templates/fmea/fmea_failure_mode_affected_object_detail.html
msgid "Failure mode affected objects cannot be found."
msgstr "No por decodifica e archivo"

#: fmea/templates/fmea/fmea_failure_mode_affected_object_form.html
msgid "Define which objects are affected for a failure mode"
msgstr "Defini kwa ophetonan ta afekta pa un failure mode"

#: fmea/templates/fmea/fmea_failure_mode_affected_object_form.html
msgid "Failure mode affected objects"
msgstr "No por decódifica e archivo"

#: fmea/templates/fmea/fmea_failure_mode_affected_object_form.html
#: fmea/templates/fmea/fmea_failure_mode_effect_form.html
#: fmea/templates/fmea/fmea_failure_mode_form.html
msgid "Save"
msgstr "Warda"

#: fmea/templates/fmea/fmea_failure_mode_affected_object_form.html
#: fmea/templates/fmea/fmea_failure_mode_effect_form.html
#: fmea/templates/fmea/fmea_failure_mode_form.html
#: onboarding/templates/account/step_2a_organization_setup.html
#: onboarding/templates/account/step_4_account_setup_admin.html
#: onboarding/templates/account/step_5_account_setup_red_teamer.html
#: onboarding/templates/account/step_6_account_setup_client.html
#: rocky/templates/forms/json_schema_form.html
#: rocky/templates/organizations/organization_add.html
#: rocky/templates/organizations/organization_member_add.html
#: rocky/templates/organizations/organization_member_add_account_type.html
#: rocky/templates/partials/elements/ooi_detail_settings.html
#: rocky/templates/partials/elements/ooi_report_settings.html
#: rocky/templates/partials/form/indemnification_add_form.html
#: rocky/templates/partials/scan_history.html
#: rocky/templates/two_factor/_wizard_actions.html
msgid "Submit"
msgstr "Abdiká"

#: fmea/templates/fmea/fmea_failure_mode_affected_object_form.html
#: fmea/templates/fmea/fmea_failure_mode_list.html
msgid "No failure mode yet defined."
msgstr "Ningun failure mode ahinda defini"

#: fmea/templates/fmea/fmea_failure_mode_affected_object_form.html
msgid "To add affected objects to a failure mode, first create one."
msgstr "Pa agregá ophetonan afektá na un failure mode, krea un prome."

#: fmea/templates/fmea/fmea_failure_mode_affected_object_form.html
#: fmea/templates/fmea/fmea_failure_mode_list.html
msgid "Create failure mode"
msgstr "Krea failure mode"

#: fmea/templates/fmea/fmea_failure_mode_affected_object_list.html
msgid "Failure mode affected objects table:"
msgstr "Failure mode tabèl di ophetonan afekta:"

#: fmea/templates/fmea/fmea_failure_mode_affected_object_list.html
msgid "No failure mode affected objects yet defined."
msgstr "Ningun failure mode ophetonan afekta ahinda defini."

#: fmea/templates/fmea/fmea_failure_mode_affected_object_list.html
msgid "Create failure mode Affected Objects"
msgstr "Reprodusí búskeda"

#: fmea/templates/fmea/fmea_failure_mode_departments.html
msgid "Departments failure modes"
msgstr "Failure modes departamentonan"

#: fmea/templates/fmea/fmea_failure_mode_departments.html
msgid "Failure modes and affected departments table:"
msgstr "Failure modes i tabèl di departamentonan afekta:"

#: fmea/templates/fmea/fmea_failure_mode_departments.html
#: fmea/templates/fmea/fmea_failure_mode_list.html
msgid "Failure Mode"
msgstr "Failure Mode"

#: fmea/templates/fmea/fmea_failure_mode_departments.html
msgid "Affected Departments"
msgstr "Departementonan Afektá"

#: fmea/templates/fmea/fmea_failure_mode_departments.html
msgid "Nothing found."
msgstr "Nada enkontra."

#: fmea/templates/fmea/fmea_failure_mode_detail.html
msgid "Failure mode properties"
msgstr "No por decodifica e archivo"

#: fmea/templates/fmea/fmea_failure_mode_detail.html
#: fmea/templates/fmea/fmea_failure_mode_effect_detail.html
msgid "Properties"
msgstr "Karakteristikanan"

#: fmea/templates/fmea/fmea_failure_mode_detail.html
msgid "Risk class"
msgstr "Nivel di rísiko"

#: fmea/templates/fmea/fmea_failure_mode_detail.html
msgid "Frequency level"
msgstr "Nivel di frequensidat"

#: fmea/templates/fmea/fmea_failure_mode_detail.html
msgid "Detectability level"
msgstr "Nivel di detektabilidat"

#: fmea/templates/fmea/fmea_failure_mode_detail.html
msgid ""
"\n"
"                        Effect and severity level\n"
"                        "
msgid_plural ""
"\n"
"                        Effects and severity levels\n"
"                      "
msgstr[0] ""
"\n"
"                        Nivel di efekto i severidat\n"
"                        "
msgstr[1] ""
"\n"
"                        Nivel di efektonan i severidatnan\n"
"                      "

#: fmea/templates/fmea/fmea_failure_mode_effect_detail.html
#: fmea/templates/fmea/fmea_failure_mode_effect_list.html
msgid "Failure mode effect"
msgstr "No por decodifica e archivo"

#: fmea/templates/fmea/fmea_failure_mode_effect_detail.html
msgid "Failure mode effect properties"
msgstr "No por decodifica e archivo"

#: fmea/templates/fmea/fmea_failure_mode_effect_detail.html
#: rocky/templates/crisis_room/crisis_room_findings_block.html
#: rocky/templates/findings/finding_list.html
#: rocky/templates/oois/ooi_detail_findings_list.html
#: rocky/templates/oois/ooi_detail_findings_overview.html
#: rocky/templates/organizations/organization_crisis_room.html
#: rocky/templates/partials/ooi_report_severity_totals_table.html
msgid "Severity"
msgstr "Nivél di severedat"

#: fmea/templates/fmea/fmea_failure_mode_effect_form.html
msgid "FMEA effect and severity"
msgstr "FMEA efekto i seviridat"

#: fmea/templates/fmea/fmea_failure_mode_effect_form.html
msgid "FMEA effect"
msgstr "FMEA efekto"

#: fmea/templates/fmea/fmea_failure_mode_effect_list.html
msgid "Failure mode effects table:"
msgstr "Tabèl di Efektonan di Modo di Falla"

#: fmea/templates/fmea/fmea_failure_mode_effect_list.html
msgid "Severity level"
msgstr "Nivel di rísiko"

#: fmea/templates/fmea/fmea_failure_mode_effect_list.html
msgid "No failure mode effect yet defined."
msgstr "No por decodifica e archivo"

#: fmea/templates/fmea/fmea_failure_mode_effect_list.html
msgid "Create a failure mode effect"
msgstr "Reprodusí búskeda"

#: fmea/templates/fmea/fmea_failure_mode_form.html
#: fmea/templates/fmea/fmea_index.html
msgid "Create a new failure mode"
msgstr "Krea un failure mode nobo"

#: fmea/templates/fmea/fmea_failure_mode_form.html
msgid "Failure mode and effects"
msgstr "No por decodifica e archivo"

#: fmea/templates/fmea/fmea_failure_mode_form.html
msgid "No failure mode effects created."
msgstr "No por decodifica e archivo"

#: fmea/templates/fmea/fmea_failure_mode_form.html
msgid ""
"First create failure mode effects which can be added later to a failure mode."
msgstr ""
"Prome krea efektonan di failure mode pa despues añadi esaki na un failure "
"mode."

#: fmea/templates/fmea/fmea_failure_mode_form.html
#: fmea/templates/fmea/fmea_index.html
msgid "Create failure mode effects"
msgstr "Reprodusí búskeda"

#: fmea/templates/fmea/fmea_failure_mode_list.html
msgid "Failure mode table:"
msgstr "Tabèl di failure mode:"

#: fmea/templates/fmea/fmea_failure_mode_list.html
msgid "Risk Class"
msgstr "Nivel di rísiko"

#: fmea/templates/fmea/fmea_failure_mode_list.html
#: rocky/templates/crisis_room/crisis_room_findings_block.html
#: rocky/templates/findings/finding_list.html
#: rocky/templates/organizations/organization_crisis_room.html
#: rocky/templates/partials/ooi_report_findings_block_table.html
#: rocky/templates/tasks/boefjes.html rocky/templates/tasks/normalizers.html
msgid "Details"
msgstr "Detayes"

#: fmea/templates/fmea/fmea_failure_mode_list.html
msgid "Sluit details"
msgstr "Habri detayes"

#: fmea/templates/fmea/fmea_failure_mode_list.html
msgid "Description:"
msgstr "Deklarashon"

#: fmea/templates/fmea/fmea_failure_mode_list.html
msgid "Frequency level:"
msgstr "Nivel di frequencidat:"

#: fmea/templates/fmea/fmea_failure_mode_list.html
msgid "Detectability level:"
msgstr "Nivel di detektabilidat"

#: fmea/templates/fmea/fmea_failure_mode_list.html
msgid ""
"\n"
"\t\t\t\t\t\t\t\t\t\t\t\t\t\t\tEffect and severity level\n"
"\t\t\t\t\t\t\t\t\t\t\t\t\t\t\t"
msgid_plural ""
"\n"
"\t\t\t\t\t\t\t\t\t\t\t\t\t\t\tEffects and severity levels\n"
"\t\t\t\t\t\t\t\t\t\t\t\t\t\t"
msgstr[0] ""
"\n"
"\t\t\t\t\t\t\t\t\t\t\t\t\t\t\tNivel di efekto i severidat\n"
"\t\t\t\t\t\t\t\t\t\t\t\t\t\t\t"
msgstr[1] ""
"\n"
"\t\t\t\t\t\t\t\t\t\t\t\t\t\t\tNivel di efektonan i severidatnan\n"
"\t\t\t\t\t\t\t\t\t\t\t\t\t\t"

#: fmea/templates/fmea/fmea_failure_mode_report.html
msgid "Failure mode report"
msgstr "No por decodifica e archivo"

#: fmea/templates/fmea/fmea_failure_mode_report.html
#: rocky/templates/partials/ooi_report_severity_totals.html
#: rocky/views/ooi_tree.py
msgid "Summary"
msgstr "Resúmen"

#: fmea/templates/fmea/fmea_failure_mode_report.html
msgid "Failure mode: "
msgstr "No por decodifica e archivo"

#: fmea/templates/fmea/fmea_failure_mode_report.html
msgid "Severity: "
msgstr "Seviridat:"

#: fmea/templates/fmea/fmea_failure_mode_report.html
msgid "Detectability: "
msgstr "Detektabilidat"

#: fmea/templates/fmea/fmea_failure_mode_report.html
msgid "Frequency: "
msgstr "Frequencia: "

#: fmea/templates/fmea/fmea_failure_mode_report.html
msgid "Effect: "
msgstr "Efekto: "

#: fmea/templates/fmea/fmea_failure_mode_report.html
msgid "Description: "
msgstr "Deklarashon: "

#: fmea/templates/fmea/fmea_failure_mode_report.html
msgid "Affected Departments: "
msgstr "Departamentonan afekta: "

#: fmea/templates/fmea/fmea_failure_mode_report.html
msgid "Affected OOI's: "
msgstr "OOI's afekta:"

#: fmea/templates/fmea/fmea_failure_mode_report.html
msgid "Report cannot be viewed, failure mode not found."
msgstr "Rapòrt no por wordu mira, no por haña failure mode."

#: fmea/templates/fmea/fmea_index.html
msgid "FMEA introduction"
msgstr "FMEA introdukshon"

#: fmea/templates/fmea/fmea_index.html
msgid ""
"FMEA (failure mode and effective analysis) is a step-by-step approach for "
"collecting knowledge about possible points of failure in a design, "
"manufacturing process, product or service."
msgstr ""
"FMEA (failure mode and effective analysis) ta un enfoque paso a paso pa "
"kolekta konosimentu tokante puntonan posibel di fayo den un diseño, proseso "
"fabriká, produkto òf servicio."

#: fmea/templates/fmea/fmea_index.html
msgid ""
"Failure mode (FM) refers to the way in which something might break down and "
"includes potential errors that may occur, especially errors that may affect "
"a system. Effective analysis (EA) involves deciphering the consequences of "
"those break downs by making sure that all failures can be detected, "
"determining how frequently a failure might occur and identifying which "
"potential failures should be prioritized."
msgstr ""
"Failure mode (FM) ta referi na e manera kaminda algu por posibelmente kibra "
"i inkluí errornan potenshal ku por okuri, speshalmente errornan ku por "
"afektá un sistema. Effective analysis (EA) ta envolvi den buska e "
"konsekuensiasnan di loke por kibra dor di detekta tur failure modes, "
"determiná kon frequente failure modes ta okuri i identifiká kwa failure "
"modes mester wordu prioritisa."

#: fmea/templates/fmea/fmea_index.html
msgid "Create affected objects of a failure mode"
msgstr "Kreá ophetonan afektá di un failure mode"

#: fmea/templates/fmea/fmea_index.html
msgid "View all failure modes"
msgstr "Mustrami tur failue modes"

#: fmea/templates/fmea/fmea_index.html
msgid "View all failure mode effects"
msgstr "Mustrami tur efektonan di failure mode"

#: fmea/templates/fmea/fmea_index.html
msgid "View all affected objects for a failure modes"
msgstr "Mustrami tur ophetonan afektá pa failure modes"

#: fmea/templates/fmea/fmea_index.html fmea/views/fmea_analytics.py
msgid "Heatmap"
msgstr "Mapa kayente"

#: fmea/tools.py
msgid "--- Select an option ----"
msgstr "-- Selecta un opcion --"

#: fmea/views/fmea_affected_objects.py
msgid "Failure mode affected objects successfully created."
msgstr "Failure mode i ophetonan afektá a wòrdu kreá ku èksito."

#: fmea/views/fmea_affected_objects.py fmea/views/fmea_failure_mode.py
#: fmea/views/fmea_failure_mode_effect.py
msgid "Create"
msgstr "Kreá"

#: fmea/views/fmea_affected_objects.py
msgid "Treeobjects successfully added."
msgstr "Mapa di ophetonan añadi ku èxito."

#: fmea/views/fmea_affected_objects.py
msgid "Please select a department or ooi."
msgstr "Por fabor selekta un departamentu òf ooi."

#: fmea/views/fmea_analytics.py onboarding/templates/step_4_report.html
msgid "Report"
msgstr "Rapòrt"

#: fmea/views/fmea_failure_mode.py
msgid "Failure mode successfully created."
msgstr "Failure mode a wòrdu kreá ku èksito."

#: fmea/views/fmea_failure_mode_effect.py
msgid "Failure mode effect successfully created."
msgstr "Failure mode a wòrdu kreá ku èksito."

#: fmea/views/view_helpers.py rocky/templates/dashboard_redteam.html
msgid "FMEA"
msgstr "FMEA"

#: fmea/views/view_helpers.py
msgid "Failure mode effects"
msgstr "Efektonan di failure mode"

#: katalogus/forms/katalogus_filter.py
msgid "Show all"
msgstr "Mustra tur"

#: katalogus/forms/katalogus_filter.py
msgid "Enabled"
msgstr "Aktivá"

#: katalogus/forms/katalogus_filter.py
msgid "Disabled"
msgstr "Desaktivá"

#: katalogus/forms/katalogus_filter.py
msgid "Enabled-Disabled"
msgstr "Aktivá-Desaktivá"

#: katalogus/forms/katalogus_filter.py
msgid "Disabled-Enabled"
msgstr "Desaktivá-Aktivá"

#: katalogus/forms/katalogus_filter.py
msgid "Filter options"
msgstr "Opshonnan di filter"

#: katalogus/forms/katalogus_filter.py
msgid "Sorting options"
msgstr "Opshonnan súrtí"

#: katalogus/forms/plugin_settings.py
msgid "This field is required."
msgstr "E vèld aki ta obligatorio"

#: katalogus/templates/change_clearance_level.html
#: katalogus/templates/partials/objects_to_scan.html
msgid "scan level warning"
msgstr "Advertensia di nivél di skan"

#: katalogus/templates/change_clearance_level.html
#, python-format
msgid ""
"%(plugin_name)s will only scan objects with a corresponding clearance level "
"of <strong>L%(scan_level)s</strong> or higher."
msgstr ""
"%(plugin_name)s ta skan solamente ophetonan ku tin un nivel di autorisashon "
"adequa di <strong>L%(scan_level)s</strong> òf mas haltu."

#: katalogus/templates/change_clearance_level.html
msgid "Scan OOI"
msgstr "Skèn OOI"

#: katalogus/templates/change_clearance_level.html
#, python-format
msgid ""
"The following objects are not yet cleared for level %(scan_level)s, please "
"be advised that by continuing you will declare a level %(scan_level)s on "
"these objects."
msgstr ""
"E sigiente ophetonan no ta pone na e nivel di autorisashon number "
"%(scan_level)s, por fabor ta consiente ku pa sigi bo ta deklara un nivel di "
"autorisashon di %(scan_level)s riba e ophetonan."

#: katalogus/templates/change_clearance_level.html
msgid "Selected OOIs:"
msgstr "OOI's selektá:"

#: katalogus/templates/change_clearance_level.html
#: rocky/templates/partials/explanations.html
msgid "OOI"
msgstr "OOI"

#: katalogus/templates/change_clearance_level.html onboarding/forms.py
#: tools/forms/ooi.py rocky/templates/oois/ooi_page_tabs.html
#: rocky/templates/partials/explanations.html
#: rocky/templates/scan_profiles/scan_profile_detail.html
msgid "Clearance level"
msgstr "Nivél di autorisashon"

#: katalogus/templates/change_clearance_level.html
msgid "Are you sure you want to scan anyways?"
msgstr "Bo ta sigur ku bo ke skan numa?"

#: katalogus/templates/change_clearance_level.html
#: rocky/templates/oois/ooi_detail.html
msgid "Scan"
msgstr "Skèn"

#: katalogus/templates/change_clearance_level.html
#: katalogus/templates/confirmation_clone_settings.html
#: katalogus/templates/plugin_settings_delete.html
#: rocky/templates/oois/ooi_delete.html
#: rocky/templates/oois/ooi_mute_finding.html
#: rocky/templates/organizations/organization_edit.html
#: rocky/templates/organizations/organization_member_edit.html
#: rocky/templates/two_factor/_wizard_actions.html
msgid "Cancel"
msgstr "Kanselá"

#: katalogus/templates/clone_settings.html
#: katalogus/templates/confirmation_clone_settings.html
msgid "Clone settings"
msgstr "Klone settings"

#: katalogus/templates/clone_settings.html
#, python-format
msgid ""
"\n"
"        Use the form below to clone the settings from "
"<i>%(current_organization)s</i> to the selected organization.\n"
"        This includes both the KAT-alogus settings as well as enabled and "
"disabled plugins.\n"
"      "
msgstr ""
"\n"
" Uza e formulario abou pa kopia e konfigurashon di "
"<i>%(current_organization)s</i> pa e organisashon selektá.\n"
" Esaki ta inkluí tanto e konfigurashonnan di KAT-alogus manera tambe e plug-"
"innan aktivá i desaktivá.\n"
"      "

#: katalogus/templates/confirmation_clone_settings.html
msgid "Clone"
msgstr "Kopia"

#: katalogus/templates/katalogus.html katalogus/views/change_clearance_level.py
#: katalogus/views/katalogus.py katalogus/views/katalogus_settings.py
#: katalogus/views/plugin_detail.py katalogus/views/plugin_settings_add.py
#: katalogus/views/plugin_settings_delete.py
#: rocky/templates/dashboard_client.html rocky/templates/dashboard_redteam.html
#: rocky/templates/header.html
msgid "KAT-alogus"
msgstr "KAT-alogus"

#: katalogus/templates/katalogus.html
msgid ""
"\n"
"                An overview of all available boefjes.\n"
"                Boefjes can be used to scan for vulnerablilities and "
"security issues within specified objects.\n"
"                Each boefje has his own focus area and strengths.\n"
"              "
msgstr ""
"\n"
"                Un relato generál di tur boefjes ku tin.\n"
"                Boefjes por wordu úza pa investigashón pa ophetonan "
"specífiko vulnerabel i ku problemanan di siguridát.\n"
"                Kada boefje tin su mes área di enfoké i fortalesanan.\n"
"              "

#: katalogus/templates/katalogus.html
#: katalogus/templates/katalogus_settings.html
msgid "KAT-alogus Settings"
msgstr "KAT-alogus Settings"

#: katalogus/templates/katalogus.html rocky/templates/scan.html
msgid "Boefjes overview:"
msgstr "Relato general di Boefjes:"

#: katalogus/templates/katalogus.html
msgid "Boefje name"
msgstr "Nòmber di Boefje"

#: katalogus/templates/katalogus.html
msgid "Boefje description"
msgstr "Boefje informashon"

#: katalogus/templates/katalogus.html
#: rocky/templates/organizations/organization_settings.html
msgid "Actions"
msgstr "Akshonnan"

#: katalogus/templates/katalogus.html
#: katalogus/templates/partials/boefje_tile.html
#: katalogus/templates/partials/plugin_tile.html
msgid "See details"
msgstr "Habri detayes"

#: katalogus/templates/katalogus_settings.html
msgid ""
"There are currently no settings defined. Add settings at plugin detail page."
msgstr ""
"Na e momentonan aki no tin settings pone. Añadi settings na e página detaya "
"di plugin."

#: katalogus/templates/katalogus_settings.html
#: rocky/templates/two_factor/core/otp_required.html
msgid "Go back"
msgstr "Bai bèk"

#: katalogus/templates/katalogus_settings.html
msgid "This is an overview of the latest settings of all plugins."
msgstr "Esaki ta un lista di e settings mas reciente pa tur plugins."

#: katalogus/templates/katalogus_settings.html
msgid "Latest plugin settings:"
msgstr "Reciente plugin settings:"

#: katalogus/templates/katalogus_settings.html
#: rocky/templates/partials/scan_history.html
msgid "Plugin"
msgstr "Plugin"

#: katalogus/templates/katalogus_settings.html
#: katalogus/templates/plugin_settings_list.html
#: rocky/templates/oois/ooi_delete.html
msgid "Value"
msgstr "Balor"

#: katalogus/templates/partials/boefje_tile.html
#: katalogus/templates/partials/plugin_tile.html
#: onboarding/templates/partials/boefje_tile_static.html
msgid "Scan level:"
msgstr "Nivél di skan:"

#: katalogus/templates/partials/boefje_tile.html
msgid "Publisher"
msgstr "Editora"

#: katalogus/templates/partials/enable_disable_plugin.html
msgid "Enable"
msgstr "Aktivá"

#: katalogus/templates/partials/enable_disable_plugin.html
#: rocky/templates/two_factor/profile/disable.html
msgid "Disable"
msgstr "Desactivá"

#: katalogus/templates/partials/enable_disable_plugin.html
msgid "You don't have permission to enable "
msgstr "Bo no tin permiso pa aktivá "

#: katalogus/templates/partials/katalogus_filter.html
msgid "Available plugins"
msgstr "Plugins disponibel"

#: katalogus/templates/partials/katalogus_filter.html
#: rocky/templates/partials/organization_member_list_filters.html
msgid "Update List"
msgstr "Update Lista"

#: katalogus/templates/partials/katalogus_toolbar.html
msgid "Gridview"
msgstr "Mustra Grid"

#: katalogus/templates/partials/katalogus_toolbar.html
msgid "Tableview"
msgstr "Aparensia tablatura"

#: katalogus/templates/partials/objects_to_scan.html
#: rocky/templates/findings/finding_list.html
#: rocky/templates/oois/ooi_list.html
#: rocky/templates/organizations/organization_crisis_room.html
msgid "Object list"
msgstr "Lista di opheto"

#: katalogus/templates/partials/objects_to_scan.html
#, python-format
msgid ""
"This boefje will only scan objects with a corresponding clearance level of "
"<strong>L%(scan_level)s</strong> or higher. There is no indemnification for "
"this boefje to scan an OOI with a lower clearance level than "
"<strong>L%(scan_level)s</strong>. Use the filter to show OOI's with a lower "
"clearance level."
msgstr ""
"E boefje aki ta skan solamente ophetonan ku un nivél di autorisashon di "
"<strong>L%(scan_level)s</strong> òf mas haltu. No tin indemnizashon pa e "
"boefje pa skan un OOI ku un nivél di autorisashon mas abou ku "
"<strong>L%(scan_level)s</strong>. Uza e filter pa mustra OOI's ku un nivél "
"di autorisashon mas abou."

#: katalogus/templates/partials/objects_to_scan.html
msgid ""
"\n"
"          <span>Warning scan level:</span>\n"
"          Scanning OOI's with a lower clearance level will result in OpenKAT "
"increasing the clearance level on that OOI,\n"
"          not only for this scan but from now on out, until it manually gets "
"set to something else again.\n"
"          This means that all other enabled Boefjes will use this higher "
"clearance level aswel.\n"
"        "
msgstr ""
"\n"
"          <span>Advertensia nivel di skan:</span>\n"
"          Skèn OOI's ku nivel di authorisashon mas abou lo resulta ku "
"OpenKAT mester subi e nivel di authorisashon pa e OOI,\n"
"          no solamente pa e skan aki for di awor i adelante, te ora "
"manualmente e wordu pone na algu otro atrobe.\n"
"          Esaki ta nifika ku tur otro Boefjes aktivo lo huza e nivel di "
"authorisashon  aki tambe.\n"
"        "

#: katalogus/templates/partials/objects_to_scan.html
#, python-format
msgid ""
"\n"
"          You currently don't have any objects that meet the scan level of "
"%(name)s.\n"
"          Add objects with a complying clearance level, or alter the "
"clearance level of existing objects.\n"
"        "
msgstr ""
"\n"
"              Na e momento aki bo no tin ophetonan ku ta kwarda ku e nivel "
"di autorisashon di %(name)s. \n"
"              Añadi ophetonan ku un nivel di authorisashon adequa, òf kambia "
"e nivel di authorisashon di ophetonan eksistente.\n"
"            "

#: katalogus/templates/partials/objects_to_scan.html
#, python-format
msgid ""
"\n"
"          You currently don't have scannable objects for %(name)s.\n"
"          Add objects to use this boefje. This boefje is able to scan "
"objects of the following types:\n"
"        "
msgstr ""
"\n"
"              Na e momento aki bo no tin ophetonan pa skan pa %(name)s. \n"
"              Añadi ophetonan pa uza e boefje. E boefje aki ta dispuesto di "
"skan ophetonan di e sigiente tiponan:\n"
"            "

#: katalogus/templates/partials/plugin_settings_required.html
msgid "The form could not be initialized."
msgstr "E formulario no por wordu initialisa."

#: katalogus/templates/partials/plugin_settings_required.html
msgid "Required settings"
msgstr "Settings requeri"

#: katalogus/templates/partials/plugin_settings_required.html
#: katalogus/templates/plugin_settings_list.html
#: rocky/templates/findings/finding_add.html
#: rocky/templates/partials/ooi_list_toolbar.html
msgid "Add"
msgstr "Añadí"

#: katalogus/templates/partials/plugin_tile.html
msgid "Publisher:"
msgstr "Editora:"

#: katalogus/templates/plugin_detail.html
msgid "Scan level"
msgstr "Nivél di skan"

#: katalogus/templates/plugin_detail.html
msgid "Consumes"
msgstr "Ta konsumí"

#: katalogus/templates/plugin_detail.html
#, python-format
msgid "%(plugin_name)s is able to scan the following object types:"
msgstr "%(plugin_name)s ta dispuesto di skan e siguinte tipo di ophetonan:"

#: katalogus/templates/plugin_detail.html
#, python-format
msgid "%(plugin_name)s does not need any input objects."
msgstr "%(plugin_name)s no ta nesesitá ningun ophetonan di entrada."

#: katalogus/templates/plugin_detail.html
msgid "Produces"
msgstr "Ta Produsí"

#: katalogus/templates/plugin_detail.html
#, python-format
msgid "%(plugin_name)s can produce the following output:"
msgstr "%(plugin_name)s por produsi lo sigiente:"

#: katalogus/templates/plugin_settings_add.html
msgid ""
"\n"
"            Add setting\n"
"          "
msgid_plural ""
"\n"
"            Add settings\n"
"          "
msgstr[0] ""
"\n"
"            Añadi configurashon\n"
"          "
msgstr[1] ""
"\n"
"            Añadi configurashonnan\n"
"          "

#: katalogus/templates/plugin_settings_add.html
msgid ""
"\n"
"            Setting\n"
"          "
msgid_plural ""
"\n"
"            Settings\n"
"          "
msgstr[0] ""
"\n"
"            Configurashon\n"
"          "
msgstr[1] ""
"\n"
"            Configurashonnan\n"
"          "

#: katalogus/templates/plugin_settings_add.html
msgid ""
"\n"
"                  Add setting\n"
"                "
msgid_plural ""
"\n"
"                  Add settings\n"
"                "
msgstr[0] ""
"\n"
"                        Añadi setting\n"
"                        "
msgstr[1] ""
"\n"
"                        Añadi settings\n"
"                      "

#: katalogus/templates/plugin_settings_add.html
msgid ""
"\n"
"                  Add setting and enable boefje\n"
"                "
msgid_plural ""
"\n"
"                  Add settings and enable boefje\n"
"                "
msgstr[0] ""
"\n"
"                        Pone setting i sende boefje\n"
"                        "
msgstr[1] ""
"\n"
"                        Pone settings i sende boefje\n"
"                      "

#: katalogus/templates/plugin_settings_delete.html
msgid "Delete settings"
msgstr "Eliminá ajustenan"

#: katalogus/templates/plugin_settings_delete.html
#, python-format
msgid ""
"Are you sure you want to delete all settings for the plugin %(plugin_name)s?"
msgstr "Segur bo ke bo ke eliminá tur ajuste pa e plug-in %(plugin_name)s?"

#: katalogus/templates/plugin_settings_delete.html
#: katalogus/templates/plugin_settings_list.html
#: katalogus/views/plugin_settings_delete.py rocky/views/ooi_delete.py
msgid "Delete"
msgstr "Eliminá"

#: katalogus/templates/plugin_settings_list.html
msgid " Details"
msgstr "Detayes"

#: katalogus/templates/plugin_settings_list.html
#: katalogus/views/katalogus_settings.py tools/view_helpers.py
#: rocky/templates/header.html
#: rocky/templates/organizations/organization_settings.html
msgid "Settings"
msgstr "Settings"

#: katalogus/templates/plugin_settings_list.html
msgid "Overview of settings:"
msgstr "Relato di settings:"

#: katalogus/templates/plugin_settings_list.html
msgid "Required"
msgstr "Requerido"

#: katalogus/templates/plugin_settings_list.html
msgid "Action"
msgstr "Akshon"

#: katalogus/templates/plugin_settings_list.html
msgid "Unset"
msgstr "Bashi"

#: katalogus/templates/plugin_settings_list.html
msgid "Yes"
msgstr "Si"

#: katalogus/templates/plugin_settings_list.html
msgid "No"
msgstr "Nò"

#: katalogus/views/change_clearance_level.py
msgid "Session has terminated, please select OOIs again."
msgstr "Seshon a wòrdu tèrminá. Por fabor selekta OOIs dinobo."

#: katalogus/views/change_clearance_level.py katalogus/views/plugin_detail.py
msgid "Scanning successfully scheduled."
msgstr "Skèn a start ku èxito."

#: katalogus/views/change_clearance_level.py
msgid "Change clearance level"
msgstr "Kambia nivél di autorisashon"

#: katalogus/views/katalogus.py
msgid "Loading plugins in KATalogus failed. Please check the KATalogus logs."
msgstr ""
"Carga di plug-in den KATalogus a falla. Fabor kontrolá e registro di "
"KATalogus."

#: katalogus/views/katalogus_settings.py
msgid "Settings from {} to {} successfully cloned."
msgstr "Ajustenan di {} pa {} a wordu di kloon ku éksito."

#: katalogus/views/katalogus_settings.py
#: katalogus/views/plugin_settings_list.py
msgid "Failed getting settings for boefje {}"
msgstr "Faya den haña ajustenan pa boefje {}"

#: katalogus/views/mixins.py
msgid ""
"Getting information for plugin {} failed. Please check the KATalogus logs."
msgstr ""
"Faya den haña informashon pa e plugin {} . Por fabor, kontrolá e lognan di "
"KATalogus."

#: katalogus/views/mixins.py
#, python-format
msgid ""
"Could not raise clearance level of %s to L%s.                             "
"Indemnification not present at organization %s."
msgstr ""
"No por subi e nivel di autorisashon di %s pa L%s. Indemnisashon no ta "
"presente na organisashon %s."

#: katalogus/views/mixins.py onboarding/views.py rocky/views/scan_profile.py
#, python-format
msgid ""
"Could not raise clearance level of %s to L%s. You were trusted a clearance "
"level of L%s. Contact your administrator to receive a higher clearance."
msgstr ""

#: katalogus/views/mixins.py onboarding/views.py
#, python-format
msgid ""
"Could not raise clearance level of %s to L%s. You acknowledged a clearance "
"level of L%s. Please accept the clearance level first on your profile page "
"to proceed."
msgstr ""
"No por a subi na e nivel di autorisashon di %s pa L%s. Bo a rekonosé un "
"nivel di autorisashon di L%s. Por fabor, akseptá e nivel di autorisashon "
"promé riba bo página di perfil pa por sigui."

#: katalogus/views/plugin_detail.py
msgid ""
"Some selected OOIs needs an increase of clearance level to perform scans. "
"You do not have the permission to change clearance level."
msgstr ""
"Algun OOI selektá ta nesesitá un aumentu di nivel di autorisashon pa hasi "
"skaneonan. Bo no tin e permiso pa kambia nivel di autorisashon."

#: katalogus/views/plugin_detail.py
msgid "Please select an OOI to start scan."
msgstr "Por fabor, selekshoná un OOI pa kuminsá skan."

#: katalogus/views/plugin_enable_disable.py
#, python-brace-format
msgid "Boefje '{boefje_name}' disabled."
msgstr "Boefje '{boefje_name}' desaktivá."

#: katalogus/views/plugin_enable_disable.py
#, python-brace-format
msgid "Failed fetching settings for boefje {boefje_name}. Is the Katalogus up?"
msgstr ""
"Faya den buskamentu di ajustenan pa boefje {boefje_name}. Katalogus ta sende?"

#: katalogus/views/plugin_enable_disable.py
#, python-brace-format
msgid ""
"Before enabling, please set the required settings for boefje '{boefje_name}'."
msgstr "Pone e settings nan ku mester prome ku activá boefje '{boefje_name}'."

#: katalogus/views/plugin_enable_disable.py
#, python-brace-format
msgid "Boefje '{boefje_name}' enabled."
msgstr "Boefje '{boefje_name}' aktivá."

#: katalogus/views/plugin_settings_add.py
msgid "Trying to add settings to boefje without schema"
msgstr "Ta trata di agrega ajustenan na boefje sin esquema"

#: katalogus/views/plugin_settings_add.py
msgid "No changes to the settings added: no form data present"
msgstr ""
"Ningun kambio a wordu agrega na e ajustenan: no tin dato di formulario "
"presente"

#: katalogus/views/plugin_settings_add.py
msgid "Added settings for '{}'"
msgstr "Añadi setting pa '{}'"

#: katalogus/views/plugin_settings_add.py
msgid "Failed adding settings"
msgstr "Faya den agrega ajustenan"

#: katalogus/views/plugin_settings_add.py
msgid "Enabling {} failed"
msgstr "Faya den habilidat {}"

#: katalogus/views/plugin_settings_add.py
msgid "Boefje '{}' enabled."
msgstr "Boefje '{}' habilidá."

#: katalogus/views/plugin_settings_add.py
msgid "Add settings"
msgstr "Añadi settings"

#: katalogus/views/plugin_settings_delete.py
msgid "Settings for plugin {} successfully deleted."
msgstr "Ajustenan pa e plug-in {} a wordu eliminá éksito."

#: katalogus/views/plugin_settings_delete.py
msgid "Plugin {} has no settings."
msgstr "Plugin {} no tin ajustenan."

#: katalogus/views/plugin_settings_delete.py
msgid ""
"Failed deleting Settings for plugin {}. Check the Katalogus logs for more "
"info."
msgstr ""
"Faya den eliminashon di Ajustenan pa e plug-in {}. Kontrolá e lognan di "
"Katalogus pa mas informashon."

#: onboarding/forms.py tools/forms/ooi.py
msgid ""
"Boefjes that has a scan level below or equal to the clearance level, is "
"permitted to scan an object."
msgstr ""
"Boefjes ku tin un nivél di skan mas abou of parew ku e nivél di "
"autorisashon, tin pèrmit pa skan un opheto."

#: onboarding/forms.py tools/forms/ooi.py
msgid "explanation-clearance-level"
msgstr "splikashon-nivel-di-autorisashon"

#: onboarding/templates/account/step_1_registration_intro.html
msgid "Register"
msgstr "Registrá"

#: onboarding/templates/account/step_1_registration_intro.html
msgid "Create a new account for your organization"
msgstr "Krea un account nobo pa bo organisashon"

#: onboarding/templates/account/step_1_registration_intro.html
msgid ""
"All user  accounts are part of an organization. So if you’re new and your "
"company is also new to OpenKAT you can register here to create a OpenKAT "
"account for your company including an admin account for you. If you like a "
"user account that is connected to an already existing organization within "
"OpenKAT you can ask the admin to create an account for you."
msgstr ""
"Tur account ta parti di un organisashon. Kèmèn si bo ta nobo i bo kompania "
"tambe ta nobo na OpenKAT bo por registrá akinan pa krea un OpenKAT account "
"pa bo kompania inkluéndo un admin account pa bo. Si bo ke un account ku ta "
"konekta ku un organisashon ku ta èksisti kaba na KAT bo por puntra e admin "
"pa krea un account pa bo."

#: onboarding/templates/account/step_1_registration_intro.html
#: onboarding/templates/step_1_introduction.html
msgid "Let's get started"
msgstr "Laga nos kuminsa"

#: onboarding/templates/account/step_1_registration_intro.html
#: onboarding/templates/step_1_introduction.html
msgid "How does OpenKAT work"
msgstr "Kon OpenKAT ta functiona?"

#: onboarding/templates/account/step_1_registration_intro.html
msgid ""
"OpenKAT is able to give insight into security risks on your online objects. "
"For example, your websites, mailservers or online data. OpenKAT uses scans "
"to find and assess the area's that might be at risk and reports these back "
"to you. As a user you decide which insight you would like and OpenKAT guides "
"you to through the process. During this introduction you will be guided "
"through the steps to create a report."
msgstr ""
"OpenKAT tin e posibilidàt di duna informashon mas detaya den riésgonan di "
"siguridát di bo online ophetonan. Por ehempel, bo websites, mailservers òf "
"online data. OpenKAT ta úza scans pa enkontra i asertà areanan ku por kore "
"riésgo i rapòrta esaki bèk na abo. Komo kliente bo ta skohè ki informashon "
"bo ke i OpenKAT ta guiá'bu dor di e proceso Durante e introdukshon aki bo lo "
"wòrdu guiá dor di e stapnan pa traha un rapòrt."

#: onboarding/templates/account/step_2a_organization_setup.html
#: onboarding/templates/account/step_2a_organization_update.html
#: onboarding/templates/account/step_2b_indemnification_setup.html
#: onboarding/templates/account/step_2c_account_setup_intro.html
#: onboarding/templates/account/step_3_account_user_type.html
#: onboarding/templates/account/step_4_account_setup_admin.html
#: onboarding/templates/account/step_5_account_setup_red_teamer.html
#: onboarding/templates/account/step_6_account_setup_client.html
msgid "OpenKAT setup"
msgstr "OpenKAT setup"

#: onboarding/templates/account/step_2a_organization_setup.html
#: onboarding/templates/account/step_2a_organization_update.html
#: rocky/templates/organizations/organization_add.html
msgid "Organization setup"
msgstr "Setup organisashon"

#: onboarding/templates/account/step_2a_organization_setup.html
msgid ""
"Please enter the following organization details. These details can be edited "
"within the organization page within OpenKAT when necessary. Adding a new "
"organization requires a new database."
msgstr ""
"Por fabor pone e detayenan di e siguiente organisashon. E detayenan aki por "
"wordu editá den e página di organisashon den OpenKAT si ta nesesario. Agregá "
"un organisashon nobo ta requeri un base di datos nobo."

#: onboarding/templates/account/step_2a_organization_setup.html
#: onboarding/templates/account/step_2a_organization_update.html
#: rocky/templates/organizations/organization_add.html
#: rocky/templates/organizations/organization_settings.html
msgid "Organization details"
msgstr "Detayes di organisashon"

#: onboarding/templates/account/step_2a_organization_update.html
#: rocky/templates/organizations/organization_add.html
msgid ""
"Please enter the following organization details. These details can be edited "
"within the organization page within OpenKAT when necessary."
msgstr ""
"Por fabor pone e detayenan di e siguiente organisashon. E detayenan aki por "
"wordu editá den e página di organisashon den OpenKAT si ta nesesario."

#: onboarding/templates/account/step_2a_organization_update.html
msgid "Submit changes"
msgstr "Enviá kambionan"

#: onboarding/templates/account/step_2a_organization_update.html
#: onboarding/templates/account/step_2b_indemnification_setup.html
#: onboarding/templates/step_3d_clearance_level_introduction.html
msgid "Continue"
msgstr "Sigi"

#: onboarding/templates/account/step_2b_indemnification_setup.html
msgid "Indemnification setup"
msgstr "Setup Indemnizashon"

#: onboarding/templates/account/step_2b_indemnification_setup.html
msgid "Indemnification on the organization is already present."
msgstr "Indemnizashon riba e organisashon ta presente kaba."

#: onboarding/templates/account/step_2c_account_setup_intro.html
#: onboarding/templates/account/step_3_account_user_type.html
msgid "Account setup"
msgstr "Account setup"

#: onboarding/templates/account/step_2c_account_setup_intro.html
msgid "Accounts"
msgstr "Habri detayes"

#: onboarding/templates/account/step_2c_account_setup_intro.html
msgid "Organization setup with separate accounts:"
msgstr "Konfigurá organisashon ku accountnan separá:"

#: onboarding/templates/account/step_2c_account_setup_intro.html
msgid ""
"Within OpenKAT it is possible to create separate user accounts with the "
"specific roles. Each with their own functionalities and permissions. This is "
"useful when multiple people will be working with the same OpenKAT-setup. You "
"can choose to create the separate accounts during this introduction or when "
"you’re ready from the OpenKAT users page."
msgstr ""
"Den OpenKAT ta posibel pa krea accountnan separá ku e ròlnan specìfiko kada "
"un ku nan mes functionalidat ì pèrmitnan. Esaki ta útil ora mayoria hende ke "
"traha ku e mesun OpenKAT-setup. Bo por skohé pa krea e accountnan separá "
"durante e introdukshon aki of ora bo ta kla."

#: onboarding/templates/account/step_2c_account_setup_intro.html
msgid "Single account setup:"
msgstr "Setup account pa mi mes:"

#: onboarding/templates/account/step_2c_account_setup_intro.html
msgid ""
"Alternatively it is also an option to run OpenKAT from a single user "
"account. Which is useful when you are the only user in the account. You will "
"be able to access the functionality of the different roles from your "
"account. You can always add additional user accounts If you’re team expands "
"in the future."
msgstr ""
"Alternativamente tambe ta un opshón pa huza OpenKAT for di un solo account. "
"Ku ta útil si bo ta e úniko usadó di e account. Bo lo por tin e posibilidát "
"pa tin accesso na functionalidatnan di e diferente ròlnan for di bo account. "
"Abo por semper añadi accountnan adishonál si bo tìm expandé den futuro."

#: onboarding/templates/account/step_2c_account_setup_intro.html
msgid "Create separate accounts"
msgstr "Krea accountnan separá"

#: onboarding/templates/account/step_2c_account_setup_intro.html
msgid "Continue with this account, onboard me!"
msgstr "Sigi ku e account aki, abòrdami!"

#: onboarding/templates/account/step_3_account_user_type.html
msgid "Users"
msgstr "Usarionan"

#: onboarding/templates/account/step_3_account_user_type.html
msgid ""
"Within OpenKAT there are three types of user accounts. Each has its own "
"functions."
msgstr ""
"Den OpenKAT tin trés diferente tipo di user accounts. Kada ún tin su mes "
"funkshón."

#: onboarding/templates/account/step_3_account_user_type.html
#: onboarding/templates/account/step_4_account_setup_admin.html
msgid "Admin"
msgstr "Admin"

#: onboarding/templates/account/step_3_account_user_type.html
#: onboarding/templates/account/step_4_account_setup_admin.html
msgid ""
"Each organization must have an admin. The admin can create and manage user "
"accounts as well as organization details."
msgstr ""
"Kada organisashon mester tin un admin. E admin por krea i manehá accountnan "
"pa usudonan i tambe detayes di organisashon."

#: onboarding/templates/account/step_3_account_user_type.html
#: onboarding/templates/account/step_5_account_setup_red_teamer.html
msgid "Red teamer"
msgstr "Tìm kòrá"

#: onboarding/templates/account/step_3_account_user_type.html
#: onboarding/templates/account/step_5_account_setup_red_teamer.html
msgid "A red teamer account can run scans and generate reports."
msgstr "Un account pa tìm kòrá por start scans òf generá rapòrtnan."

#: onboarding/templates/account/step_3_account_user_type.html
#: onboarding/templates/account/step_6_account_setup_client.html
msgid "Client account"
msgstr "Account pa kliénte"

#: onboarding/templates/account/step_3_account_user_type.html
msgid "A client account can access reports."
msgstr "Un account pa kliénte por tin accesso na rapòrtnan."

#: onboarding/templates/account/step_3_account_user_type.html
msgid ""
"Each organization requires at least one admin and one red teamer account to "
"function. This introduction will guide you through the setup of both. After "
"that you can choose to add a client account as well."
msgstr ""
"Kada organisashon ta requerì sikiera ún admin ì ún tìm kòrá account pa "
"functioná. É introdukshon aki ta guiabu pa setup tur dós. Despues ku bo por "
"skohé pa añadi ún account pa kliénte tambe."

#: onboarding/templates/account/step_3_account_user_type.html
msgid "Let's add accounts"
msgstr "Laga nos añadi accounts"

#: onboarding/templates/account/step_4_account_setup_admin.html
msgid "Admin account setup"
msgstr "Account setup pa admin"

#: onboarding/templates/account/step_4_account_setup_admin.html
msgid "Admin details"
msgstr "Admin detayes"

#: onboarding/templates/account/step_4_account_setup_admin.html
#: onboarding/templates/account/step_5_account_setup_red_teamer.html
#: onboarding/templates/account/step_6_account_setup_client.html
msgid "Go back to previous step"
msgstr "Bai bèk na e stèp anterior"

#: onboarding/templates/account/step_4_account_setup_admin.html
#: onboarding/templates/account/step_5_account_setup_red_teamer.html
msgid "Skip this step"
msgstr "Salta e stèp aki"

#: onboarding/templates/account/step_5_account_setup_red_teamer.html
msgid "Red teamer account setup"
msgstr "Setup account pa tìm kòrà"

#: onboarding/templates/account/step_5_account_setup_red_teamer.html
msgid "Red teamer details"
msgstr "Tìm kòrà detayes"

#: onboarding/templates/account/step_6_account_setup_client.html
msgid "Client account setup (optional)"
msgstr "Setup account pa kliénte (opcionàl)"

#: onboarding/templates/account/step_6_account_setup_client.html
msgid ""
"A client account can access reports. Adding a client account to the "
"organization is optional."
msgstr ""
"Un account pa kliénte por tin accesso na rapòrtnan. Añadi un account pa "
"kliénte na e organisashon ta optionàl."

#: onboarding/templates/account/step_6_account_setup_client.html
msgid "User details"
msgstr "Usario detayes"

#: onboarding/templates/account/step_6_account_setup_client.html
msgid "Finish organization setup"
msgstr "Finalisá setup organisashon"

#: onboarding/templates/dns_report.html
#: onboarding/templates/step_2a_choose_report_info.html
#: onboarding/templates/step_2b_choose_report_type.html
#: onboarding/templates/step_3a_setup_scan_ooi_info.html
#: onboarding/templates/step_3b_setup_scan_ooi_add.html
#: onboarding/templates/step_3c_setup_scan_ooi_detail.html
#: onboarding/templates/step_4_report.html onboarding/views.py
msgid "OpenKAT introduction"
msgstr "OpenKAT introdukshon"

#: onboarding/templates/dns_report.html
msgid "DNS Report"
msgstr "DNS Rapòrt"

#: onboarding/templates/dns_report.html
#, python-format
msgid ""
"These are the findings of a OpenKAT-analysis (%(observed_at)s). Click a "
"finding for more detailed information about the issue, its origin, severity "
"and possible solutions."
msgstr ""
"Esakinan ta e resultadonan di un OpenKAT-analysis riba %(observed_at)s. "
"Click un resultadopa mas informashon detayá tokante e problema, su orígen, "
"severidat i posibel solushonnan."

#: onboarding/templates/dns_report.html
msgid "DNS Tree"
msgstr "DNS Mapa"

#: onboarding/templates/step_1_introduction.html
#: rocky/templates/landing_page.html
msgid "Welcome to OpenKAT"
msgstr "Bon Biní na OpenKAT"

#: onboarding/templates/step_1_introduction.html
msgid ""
"OpenKAT is the \"Kwetsbaarheden Analyse Tool\" (Vulnerabilities Analysis "
"Tool). An Open-Source-project developed by the Ministry of Health, Welfare "
"and Sport to make your and our world a safer place."
msgstr ""
"OpenKAT ta e \"Kwetsbaarheden Analyse Tool\" (tool pa hasi análisis di "
"bulerabilidat). Un proyekto Open Source desaroyá pa Ministerio di Salú "
"Públiko, Salú i Deporte pa hasi nos mundu un lugar mas sigur pa bo i nos."

#: onboarding/templates/step_1_introduction.html
msgid ""
"OpenKAT is able to give insight into security risks on your online objects. "
"For example, your websites, mailservers or online data."
msgstr ""
"OpenKAT tin e abilidát di duna revelashon di riésgonan di siguridát di bo "
"online ophetonan. Por ehèmpel, bo website nan, mailservers òf online data."

#: onboarding/templates/step_1_introduction.html
msgid ""
"OpenKAT uses plugins to find and assess the area's that might be at risk and "
"reports these back to you. Each plugin has its own skillset which could be "
"scanning, normalizing or analyzing data. As a user you decide which areas "
"you would like to monitor or scan and which insight you would like to "
"receive."
msgstr ""
"OpenKAT ta huza plugins pa deskubrì i evalúa e areanan ku por ta un riésgo i "
"rapòrta esaki bèk na bo. Kada plugin tin nan mes sèt di abilidát ku por ta "
"scan, nòrmalisá òf analisá data. Komo usario bo ta disidì kwa area bo tin "
"gana di monitoriá òf skan i tambe ki tipo di revelashon bo tin gana di "
"recibí."

#: onboarding/templates/step_1_introduction.html
msgid ""
"Within OpenKAT you can view the insights as well as all the data OpenKAT has "
"found. You can choose to browse through the data or view reports."
msgstr ""
"Den OpenKAT bo por mira e insights i tambe tur data ku KAT a deskubrì. Bo "
"por skohé pa buska den e data òf wak rapòrt nan."

#: onboarding/templates/step_1_introduction.html
msgid ""
"During this introduction you will be guided through the steps to create a "
"report."
msgstr ""
"Durante e introdukshon aki bo lo wordu guiá dor di e stap nan pa krea un "
"rapòrt."

#: onboarding/templates/step_1_introduction.html
#: onboarding/templates/step_2a_choose_report_info.html
#: onboarding/templates/step_2b_choose_report_type.html
#: onboarding/templates/step_3a_setup_scan_ooi_info.html
#: onboarding/templates/step_3b_setup_scan_ooi_add.html
#: onboarding/templates/step_3c_setup_scan_ooi_detail.html
#: onboarding/templates/step_3d_clearance_level_introduction.html
#: onboarding/templates/step_3e_trusted_acknowledge_clearance_level.html
#: onboarding/templates/step_3f_set_clearance_level.html
#: rocky/templates/partials/form/boefje_tiles_form.html
msgid "Skip onboarding"
msgstr "Legumai onboarding"

#: onboarding/templates/step_2a_choose_report_info.html
msgid "Choose a report - Introduction"
msgstr "Skohé un rapòrt - Introduskhon"

#: onboarding/templates/step_2a_choose_report_info.html
msgid "Reports"
msgstr "Rapport"

#: onboarding/templates/step_2a_choose_report_info.html
msgid ""
"Reports within OpenKAT contain an overview of the scanned objects, issues "
"found within them and known security risks that the object might be "
"vulnerable to. Each report gives a high overview of the state of the object "
"as well as detailed information on what OpenKAT found and possible solutions."
msgstr ""
"Rapòrtnan den OpenKAT ta kontene un lista di ophetonan di skan, problemanan "
"haña serka nan i riesgo di siguridat nan ku e opheto por ta vulnerabel na "
"dje. Kada rapòrt ta duna un lista prioritá di e estado di e opheto i tambe "
"informashon detaya di tur loke KAT a enkontra i solushonanan posibel."

#: onboarding/templates/step_2a_choose_report_info.html
msgid "Data"
msgstr "Data"

#: onboarding/templates/step_2a_choose_report_info.html
msgid ""
"OpenKAT can scan and analyze by using plugins. Each plugin has it's unique "
"skillset and will collect specific data or give specific insights. You "
"manage the plugins within your account which let's OpenKAT know which "
"plugins to run and on which objects or areas."
msgstr ""
"OpenKAT por skan i analisá dor di huza plugins. Kada plugin tin nan mas sèt "
"di skills uniko i lo kolekta data spesifiko of duna mas informashon "
"spesifiko. Bo ta maneha plugins den bo account ku ta laga OpenKAT sa kwa "
"plugins mester huza riba kwa opheto òf areanan."

#: onboarding/templates/step_2a_choose_report_info.html
msgid "Generating a report"
msgstr "Generándo un rapport"

#: onboarding/templates/step_2a_choose_report_info.html
msgid ""
"When you choose a report type OpenKAT will guide you through the setup. "
"OpenKAT will ask the necessary questions based on the input the report "
"needs, as well as asks for permission to run plugins that you haven’t "
"enabled yet but are needed to collect or analyze the data."
msgstr ""
"Ora bo selektá un tipo di informe, OpenKAT lo guia bo den e ajuste. OpenKAT "
"lo hasi e preguntanan necesario basá riba e entrada ku e informe ta "
"nesesitá, tambe lo pidi permiso pa eksekutá plug-innan ku ainda bo no a "
"habilidá, pero ku ta nesesario pa kolektá òf analisá e datonan."

#: onboarding/templates/step_2a_choose_report_info.html
msgid ""
"You can also choose to look at the collected data directly or generate your "
"own report by selecting and running plugins on objects of your choice. "
"OpenKAT will present the results."
msgstr ""
"Bo por tambe skohé pa mira e data kolekta direktamente òf genera bo mes "
"rapòrt dor di selekta i start plugins riba ophetonan si bo eskoho. OpenKAT "
"lo presentabu ku e resultadonan."

#: onboarding/templates/step_2a_choose_report_info.html
msgid "Permission"
msgstr "Permiso Nenga"

#: onboarding/templates/step_2a_choose_report_info.html
msgid ""
"Plugins can be provided by OpenKAT but they can also come from the "
"community. Before a plugin can run, you need to give it permission by "
"enabling it."
msgstr ""
"Plugins ta bin di OpenKAT pero nan tambe por bini dor di e komunidát. Promé "
"un plugin por wordu huza, bo mester dunele pèrmiso dor di activé"

#: onboarding/templates/step_2a_choose_report_info.html
msgid ""
"When you generate a report. OpenKAT will let you know which plugins it "
"requires or suggests so you can choose to enable them."
msgstr ""
"Ora bo genera un rapòrt. OpenKAT ta lagabu sa kwa plugins e mester òf "
"duna'bu sugerencias pa skohé kwa pa activá."

#: onboarding/templates/step_2a_choose_report_info.html
msgid "Let's choose a report"
msgstr "Ban skohé un rapòrt"

#: onboarding/templates/step_2b_choose_report_type.html
msgid "Choose a report - Type"
msgstr "Skohé un rapòrt - Tipo"

#: onboarding/templates/step_2b_choose_report_type.html
msgid ""
"Within OpenKAT you can view reports for each of your current objects. For "
"specific reports you can choose one of the available report types and "
"generate a report. Such as a pen-test, a DNS-report or a mail report to give "
"some examples."
msgstr ""
"Den OpenKAT bo por mira rapòrtnan pa kada un di bo ophetonan. Pa rapòrtnan "
"specifikó bo por skohé un di e tipo rapòrtnan obtenibel i generá un rapòrt. "
"Manera un pen-test, un DNS-rapòrt òf un mail rapòrt pa duna algun ehempel."

#: onboarding/templates/step_2b_choose_report_type.html
msgid "For this tutorial we suggest a DNS-report to get you started."
msgstr "Pa a tutoriál aki nos ta sugerí un DNS-rapòrt pa kuminsa ku ne."

#: onboarding/templates/step_2b_choose_report_type.html
msgid ""
"When you start to generate this report. OpenKAT will guide you through the "
"necessary steps."
msgstr ""
"Ora bo kuminsa generá e rapòrt aki. OpenKAT lo guiá'bu dor di e stapnan "
"necesario."

#: onboarding/templates/step_2b_choose_report_type.html
msgid "DNS report"
msgstr "DNS Rapòrt"

#: onboarding/templates/step_3a_setup_scan_ooi_info.html
#: onboarding/templates/step_3b_setup_scan_ooi_add.html
#: onboarding/templates/step_3c_setup_scan_ooi_detail.html
msgid "Setup scan"
msgstr "Setup skan"

#: onboarding/templates/step_3a_setup_scan_ooi_info.html
msgid "Let OpenKAT know what object to scan"
msgstr "Laga OpenKAT sa kwa opheto e tinku skan"

#: onboarding/templates/step_3a_setup_scan_ooi_info.html
msgid ""
"Plugins scan and analyze objects. OpenKAT needs to know which object(s) you "
"would like to scan and analyze for the DNS-report. So it can tell you which "
"plugins are available for the chosen object."
msgstr ""
"Plug-innan skan i analisá objektonan. OpenKAT mester sa kua objèkto(s) bo "
"kier skan i analisá pa e informe DNS. Asina ku por bisa bo ku kuál plug-"
"innan ta disponibel pa e objèkto selektá."

#: onboarding/templates/step_3a_setup_scan_ooi_info.html
msgid "Understanding objects"
msgstr "Kompronde ophetonan"

#: onboarding/templates/step_3a_setup_scan_ooi_info.html
msgid ""
"A lot of things can be an object within the scope of OpenKAT. For example a "
"mailserver, an ip-address, a URL, a DNS record, a hostname or a network to "
"name a few.  While these objects can be related to each other they are all "
"objects within OpenKAT that can be scanned to gain valuable insight."
msgstr ""
"Hopi kos por ta un opheto den di e alkanse di OpenKAT. Por ehempel un "
"mailserver, un ip-adrès, un URL, un DNS record, un hostname òf un netwèrk pa "
"nombra un par. Mientras tantu e ophetonan aki por ta relatá na otro nan tur "
"ta ophetonan den di OpenKAT ku por wordu di skan pa haña informashon balioso."

#: onboarding/templates/step_3a_setup_scan_ooi_info.html
msgid "Creating, adding and editing objects"
msgstr "Kreando, añadiando i editá ophetonan"

#: onboarding/templates/step_3a_setup_scan_ooi_info.html
msgid ""
"Within OpenKAT you can view, add and edit objects from the organization’s "
"object page."
msgstr ""
"Den OpenKAT bo por mira, añadi i editá ophetonan di e organisashon su page "
"di opheto."

#: onboarding/templates/step_3a_setup_scan_ooi_info.html
msgid ""
"Let’s add an object to scan for the DNS-Report. For this introduction we "
"suggest adding a URL."
msgstr ""
"Ban añadi un opheto pa skan pa traha e DNS-rapòrt. Pa e introdukshon aki nos "
"ta sugerí añadi un URL."

#: onboarding/templates/step_3a_setup_scan_ooi_info.html
msgid "Add URL"
msgstr "Añadi URL"

#: onboarding/templates/step_3b_setup_scan_ooi_add.html
#: onboarding/templates/step_3c_setup_scan_ooi_detail.html onboarding/views.py
msgid "Creating an object"
msgstr "Kreando un opheto"

#: onboarding/templates/step_3b_setup_scan_ooi_add.html
msgid "Create your first object, a URL by filling out the form below."
msgstr "Krea bo promé opheto, un URL dor di yena e formulario abou."

#: onboarding/templates/step_3b_setup_scan_ooi_add.html
msgid ""
"Additional details and examples can be found by pressing on the help button "
"next to the input field."
msgstr ""
"Detayesnan i ehempelnan adishonal bo por haña dor di primi e help botón "
"banda di e vèld."

#: onboarding/templates/step_3b_setup_scan_ooi_add.html
msgid "Dependencies"
msgstr "Dependesianan"

#: onboarding/templates/step_3b_setup_scan_ooi_add.html
msgid ""
"Most objects have dependencies on the existence of other objects. For "
"example a URL needs to be connected to a network, hostname, fqdn (fully "
"qualified domain name) and ip-address. OpenKAT collects these additional "
"object automatically when possible. By running plugins to collect or extract "
"this data."
msgstr ""
"Mayoria ophetonan tin dependesianan riba e exsistencia di otro ophetonan. "
"Por ehempel un URL mester ta konektá ku un nètwèrk, hostname, fqdn (fúl "
"kwalifiká nòmber di domèin) i ip-adrès. OpenKAT ta kolektá e ophetonan "
"adishonal automatikamente si ta posibel. Dor di start plugins pa kolektá òf "
"extrahé data."

#: onboarding/templates/step_3b_setup_scan_ooi_add.html
msgid ""
"The additional objects that OpenKAT created will be added to your object "
"list as separate objects. If OpenKAT can’t add them automatically it will "
"guide you through the process of creating them manually."
msgstr ""
"E ophetonan adishonal ku OpenKAT á krea lo wordu agregá na e lista di opehto "
"komo ophetonan separá. Si OpenKAT no por agregá esakinan automatikamente e "
"ta guia'bu dor di e processo pa kreanan manualmente."

#: onboarding/templates/step_3b_setup_scan_ooi_add.html
msgid "Create object"
msgstr "Krea opheto"

#: onboarding/templates/step_3c_setup_scan_ooi_detail.html
msgid ""
"Based on the url you provided OpenKAT added the necessary additional objects "
"to create a url object."
msgstr ""
"Basá riba e URL ku bo a duna, OpenKAT a agrega e ophetonan adishonal "
"necesario pa krea un opheto di URL."

#: onboarding/templates/step_3c_setup_scan_ooi_detail.html
msgid "URL"
msgstr "URL"

#: onboarding/templates/step_3c_setup_scan_ooi_detail.html tools/forms/ooi.py
#: rocky/templates/partials/elements/ooi_tree_condensed_table.html
#: rocky/templates/partials/explanations.html
#: rocky/templates/partials/ooi_detail_related_object.html
#: rocky/templates/partials/ooi_report_findings_block_table_expanded_row.html
msgid "Type"
msgstr "Tipo"

#: onboarding/templates/step_3c_setup_scan_ooi_detail.html
msgid "Path"
msgstr "Routa"

#: onboarding/templates/step_3c_setup_scan_ooi_detail.html
msgid "Hostname"
msgstr "Hostname"

#: onboarding/templates/step_3c_setup_scan_ooi_detail.html
msgid "scheme"
msgstr "programa"

#: onboarding/templates/step_3c_setup_scan_ooi_detail.html
msgid "DNS Zone"
msgstr "Zona DNS"

#: onboarding/templates/step_3c_setup_scan_ooi_detail.html
msgid "Network"
msgstr "Nètwèrk"

#: onboarding/templates/step_3c_setup_scan_ooi_detail.html
msgid "Start scanning"
msgstr "Start skan"

#: onboarding/templates/step_3d_clearance_level_introduction.html
#: onboarding/templates/step_3e_trusted_acknowledge_clearance_level.html
#: onboarding/templates/step_3f_set_clearance_level.html
msgid "OpenKAT Introduction"
msgstr "OpenKAT Introdukshon"

#: onboarding/templates/step_3d_clearance_level_introduction.html
#: onboarding/templates/step_3e_trusted_acknowledge_clearance_level.html
msgid "Setup scan - OOI clearance for"
msgstr "Sètup skan- OOI autorisashon pa"

#: onboarding/templates/step_3d_clearance_level_introduction.html
msgid "Introduction"
msgstr "Introdukshon"

#: onboarding/templates/step_3d_clearance_level_introduction.html
#: rocky/templates/partials/form/indemnification_add_form.html
msgid ""
"Some scans are lightweight while others might be a bit more aggressive with "
"their scanning. OpenKAT requires you to set a clearance level for each "
"object to prevent you from unintentionally running aggressive scans. For "
"example you might have the right to run any type of scan on your own server "
"but you probably don’t have the right to do so for objects owned by other "
"people of companies."
msgstr ""
"Algun skan ta ligero, i otro por ta un tiki mas agresivo den nan skaneo. "
"OpenKAT ta requeri bo pa ajustá un nivel di autorisashon pa kada opheto pa "
"evitá ku b'a sende skan agresivo sin intenshón. Por ehèmpel, bo por tin e "
"derechi pa skan kualkier tipo di opheto riba bo propio server, pero "
"probabelmente bo no tin e derechi pa hasi meskos ku ophetonan ku ta "
"pertenese na otro personanan of kompanianan."

#: onboarding/templates/step_3d_clearance_level_introduction.html
msgid "How to know required clearance level"
msgstr "Kon pa sa nivél di autorisashon requerí"

#: onboarding/templates/step_3d_clearance_level_introduction.html
msgid ""
"Each plugin that scans will have a scan intensity score. The intensity of "
"the scan must be equal to or below the clearance level you set for your "
"object. If the scan has an intensity level that is too high, OpenKAT will "
"notify you before running it. Visually clearance levels and intensity scores "
"are indicated with little cat paws."
msgstr ""
"Kada plug-in ku skan ta tin un puntu di intensidat di skaneo. E intensidat "
"di e skaneo mester ta igual òf mas abou ku e nivel di autorisashon ku bo a "
"ajustá pa bo opheto. Si e skaneo tin un nivel di intensidat ku ta hopi "
"haltu, OpenKAT lo notifiká bo promé di eksekutá e skaneo. Visualmente, "
"nivelnan di autorisashon i punto di intensidat ta indiká ku patanan di pushi."

#: onboarding/templates/step_3d_clearance_level_introduction.html
msgid ""
"This scan has a scan intensity score of 1, requiring a level 1 clearance "
"level to be run. This means that the scan does not touch the object itself, "
"but only searches for information about the object."
msgstr ""
"E skan tin un score di nivél di intensidat di 1, ku ta requerí nivél 1 di "
"autorisashon pa start. Esaki ta nifika ku e skan no ta mishi ku e opheto "
"riba su mes, pero solamente ta buska informashon tokante e opheto."

#: onboarding/templates/step_3d_clearance_level_introduction.html
msgid ""
"An example of a more aggressive scan. Which has a scan intensity score of 3. "
"Meaning it requires at least a level 3 clearance level to be set on your "
"object."
msgstr ""
"Un ehèmpel di un skaneo mas agresivo. Ku tin un puntu di intensidat di "
"skaneo di 3. Esaki ta nifiká ku mester tin por lo menos un nivel di "
"autorisashon di 3 pa wordu ajustá riba bo opheto."

#: onboarding/templates/step_3e_trusted_acknowledge_clearance_level.html
msgid ""
"\n"
"                    OpenKAT has a permission system that allows "
"administrators to\n"
"                    configure which users can set a certain clearance level. "
"The will make sure\n"
"                    that only users that are trusted can start the more "
"aggressive scans.\n"
"                "
msgstr ""
"\n"
"OpenKAT tin un sistema di permiso ku ta laga administratornan\n"
"configure kua usuarionan por pone un nivel di autorisashon determiná. Esaki "
"lo segurá\n"
"ku solamente usuarionan ku ta konfiable por inisiá e skaneonan mas "
"agresivo.\n"
" "

#: onboarding/templates/step_3e_trusted_acknowledge_clearance_level.html
msgid "Acknowledge clearance level"
msgstr "Rekonosé nivel di autorisashon"

#: onboarding/templates/step_3e_trusted_acknowledge_clearance_level.html
msgid ""
"\n"
"                    Before a member is granted the ability to set clearance "
"levels on an object,\n"
"                    they must first acknowledge and accept the clearance "
"level set by the administrators.\n"
"                    The maximum scanning level permitted for a member is "
"aligned with the trusted clearance level.\n"
"                    By acknowledging the trusted clearance level, this "
"member formally agrees to abide by\n"
"                    this permission and gains the capability to perform "
"scans only up to this trusted clearance level.\n"
"                    This two-step process ensures that the member operates "
"within authorized boundaries.\n"
"                "
msgstr ""
"\n"
"Promé ku un miembro ta otorgá e habilidat pa pone nivelnan di autorisashon "
"riba un opheto,\n"
"promé nan mester reconosé i aseptá e nivel di autorisashon poni pa e "
"administratornan.\n"
"E nivel máksimo di skaneo permití pa un miembro ta aliná ku e nivel di "
"autorisashon konfiable.\n"
"Pa reconosé e nivel di autorisashon konfiable, e miembro aki formalmente ta "
"akordá pa kumpli ku\n"
"e permiso aki i ta haña e kapasidat pa realizá skaneonan solamente te na e "
"nivel di autorisashon konfiable aki.\n"
"E proheso di dos pason aki ta garantisá ku e miembro ta operá den "
"fronteranan autorisá.\n"
" "

#: onboarding/templates/step_3e_trusted_acknowledge_clearance_level.html
msgid "What is my clearance level?"
msgstr "Kiko ta mi nivel di autorisashon?"

#: onboarding/templates/step_3e_trusted_acknowledge_clearance_level.html
#, python-format
msgid ""
"\n"
"                                Unfortunately you cannot continue the "
"onboarding. </br>\n"
"                                Your administrator has trusted you with a "
"clearance level of <strong>L%(tcl)s</strong>.</br>\n"
"                                You need at least a clearance level of "
"<strong>L%(dns_report_least_clearance_level)s</strong> to scan "
"<strong>%(ooi)s</strong></br>\n"
"                                Contact your administrator to receive a "
"higher clearance.\n"
"                            "
msgstr ""
"\n"
" Desafortunadamente bo no por sigui ku e proceso di onboarding. </br>\n"
" Bo administrator a konfia bo ku un nivel di autorisashon di "
"<strong>L%(tcl)s</strong>.</br>\n"
" Bo mester tin almenos un nivel di autorisashon di "
"<strong>L%(dns_report_least_clearance_level)s</strong> pa skaneá\n"
" <strong>%(ooi)s</strong></br>\n"
" Tuma kontakto ku bo administrator pa risibí un nivel di autorisashon mas "
"haltu.\n"
" "

#: onboarding/templates/step_3e_trusted_acknowledge_clearance_level.html
#, python-format
msgid ""
"\n"
"                            Your administrator has trusted you with a "
"clearance level of <strong>L%(tcl)s</strong>.</br>\n"
"                            You must first accept this clearance level to "
"continue.\n"
"                            "
msgstr ""
"\n"
" Bo administrator a konfia bo ku un nivel di autorisashon di "
"<strong>L%(tcl)s</strong>.</br>\n"
" Promé bo mester aseptá e nivel di autorisashon aki pa por sigui.\n"
" "

#: onboarding/templates/step_3e_trusted_acknowledge_clearance_level.html
#, python-format
msgid ""
"\n"
"                            Accept level L%(tcl)s clearance and "
"responsibility\n"
"                        "
msgstr ""
"\n"
"Aseptá nivel di autorisashon L%(tcl)s i responsabilidat\n"
"                        "

#: onboarding/templates/step_3e_trusted_acknowledge_clearance_level.html
#, python-format
msgid ""
"\n"
"                            Your administrator has <strong>trusted</strong> "
"you with a clearance level of <strong>L%(tcl)s</strong>.</br>\n"
"                            You have also <strong>acknowledged</strong> to "
"use this clearance level of <strong>L%(acl)s</strong>.\n"
"                            "
msgstr ""
"\n"
" Bo administrator a <strong>konfia</strong> bo ku un nivel di autorisashon "
"di <strong>L%(tcl)s</strong>.</br>\n"
" Bo tambe a <strong>rekonosé</strong> pa usa e nivel di autorisashon aki di "
"<strong>L%(acl)s</strong>.\n"
" "

#: onboarding/templates/step_3e_trusted_acknowledge_clearance_level.html
#: onboarding/templates/step_3f_set_clearance_level.html
#: rocky/templates/oois/ooi_list.html
#: rocky/templates/scan_profiles/scan_profile_detail.html
#: rocky/templates/scan_profiles/scan_profile_reset.html
msgid "Set clearance level"
msgstr "Pone nivél di autorisashon"

#: onboarding/templates/step_3f_set_clearance_level.html
msgid "Setup scan - Set clearance level for"
msgstr "Sètup skan- Pone nivel di autorisashon pa"

#: onboarding/templates/step_3f_set_clearance_level.html
#, python-format
msgid ""
"After creating a new object OpenKAT will ask you to set a clearance level. "
"On the object detail page you can always change the clearance level. For the "
"onboarding we will suggest to set the clearance level to "
"L%(dns_report_least_clearance_level)s."
msgstr ""
"Despues di krea un opheto nobo, OpenKAT lo puntra bo pa pone un nivel di "
"autorisashon. Na e página di detaye di e opheto, bo por kambia e nivel di "
"autorisashon semper. Pa e proceso di onboarding nos lo sugeri pa pone e "
"nivel di autorisashon na L%(dns_report_least_clearance_level)s."

#: onboarding/templates/step_3g_setup_scan_select_plugins.html
msgid "Setup scan - Enable plugins"
msgstr "Configurá skan - Aktivá plugins"

#: onboarding/templates/step_3g_setup_scan_select_plugins.html
msgid "Plugins introduction"
msgstr "Plugins su introduskhon"

#: onboarding/templates/step_3g_setup_scan_select_plugins.html
msgid ""
"OpenKAT uses plugins to scan, check and analyze. Each plugin will bring a "
"specific skillset that will help to generate your report. There are three "
"types of plugins."
msgstr ""
"OpenKAT ta huza plugins pa scan, check i analisá. Kada plugin ta trese un "
"abilidát specifikó ku lo juda pa generá bo rapòrt. Tin tres tipo di plugins."

#: onboarding/templates/step_3g_setup_scan_select_plugins.html
#: tools/forms/boefje.py rocky/templates/scan.html
#: rocky/templates/tasks/boefjes.html
#: rocky/templates/tasks/partials/tab_navigation.html
msgid "Boefjes"
msgstr "Boefjes"

#: onboarding/templates/step_3g_setup_scan_select_plugins.html
msgid ""
"Scan objects for data. Each boefje has a scan intensity score to prevent "
"invasive scanning on objects where you don’t have the clearance to do so."
msgstr ""
"Skèn ophetonan pa data. Kada boefje tin un intesidát score pa skan pa "
"prevení scannan invasivo riba opheto kaminda bo no tin autorisashon pa hasi "
"esaki."

#: onboarding/templates/step_3g_setup_scan_select_plugins.html
#: rocky/templates/tasks/normalizers.html
#: rocky/templates/tasks/partials/tab_navigation.html
msgid "Normalizers"
msgstr "Normalizers"

#: onboarding/templates/step_3g_setup_scan_select_plugins.html
msgid ""
"Check the data for specific objects and add these object to your object list."
msgstr ""
"Chèk e data pa ophetonan specifikó i añadi e ophetonan aki na bo lista di "
"opheto."

#: onboarding/templates/step_3g_setup_scan_select_plugins.html
msgid "Bits"
msgstr "Bits"

#: onboarding/templates/step_3g_setup_scan_select_plugins.html
msgid "Analyze the available data to come to insights and conclusions."
msgstr "Analisá e data disponibel pa yega na konklushonnan i perspectivanan."

#: onboarding/templates/step_3g_setup_scan_select_plugins.html
msgid ""
"OpenKAT will be able to generate a full report when all the required and "
"suggested plugins are enabled. If you choose not to give a plugin permission "
"to run, the data that plugin would collect or produce will be left out of "
"the report which will then be generated based on the available data "
"collected by the enabled plugins. Below are the suggested and required "
"plugins for this report."
msgstr ""
"OpenKAT ta dispuesto pa generá un fúl rapòrt ora tur e plugins nan requerí i "
"sugerá ta aktivá. Si bo skohé pa no duna un plugin pèrmiso  pa start, e data "
"ku e plugin lo mester kolektá òf produsí lo wordu saka for di e rapòrt ku lo "
"generá a base di e data ku tin disponibel kolektá pa e plugins aktivo. Abou "
"bo por mira e plugins nan ku ta requerí pa e rapòrt aki."

#: onboarding/templates/step_3g_setup_scan_select_plugins.html
msgid "Let’s setup your scan by enabling the plugins of your choice below."
msgstr "Laga nos ban setup e skan dor di aktivá e plugins di bo eskoho abou."

#: onboarding/templates/step_3g_setup_scan_select_plugins.html
msgid "Suggested plugins"
msgstr "Plugins sugerí"

#: onboarding/templates/step_4_report.html
msgid "Boefjes are scanning"
msgstr "Boefjes ta bezig ta scan"

#: onboarding/templates/step_4_report.html
msgid ""
"The enabled boefjes are collecting the data needed to generate the DNS-"
"report. This may take some time based on the type of scans and the number of "
"objects found. For the current scan we expect boefjes to take about 3 "
"minutes."
msgstr ""
"E Boefjes nan aktivá ta bezig ta kolektando e data necesario pa generá e DNS-"
"rapòrt. Esaki ta bai tuma tempu a base di e tipo di scannan i e kantidát di "
"ophetonan enkontrá."

#: onboarding/templates/step_4_report.html
msgid ""
"During this introduction we ask you to wait till the scan is ready. After "
"which you can view the report."
msgstr ""
"Durante e introdukshon aki nos ta pidibu pa warda te ora e skan kaba. "
"Despues bo por mira e rapòrt."

#: onboarding/templates/step_4_report.html
msgid ""
"After the onboarding, boefjes run in the background. This enables you to use "
"OpenKAT in the meantime without waiting for scans to finish. When you would "
"like to see the status of a scan you can open the \"tasks\" page."
msgstr ""
"Despues di e onboarding, boefjes nan ta sigi den background. Esaki ta pone "
"ku bo por uza OpenKAT mientras tantu sin mester warda te ora e skannan kaba. "
"Kaminda bo lo por ke mira e status di un skan bo por habri e pagina di "
"\"tarea\". "

#: onboarding/templates/step_4_report.html
msgid "Open my DNS-report"
msgstr "Habri mi DNS-rapòrt"

#: onboarding/view_helpers.py
msgid "1: Introduction"
msgstr "Introdukshon"

#: onboarding/view_helpers.py
msgid "2: Choose a report"
msgstr "Skohé un rapòrt"

#: onboarding/view_helpers.py
msgid "3: Setup scan"
msgstr "Setup scan"

#: onboarding/view_helpers.py
msgid "4: Open report"
msgstr "Habri rapòrt"

#: onboarding/view_helpers.py
msgid "2: Organization setup"
msgstr "Konfiguráß organisashon"

#: onboarding/view_helpers.py
msgid "3: Indemnification"
msgstr "3: Indemnizashon"

#: onboarding/view_helpers.py
msgid "4: Account setup"
msgstr "4: Account setup"

#: onboarding/views.py
msgid ""
"OpenKAT added the following required object to your object list to complete "
"your request: {}"
msgstr ""
"OpenKAT a añadi e siguinte opheton na bo lista di ophetonan pa kompleta bo "
"petishon: {}"

#: onboarding/views.py
#, python-format
msgid ""
"Could not raise clearance level of %s to L%s.                 "
"Indemnification not present at organization %s."
msgstr ""
"No por a subi e nivel di autorisashon di %s pa L%s. Indemnisashon no ta "
"presente pa organisashon %s."

#: onboarding/views.py
msgid "Clearance level has been set"
msgstr "Nivel di autorisashon a ser poni"

#: onboarding/views.py
msgid "OpenKAT Setup"
msgstr "OpenKAT Setup"

#: onboarding/views.py
#, python-brace-format
msgid "{org_name} successfully created."
msgstr "{org_name} a wòrdu krea ku èksito."

#: onboarding/views.py
#, python-brace-format
msgid "{org_name} successfully updated."
msgstr "{org_name} a wòrdu kambia ku èksito."

#: onboarding/views.py
#, python-brace-format
msgid "{name} successfully created."
msgstr "{name} a wòrdu krea ku èksito."

#: tools/forms/base.py
msgid "Date"
msgstr "Fecha"

#: tools/forms/boefje.py
msgid ""
"Not all required boefjes are selected. Please select all required boefjes."
msgstr ""
"No tur boefjes necesario ta selektá. Por fabor selektá tur boefjes necesario."

#: tools/forms/finding_type.py
msgid "KAT-ID"
msgstr "KAT-ID"

#: tools/forms/finding_type.py
msgid "Unique ID within OpenKAT, for this type"
msgstr "ID úniko den OpenKAT, pa e tipo aki"

#: tools/forms/finding_type.py
msgid "Title"
msgstr "Título"

#: tools/forms/finding_type.py
msgid "Give the finding type a fitting title"
msgstr "Duna e tipo di diskubrimentu un título adequá"

#: tools/forms/finding_type.py
msgid "Describe the finding type"
msgstr "Deskribí e tipo di diskubrimentu"

#: tools/forms/finding_type.py
msgid "Risk"
msgstr "Riésgo"

#: tools/forms/finding_type.py
msgid "Solution"
msgstr "Solushón"

#: tools/forms/finding_type.py
msgid "How can this be solved?"
msgstr "Kon esaki por wordu solushoná?"

#: tools/forms/finding_type.py
msgid "Describe how this type of finding can be solved"
msgstr "Deskribí kon e tipo di diskubrimientu aki por wordu solushoná"

#: tools/forms/finding_type.py
msgid "References"
msgstr "Referensia"

#: tools/forms/finding_type.py
msgid "Please give some references on the solution"
msgstr "For fabor duna algún referensianan riba e solushon"

#: tools/forms/finding_type.py
msgid "Please give sources and references on the suggested solution"
msgstr "For fabor duna fuente i referensia di e solushon sugerá"

#: tools/forms/finding_type.py
msgid "Impact description"
msgstr "Diskripshon di impákto"

#: tools/forms/finding_type.py
msgid "Describe the solutions impact"
msgstr "Deskribi e impaktonan di e solushon"

#: tools/forms/finding_type.py
msgid "Solution chance"
msgstr "Solushon oportunidát"

#: tools/forms/finding_type.py
msgid "Solution impact"
msgstr "Impakto di solushon"

#: tools/forms/finding_type.py
msgid "Solution effort"
msgstr "Esfuerso di Solushon"

#: tools/forms/finding_type.py
msgid "ID should start with "
msgstr "ID mester kuminsa ku "

#: tools/forms/finding_type.py
msgid "Finding type already exists"
msgstr "Tipo di diskubrimientu no ta èksisti"

#: tools/forms/finding_type.py
msgid "Click to select one of the available options"
msgstr "Klik pa selektá ùn di e opcionnan dísponibel"

#: tools/forms/finding_type.py
msgid "Finding types"
msgstr "Tipo di diskubrimientu"

#: tools/forms/finding_type.py
#: rocky/templates/partials/finding_occurrence_definition_list.html
msgid "Proof"
msgstr "Prueba"

#: tools/forms/finding_type.py
msgid "Provide evidence of your finding"
msgstr "Duna evidencia di bo diskubrimientu"

#: tools/forms/finding_type.py
msgid "Describe your finding"
msgstr "Reprodusí diskubrimentu"

#: tools/forms/finding_type.py
msgid "Reproduce finding"
msgstr "Reprodusí diskubrimentu"

#: tools/forms/finding_type.py
msgid "Please explain how to reproduce your finding"
msgstr "Por fabor splika kon ta reprodusí bo diskubrimentu"

#: tools/forms/finding_type.py
msgid "Date/Time (UTC)"
msgstr "Fecha/Tempu (UTC)"

#: tools/forms/finding_type.py
msgid "Doc! I'm from the future, I'm here to take you back!"
msgstr "Doc! Mi ta bin di futuro, mi tei pa hibabu bèk!"

#: tools/forms/finding_type.py
msgid "OOI doesn't exist"
msgstr "OOI no ta èksisti"

#: tools/forms/findings.py
msgid "Show non-muted findings"
msgstr "Mustra diskubrimentu non-muted"

#: tools/forms/findings.py
msgid "Show muted findings"
msgstr "Mustra diskubrimentu muted"

#: tools/forms/findings.py
msgid "Show muted and non-muted findings"
msgstr "Mustra diskubrimentu muted i non-muted"

#: tools/forms/findings.py
msgid "Filter by severity"
msgstr "Filtra pa gravedat"

#: tools/forms/findings.py
msgid "Filter by muted findings"
msgstr "Filtra pa diskubrimentu muted"

#: tools/forms/ooi.py
msgid "Filter types"
msgstr "Tipo di filternan"

#: tools/forms/ooi.py tools/view_helpers.py
#: rocky/templates/dashboard_client.html rocky/templates/dashboard_redteam.html
#: rocky/templates/header.html rocky/templates/indemnification_present.html
#: rocky/views/ooi_add.py rocky/views/ooi_list.py rocky/views/ooi_view.py
#: rocky/views/upload_csv.py rocky/views/upload_raw.py
msgid "Objects"
msgstr "Ophetonan"

#: tools/forms/ooi.py
msgid "Clearance Level"
msgstr "Nivél di Autorisashon"

#: tools/forms/ooi.py
msgid "Show objects that don't meet the Boefjes scan level"
msgstr "Mustra ophetonan ku no tin nivel di skan pa Boefjes"

#: tools/forms/ooi.py
msgid "Show Boefjes that exceed the objects clearance level"
msgstr "Mustra Boefjes ku ku a surpasa OOI's su nivel di autorisashon"

#: tools/forms/ooi_form.py
msgid "option"
msgstr "opcion"

#: tools/forms/ooi_form.py
#, python-brace-format
msgid "Optionally choose a {option_label}"
msgstr "Opshonalmente skohé un {option_label}"

#: tools/forms/ooi_form.py
#, python-brace-format
msgid "Please choose a {option_label}"
msgstr "Por favor skohé un {option_label}"

#: tools/forms/ooi_form.py
msgid "Filter by clearance level"
msgstr "Filtra pa nivel di autorisashon"

#: tools/forms/ooi_form.py
msgid "Filter by clearance type"
msgstr "Filtra pa tipo autorisashon"

#: tools/forms/settings.py
msgid "--- Show all ----"
msgstr "--- Mustra tur ---"

#: tools/forms/settings.py
msgid "recommendation"
msgstr "Rekomendashon"

#: tools/forms/settings.py
msgid "low"
msgstr "bajo"

#: tools/forms/settings.py
msgid "medium"
msgstr "mediano"

#: tools/forms/settings.py
msgid "high"
msgstr "haltu"

#: tools/forms/settings.py
msgid "very high"
msgstr "hopi haltu"

#: tools/forms/settings.py
msgid "critical"
msgstr "kritikó"

#: tools/forms/settings.py
msgid "quickfix"
msgstr "quickfix"

#: tools/forms/settings.py
#: rocky/templates/scan_profiles/scan_profile_detail.html
msgid "Declared"
msgstr "Deklará"

#: tools/forms/settings.py
#: rocky/templates/scan_profiles/scan_profile_detail.html
msgid "Inherited"
msgstr "Heredá"

#: tools/forms/settings.py
#: rocky/templates/scan_profiles/scan_profile_detail.html
msgid "Empty"
msgstr "Bashi"

#: tools/forms/settings.py
msgid "Add one finding type ID per line."
msgstr "Añadí un tipo di diskubrimentu ID pa kada liña."

#: tools/forms/settings.py
msgid "Add the date and time of your finding (UTC)"
msgstr "Agrega e fecha y ora di bo diskubrimentu (UTC)"

#: tools/forms/settings.py
msgid ""
"OpenKAT stores a time indication with every observation, so it is possible "
"to see the status of your network through time. Select a datetime to change "
"the view to represent that moment in time."
msgstr ""
"OpenKAT ta warda indikashon di tempu pa kada obserbashon, kèmèn ta posíbel "
"pa mira kada status di bo nètwèrk via di e orario. Selektá un orario pa "
"kambia e aparensia pa representá e momento ey den tempu."

#: tools/forms/settings.py
msgid "Depth of the tree."
msgstr "Profundidát di mapa"

#: tools/forms/upload_csv.py
msgid "Only CSV file supported"
msgstr "Únikamente CSV ta posibel"

#: tools/forms/upload_csv.py tools/forms/upload_raw.py
msgid "File could not be decoded"
msgstr "No por decodifiká e archivo"

#: tools/forms/upload_csv.py
msgid "No file selected"
msgstr "Ningun file no a wordu selektá."

#: tools/forms/upload_csv.py
msgid "The uploaded file is empty."
msgstr "E file ku a wordu manda ta bashi"

#: tools/forms/upload_csv.py
msgid "The number of columns do not meet the requirements."
msgstr "E kantidat di kòlòm nan no ta bon."

#: tools/forms/upload_csv.py
msgid "OOI Type in CSV does not meet the criteria."
msgstr "Tipo di OOI den e CSV no ta bon."

#: tools/forms/upload_csv.py
msgid "An error has occurred during the parsing of the csv file:"
msgstr "Un error a surgi durante ku e CSV a wordu procesá:"

#: tools/forms/upload_csv.py
msgid "Upload CSV file"
msgstr "Upload CSV"

#: tools/forms/upload_csv.py
msgid "Only accepts CSV file."
msgstr "Ta accepta solamente CSV."

#: tools/forms/upload_oois.py rocky/templates/partials/explanations.html
msgid "Object Type"
msgstr "Tipo di opheto"

#: tools/forms/upload_oois.py
msgid "Choose a type of which objects are added."
msgstr "Eskohé un tipo kaminda ophetonan lo wordu agrega na dje."

#: tools/forms/upload_raw.py
msgid "Organization code(s) for raw does not exist in our database"
msgstr "Codigo di organisashon den e CSV no ta èksisti den nos database"

#: tools/forms/upload_raw.py
msgid "Mime types"
msgstr "Mime types"

#: tools/forms/upload_raw.py
msgid ""
"<p>Add a set of mime types, separated by commas, for example:</"
"p><p><i>\"text/html, image/jpeg\"</i> or <i>\"boefje/dns-records\"</i>.</"
"p><p>Mime types are used to match the correct normalizer to a raw file. When "
"the mime type \"boefje/dns-records\" is added, the normalizer expects the "
"raw file to contain dns scan information.</p>"
msgstr ""
"<p>Agregá un grupo di mime types, separá ku komas, por ehèmpel:</"
"p><p><i>\"text/html, image/jpeg\"</i> òf <i>\"boefje/dns-records\"</i>.</"
"p><p>Tipo mime ta wordu usá pa activa e normalizador korekto na un arkivo "
"Ora e tipo mime \"boefje/dns-records\" ta wordu agregá, e normalizador ta "
"spera ku e arkivo ta kontené informashon di skaneo di dns.</p>"

#: tools/forms/upload_raw.py rocky/templates/partials/ooi_list_toolbar.html
#: rocky/templates/upload_raw.html
msgid "Upload raw file"
msgstr "Subi arkivo"

#: tools/models.py
msgid "The name of the organisation"
msgstr "E nòmber di e organisashon"

#: tools/models.py
msgid ""
"A slug containing only lower-case unicode letters, numbers, hyphens or "
"underscores that will be used in URLs and paths"
msgstr ""
"Un slug ta kontene solamente lower-case unicode letras, numbernan, hyphens "
"òf underscores ku lo wordu huza den URLs i paths"

#: tools/models.py
msgid ""
"This organization code is reserved by OpenKAT and cannot be used. Choose "
"another organization code."
msgstr ""
"E codigo di organisashon aki ta reservá pa OpenKAT i no por wordu usá. "
"Selektá un otro codigo di organisashon."

#: tools/models.py
msgid "new"
msgstr "nobo"

#: tools/view_helpers.py rocky/templates/header.html
#: rocky/templates/organizations/organization_list.html
#: rocky/templates/organizations/organization_member_list.html
#: rocky/templates/partials/organization_member_list_filters.html
#: rocky/views/organization_member_edit.py
msgid "Members"
msgstr "Miembronan"

#: rocky/messaging.py
msgid ""
"You have trusted this member with a clearance level of L{}. This member "
"needs at least a clearance level of L{} in order to do a proper onboarding. "
"Edit this member and change the clearance level if necessary."
msgstr ""
"Bo a konfia e miembro aki ku un nivel di autorisashon di L{}. E miembro aki\n"
"mester tin almenos un nivel di autorisashon di L{} pa por hasi un adaptashon "
"adekuá.\n"
"Editá e miembro aki i kambia e nivel di autorisashon si ta nesesario."

#: rocky/settings.py
msgid "Blue light"
msgstr "Blòw kla"

#: rocky/settings.py
msgid "Blue medium"
msgstr "Blòw mediano"

#: rocky/settings.py
msgid "Blue dark"
msgstr "Blòw skur"

#: rocky/settings.py
msgid "Green light"
msgstr "Bèrdè kla"

#: rocky/settings.py
msgid "Green medium"
msgstr "Bèrdè mediano"

#: rocky/settings.py
msgid "Green dark"
msgstr "Bèrdè skur"

#: rocky/settings.py
msgid "Yellow light"
msgstr "Hel kla"

#: rocky/settings.py
msgid "Yellow medium"
msgstr "Hel mediano"

#: rocky/settings.py
msgid "Yellow dark"
msgstr "Hel skur"

#: rocky/settings.py
msgid "Orange light"
msgstr "Oraño kla"

#: rocky/settings.py
msgid "Orange medium"
msgstr "Oraño mediano"

#: rocky/settings.py
msgid "Orange dark"
msgstr "Oraño skur"

#: rocky/settings.py
msgid "Red light"
msgstr "Kòra kla"

#: rocky/settings.py
msgid "Red medium"
msgstr "Kòra mediano"

#: rocky/settings.py
msgid "Red dark"
msgstr "Kòra skur"

#: rocky/settings.py
msgid "Violet light"
msgstr "Violeta kla"

#: rocky/settings.py
msgid "Violet medium"
msgstr "Violeta mediano"

#: rocky/settings.py
msgid "Violet dark"
msgstr "Violeta skur"

#: rocky/settings.py
msgid "Plain"
msgstr "Plano"

#: rocky/settings.py
msgid "Solid"
msgstr "Solido"

#: rocky/settings.py
msgid "Dashed"
msgstr "Strepiá"

#: rocky/settings.py
msgid "Dotted"
msgstr "Puntá"

#: rocky/templates/403.html
msgid "Error code 403: Unauthorized"
msgstr "Código di eror 403: Sin autorisashon"

#: rocky/templates/403.html
msgid "Your account is not authorized to access this page or organization."
msgstr ""
"Bo kuenta no tin autorisashon pa drenta riba e página òf organisashon aki."

#: rocky/templates/403.html
msgid "Please contact your system administrator."
msgstr "Por fabor tuma kontakto ku bo administrator di sistema."

#: rocky/templates/403.html rocky/templates/404.html
msgid "You may want to go back to the"
msgstr "Bo por ke bai bek pa e"

#: rocky/templates/403.html rocky/templates/404.html
#: rocky/templates/crisis_room/crisis_room.html
msgid "Crisis Room"
msgstr "Sala di krísis"

#: rocky/templates/404.html
msgid "Error code 404: Page not found"
msgstr "Codigo di error 404: Página no enkontrá"

#: rocky/templates/404.html
msgid ""
"The page you wanted to see or the file you wanted to view was not found."
msgstr ""
"E página ku bo kera wak òf e file ku bo kera mira no por wordu enkontra."

#: rocky/templates/crisis_room/crisis_room.html
msgid ""
"An overview of all (critical) findings OpenKAT found. Check the detail "
"section for additional severity information."
msgstr ""
"Un relato general di tur diskubrimentu (krítiko) ku OpenKAT a enkontrá. Chèk "
"e sekshon detayá pa informashon addishonal severo."

#: rocky/templates/crisis_room/crisis_room_findings_block.html
msgid "Total findings"
msgstr "Totál diskubrimentu"

#: rocky/templates/crisis_room/crisis_room_findings_block.html
msgid "Total Findings"
msgstr "Diskubrimentu Totál"

#: rocky/templates/crisis_room/crisis_room_findings_block.html
#: rocky/templates/findings/finding_list.html
#: rocky/templates/organizations/organization_crisis_room.html
#: rocky/templates/tasks/boefjes.html rocky/templates/tasks/normalizers.html
msgid "Close details"
msgstr "Sera detayes"

#: rocky/templates/crisis_room/crisis_room_findings_block.html
#: rocky/templates/findings/finding_list.html
#: rocky/templates/organizations/organization_crisis_room.html
#: rocky/templates/tasks/boefjes.html rocky/templates/tasks/normalizers.html
msgid "Open details"
msgstr "Habri detayes"

#: rocky/templates/crisis_room/crisis_room_findings_block.html
msgid " Finding Details"
msgstr "Detayes di diskubrimentu"

#: rocky/templates/crisis_room/crisis_room_findings_block.html
#: rocky/templates/oois/ooi_detail_findings_overview.html
#: rocky/templates/partials/ooi_report_findings_block_table.html
#: rocky/templates/partials/ooi_report_findings_block_table_expanded_row.html
msgid "Occurrences"
msgstr "Occurencianan"

#: rocky/templates/crisis_room/crisis_room_findings_block.html
#: rocky/templates/organizations/organization_list.html
msgid "There were no organizations found for your user account"
msgstr "No a haña organisashonnan pa bo kuenta di usario"

#: rocky/templates/crisis_room/crisis_room_findings_block.html
msgid "Top critical organizations"
msgstr "Top organisashonnan krítiko"

#: rocky/templates/crisis_room/crisis_room_findings_block.html
msgid "Critical findings"
msgstr "Diskubrimentu Kritiko"

#: rocky/templates/crisis_room/crisis_room_findings_block.html
msgid "Critical Findings"
msgstr "Diskubrimentu Kritiko"

#: rocky/templates/dashboard_client.html rocky/templates/dashboard_redteam.html
#: rocky/templates/header.html
msgid "Close menu"
msgstr "Sera mènu"

#: rocky/templates/dashboard_client.html rocky/templates/dashboard_redteam.html
#: rocky/templates/header.html
msgid "Main navigation"
msgstr "Nagegashon principal"

#: rocky/templates/dashboard_client.html
msgid "Indemnifications"
msgstr "Indemnizashon"

#: rocky/templates/dashboard_client.html rocky/templates/dashboard_redteam.html
#: rocky/templates/findings/finding_list.html rocky/templates/header.html
#: rocky/templates/oois/ooi_detail_findings_list.html
#: rocky/templates/oois/ooi_detail_findings_overview.html
#: rocky/templates/oois/ooi_page_tabs.html
#: rocky/templates/partials/ooi_report_findings_block.html
#: rocky/views/finding_list.py rocky/views/finding_type_add.py
#: rocky/views/ooi_view.py
msgid "Findings"
msgstr "Diskubrimentu"

#: rocky/templates/dashboard_client.html rocky/templates/dashboard_redteam.html
#: rocky/templates/partials/secondary-menu.html
msgid "Logout"
msgstr "Logout"

#: rocky/templates/dashboard_client.html rocky/templates/dashboard_redteam.html
msgid "Welcome"
msgstr "Bon Biní"

#: rocky/templates/dashboard_client.html rocky/templates/dashboard_redteam.html
msgid "User overview:"
msgstr "Resúmen di kliente:"

#: rocky/templates/dashboard_redteam.html
#: rocky/templates/partials/notifications_block.html
#: rocky/templates/partials/ooi_report_findings_block_table_expanded_row.html
msgid "warning"
msgstr "advertensia"

#: rocky/templates/dashboard_redteam.html
#: rocky/templates/partials/notifications_block.html
#: rocky/templates/partials/ooi_report_findings_block_table_expanded_row.html
msgid "Warning"
msgstr "Advertensia"

#: rocky/templates/dashboard_redteam.html
msgid "Organization code missing"
msgstr "Falta e codigo di organisashon"

#: rocky/templates/finding_type_add.html
#: rocky/templates/partials/findings_list_toolbar.html
#: rocky/views/finding_type_add.py
msgid "Add finding type"
msgstr "Añadí tipo di diskubrimentu"

#: rocky/templates/finding_type_add.html
msgid "Finding Type"
msgstr "Tipo di diskubrimentu"

#: rocky/templates/findings/finding_add.html
#: rocky/templates/oois/ooi_detail_findings_list.html
#: rocky/templates/oois/ooi_findings.html
#: rocky/templates/partials/findings_list_toolbar.html
msgid "Add finding"
msgstr "Añadí diskubrimentu"

#: rocky/templates/findings/finding_add.html
#: rocky/templates/findings/finding_list.html
#: rocky/templates/organizations/organization_crisis_room.html
#: rocky/templates/partials/ooi_report_findings_block_table_expanded_row.html
msgid "Finding"
msgstr "Diskubrimentu"

#: rocky/templates/findings/finding_list.html
#, python-format
msgid ""
"An overview of all findings OpenKAT found on %(date)s. Each finding relates "
"to an object. Click a finding for additional information."
msgstr ""
"Un relato general di tur diskubrimentu OpenKAT á enkontrá riba %(date)s. "
"Kada diskubrimentu ta relatá na un opheto. Klék un diskubrimentu pa "
"informashon adishonál."

#: rocky/templates/findings/finding_list.html
#: rocky/templates/organizations/organization_crisis_room.html
msgid "Showing "
msgstr "Mustra "

#: rocky/templates/findings/finding_list.html
#: rocky/templates/organizations/organization_crisis_room.html
#: rocky/templates/partials/pagination.html
msgid "of"
msgstr "di"

#: rocky/templates/findings/finding_list.html
#: rocky/templates/organizations/organization_crisis_room.html
msgid "findings"
msgstr "diskubrimentunan"

#: rocky/templates/findings/finding_list.html
#: rocky/templates/oois/ooi_page_tabs.html
#: rocky/templates/partials/elements/ooi_tree_condensed_table.html
#: rocky/templates/partials/elements/ooi_tree_condensed_table_row.html
msgid "Tree"
msgstr "Mapa"

#: rocky/templates/findings/finding_list.html
#: rocky/templates/oois/ooi_page_tabs.html
#: rocky/templates/partials/elements/ooi_tree_condensed_table.html
#: rocky/templates/partials/elements/ooi_tree_condensed_table_row.html
msgid "Graph"
msgstr "Grafa"

#: rocky/templates/findings/finding_list.html
#: rocky/templates/organizations/organization_crisis_room.html
#, python-format
msgid "Show details for %(finding)s"
msgstr "Mustra detayes pa %(finding)s"

#: rocky/templates/findings/finding_list.html
msgid "Finding type:"
msgstr "Tipo di diskubrimentu:"

#: rocky/templates/findings/finding_list.html
#: rocky/templates/organizations/organization_crisis_room.html
#, python-format
msgid "Show details for %(finding_type)s"
msgstr "Mustra detayes pa %(finding_type)s"

#: rocky/templates/findings/finding_list.html
msgid "OOI type:"
msgstr "Tipo di opheto"

#: rocky/templates/findings/finding_list.html
#: rocky/templates/organizations/organization_crisis_room.html
#, python-format
msgid "Show %(ooi_type)s objects"
msgstr "Mustra %(ooi_type)s ophetonan"

#: rocky/templates/findings/finding_list.html
msgid "Source OOI:"
msgstr "Orígen OOI:"

#: rocky/templates/findings/finding_list.html
#, python-format
msgid "Show details for %(ooi)s"
msgstr "Mustra detayes pa %(ooi)s"

#: rocky/templates/findings/finding_list.html
msgid "Risk score:"
msgstr "Puntuashon di riesgo:"

#: rocky/templates/findings/finding_list.html
msgid "Mute findings"
msgstr "Muta diskubrimentu"

#: rocky/templates/findings/finding_list.html
msgid "Reason"
msgstr "Motibu"

#: rocky/templates/findings/finding_list.html
msgid "Mute Findings"
msgstr "Muta Diskubrimentu"

#: rocky/templates/findings/findings_filter.html
#: rocky/templates/partials/elements/ooi_list_settings_form.html
#: rocky/templates/tasks/partials/task_filter.html
msgid "Set filters"
msgstr "Pone filternan"

#: rocky/templates/findings/findings_filter.html
msgid "Clear filters"
msgstr "Kita filters"

#: rocky/templates/footer.html rocky/views/privacy_statement.py
msgid "Privacy Statement"
msgstr "Deklarashon di privasidat"

#: rocky/templates/footer.html rocky/views/health.py
msgid "Health"
msgstr "Salú"

#: rocky/templates/forms/widgets/checkbox_group_table.html
msgid "this field is required"
msgstr "E vèld aki ta obligatorio"

#: rocky/templates/graph-d3.html
msgid ""
"Click a circle top collapse / expand the tree, click the text to view the "
"tree from that OOI and hover over the text to see details."
msgstr ""
"Click e sírkulo top collapse / expande e mapa, click e teksto pa habri e "
"mapa di e OOI y hover riba a teksto pa mira detayes."

#: rocky/templates/graph-d3.html
msgid "Tree graph"
msgstr "Mapa di Grafa"

#: rocky/templates/header.html
msgid "Menu"
msgstr "Menu"

#: rocky/templates/header.html
msgid "OpenKAT logo, go to the homepage of OpenKAT"
msgstr "KAT logo, bai na e homepage di OpenKAT"

#: rocky/templates/header.html
#: rocky/templates/organizations/organization_crisis_room.html
#: rocky/views/finding_list.py
msgid "Crisis room"
msgstr "Sala di krísis"

#: rocky/templates/header.html rocky/views/task_detail.py rocky/views/tasks.py
msgid "Tasks"
msgstr "Enkargonan"

#: rocky/templates/header.html
msgid "Breadcrumbs"
msgstr "Breadcrumbs"

#: rocky/templates/health.html
msgid "Health Checks"
msgstr "Checknan di salubridat"

#: rocky/templates/health.html
msgid "Healthy"
msgstr "Salú"

#: rocky/templates/health.html
msgid "Version"
msgstr "Vershon"

#: rocky/templates/health.html
msgid "Additional"
msgstr "Adishonal"

#: rocky/templates/indemnification_present.html
msgid "Indemnification"
msgstr "Indemnizashon"

#: rocky/templates/indemnification_present.html
msgid ""
"Indemnification on the organization present. You may now add objects and "
"start scans."
msgstr ""
"Indemnizashon presente pa e organisashon. Bo por awor añadi ophetonan i "
"kuminsa skan."

#: rocky/templates/indemnification_present.html
msgid "Go to"
msgstr "Bai na:"

#: rocky/templates/landing_page.html
msgid "Kwetsbaarheden Analyse Tool"
msgstr "Kwetsbaarheden Analyse Tool"

#: rocky/templates/landing_page.html
msgid "What is OpenKAT?"
msgstr "Kiko ta OpenKAT?"

#: rocky/templates/landing_page.html
msgid ""
"OpenKAT is a vulnerability analysis tool. An Open Source-project developed "
"by the Ministry of Health, Welfare and Sport to make your and our world "
"safer."
msgstr ""
"OpenKAT ta un tool pa analisá vulnerabilidat. Un Open Source projekto diseña "
"dor di Ministerio di Salubridat, bienestar i spòrt pa hasi bo i nos mundu "
"mas sigur."

#: rocky/templates/landing_page.html
msgid "OpenKAT sees"
msgstr "OpenKAT ta mira"

#: rocky/templates/landing_page.html
msgid ""
"Dozens of tools are integrated in OpenKAT to view the world (digital and "
"analog). <br> Our motto is therefore: I see, I see, what you do not see."
msgstr ""
"Dosen di hermentnan ta integrá den OpenKAT pa mira e mundu (digital i "
"anoloog). <br>Nos lema ta: Mi ta mira, mi ta mira loke bo no ta mira."

#: rocky/templates/landing_page.html
msgid "OpenKAT knows"
msgstr "OpenKAT sá"

#: rocky/templates/landing_page.html
msgid ""
"OpenKAT does not forget (just like that), and can be queried without "
"scanning again. Also about a historical situation."
msgstr ""
"OpenKAT no ta lubida (simplemente asina), i por kore sin mester skan atrobe. "
"Tambe tokante situashonnan historiko."

#: rocky/templates/landing_page.html
msgid "OpenKAT is secure"
msgstr "OpenKAT ta sigurá"

#: rocky/templates/landing_page.html
msgid ""
"Forensically secured storage of evidence is one of the basic ingredients of "
"OpenKAT."
msgstr ""
"Evidensia forénsiko sigurá ta un di e íngredientenan basiko di OpenKAT."

#: rocky/templates/landing_page.html
msgid "OpenKAT is sweet"
msgstr "OpenKAT ta dushi"

#: rocky/templates/landing_page.html
msgid ""
"OpenKAT thinks about privacy, and stores what is necessary, within the rules "
"of your organization and the law."
msgstr ""
"OpenKAT ta pensa riba privacy, i ta warda loke ta nesesario, den e reglanan "
"di bo organisashon i e lèi."

#: rocky/templates/landing_page.html
msgid "A wide playing field"
msgstr "Un vèld grandi pa hunga"

#: rocky/templates/landing_page.html
msgid ""
"OpenKAT makes a copy of the actual reality by means of the integrated tools. "
"Within this copy you can search for answers to countless security and policy "
"questions. Expected and unexpected changes in the world are made visible, "
"and where necessary reported or made known directly to the right people."
msgstr ""
"OpenKAT ta traha un kopia di e realidat aktual dor di e tools nan integrá. "
"Den e kopianan aki bo por buska pa kontestanan pa yen di preguntanan di "
"siguridat i policy Kambionan den mundu espera i inespera ta wordu hasi "
"visibel, i kaminda ta nesesario wordu rapòrta òf pa e hendenan apropia haña "
"sa."

#: rocky/templates/legal/privacy_statement.html
msgid "OpenKAT Privacy Statement"
msgstr "OpenKAT Deklarashon di Privasidat"

#: rocky/templates/legal/privacy_statement.html
msgid ""
"OpenKAT is dedicated to protecting the confidentiality and privacy of "
"information entrusted to it. As part of this fundamental obligation, OpenKAT "
"is committed to the appropriate protection and use of personal information "
"(sometimes referred to as \"personal data\", \"personally identifiable "
"information\" or \"PII\") that has been collected online."
msgstr ""
"OpenKAT is dedicated to protecting the confidentiality and privacy of "
"information entrusted to it. As part of this fundamental obligation, OpenKAT "
"is committed to the appropriate protection and use of personal information "
"(sometimes referred to as \"personal data\", \"personally identifiable "
"information\" or \"PII\") that has been collected online."

#: rocky/templates/oois/error.html
msgid "Object List"
msgstr "Lista di opheto"

#: rocky/templates/oois/error.html
msgid "An error occurred. Please contact a system administrator."
msgstr ""
"Un problema a surgi. Por fabor tuma kontakto ku e atministradó di sistema."

#: rocky/templates/oois/ooi_add.html
#, python-format
msgid "Add a %(display_type)s"
msgstr "Añadí un %(display_type)s"

#: rocky/templates/oois/ooi_add.html
msgid ""
"Here you can add the asset of the client. Findings can be added to these in "
"the findings page."
msgstr ""
"Akinan bo por agregá e propiedát di un kliénte. Diskubrimentunan por wordu "
"agregá na e propiedát den e página di diskubrimentunan."

#: rocky/templates/oois/ooi_add.html
#, python-format
msgid "Add %(display_type)s"
msgstr "Añadí %(display_type)s"

#: rocky/templates/oois/ooi_add_type_select.html
msgid "Manual creation"
msgstr "Kreashon manual"

#: rocky/templates/oois/ooi_add_type_select.html
msgid "Select the type of object you want to create."
msgstr "Selektá e tipo di opheto ku bo ke krea"

#: rocky/templates/oois/ooi_delete.html
#, python-format
msgid "Delete %(primary_key)s"
msgstr "Kita %(primary_key)s"

#: rocky/templates/oois/ooi_delete.html
#: rocky/templates/scan_profiles/scan_profile_reset.html
msgid "Are you sure?"
msgstr "Bo ta sigur?"

#: rocky/templates/oois/ooi_delete.html
#, python-format
msgid "Here you can delete the %(display_type)s."
msgstr "Akinan bo por kita e %(display_type)s."

#: rocky/templates/oois/ooi_delete.html
#: rocky/templates/partials/elements/ooi_tree_condensed_table.html
msgid "Key"
msgstr "Jabi"

#: rocky/templates/oois/ooi_delete.html
#: rocky/templates/partials/ooi_detail_toolbar.html
#, python-format
msgid "Delete %(display_type)s"
msgstr "Kita %(display_type)s"

#: rocky/templates/oois/ooi_delete.html
msgid "Deletion not possible for types: KATFindingType and CVEFindingType"
msgstr ""
"Kitamentu no ta posibel pa e tiponan: KATFindingType and CVEFindingType"

#: rocky/templates/oois/ooi_detail.html
msgid "using boefjes"
msgstr "uzando boefjes"

#: rocky/templates/oois/ooi_detail.html
#: rocky/templates/oois/ooi_detail_origins_observations.html
#: rocky/templates/scan.html rocky/templates/tasks/boefjes.html
#: rocky/templates/tasks/normalizers.html
msgid "Boefje"
msgstr "Boefje"

#: rocky/templates/oois/ooi_detail.html rocky/templates/scan.html
msgid "Scan profile"
msgstr "Investigá profíl"

#: rocky/templates/oois/ooi_detail.html
msgid "There are no boefjes enabled to scan an OOI of type"
msgstr "No tin Boefjes activá pa skan un OOI di tipo"

#: rocky/templates/oois/ooi_detail.html
#: rocky/templates/partials/ooi_report_severity_totals.html
msgid "See"
msgstr "Mira"

#: rocky/templates/oois/ooi_detail.html
msgid "to find and enable boefjes that can scan within the current level."
msgstr "pa haña i aktivá boefjes ku por skan den e nivel recién."

#: rocky/templates/oois/ooi_detail.html
msgid "There are no boefjes available within the current clearance level of"
msgstr "No tin boefjes disponibel den e nivel di authorisashon di"

#: rocky/templates/oois/ooi_detail.html
msgid "Or if you have the authorization, upgrade the clearance level of"
msgstr "Òf si bo tin authorisashon, subi e nivel di authorisason di"

#: rocky/templates/oois/ooi_detail_add_related_object.html
msgid "Add related object"
msgstr "Añadí ophetonan relatáß"

#: rocky/templates/oois/ooi_detail_add_related_object.html
#: rocky/templates/oois/ooi_detail_object.html
#: rocky/templates/partials/elements/ooi_add_type_select_form.html
msgid "Object details"
msgstr "Detayes di opheto"

#: rocky/templates/oois/ooi_detail_add_related_object.html
#: rocky/templates/partials/elements/ooi_add_type_select_form.html
msgid "Object type"
msgstr "Tipo di opheto"

#: rocky/templates/oois/ooi_detail_add_related_object.html
#: rocky/templates/partials/elements/ooi_add_type_select_form.html
msgid "Choose an object type to add"
msgstr "Eskohé un tipo di opheto pa agregá"

#: rocky/templates/oois/ooi_detail_add_related_object.html
#: rocky/templates/partials/elements/ooi_add_type_select_form.html
msgid "Select an object type to add."
msgstr "Eskohé un tipo di opheto pa agregá"

#: rocky/templates/oois/ooi_detail_add_related_object.html
#: rocky/templates/partials/elements/ooi_add_type_select_form.html
#: rocky/templates/partials/ooi_list_toolbar.html rocky/views/ooi_add.py
msgid "Add object"
msgstr "Añadí opheto"

#: rocky/templates/oois/ooi_detail_findings_list.html
msgid "Overview of findings for "
msgstr "Reprodusí búskeda"

#: rocky/templates/oois/ooi_detail_findings_list.html
msgid "Score"
msgstr "Punto"

#: rocky/templates/oois/ooi_detail_findings_list.html
#: rocky/templates/partials/ooi_report_findings_block_table_expanded_row.html
msgid "Finding details"
msgstr "Detaye di búskeda"

#: rocky/templates/oois/ooi_detail_findings_overview.html
msgid "Overview of the number of findings and their severity found on"
msgstr "Resumen di e kantidad di diskubrimentu i nan gravedat enkontrá riba"

#: rocky/templates/oois/ooi_detail_findings_overview.html
msgid ""
"Findings can occur multiple times. To give better insight the following "
"table shows the number of unique findings found as well as the number of "
"occurrences."
msgstr ""
"Diskubrimentunan por okurí varias biaha. Pa brinda mihó bista, e siguiente "
"tabla ta mustra e número di diskubrimentunan úniko ku a wordu haña, manera "
"tambe e número di okurensianan."

#: rocky/templates/oois/ooi_detail_findings_overview.html
msgid "See finding details"
msgstr "Habri detaye di diskubrimentu"

#: rocky/templates/oois/ooi_detail_findings_overview.html
msgid "Total findings:"
msgstr "Totál diskubrimentu:"

#: rocky/templates/oois/ooi_detail_origins_declarations.html
msgid "Declarations"
msgstr "Deklarashon"

#: rocky/templates/oois/ooi_detail_origins_inference.html
msgid "Inferred by"
msgstr "Enferido na"

#: rocky/templates/oois/ooi_detail_origins_inference.html
msgid "Bit"
msgstr "Bit"

#: rocky/templates/oois/ooi_detail_origins_inference.html
#: rocky/templates/oois/ooi_detail_origins_observations.html
#: rocky/templates/partials/ooi_report_findings_block_table_expanded_row.html
msgid "Source"
msgstr "Orígen"

#: rocky/templates/oois/ooi_detail_origins_inference.html
msgid "Parameters"
msgstr "Parameternan"

#: rocky/templates/oois/ooi_detail_origins_observations.html
msgid "Observed by"
msgstr "Obserbá pa"

#: rocky/templates/oois/ooi_detail_origins_observations.html
msgid "Task ID"
msgstr "Tarea ID"

#: rocky/templates/oois/ooi_edit.html
#, python-format
msgid "Edit %(type)s: %(ooi_human_readable)s"
msgstr "Editá %(type)s: %(ooi_human_readable)s"

#: rocky/templates/oois/ooi_edit.html
msgid "Primary key fields cannot be edited."
msgstr "Primary key no por ser editá."

#: rocky/templates/oois/ooi_edit.html
#, python-format
msgid "Save %(display_type)s"
msgstr "Save %(display_type)s"

#: rocky/templates/oois/ooi_findings.html
msgid "Currently there are no findings for OOI"
msgstr "Aktualmente no a diskubri nada pa OOI"

#: rocky/templates/oois/ooi_list.html
msgid ""
"An overview of your object list. Objects can be added manually or by running "
"boefjes. </br> Click an object for additional information."
msgstr ""
"Un bista general di bo lista di ophetonan. Ophetonan por wòrdu añadí "
"manualmente òf dor di ehekutá boefjes. </br> Klik riba un opheto pa mas "
"informashon."

#: rocky/templates/oois/ooi_list.html
msgid "Currently filtered on:"
msgstr "Aktuálmente filtrá riba:"

#: rocky/templates/oois/ooi_list.html
#: rocky/templates/partials/scan_history.html
#: rocky/templates/tasks/partials/task_filter.html
msgid "Filter"
msgstr "Filtrá"

#: rocky/templates/oois/ooi_list.html
#, python-format
msgid "Showing %(length)s of %(total)s objects"
msgstr "Mustrando %(length)s di %(total)s ophetonan"

#: rocky/templates/oois/ooi_list.html
msgid "Delete object(s)"
msgstr "Kita opheto(nan)"

#: rocky/templates/oois/ooi_mute_finding.html
msgid "Mute finding"
msgstr "Muta diskubrimentu"

#: rocky/templates/oois/ooi_mute_finding.html
msgid "Give a reason below why you want to mute this finding."
msgstr "Duna un motibu abao dikon bo ke muta e diskubrimentu aki."

#: rocky/templates/oois/ooi_mute_finding.html
msgid "Mute"
msgstr "Muta"

#: rocky/templates/oois/ooi_page_tabs.html
msgid "List of views for OOI"
msgstr "Lista di resulatadonan pa OOI"

#: rocky/templates/oois/ooi_page_tabs.html
msgid "Overview"
msgstr "Resúmen"

#: rocky/templates/oois/ooi_past_due_warning.html
msgid "This object is past due"
msgstr "E opheto aki a kaduka"

#: rocky/templates/oois/ooi_past_due_warning.html
msgid "This object is past due and has been deleted"
msgstr "E opheto aki a kaduka i a wordu kita"

#: rocky/templates/oois/ooi_past_due_warning.html
msgid ""
"This object is past due. You are viewing the object state in a past state."
msgstr ""
"E opheto aki a kaduka. Bo ta mirando e opheto aki den un estado den pasado."

#: rocky/templates/oois/ooi_past_due_warning.html
msgid ""
"You will not be able to add Findings or other OOI's to past due objects."
msgstr ""
"Bo no por añadi diskubrimentunan òf otro OOI's na ophetonan ku a kaduka."

#: rocky/templates/oois/ooi_past_due_warning.html
#: rocky/templates/partials/hyperlink_ooi_id.html
#, python-format
msgid "Show details for %(name)s"
msgstr "Mustra detayes pa %(name)s"

#: rocky/templates/oois/ooi_past_due_warning.html
msgid "View the current state"
msgstr "Mustra e estado aktual"

#: rocky/templates/oois/ooi_past_due_warning.html
msgid ""
"You will not be able to add Findings or other OOI's, this object has been "
"deleted and is no longer available."
msgstr ""
"Bo no por añadi diskubrimentunan òf otro OOI's, e opheto aki a wordu kita i "
"no ta aktualmente disponibel."

#: rocky/templates/oois/ooi_report.html
#: rocky/templates/partials/findings_list_toolbar.html
msgid "Download PDF"
msgstr "Download PDF"

#: rocky/templates/oois/ooi_report.html
#, python-format
msgid "Findings report for %(name)s"
msgstr "Rapport di resultadonan pa %(name)s"

#: rocky/templates/oois/ooi_report.html
#, python-format
msgid ""
"These are the findings of a OpenKAT-analysis on %(observed_at)s. Click a "
"finding for more detailed information about the issue, its origin, severity "
"and possible solutions."
msgstr ""
"Esakinan ta e resultadonan di un OpenKAT-analysis riba %(observed_at)s. "
"Click un resultadopa mas informashon detayá tokante e problema, su orígen, "
"severidat i posibel solushonnan."

#: rocky/templates/oois/ooi_report_404.html
#, python-format
msgid "A report for %(name)s wasn't found."
msgstr "Un rapport pa %(name)s no por a wordu haña."

#: rocky/templates/oois/ooi_report_404.html
#, python-format
msgid ""
"Perhaps it never was, perhaps it just didn't exist on %(observed_at)s <br> "
"Try some other dates!"
msgstr ""
"Probablemente e no tabata, probablemente e nunka a eksistí riba "
"%(observed_at)s<br> Purba algun otro fechanan!"

#: rocky/templates/oois/ooi_summary.html
msgid "Summary for"
msgstr "Resúmen pa"

#: rocky/templates/oois/ooi_summary.html
msgid "Below you can see findings that were found for"
msgstr "Abou bo por mira diskubrimentunan ku a wordu haña pa"

#: rocky/templates/oois/ooi_summary.html
msgid "and direct  children of this"
msgstr "i direktamente yiu di esaki"

#: rocky/templates/oois/ooi_summary.html
msgid "This"
msgstr "Esaki"

#: rocky/templates/oois/ooi_summary.html
msgid "tree view"
msgstr "mapa di resultado"

#: rocky/templates/oois/ooi_summary.html
msgid "of the"
msgstr "di e"

#: rocky/templates/oois/ooi_summary.html
msgid "shows the same objects."
msgstr "mustrando e mesun ophetonan."

#: rocky/templates/oois/ooi_tree.html
msgid "Object tree"
msgstr "Mapa di opheto"

#: rocky/templates/organizations/organization_crisis_room.html
#: rocky/templates/organizations/organization_settings.html
msgid "indemnification warning"
msgstr "advertensia di indemnisashon"

#: rocky/templates/organizations/organization_crisis_room.html
#, python-format
msgid ""
"\n"
"                            <strong>Warning:</strong>\n"
"                            Indemnification is not set for this "
"organization.\n"
"                            Go to the <a "
"href=\"%(organization_settings)s\">organization settings page</a> to add "
"one.\n"
"                        "
msgstr ""
"\n"
" <strong>Advertensia:</strong>\n"
" Indemnisashon no ta ajustá pa e organisashon aki.\n"
" Bishitá e <a href=\"%(organization_settings)s\">página di ajuste di "
"organisashon</a> pa agregá un.\n"
"                        "

#: rocky/templates/organizations/organization_crisis_room.html
msgid ""
"An overview of the top 10 most severe findings OpenKAT found. Check the "
"detail section for additional severity information."
msgstr ""
"Un bista general di e 10 diskubrimentunan mas serio ku OpenKAT a haña. Chèk "
"den seccion di detaye pa informashon adishonal tokante severidat."

#: rocky/templates/organizations/organization_crisis_room.html
msgid "Top 10 most severe Findings"
msgstr "Top 10 di e diskubrimentunan mas serio."

#: rocky/templates/organizations/organization_crisis_room.html
#: rocky/templates/partials/ooi_report_findings_block_table.html
msgid "Finding type"
msgstr "Tipo di diskubrimentu"

#: rocky/templates/organizations/organization_crisis_room.html
msgid "OOI type"
msgstr "Tipo OOI"

#: rocky/templates/organizations/organization_crisis_room.html
msgid "Source OOI"
msgstr "Orígen OOI"

#: rocky/templates/organizations/organization_edit.html
msgid "Edit organization"
msgstr "Edita organisashon"

#: rocky/templates/organizations/organization_edit.html
msgid "Save organization"
msgstr "Warda organisashon"

#: rocky/templates/organizations/organization_list.html
msgid "Add new organization"
msgstr "Añadi organisashon nobo"

#: rocky/templates/organizations/organization_list.html
msgid "Organization overview:"
msgstr "Resúmen di organisashon:"

#: rocky/templates/organizations/organization_list.html
#: rocky/templates/organizations/organization_settings.html
msgid "Code"
msgstr "Código"

#: rocky/templates/organizations/organization_list.html
#: rocky/templates/organizations/organization_settings.html
msgid "Tags"
msgstr "Labelnan"

#: rocky/templates/organizations/organization_member_add.html
msgid " member account setup"
msgstr " konfigurashon di kuenta di miembro"

#: rocky/templates/organizations/organization_member_add.html
msgid "Member details"
msgstr "Detayes di miembro"

#: rocky/templates/organizations/organization_member_add_account_type.html
msgid "Member account type setup"
msgstr "Konfigurashon di tipo di kuenta di miembro"

#: rocky/templates/organizations/organization_member_add_account_type.html
msgid "Choose an account type for this new member."
msgstr "Selekshoná un tipo di kuenta pa e miembro nobo aki."

#: rocky/templates/organizations/organization_member_add_account_type.html
msgid "Account type details"
msgstr "Detayenan di tipo di kuenta"

#: rocky/templates/organizations/organization_member_edit.html
#: rocky/views/organization_member_edit.py
msgid "Edit member"
msgstr "Editá miembronan"

#: rocky/templates/organizations/organization_member_edit.html
msgid "Save member"
msgstr "Warda miembronan"

#: rocky/templates/organizations/organization_member_list.html
#, python-format
msgid ""
"\n"
"                    An overview of \"%(organization_name)s\" its members.\n"
"                "
msgstr ""
"\n"
" Un bista general di e miembronan di \"%(organization_name)s\".\n"
"                "

#: rocky/templates/organizations/organization_member_list.html
msgid "Add member(s)"
msgstr "Añadí miembro(nan)"

#: rocky/templates/organizations/organization_member_list.html
msgid "Manually"
msgstr "Manualmente"

#: rocky/templates/organizations/organization_member_list.html
msgid "Upload a CSV"
msgstr "Subi un CSV"

#: rocky/templates/organizations/organization_member_list.html
msgid "Member overview:"
msgstr "Resúmen di kliénte:"

#: rocky/templates/organizations/organization_member_list.html
msgid "E-mail"
msgstr "E-korreo"

#: rocky/templates/organizations/organization_member_list.html
msgid "Role"
msgstr "Rol"

#: rocky/templates/organizations/organization_member_list.html
#: rocky/templates/partials/scan_history.html
#: rocky/templates/tasks/boefjes.html rocky/templates/tasks/normalizers.html
#: rocky/templates/tasks/partials/task_filter.html
msgid "Status"
msgstr "Estádo"

#: rocky/templates/organizations/organization_member_list.html
msgid "Assigned clearance level"
msgstr "Nivel di autorisashon asigná"

#: rocky/templates/organizations/organization_member_list.html
msgid "Super user"
msgstr "Super usario"

#: rocky/templates/organizations/organization_member_list.html
msgid "Active"
msgstr "Aktivá"

#: rocky/templates/organizations/organization_member_upload.html
msgid "Upload a csv file with members for organisation"
msgstr "Subi un archivo csv ku miembronan pa e organisashon"

#: rocky/templates/organizations/organization_member_upload.html
msgid "Download the template"
msgstr "Download e template"

#: rocky/templates/organizations/organization_member_upload.html
msgid "or create a csv file with the following criteria"
msgstr "òf krea un archivo csv ku e kriterionan sigiente"

#: rocky/templates/organizations/organization_member_upload.html
#: rocky/templates/upload_csv.html
msgid "These are the criteria for CSV upload:"
msgstr "Esakinan ta e kriterianan pa upload CSV:"

#: rocky/templates/organizations/organization_member_upload.html
msgid "Upload"
msgstr "Upload"

#: rocky/templates/organizations/organization_settings.html
#, python-format
msgid ""
"\n"
"            An overview of \"%(organization_name)s\". This shows general "
"information and its settings.\n"
"          "
msgstr ""
"\n"
" Un bista general di \"%(organization_name)s\". Esaki ta mustra informashon "
"general i su ajustenan.\n"
"          "

#: rocky/templates/organizations/organization_settings.html
msgid ""
"\n"
"              <strong>Warning:</strong>\n"
"              Indemnification is not set for this organization.\n"
"            "
msgstr ""
"\n"
" <strong>Advertensia:</strong>\n"
" Indemnisashon no ta ajustá pa e organisashon aki.\n"
"            "

#: rocky/templates/organizations/organization_settings.html
#: rocky/views/indemnification_add.py
msgid "Add indemnification"
msgstr "Añadi indemnisashon"

#: rocky/templates/organizations/organization_settings.html
msgid "Rerun all bits"
msgstr "Pone bits kore atrobe"

#: rocky/templates/partials/elements/ooi_detail_settings.html
msgid "Observed at"
msgstr "Observá na"

#: rocky/templates/partials/elements/ooi_detail_settings.html
#: rocky/templates/partials/elements/ooi_report_settings.html
msgid "Show settings"
msgstr "Mustra settings"

#: rocky/templates/partials/elements/ooi_detail_settings.html
#: rocky/templates/partials/elements/ooi_report_settings.html
msgid "Hide settings"
msgstr "Skonde settings"

#: rocky/templates/partials/elements/ooi_list_settings_form.html
msgid "Filter by OOI types"
msgstr "Filtra pa tiponan di OOI"

#: rocky/templates/partials/elements/ooi_list_settings_form.html
msgid "Toggle all"
msgstr "Pone tur"

#: rocky/templates/partials/elements/ooi_tree_condensed_table.html
msgid "Children"
msgstr "Yunan"

#: rocky/templates/partials/elements/ooi_tree_condensed_table_row.html
#, python-format
msgid "Show details for %(object_id)s, with %(child_count)s children."
msgstr "Mustra detayes pa %(object_id)s, ku %(child_count)s su yiunan."

#: rocky/templates/partials/elements/ooi_tree_condensed_table_row.html
#, python-format
msgid ""
"Show tree for %(object_id)s with only children of type %(object_ooi_type)s"
msgstr ""
"Mustra resultado pa %(object_id)s ku solamente yiunan di e tipo "
"%(object_ooi_type)s"

#: rocky/templates/partials/elements/ooi_tree_condensed_table_row.html
#, python-format
msgid "Unfold %(object_id)s with %(child_count)s children"
msgstr "Habri %(object_id)s ku %(child_count)s su yiunan"

#: rocky/templates/partials/elements/ooi_tree_table.html
msgid "go to:"
msgstr "bai na:"

#: rocky/templates/partials/elements/ooi_tree_table.html
msgid "Go to detailpage"
msgstr "Bai na página detayá"

#: rocky/templates/partials/elements/ooi_tree_table.html
msgid "detail"
msgstr "Detaye"

#: rocky/templates/partials/elements/ooi_tree_table.html
msgid "Go to tree view"
msgstr "Bai na mapa di resultado"

#: rocky/templates/partials/elements/ooi_tree_table.html
msgid "tree"
msgstr "mapa"

#: rocky/templates/partials/elements/ooi_tree_table.html
msgid "Go to graph view"
msgstr "Mustra mapa di grafa"

#: rocky/templates/partials/elements/ooi_tree_table.html
msgid "graph"
msgstr "grafa"

#: rocky/templates/partials/explanations.html
msgid "Clearance level inheritance"
msgstr "Herensia di nivel di autorisashon"

#: rocky/templates/partials/explanations.html
msgid "Origin"
msgstr "Origen"

#: rocky/templates/partials/explanations.html
msgid "Show clearance level inheritance"
msgstr "Pone nivél di autorisashon na heredá"

#: rocky/templates/partials/finding_occurrence_definition_list.html
msgid "Reproduction"
msgstr "Reprodusí"

#: rocky/templates/partials/form/checkbox_group_table_form.html
msgid "Please enable plugin to start scanning"
msgstr "Por fabor sende plugin prome ku kuminsa start ku skan"

#: rocky/templates/partials/form/field_input.html
#: rocky/templates/partials/form/field_input_checkbox.html
#: rocky/templates/partials/form/field_input_radio.html
msgid "This field is required"
msgstr "E vèld aki ta obligatorio"

#: rocky/templates/partials/form/field_input.html
msgid "Not set"
msgstr "No pone"

#: rocky/templates/partials/form/field_input.html
msgid "Forgot email"
msgstr "Lubida email"

#: rocky/templates/partials/form/field_input.html
msgid "Forgot password"
msgstr "Lubida password"

#: rocky/templates/partials/form/field_input_errors.html
#: rocky/templates/partials/form/form_errors.html
#: rocky/templates/partials/notifications_block.html
msgid "error"
msgstr "error"

#: rocky/templates/partials/form/field_input_errors.html
#: rocky/templates/partials/form/form_errors.html
#: rocky/templates/partials/notifications_block.html
msgid "Error"
msgstr "Error"

#: rocky/templates/partials/form/field_input_help_text.html
msgid "Open explanation"
msgstr "Habri deklarashon"

#: rocky/templates/partials/form/field_input_help_text.html
msgid "Close explanation"
msgstr "Sera deklarashon"

#: rocky/templates/partials/form/indemnification_add_form.html
msgid "Here, an indemnification can be given on behalf of your organization"
msgstr "Akinan, un indemnizashon por wordu duna p’e organisashon"

#: rocky/templates/partials/form/indemnification_add_form.html
msgid ""
"Before you're able to add assets to OpenKAT and to assign clearance levels, "
"you have to give indemnification on the organization and declare that you as "
"a person can be held accountable."
msgstr ""
"Prome ku bo por añadi propiedatnan na OpenKAT i pone nivelnan di "
"authorisashon, bo mester duna indemnizashon na e organisashon i deklara ku "
"abo komo persona por wordu pone responsabel."

#: rocky/templates/partials/form/indemnification_add_form.html
msgid "Register an indemnification"
msgstr "Registrá un indemnizashon"

#: rocky/templates/partials/hyperlink_ooi_type.html
#, python-format
msgid "Only show objects of type %(type)s"
msgstr "Solamente mustra ophetonan di e tipo %(type)s"

#: rocky/templates/partials/language-switcher.html
msgid "Select your language"
msgstr "Selekshoná bo idioma"

#: rocky/templates/partials/language-switcher.html
#, python-format
msgid ""
"Current language is %(current_language)s. Choose your preferred language."
msgstr "Idioma aktual ta %(current_language)s. Escoge bo idioma preferí."

#: rocky/templates/partials/list_filters.html
msgid "Hide filter options"
msgstr "Skonde opcionnan di filter"

#: rocky/templates/partials/list_filters.html
msgid "Show filter options"
msgstr "Mustra opcionnan di filter"

#: rocky/templates/partials/list_paginator.html
msgid "List pagination"
msgstr "Listra pagina"

#: rocky/templates/partials/list_paginator.html
msgid "Previous Page"
msgstr "Página anterior"

#: rocky/templates/partials/list_paginator.html
msgid "Previous"
msgstr "Anterior"

#: rocky/templates/partials/list_paginator.html
msgid "Five Pages Back"
msgstr "Sinku página bèk"

#: rocky/templates/partials/list_paginator.html
#: rocky/templates/partials/pagination.html
msgid "Page"
msgstr "Página"

#: rocky/templates/partials/list_paginator.html
msgid "Five Pages Forward"
msgstr "Sinku pagina dilanti"

#: rocky/templates/partials/list_paginator.html
msgid "Next Page"
msgstr "Sigiénte página"

#: rocky/templates/partials/list_paginator.html
msgid "Next"
msgstr "Sigiénte"

#: rocky/templates/partials/notifications_block.html
msgid "confirmation"
msgstr "konfirmashon"

#: rocky/templates/partials/notifications_block.html
msgid "Confirmation"
msgstr "Indemnizashon"

#: rocky/templates/partials/ooi_detail_related_object.html
msgid "Related objects"
msgstr "Ophetonan relatá"

#: rocky/templates/partials/ooi_detail_related_object.html
msgid "No related objects added to "
msgstr "Ningún ophetonan relatá añadi na"

#: rocky/templates/partials/ooi_detail_related_object.html
msgid "Use the button below to add a related object. "
msgstr "Huza e botón abou pa añadi un opheto relatá. "

#: rocky/templates/partials/ooi_detail_toolbar.html
msgid "Generate report"
msgstr "Generá rapòrt"

#: rocky/templates/partials/ooi_detail_toolbar.html
msgid "Mute Finding"
msgstr "Muta diskubrimentu"

#: rocky/templates/partials/ooi_detail_toolbar.html
#, python-format
msgid "Edit %(display_type)s"
msgstr "Editá %(display_type)s"

#: rocky/templates/partials/ooi_head.html
msgid "An overview of"
msgstr "Resúmen di resultado"

#: rocky/templates/partials/ooi_head.html
msgid "object type"
msgstr "tipo di opheto"

#: rocky/templates/partials/ooi_head.html
msgid ""
"This shows general information and its related objects. It also gives the "
"possibility to add additional related objects, or to scan for them."
msgstr ""
"Esaki ta mustra informashon general i e ophetonan relashoná. Tambe ta brinda "
"e posibilidat pa agrega ophetonan relashoná adishonal, òf pa skan pa nan."

#: rocky/templates/partials/ooi_list_toolbar.html
msgid "Scan for objects"
msgstr "Skèn pa ophetonan"

#: rocky/templates/partials/ooi_list_toolbar.html
#: rocky/templates/upload_csv.html rocky/views/upload_csv.py
msgid "Upload CSV"
msgstr "Subi CSV"

#: rocky/templates/partials/ooi_list_toolbar.html
msgid "Export"
msgstr "Exportá"

#: rocky/templates/partials/ooi_list_toolbar.html
msgid "Download as JSON"
msgstr "Download komo JSON"

#: rocky/templates/partials/ooi_list_toolbar.html
msgid "Download as CSV"
msgstr "Download komo CSV"

#: rocky/templates/partials/ooi_report_findings_block.html
#, python-format
msgid "%(total)s findings on %(name)s"
msgstr "%(total)s diskubrimentunan na %(name)s"

#: rocky/templates/partials/ooi_report_findings_block_table.html
#, python-format
msgid "Findings for %(type)s %(name)s on %(observed_at)s:"
msgstr "Diskubrimentu pa %(type)s %(name)s na %(observed_at)s:"

#: rocky/templates/partials/ooi_report_findings_block_table.html
#: rocky/templates/partials/ooi_report_findings_block_table_expanded_row.html
msgid "Risk level"
msgstr "Nivél di rièsgo"

#: rocky/templates/partials/ooi_report_findings_block_table.html
msgid "Open finding details"
msgstr "Habri detaye di búskeda"

#: rocky/templates/partials/ooi_report_findings_block_table_expanded_row.html
#, python-format
msgid "Details of %(object_id)s"
msgstr "Detayes di %(object_id)s"

#: rocky/templates/partials/ooi_report_findings_block_table_expanded_row.html
msgid ""
"The severity of this findingtype has not (yet) been determined by the data "
"source. This situation requires manual investigation of the severity."
msgstr ""
"Gravedat di e tìpo di diskubrimentu aki ainda no a ser determiná pa e fuente "
"di dato. E situashon aki ta requeri investigashon manual di e gravedat."

#: rocky/templates/partials/ooi_report_findings_block_table_expanded_row.html
#: rocky/templates/partials/ooi_report_severity_totals_table.html
msgid "Total occurrences"
msgstr "Occurencianan totál"

#: rocky/templates/partials/ooi_report_findings_block_table_expanded_row.html
msgid "Occurrence"
msgstr "Occurencia"

#: rocky/templates/partials/ooi_report_severity_totals_table.html
msgid "Unique"
msgstr "Úniko"

#: rocky/templates/partials/ooi_tree_toolbar_bottom.html
msgid "Tree - dense view"
msgstr "Mapa - aparensia denso"

#: rocky/templates/partials/ooi_tree_toolbar_bottom.html
msgid "Tree - table view"
msgstr "Mapa - aparensia tablatura"

#: rocky/templates/partials/organization_member_list_filters.html
msgid "Shown status types"
msgstr "Muestra di tiponan di status"

#: rocky/templates/partials/organization_member_list_filters.html
msgid "Blocked status"
msgstr "Status blòkiá"

#: rocky/templates/partials/organization_properties_table.html
msgid "Organization name"
msgstr "Nòmber di Organisashon"

#: rocky/templates/partials/organization_properties_table.html
msgid "Organization code"
msgstr "Kódigo di organisashon"

#: rocky/templates/partials/organizations_menu_dropdown.html
msgid "Select organization"
msgstr "Selektá organisashon"

#: rocky/templates/partials/organizations_menu_dropdown.html
msgid "All organizations"
msgstr "Tur organisashon"

#: rocky/templates/partials/page-meta.html
msgid "Logged in as"
msgstr "Logged in komo"

#: rocky/templates/partials/pagination.html
msgid "first"
msgstr "prome"

#: rocky/templates/partials/pagination.html
msgid "previous"
msgstr "anterior"

#: rocky/templates/partials/pagination.html
msgid "next"
msgstr "siguinte"

#: rocky/templates/partials/pagination.html
msgid "last"
msgstr "ultimo"

#: rocky/templates/partials/scan_history.html
msgid "Scans"
msgstr "Skènnan"

#: rocky/templates/partials/scan_history.html
#: rocky/templates/tasks/partials/task_filter.html
msgid "Hide filters"
msgstr "Skonde filters"

#: rocky/templates/partials/scan_history.html
#: rocky/templates/tasks/partials/task_filter.html
msgid "Show filters"
msgstr "Mustra filters"

#: rocky/templates/partials/scan_history.html
#: rocky/templates/tasks/partials/task_filter.html
msgid "From"
msgstr "Di"

#: rocky/templates/partials/scan_history.html
#: rocky/templates/tasks/partials/task_filter.html
msgid "To"
msgstr "Pa"

#: rocky/templates/partials/scan_history.html
msgid "Select status"
msgstr "Selektá status"

#: rocky/templates/partials/scan_history.html
msgid "Success"
msgstr "Èxito"

#: rocky/templates/partials/scan_history.html
#: rocky/templates/tasks/partials/task_filter.html
msgid "Failure"
msgstr "Failure"

#: rocky/templates/partials/scan_history.html
#: rocky/templates/tasks/partials/task_filter.html
msgid "Search"
msgstr "Buska"

#: rocky/templates/partials/scan_history.html
#: rocky/templates/tasks/partials/task_filter.html
msgid "Search by object name"
msgstr "Buska riba nómber di opheto"

#: rocky/templates/partials/scan_history.html
msgid "No scans found for this object."
msgstr "Ningun skan enkontra pa e opheto."

#: rocky/templates/partials/scan_history.html
msgid "Object"
msgstr "Opheto"

#: rocky/templates/partials/scan_history.html
#: rocky/templates/tasks/boefjes.html rocky/templates/tasks/normalizers.html
msgid "Created date"
msgstr "Fecha kreá"

#: rocky/templates/partials/secondary-menu.html
msgid "User navigation"
msgstr "Navegashon di usario"

#: rocky/templates/partials/secondary-menu.html
msgid "Close user navigation"
msgstr "Sera navegashon di usario"

#: rocky/templates/partials/secondary-menu.html
msgid "My organizations"
msgstr "Mi organisashonnan"

#: rocky/templates/partials/secondary-menu.html
msgid "Profile"
msgstr "Perfil"

#: rocky/templates/partials/skip-to-content.html
msgid "Go to content"
msgstr "Bai na e kontenido"

#: rocky/templates/scan_profiles/scan_profile_detail.html
#, python-format
msgid ""
"\n"
"              This means that this object will be scanned by Boefjes with "
"scan level\n"
"              %(scan_level)s and lower. Setting the clearance level from "
"“declared”\n"
"              to “inherit” means that this object will inherit its level "
"from neighbouring\n"
"              objects. This means that the clearance level might stay the "
"same, increase,\n"
"              or decrease depending on other declared clearance levels. "
"Clearance levels\n"
"              of objects that inherit from this clearance level will also be "
"recalculated.\n"
"            "
msgstr ""
"\n"
"              Esaki ta nifiká ku e opheto aki lo wordu di skan dor di "
"Boefjes ku nivél di skan\n"
"              %(scan_level)s i mas abou. Pone e nivél di autorisashon for di "
"deklará\n"
"              na “heredá” ta nifiká ku e opheto aki lo heredá su nivél for "
"di ophetonan den bisindario.\n"
"              Esaki ta nifiká ku e nivél di autorisashon por keda meskos, "
"subi,\n"
"              òf baha depende di e otro nivél di autorisashonnan. Nivél di "
"autorisashonnan\n"
"              di ophetonan ku ta heredá for di e nivél di autorisashon tambe "
"lo wordu rekalkulá.\n"
"            "

#: rocky/templates/scan_profiles/scan_profile_detail.html
msgid "Set clearance level to inherit"
msgstr "Pone nivél di autorisashon na heredá"

#: rocky/templates/scan_profiles/scan_profile_detail.html
msgid ""
"\n"
"                This object has a clearance level of \"L0\". This means that "
"this object will not be scanned by any Boefje until that\n"
"                Boefje is run manually for this object again. Objects with a "
"clearance level higher than \"L0\" will be scanned automatically by Boefjes "
"with\n"
"                corresponding scan levels.\n"
"            "
msgstr ""
"\n"
"                E opheto aki tin un nivel di authorisashon di \"L0\". Esaki "
"ta nifika ku e opheto aki no por wòrdu di skan dor di ningun Boefje te ora\n"
"                e Boefje aki ta wordu di skan manualmente atrobe pe e "
"opheto. Ophetonan ku un nivel di authorisashon mas haltu ku \"L0\" ta wòrdu "
"di skan automatikamente dor di Boefjes ku\n"
"                nivelnan di skan korespondiente.\n"
"            "

#: rocky/templates/scan_profiles/scan_profile_reset.html
msgid "Set clearance level for:"
msgstr "Pone nivél di autorisashon pa:"

#: rocky/templates/scan_profiles/scan_profile_reset.html
msgid "Setting the scan level from \\"
msgstr "Ajustando e nivel di skan for di \\"

#: rocky/templates/scan_profiles/scan_profile_reset.html
msgid "You are about to set the clearance level from \\"
msgstr "Bo ta na e punto di pone e nivél di autorisashon for di \\"

#: rocky/templates/scan_profiles/scan_profile_reset.html
msgid "Yes, set to inherit"
msgstr "Si, poné na heredá"

#: rocky/templates/tasks/boefje_task_detail.html
msgid ""
"An overview of the boefje task, the input OOI and the RAW data it generated."
msgstr ""
"Un bista general di e tarea boefje, e opheto di entrada OOI, y e datonan RAW "
"cu el a generá."

#: rocky/templates/tasks/boefje_task_detail.html
#: rocky/templates/tasks/boefjes.html rocky/templates/tasks/normalizers.html
msgid "Download meta and raw data"
msgstr "Download meta data i data krudo"

#: rocky/templates/tasks/boefje_task_detail.html
msgid "Download meta data"
msgstr "Deskarga meta datonan"

#: rocky/templates/tasks/boefje_task_detail.html
msgid "Input object"
msgstr "Opheto di entrada"

#: rocky/templates/tasks/boefjes.html
msgid "There are no tasks for boefjes"
msgstr "No tin tareanan pa boefjes"

#: rocky/templates/tasks/boefjes.html
msgid "List of tasks for boefjes"
msgstr "Lista di tareanan pa boefjes"

#: rocky/templates/tasks/boefjes.html rocky/templates/tasks/normalizers.html
msgid "List of tasks for "
msgstr "Lista di tareanan pa "

#: rocky/templates/tasks/boefjes.html
msgid "Input Object"
msgstr "Opheto di entrada"

#: rocky/templates/tasks/boefjes.html rocky/templates/tasks/normalizers.html
msgid "No input OOI"
msgstr "No tin entrada OOI"

#: rocky/templates/tasks/boefjes.html rocky/templates/tasks/normalizers.html
msgid "Reschedule"
msgstr "Kambia fecha"

#: rocky/templates/tasks/boefjes.html rocky/templates/tasks/normalizers.html
msgid "Download task data"
msgstr "Descarga datonan di tarea"

#: rocky/templates/tasks/normalizers.html
msgid "There are no tasks for normalizers"
msgstr "No tin tareanan pa normalizers"

#: rocky/templates/tasks/normalizers.html
msgid "List of tasks for normalizers"
msgstr "Lista di tareanan pa normalizers"

#: rocky/templates/tasks/normalizers.html
msgid "Normalizer"
msgstr "Normalizer"

#: rocky/templates/tasks/normalizers.html
msgid "Boefje input OOI"
msgstr "Opheto di Entrada \"Boefje\""

#: rocky/templates/tasks/normalizers.html
msgid "Yielded objects"
msgstr "Ophetonan generá"

#: rocky/templates/tasks/partials/tab_navigation.html
msgid "List of tasks"
msgstr "Lista di tareanan"

#: rocky/templates/tasks/partials/task_filter.html
msgid "all"
msgstr "tur"

#: rocky/templates/tasks/partials/task_filter.html
msgid "Pending"
msgstr "Pendiente"

#: rocky/templates/tasks/partials/task_filter.html
msgid "Queued"
msgstr "Enfila"

#: rocky/templates/tasks/partials/task_filter.html
msgid "Dispatched"
msgstr "Despachá"

#: rocky/templates/tasks/partials/task_filter.html
msgid "Completed"
msgstr "Kompletá"

#: rocky/templates/two_factor/_wizard_actions.html
msgid "Log in"
msgstr "Log in"

#: rocky/templates/two_factor/_wizard_actions.html
msgid "Authenticate"
msgstr "Authentiká"

#: rocky/templates/two_factor/core/backup_tokens.html
#: rocky/templates/two_factor/profile/profile.html
msgid "Backup Tokens"
msgstr "Backup Tokens"

#: rocky/templates/two_factor/core/backup_tokens.html
msgid ""
"Backup tokens can be used when your primary and backup phone numbers aren't "
"available. The backup tokens below can be used for login verification. If "
"you've used up all your backup tokens, you can generate a new set of backup "
"tokens. Only the backup tokens shown below will be valid."
msgstr ""
"Backup tokens por wordu huza ora bo prome/backup number di telefón no ta "
"alkansabel. E backup token nan akibounan por wordu huza pa verifika login. "
"Si ba huza tur bo backup tokens nan, bo por generá un set nobo di backup "
"tokens. Solamente e backup tokens nan akibounan ta bálido."

#: rocky/templates/two_factor/core/backup_tokens.html
msgid "Print these tokens and keep them somewhere safe."
msgstr "Print e tokens nan aki i warda esakinan na un kaminda sigur. "

#: rocky/templates/two_factor/core/backup_tokens.html
msgid "You don't have any backup codes yet."
msgstr "Ahinda bo no tin ningun backup tokens."

#: rocky/templates/two_factor/core/backup_tokens.html
#: rocky/templates/two_factor/core/setup_complete.html
msgid "Back to Account Security"
msgstr "Bai bèk na Account Seguridat"

#: rocky/templates/two_factor/core/backup_tokens.html
msgid "Generate Tokens"
msgstr "Generá Tokens"

#: rocky/templates/two_factor/core/otp_required.html
msgid "Permission Denied"
msgstr "Permiso Nengá"

#: rocky/templates/two_factor/core/otp_required.html
msgid ""
"The page you requested, enforces users to verify using two-factor "
"authentication for security reasons. You need to enable these security "
"features in order to access this page."
msgstr ""
"E página ku ba pidi ta obligá kliénte pa verifika nan mes ku two-factor "
"authentication pa rasonnan di seguridat. Bo mester aktivá e features nan di "
"seguridat aki pa por tin accesso na e página aki."

#: rocky/templates/two_factor/core/otp_required.html
#: rocky/templates/two_factor/profile/profile.html
msgid ""
"Two-factor authentication is not enabled for your account. Enable two-factor "
"authentication for enhanced account security."
msgstr ""
"Two-factor authentication no ta aktivá pa bo account. Aktivá two-factor "
"authentication pa mejorá seguridat di account."

#: rocky/templates/two_factor/core/otp_required.html
#: rocky/templates/two_factor/core/setup.html
#: rocky/templates/two_factor/core/setup_complete.html
#: rocky/templates/two_factor/profile/profile.html
msgid "Enable Two-Factor Authentication"
msgstr "Aktivá Two-Factor Authentication"

#: rocky/templates/two_factor/core/phone_register.html
msgid "Add Backup Phone"
msgstr "Añadí Backup Telefón"

#: rocky/templates/two_factor/core/phone_register.html
msgid ""
"You'll be adding a backup phone number to your account. This number will be "
"used if your primary method of registration is not available."
msgstr ""
"Lo bo bai añadí un backup number di telefón na bo account. E number aki lo "
"wordu uza ora bo prome methodo di registrashon no ta alkansabel."

#: rocky/templates/two_factor/core/phone_register.html
msgid ""
"We've sent a token to your phone number. Please enter the token you've "
"received."
msgstr ""
"Nos a mandabu un token na bo number di telefón. Por favor hinka e token ku "
"ba ricibi."

#: rocky/templates/two_factor/core/setup.html
msgid ""
"To start using a token generator, please use your smartphone to scan the QR "
"code below or use the setup key. For example, use GoogleAuthenticator. Then, "
"enter the token generated by the app."
msgstr ""
"Pa kuminsa uza un generadó di token, por favor uza bo smartphone pa skan e "
"QR codigo abou. Por ehempel, uza Google Authenticator. Despues, yena e token "
"ku e app a generá."

#: rocky/templates/two_factor/core/setup.html
msgid "QR code"
msgstr "QR code"

#: rocky/templates/two_factor/core/setup.html
msgid "Setup key"
msgstr "Jabi sekreto"

#: rocky/templates/two_factor/core/setup.html
msgid ""
"The secret key is a 32 characters representation of the QR code. There are 2 "
"options to setup the two factor authtentication. You can scan the QR code "
"above or you can insert this key using the secret key option of the "
"authenticator app."
msgstr ""
"E yabi sekreto ta un representashon di 32 karakter di e QR code. Tin 2 "
"opcion pa ajustá e autentifikashon di dos faktor. Bo por skan e QR code aki "
"of por insertá e yabi aki usando e opcion di yabi sekreto den e aplikashon "
"di autentifikashon."

#: rocky/templates/two_factor/core/setup_complete.html
msgid "Congratulations, you've successfully enabled two-factor authentication."
msgstr "Pabién, bo á activá two-factor authentication ku èksito."

#: rocky/templates/two_factor/core/setup_complete.html
msgid "Start using OpenKAT"
msgstr "Kuminsa huza OpenKAT"

#: rocky/templates/two_factor/core/setup_complete.html
msgid ""
"However, it might happen that you don't have access to your primary token "
"device. To enable account recovery, add a phone number."
msgstr ""
"Sin embargo, por pasa ku bo no tin acceso na bo prome token aparato. Pa "
"activá rekuperashon di account, añadí un number di telefón."

#: rocky/templates/two_factor/core/setup_complete.html
#: rocky/templates/two_factor/profile/profile.html
msgid "Add Phone Number"
msgstr "Añadí Number di Telefòn"

#: rocky/templates/two_factor/profile/disable.html
msgid "Disable Two-factor Authentication"
msgstr "Desactivá Two-factor Authentication"

#: rocky/templates/two_factor/profile/disable.html
msgid ""
"You are about to disable two-factor authentication. This weakens your "
"account security, are you sure?"
msgstr ""
"Bo ta na e punto di desactivá two-factor authentication. Esaki ta bai baha "
"bo seguridat di account, bo ta sigur?"

#: rocky/templates/two_factor/profile/profile.html
msgid "Account Security"
msgstr "Seguridát di Account"

#: rocky/templates/two_factor/profile/profile.html
msgid "Tokens will be generated by your token generator."
msgstr "Tokens lo wòrdu generá via di bo token generadór."

#: rocky/templates/two_factor/profile/profile.html
#, python-format
msgid "Primary method: %(primary)s"
msgstr "Promé methodó: %(primary)s"

#: rocky/templates/two_factor/profile/profile.html
msgid "Tokens will be generated by your YubiKey."
msgstr "Tokens lo wordu generá via di bo YubiKey."

#: rocky/templates/two_factor/profile/profile.html
msgid "Backup Phone Numbers"
msgstr "Backup Number di Telefòn"

#: rocky/templates/two_factor/profile/profile.html
msgid ""
"If your primary method is not available, we are able to send backup tokens "
"to the phone numbers listed below."
msgstr ""
"Si bo prome methodó no ta alkansabel, nos tin e posibilidát di manda backup "
"tokens na e numbernan di telefòn den e lista abou."

#: rocky/templates/two_factor/profile/profile.html
msgid "Unregister"
msgstr "De-registrá"

#: rocky/templates/two_factor/profile/profile.html
msgid ""
"If you don't have any device with you, you can access your account using "
"backup tokens."
msgstr ""
"Si bo no tin ningún aparato serka bo, bo por haya acceso na bo account dor "
"di uza backup tokens."

#: rocky/templates/two_factor/profile/profile.html
#, python-format
msgid "You have only one backup token remaining."
msgid_plural "You have %(counter)s backup tokens remaining."
msgstr[0] "Bo a sobra solamente un backup token."
msgstr[1] "Bo a sobra %(counter)s backup tokens."

#: rocky/templates/two_factor/profile/profile.html
msgid "Show Codes"
msgstr "Mustra Codigónan"

#: rocky/templates/two_factor/profile/profile.html
msgid "Disable Two-Factor Authentication"
msgstr "Desaktivá Two-Factor Authentication"

#: rocky/templates/two_factor/profile/profile.html
msgid ""
"However we strongly discourage you to do so, you can also disable two-factor "
"authentication for your account."
msgstr ""
"Sin embargo, nos no ta rekomendá bo hasi esaki, tambe bo por desaktivá two-"
"factor authentication pa bo account."

#: rocky/templates/two_factor/twilio/sms_message.html
#, python-format
msgid "Your OTP token is %(token)s"
msgstr "Bo OTP token ta %(token)s"

#: rocky/templates/upload_csv.html
msgid "Automate the creation of multiple objects by uploading a CSV file."
msgstr ""
"Automatisá a kreashon di diferente ophetonan dor di upload un CSV file."

#: rocky/templates/upload_raw.html
msgid "Automate the creation of multiple objects by uploading a raw file."
msgstr "Automatizá e kreo di varios ophetonan dor di karga un arkivo."

#: rocky/templates/upload_raw.html rocky/views/upload_raw.py
msgid "Upload raw"
msgstr "Karga CSV"

#: rocky/views/finding_add.py
msgid "Add Finding"
msgstr "Añadí Diskubrimentu"

#: rocky/views/health.py
msgid "Could not connect to Bytes. Service is possibly down"
msgstr "No por konektá ku Bytes. Servicio ta down"

#: rocky/views/health.py
msgid "Could not connect to Octopoes. Service is possibly down"
msgstr "No por konektá ku Octopoes. Servicio ta down"

#: rocky/views/health.py
msgid "Could not connect to Scheduler. Service is possibly down"
msgstr "No por konektá ku Scheduler. Servicio ta down"

#: rocky/views/health.py
msgid "Rocky will not function properly. Not all services are healthy."
msgstr "Rocky no lo functiona mane debe ser. No tur servicio ta saludabel."

#: rocky/views/health.py
msgid "Beautified"
msgstr "Bunitifiká"

#: rocky/views/indemnification_add.py
msgid "Indemnification successfully set."
msgstr "Indemnizashon pone ku èxito."

#: rocky/views/mixins.py
msgid ""
"Can not parse observed_at parameter, falling back to showing current object"
msgstr ""
"No por parse e parametro observed_at, regresando na munstra e opheto aktual"

#: rocky/views/mixins.py
msgid "All"
msgstr "Tur"

#: rocky/views/ooi_add.py
msgid "Type select"
msgstr "Selektá tipo"

#: rocky/views/ooi_add.py
#, python-format
msgid "Add %(ooi_type)s"
msgstr "Añadí %(ooi_type)s"

#: rocky/views/ooi_detail.py
msgid "Only Question OOIs can be answered."
msgstr "Solamente Question OOIs por ser respondí."

#: rocky/views/ooi_detail_related_object.py
msgid " (as "
msgstr " (mane "

#: rocky/views/ooi_findings.py
msgid "Object findings"
msgstr "Diskubrimentunan di opheto"

#: rocky/views/ooi_list.py
msgid "No OOIs selected."
msgstr "Ningun OOI selektá."

#: rocky/views/ooi_list.py
msgid "Unknown action."
msgstr "Akshon deskonosí."

#: rocky/views/ooi_list.py
#, python-format
msgid ""
"Could not raise clearance levels to L%s. Indemnification not present at "
"organization %s."
msgstr ""
"No por a hasi e nivel di autorishon subi pa L%s. Indemnisashon no ta "
"presente na e organisashon %s."

#: rocky/views/ooi_list.py
#, python-format
msgid ""
"Could not raise clearance level to L%s. You were trusted a clearance level "
"of L%s. Contact your administrator to receive a higher clearance."
msgstr ""

#: rocky/views/ooi_list.py
#, python-format
msgid ""
"Could not raise clearance level to L%s. You acknowledged a clearance level "
"of L%s. Please accept the clearance level below to proceed."
msgstr ""
"No por a subi na e nivel di autorisashon pa L%s. Bo a rekonosé un nivel di "
"autorisashon di L%s. Por fabor, akseptá e nivel di autorisashon abou pa por "
"sigui."

#: rocky/views/ooi_list.py
msgid "An error occurred while saving clearance levels."
msgstr "Un error a sosodé durante e guardamentu di nivelnan di autorisashon."

#: rocky/views/ooi_list.py
msgid "One of the OOI's doesn't exist"
msgstr "Un di e OOI nan no ta eksistí."

#: rocky/views/ooi_list.py
#, python-format
msgid "Successfully set scan profile to %s for %d oois."
msgstr "Ku exito a pone profil di skén pa %s pa %d oois."

#: rocky/views/ooi_list.py
msgid "An error occurred while setting clearance levels to inherit."
msgstr ""
"Un error a sosodé durante e ajuste di nivelnan di autorisashon pa heredà."

#: rocky/views/ooi_list.py
msgid ""
"An error occurred while setting clearance levels to inherit: one of the OOIs "
"doesn't exist."
msgstr ""
"Un error a sosodé durante e ajuste di nivelnan di autorisashon pa heredá: un "
"di e OOI nan no ta eksistí."

#: rocky/views/ooi_list.py
#, python-format
msgid "Successfully set %d ooi(s) clearance level to inherit."
msgstr "Éksito den ajustá %d OOI(s) nivel di autorisashon pa heredá."

#: rocky/views/ooi_list.py
msgid "An error occurred while deleting oois."
msgstr "Un error a sosodé durante e eliminashon di OOI nan."

#: rocky/views/ooi_list.py
msgid "An error occurred while deleting oois: one of the OOIs doesn't exist."
msgstr ""
"Un error a sosodé durante e eliminashon di OOI nan: un di e OOI nan no ta "
"eksistí."

#: rocky/views/ooi_list.py
#, python-format
msgid ""
"Successfully deleted %d ooi(s). Note: Bits can recreate objects "
"automatically."
msgstr ""
"Ku exito a kita %d ooi(s). Nota: Bits por automatikamente krea ophetonan "
"dinobo."

#: rocky/views/ooi_mute.py
msgid "Please select at least one finding."
msgstr "Por fabor, selektá al menos un diskubrimentu."

#: rocky/views/ooi_mute.py
msgid "Finding(s) successfully muted."
msgstr "Diskubrimentu(nan) mutá ku éksito."

#: rocky/views/ooi_report.py
msgid "You can't generate a report for an OOI on a date in the future."
msgstr "Bo no por generà un rapòrt pa un OOI ku un fecha den futuro."

#: rocky/views/ooi_report.py
msgid "Findings report"
msgstr "Rapòrt di diskubrimentu"

#: rocky/views/ooi_report.py
msgid "Generating report failed. See Keiko logs for more information."
msgstr "Falamentu den generashon di rapòrt. Wak Keiko logs pa mas informashon."

#: rocky/views/ooi_report.py
msgid "Timeout reached generating report. See Keiko logs for more information."
msgstr ""
"Tempo di espera a yega na su fin den generashon di rapòrt. Wak e Keiko logs "
"pa mas informashon."

#: rocky/views/ooi_tree.py
msgid "Tree Visualisation"
msgstr "Visualisá mapa di resultado"

#: rocky/views/ooi_tree.py
msgid "Graph Visualisation"
msgstr "Visualisá grafa"

#: rocky/views/organization_add.py
msgid "Setup"
msgstr "Setup"

#: rocky/views/organization_add.py
msgid "Organization added successfully."
msgstr "Organisashon a wordu agregá ku éksito."

#: rocky/views/organization_add.py
msgid "You are not allowed to add organizations."
msgstr "Bo no ta pèrmiti pa añadi organisashonnan"

#: rocky/views/organization_edit.py
#, python-format
msgid "Organization %s successfully updated."
msgstr "Organisashon %s a wordu kambia ku éksito."

#: rocky/views/organization_member_add.py rocky/views/upload_csv.py
msgid "Add column titles. Followed by each object on a new line."
msgstr "Añadi titulo pa kòlòm. Sigi pa kada opheto riba un liña nobo."

#: rocky/views/organization_member_add.py
msgid "The columns are: "
msgstr "E kolumnannan ta: "

#: rocky/views/organization_member_add.py
msgid "Clearance levels should be between -1 and 4."
msgstr "Niveles di autorisashon mester ta entre -1 i 4."

#: rocky/views/organization_member_add.py
msgid "Account type can be one of: "
msgstr "Tipo di kuenta por ta un di e siguiente: "

#: rocky/views/organization_member_add.py
msgid "Add Account Type"
msgstr "Añadi Tipo di account"

#: rocky/views/organization_member_add.py
msgid "Member added successfully."
msgstr "Miembro a wòrdu agregá ku èksito."

#: rocky/views/organization_member_add.py
msgid "Add Member"
msgstr "Añadí miembro"

#: rocky/views/organization_member_add.py
msgid "The csv file is missing required columns"
msgstr "E archivo csv ta falta kolumnanan necesario"

#: rocky/views/organization_member_add.py
#, python-brace-format
msgid "Invalid account type: '{account_type}'"
msgstr "Tipo di kuenta no válido: '{account_type}'"

#: rocky/views/organization_member_add.py
#, python-brace-format
msgid "Invalid data for: '{email}'"
msgstr "Datos no válido pa: '{email}'"

#: rocky/views/organization_member_add.py
#, python-brace-format
msgid "Invalid email address: '{email}'"
msgstr "Adres di email no válido: '{email}'"

#: rocky/views/organization_member_add.py
msgid "Successfully processed users from csv."
msgstr "Usuarionan a ser prosesá exitosamente for di csv."

#: rocky/views/organization_member_add.py
msgid "Error parsing the csv file. Please verify its contents."
msgstr "Error analizando e archivo csv. Por fabor, verifica su kontenido."

#: rocky/views/organization_member_edit.py
#, python-format
msgid "Member %s successfully updated."
msgstr "Miembro %s a wòrdu kambia ku èksito."

#: rocky/views/organization_member_edit.py
#, python-format
msgid ""
"The updated trusted clearance level of L%s is lower then the member's "
"acknowledged clearance level of L%s. This member only has clearance for "
"level L%s. For this reason the acknowledged clearance level has been set at "
"the same level as trusted clearance level."
msgstr ""
"E nivel di autorisashon di konfiansa ku a wordu kambia pa L%s ta mas abou ku "
"e nivel di autorisashon di L%s di e miembro. E miembro aki solamente tin "
"autorisashon pa nivel L%s. Pa e motibu aki, e nivel di autorisashon a wordu "
"ajustá na e mesun nivel ku e nivel di autorisashon di konfiansa."

#: rocky/views/organization_member_edit.py
msgid ""
"You have trusted this member with a higher trusted level than member "
"acknowledged. Member must first accept this level to use it."
msgstr ""
"Bo a konfia riba e miembro aki ku un nivel di konfiansa mas haltu ku e nivel "
"ku e miembro a rekonosé. E miembro mester akseptá promé e nivel aki pa por "
"us'é."

#: rocky/views/organization_member_list.py
msgid "Not blocked"
msgstr "No blòkiá"

#: rocky/views/organization_member_list.py
#, python-format
msgid "Blocked member %s successfully."
msgstr "Miembro %s a wordu blokeá ku éksito."

#: rocky/views/organization_member_list.py
#, python-format
msgid "Unblocked member %s successfully."
msgstr "Miembro %s a wordu desblokeá ku éksito."

#: rocky/views/organization_settings.py
#, python-brace-format
msgid "Recalculated {number_of_bits} bits. Duration: {duration}"
msgstr "Reskalkulá {number_of_bits} bits. Durashon: {duration}"

#: rocky/views/scan_profile.py
#, python-format
msgid ""
"Could not raise clearance level of %s to L%s.                         "
"Indemnification not present at organization %s."
msgstr ""
"No por a subi e nivel di autorisashon di %s pa L%s. Indemnisashon no ta "
"presente pa organisashon %s."

#: rocky/views/scan_profile.py
#, python-format
msgid ""
"Could not raise clearance level of %s to L%s. You acknowledged a clearance "
"level of L%s. Please accept the clearance level below to proceed."
msgstr ""
"No por a subi e nivel di autorisashon di %s pa L%s. Bo a rekonosé un nivel "
"di autorisashon di L%s. Por fabor, akseptá e nivel di autorisashon mas abou "
"pa por sigui."

#: rocky/views/scan_profile.py
msgid "Choose a valid level"
msgstr "Skohé un nivél balido"

#: rocky/views/scan_profile.py
#, python-brace-format
msgid "Can not reset scan level. Scan level of {ooi_name} not declared"
msgstr "No por resèt nivél di skan. Nivél di skan òf {ooi_name} no ta deklará"

#: rocky/views/scan_profile.py
msgid "Reset"
msgstr "Resèt"

#: rocky/views/tasks.py
msgid "Task details not found."
msgstr "Detayes di tarea no por wordu haña."

#: rocky/views/tasks.py
msgid "Fetching tasks failed: no connection with scheduler"
msgstr "No por haña tarea: no tin konekshon ku scheduler"

#: rocky/views/tasks.py
msgid "Task queue is full, please try again later."
msgstr ""

#: rocky/views/tasks.py
msgid "Task already queued."
msgstr ""

#: rocky/views/tasks.py
msgid "Task is invalid."
msgstr ""

#: rocky/views/upload_csv.py
msgid ""
"For URL object type, a column 'raw' with URL values is required, starting "
"with http:// or https://, optionally a second column 'network' is supported "
msgstr ""
"Pa tipo di opheto URL, un kòlòm 'raw' ku balornan URL ta requerí, kuminsando "
"ku http:// òf https://, optionalmente un siguinte kòlòm 'network' ta atmiti "

#: rocky/views/upload_csv.py
msgid ""
"For Hostname object type, a column with 'name' values is required, "
"optionally a second column 'network' is supported "
msgstr ""
"Pa tipo di opheto Hostname, un kòlòm ku 'name' balornan ta requerí, "
"opcionalmente un siguinte kòlòm 'network' ta atmiti "

#: rocky/views/upload_csv.py
msgid ""
"For IPAddressV4 and IPAddressV6 object types, a column of 'address' is "
"required, optionally a second column 'network' is supported "
msgstr ""
"Pa tipo di ophetonan IPAddressV4 and IPAddressV6, un kòlòm di 'address' ta "
"requerí, opcionalmente un siguinte kòlòm 'network' ta atmiti "

#: rocky/views/upload_csv.py
msgid "Object(s) could not be created for row number(s): "
msgstr "Opheto(nan) no por a wordu krea pa e liña(nan): "

#: rocky/views/upload_csv.py
msgid "Object(s) successfully added."
msgstr "Opheto(nan) añadi ku èxito."

#: rocky/views/upload_raw.py
#, python-format
msgid "Raw file could not be uploaded to Bytes: status code %s"
msgstr "No por a subi e arkivo na Bytes: status code %s"

#: rocky/views/upload_raw.py
msgid "Raw file successfully added."
msgstr "Arkivo crudo añadi ku èxito."

#~ msgid "Degree"
#~ msgstr "Grado"<|MERGE_RESOLUTION|>--- conflicted
+++ resolved
@@ -2,11 +2,7 @@
 msgstr ""
 "Project-Id-Version: PACKAGE VERSION\n"
 "Report-Msgid-Bugs-To: \n"
-<<<<<<< HEAD
 "POT-Creation-Date: 2023-09-07 12:52+0000\n"
-=======
-"POT-Creation-Date: 2023-09-11 12:52+0000\n"
->>>>>>> b561c07e
 "PO-Revision-Date: YEAR-MO-DA HO:MI+ZONE\n"
 "Last-Translator: FULL NAME <EMAIL@ADDRESS>\n"
 "Language-Team: LANGUAGE <LL@li.org>\n"
@@ -5733,7 +5729,4 @@
 
 #: rocky/views/upload_raw.py
 msgid "Raw file successfully added."
-msgstr "Arkivo crudo añadi ku èxito."
-
-#~ msgid "Degree"
-#~ msgstr "Grado"+msgstr "Arkivo crudo añadi ku èxito."