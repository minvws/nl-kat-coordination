--- conflicted
+++ resolved
@@ -1617,7 +1617,6 @@
 msgstr "Filtro di plug-in"
 
 #: katalogus/templates/partials/katalogus_filter.html
-<<<<<<< HEAD
 msgid "Clear filter"
 msgstr "Kita filters"
 
@@ -1641,11 +1640,10 @@
 #: rocky/templates/organizations/organization_settings.html
 msgid "Settings"
 msgstr "Settings"
-=======
+
 #: rocky/templates/partials/organization_member_list_filters.html
 msgid "Update List"
 msgstr "Update Lista"
->>>>>>> c52ee202
 
 #: katalogus/templates/partials/katalogus_toolbar.html
 msgid "Gridview"
@@ -4913,7 +4911,6 @@
 msgid "Tree - table view"
 msgstr "Mapa - aparensia tablatura"
 
-<<<<<<< HEAD
 #: rocky/templates/partials/ooi_type_filters.html
 msgid "Shown types"
 msgstr "Tiponan mustra"
@@ -4931,8 +4928,6 @@
 msgid "Filter by"
 msgstr "Filtra pa"
 
-=======
->>>>>>> c52ee202
 #: rocky/templates/partials/organization_member_list_filters.html
 msgid "Shown status types"
 msgstr "Muestra di tiponan di status"
