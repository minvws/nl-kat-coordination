# Brenno de Winter <brenno@dewinter.com>, 2023.
# Darwinkel <Darwinkel@users.noreply.github.com>, 2023.
# jan klopper <jan@underdark.nl>, 2023, 2024.
# LibreTranslate <noreply-mt-libretranslate@weblate.org>, 2023, 2024.
# Weblate Translation Memory <noreply-mt-weblate-translation-memory@weblate.org>, 2023, 2024.
# 跨性别 <github@lgbt.sh>, 2023.
# Madelon Dohmen <maddohmen@hotmail.com>, 2023, 2024.
# PAUL MICHIEL VAN DER BLONK <blonkm@gmail.com>, 2024.
# Joost Krapels <joost.krapels@ictinstitute.nl>, 2024.
# Jeroen Dekkers <jeroen@dekkers.ch>, 2024.
# Wim Benes <fryskefirefox@gmail.com>, 2024.
msgid ""
msgstr ""
"Project-Id-Version: \n"
"Report-Msgid-Bugs-To: \n"
<<<<<<< HEAD
"POT-Creation-Date: 2024-05-16 07:24+0000\n"
"PO-Revision-Date: 2024-05-28 08:49+0000\n"
"Last-Translator: Wim Benes <fryskefirefox@gmail.com>\n"
"Language-Team: Dutch <https://hosted.weblate.org/projects/openkat/"
"nl-kat-coordination/nl/>\n"
=======
"POT-Creation-Date: 2024-05-23 15:00+0000\n"
"PO-Revision-Date: 2024-05-29 09:09+0000\n"
"Last-Translator: Wim Benes <fryskefirefox@gmail.com>\n"
"Language-Team: Dutch <https://hosted.weblate.org/projects/openkat/nl-kat-"
"coordination/nl/>\n"
>>>>>>> 60aab490
"Language: nl\n"
"MIME-Version: 1.0\n"
"Content-Type: text/plain; charset=UTF-8\n"
"Content-Transfer-Encoding: 8bit\n"
"Plural-Forms: nplurals=2; plural=n != 1;\n"
"X-Generator: Weblate 5.6-dev\n"

#: account/admin.py
msgid "Permissions"
msgstr "Machtigingen"

#: account/admin.py
msgid "Important dates"
msgstr "Belangrijke datums"

#: account/forms/account_setup.py katalogus/templates/katalogus_settings.html
#: katalogus/templates/plugin_settings_list.html
#: reports/report_types/dns_report/report.html
#: reports/report_types/tls_report/report.html
#: rocky/templates/organizations/organization_list.html
#: rocky/templates/organizations/organization_settings.html
#: rocky/templates/partials/ooi_detail_related_object.html
msgid "Name"
msgstr "Naam"

#: account/forms/account_setup.py
msgid "The name that will be used in order to communicate."
msgstr "De naam die gebruikt wordt om te communiceren."

#: account/forms/account_setup.py
msgid "Please provide username"
msgstr "Voer een gebruikersnaam in"

#: account/forms/account_setup.py
msgid "Email"
msgstr "E-mailadres"

#: account/forms/account_setup.py
msgid "Enter an email address."
msgstr "Voer een e-mailadres in."

#: account/forms/account_setup.py
msgid "Password"
msgstr "Wachtwoord"

#: account/forms/account_setup.py
msgid "Choose a super secret password"
msgstr "Kies een supergeheim wachtwoord"

#: account/forms/account_setup.py
msgid "Choose another email."
msgstr "Kies een ander e-mailadres."

#: account/forms/account_setup.py tools/forms/settings.py
msgid "--- Please select one of the available options ----"
msgstr "--- Selecteer een van de beschikbare opties ---"

#: account/forms/account_setup.py
msgid "Account Type"
msgstr "Accounttype"

#: account/forms/account_setup.py
msgid "Every member of OpenKAT must be part of an account type."
msgstr "Elke gebruiker van OpenKAT moet deel uitmaken van een accounttype."

#: account/forms/account_setup.py
msgid "Please select an account type to proceed."
msgstr "Selecteer een accounttype om door te gaan."

#: account/forms/account_setup.py
#: onboarding/templates/step_3e_trusted_acknowledge_clearance_level.html
msgid "Trusted clearance level"
msgstr "Vertrouwd vrijwaringsniveau"

#: account/forms/account_setup.py
msgid "Select a clearance level you trust this member with."
msgstr "Selecteer een vrijwaringsniveau dat u aan dit lid toevertrouwt."

#: account/forms/account_setup.py onboarding/forms.py tools/forms/ooi.py
msgid "Please select a clearance level to proceed."
msgstr "Kies een vrijwaringsniveau om verder te gaan."

#: account/forms/account_setup.py
msgid "The name of the organization."
msgstr "De naam van de organisatie."

#: account/forms/account_setup.py
msgid "explanation-organization-name"
msgstr "uitleg-organisatie-naam"

#: account/forms/account_setup.py
#, python-brace-format
msgid "A unique code of {code_length} characters."
msgstr "Een unieke code van {code_length} tekens."

#: account/forms/account_setup.py
msgid "explanation-organization-code"
msgstr "uitleg-organisatie-code"

#: account/forms/account_setup.py
msgid "Organization name is required to proceed."
msgstr "De naam van de organisatie is vereist om verder te gaan."

#: account/forms/account_setup.py
msgid "Choose another organization."
msgstr "Kies een andere organisatie."

#: account/forms/account_setup.py
msgid "Organization code is required to proceed."
msgstr "Organisatiecode is vereist om verder te gaan."

#: account/forms/account_setup.py
msgid "Choose another code for your organization."
msgstr "Kies een andere code voor uw organisatie."

#: account/forms/account_setup.py
msgid ""
"I declare that OpenKAT may scan the assets of my organization and that I "
"have permission to scan these assets. I am aware of the implications a scan "
"with a higher scan level brings on my systems."
msgstr ""
"Ik verklaar dat OpenKAT de assets van mijn organisatie mag scannen en dat ik "
"toestemming heb om deze assets te scannen. Ik ben mij bewust van de "
"implicaties die een scan met een hoger scanniveau heeft op mijn systemen."

#: account/forms/account_setup.py
msgid ""
"I declare that I am authorized to give this indemnification within my "
"organization. I have the experience and knowledge to know what the "
"consequences might be and can be held responsible for them."
msgstr ""
"Ik verklaar dat ik bevoegd ben om deze vrijwaring binnen mijn organisatie af "
"te geven. Ik heb de ervaring en de kennis om te weten wat de gevolgen kunnen "
"zijn en kan daarvoor verantwoordelijk worden gehouden."

#: account/forms/account_setup.py
msgid "Trusted to change Clearance Levels."
msgstr "Vertrouwd om vrijwaringsniveau te veranderen."

#: account/forms/account_setup.py
msgid "Acknowledged to change Clearance Levels."
msgstr "Heeft toestemming om vrijwaringsniveau te wijzigen."

#: account/forms/account_setup.py
#: rocky/templates/organizations/organization_member_list.html
#: rocky/views/organization_member_list.py
msgid "Blocked"
msgstr "Geblokkeerd"

#: account/forms/account_setup.py
msgid ""
"Set the members status to blocked, so they don't have access to the "
"organization anymore."
msgstr ""
"Stel de status van de leden in op geblokkeerd, zodat ze geen toegang meer "
"hebben tot de organisatie."

#: account/forms/account_setup.py
#: rocky/templates/organizations/organization_member_list.html
msgid "Accepted clearance level"
msgstr "Geaccepteerd vrijwaringsniveau"

#: account/forms/account_setup.py
msgid "Enter tags separated by comma."
msgstr "Voer door komma’s gescheiden labels in."

#: account/forms/account_setup.py
msgid "The two password fields didn’t match."
msgstr "De twee wachtwoordvelden kwamen niet overeen."

#: account/forms/account_setup.py
msgid "New password"
msgstr "Nieuw wachtwoord"

#: account/forms/account_setup.py
msgid "Enter a new password"
msgstr "Voer een nieuw wachtwoord in"

#: account/forms/account_setup.py
msgid "New password confirmation"
msgstr "Bevestiging nieuw wachtwoord"

#: account/forms/account_setup.py
msgid "Repeat the new password"
msgstr "Herhaal het nieuwe wachtwoord"

#: account/forms/account_setup.py
msgid "Confirm the new password"
msgstr "Bevestig het nieuwe wachtwoord"

#: account/forms/login.py
msgid "Please enter a correct email address and password."
msgstr "Voer een correct e-mailadres en wachtwoord in."

#: account/forms/login.py
msgid "This account is inactive."
msgstr "Deze account is niet actief."

#: account/forms/login.py
msgid "Insert the email you registered with or got at OpenKAT installation."
msgstr ""
"Voer het e-mailadres in waarmee u zich hebt geregistreerd of dat u hebt "
"gekregen bij de installatie van OpenKAT."

#: account/forms/organization.py
msgid "Organization is required."
msgstr "Organisatie is vereist."

#: account/forms/organization.py tools/view_helpers.py
#: rocky/templates/dashboard_redteam.html
#: rocky/templates/organizations/organization_list.html
#: rocky/views/organization_add.py
msgid "Organizations"
msgstr "Organisaties"

#: account/forms/organization.py
msgid "The organization from which to clone settings."
msgstr "De organisatie waarvan de instellingen worden gekloond."

#: account/forms/password_reset.py
msgid "Email address"
msgstr "E-mailadres"

#: account/forms/password_reset.py
msgid "A reset link will be sent to this email"
msgstr "Er zal een herstelkoppeling naar dit e-mailadres worden gestuurd"

#: account/forms/password_reset.py
msgid "The email address connected to your OpenKAT-account"
msgstr "Het e-mailadres verbonden aan uw OpenKAT-account"

#: account/forms/token.py
msgid ""
"Insert the token generated by the authenticator app to setup the two factor "
"authentication."
msgstr ""
"Voer het token in dat door de authenticator-app is gegenereerd om de "
"tweefactorauthenticatie in te stellen."

#: account/forms/token.py
msgid "Insert the token generated by your token authenticator app."
msgstr "Plaats het token dat door uw tokenauthenticator-app is gegenereerd."

#: account/forms/token.py
msgid "Backup token"
msgstr "Back-uptoken"

#: account/mixins.py
msgid "Clearance level has been set"
msgstr "Vrijwaringsniveau is ingesteld"

#: account/mixins.py
#, python-format
msgid ""
"Could not raise clearance level of %s to L%s. Indemnification not present at "
"organization %s."
msgstr ""
"Kon vrijwaringsniveau van %s niet verhogen naar L%s. Vrijwaring niet "
"aanwezig bij organisatie %s."

#: account/mixins.py
#, python-format
msgid ""
"Could not raise clearance level of %s to L%s. You were trusted a clearance "
"level of L%s. Contact your administrator to receive a higher clearance."
msgstr ""
"Kan vrijwaringsniveau van %s niet verhogen naar L%s. Aan u is een "
"vrijwaringsniveau toevertrouwd van L%s. Neem contact op met uw beheerder om "
"uw vrijwaringsniveau te verhogen."

#: account/mixins.py
#, python-format
msgid ""
"Could not raise clearance level of %s to L%s. You acknowledged a clearance "
"level of L%s. Please accept the clearance level first on your profile page "
"to proceed."
msgstr ""
"Kan vrijwaringsniveau van %s niet verhogen naar L%s. U hebt een "
"vrijwaringsniveau bevestigd van L%s. Accepteer eerst het vrijwaringsniveau "
"op uw profielpagina om verder te gaan."

#: account/models.py
msgid "The Email must be set"
msgstr "Het e-mailadres moet worden ingevuld"

#: account/models.py
msgid "Superuser must have is_staff=True."
msgstr "Superuser moet is_staff=True hebben."

#: account/models.py
msgid "Superuser must have is_superuser=True."
msgstr "Superuser moet is_superuser=True hebben."

#: account/models.py
msgid "full name"
msgstr "voor- en achternaam"

#: account/models.py
msgid "email"
msgstr "e-mailadres"

#: account/models.py
msgid "staff status"
msgstr "functie of status"

#: account/models.py
msgid "Designates whether the user can log into this admin site."
msgstr "Geeft aan of de gebruiker kan aanmelden op deze beheerderssite."

#: account/models.py tools/models.py
msgid "active"
msgstr "actief"

#: account/models.py
msgid ""
"Designates whether this user should be treated as active. Unselect this "
"instead of deleting accounts."
msgstr ""
"Bepaalt of deze gebruiker behandeld moet worden als actief. Deselecteer dit "
"in plaats van het verwijderen van gebruikers."

#: account/models.py
msgid "date joined"
msgstr "startdatum"

#: account/models.py
msgid "name"
msgstr "naam"

#: account/templates/account_detail.html account/views/account.py
msgid "Account details"
msgstr "Accountgegevens"

#: account/templates/account_detail.html account/templates/password_reset.html
#: account/views/password_reset.py
msgid "Reset password"
msgstr "Wachtwoord opnieuw instellen"

#: account/templates/account_detail.html
msgid "Full name"
msgstr "Voor- en achternaam"

#: account/templates/account_detail.html
msgid "E-mail address"
msgstr "E-mailadres"

#: account/templates/account_detail.html
msgid "Member type"
msgstr "Soort lid"

#: account/templates/account_detail.html
#: onboarding/templates/account/step_2a_organization_setup.html
#: onboarding/templates/account/step_2a_organization_update.html
#: rocky/templates/crisis_room/crisis_room_findings_block.html
msgid "Organization"
msgstr "Organisatie"

#: account/templates/account_detail.html
msgid "Permission to set OOI clearance levels"
msgstr "Toestemming om vrijwaringsniveaus van OOI in te stellen"

#: account/templates/account_detail.html
msgid "OOI clearance"
msgstr "OOI-vrijwaringsniveau"

#: account/templates/account_detail.html
msgid ""
"\n"
"                            You don't have any clearance to scan objects."
"<br>\n"
"                            Get in contact with the admin to give you the "
"necessary clearance level.\n"
"                        "
msgstr ""
"\n"
"                            U hebt geen vrijwaring om objecten te scannen."
"<br>\n"
"               Neem contact op met de beheerder om u het nodige "
"vrijwaringsniveau te geven.\n"
"                        "

#: account/templates/account_detail.html
msgid "You have currently accepted clearance up to level"
msgstr "U hebt momenteel vrijwaring geaccepteerd tot niveau"

#: account/templates/account_detail.html
msgid "Explanation OOI Clearance"
msgstr "Uitleg OOI-vrijwaring"

#: account/templates/account_detail.html
msgid ""
"You can withdraw this at anytime you like, but know that you won't be able "
"to change clearance levels anymore when you do."
msgstr ""
"U kunt dit op elk gewenst moment intrekken, maar weet dat u het "
"vrijwaringsniveau niet meer kunt wijzigen als u dat doet."

#: account/templates/account_detail.html
#, python-format
msgid ""
"\n"
"                            Withdraw L%(acl)s clearance and responsibility\n"
"                    "
msgstr ""
"\n"
"                            L%(acl)s vrijwaringsniveau intrekken\n"
"                    "

#: account/templates/account_detail.html
msgid "Explanation OOI clearance"
msgstr "Uitleg OOI-vrijwaringsniveau"

#: account/templates/account_detail.html
#, python-format
msgid ""
"You are granted clearance for level L%(tcl)s by your admin. Before you can "
"change OOI clearance levels up to this level, you need to accept this "
"permission. Remember: <strong>with great power comes great responsibility.</"
"strong>"
msgstr ""
"U krijgt vrijwaring voor niveau L%(tcl)s van uw beheerder. Voordat u OOI-"
"vrijwaringsniveaus kunt wijzigen tot dit niveau, moet u deze toestemming "
"accepteren. Onthoud: <strong>met grote macht komt grote verantwoordelijkheid."
"</strong>"

#: account/templates/account_detail.html
#, python-format
msgid ""
"\n"
"                        Accept level L%(tcl)s clearance and responsibility\n"
"                    "
msgstr ""
"\n"
"                        \"Accepteer vrijwaringsniveau L%(tcl)s en "
"verantwoordelijkheid\"\n"
"                    "

#: account/templates/password_reset.html
msgid "Use the form below to reset your password."
msgstr ""
"Gebruik het onderstaande formulier om uw wachtwoord opnieuw in te stellen."

#: account/templates/password_reset.html
#: account/templates/password_reset_confirm.html
msgid "Send"
msgstr "Versturen"

#: account/templates/password_reset.html
#: account/templates/password_reset_confirm.html
msgid "Back"
msgstr "Terug"

#: account/templates/password_reset_confirm.html
msgid "Confirm reset password"
msgstr "Bevestig het opnieuw instellen van uw wachtwoord"

#: account/templates/password_reset_confirm.html
msgid "Use the form below to confirm resetting your password"
msgstr "Gebruik onderstaand formulier om het wachtwoord opnieuw in te stellen"

#: account/templates/password_reset_confirm.html
msgid "Confirm password"
msgstr "Wachtwoord bevestigen"

#: account/templates/password_reset_confirm.html
msgid "The link is invalid"
msgstr "De koppeling is ongeldig"

#: account/templates/password_reset_confirm.html
msgid ""
"The password reset link was invalid, possibly because it has already been "
"used.  Please request a new password reset."
msgstr ""
"De koppeling om het wachtwoord opnieuw in te stellen was onjuist, wellicht "
"is deze al gebruikt. Probeer nogmaals opnieuw het wachtwoord in te stellen."

#: account/templates/password_reset_email.html
#, python-format
msgid ""
"You're receiving this email because you requested a password reset for your "
"user account at %(site_name)s."
msgstr ""
"U ontvangt dit e-mailbericht, omdat er een verzoek is gedaan om het "
"wachtwoord voor uw profiel op %(site_name)s te herstellen."

#: account/templates/password_reset_email.html
#: account/templates/registration_email.html
msgid "Please go to the following page and choose a new password:"
msgstr "Ga naar de volgende pagina en kies een nieuw wachtwoord:"

#: account/templates/password_reset_email.html
#: account/templates/registration_email.html
msgid "Sincerely,"
msgstr "Hoogachtend,"

#: account/templates/password_reset_email.html
#: account/templates/registration_email.html
msgid "The OpenKAT team"
msgstr "Het OpenKAT-team"

#: account/templates/password_reset_subject.txt
#, python-format
msgid "Password reset on %(site_name)s"
msgstr "Wachtwoord opnieuw instellen op %(site_name)s"

#: account/templates/recover_email.html account/views/recover_email.py
msgid "Recover email address"
msgstr "E-mailadres herstellen"

#: account/templates/recover_email.html
msgid "Information on how to recover your connected email address"
msgstr "Informatie over hoe u uw verbonden e-mailadres kunt herstellen"

#: account/templates/recover_email.html
msgid "Forgotten email address?"
msgstr "E-mailadres vergeten?"

#: account/templates/recover_email.html
msgid ""
"If you don’t remember the email address connected to your account, contact:"
msgstr ""
"Als u het aan uw account gekoppelde e-mailadres niet meer weet, neem dan "
"contact op met:"

#: account/templates/recover_email.html
msgid "Please contact the system administrator."
msgstr "Neem contact op met de systeembeheerder."

#: account/templates/recover_email.html
msgid "Back to login"
msgstr "Terug naar aanmelden"

#: account/templates/recover_email.html
msgid "Back to Home"
msgstr "Terug naar Home"

#: account/templates/registration_email.html
#, python-format
msgid ""
"Welcome to OpenKAT. You're receiving this email because you have been added "
"to organization \"%(organization)s\" at %(site_name)s."
msgstr ""
"Welkom bij OpenKAT. U ontvangt dit e-mailbericht, omdat u bent toegevoegd "
"aan de organisatie ‘%(organization)s’ op %(site_name)s."

#: account/templates/registration_subject.txt
#, python-format
msgid "Verify OpenKAT account on %(site_name)s"
msgstr "Verifieer OpenKAT-account op %(site_name)s"

#: account/validators.py
msgid "Your password must contain at least the following:"
msgstr "Uw wachtwoord moet ten minste het volgende bevatten:"

#: account/validators.py
msgid " characters"
msgstr " karakters"

#: account/validators.py
msgid " digits"
msgstr " cijfers"

#: account/validators.py
msgid " letters"
msgstr " letters"

#: account/validators.py
msgid " special characters such as: "
msgstr " speciale tekens, zoals: "

#: account/validators.py
msgid " lower case letters"
msgstr " kleine letters"

#: account/validators.py
msgid " upper case letters"
msgstr " hoofdletters"

#: account/views/login.py
msgid "Your session has timed out. Please login again."
msgstr "Uw sessie is verlopen. Gelieve opnieuw aan te melden."

#: account/views/login.py rocky/templates/header.html
msgid "OpenKAT"
msgstr "OpenKAT"

#: account/views/login.py account/views/password_reset.py
#: account/views/recover_email.py rocky/templates/partials/secondary-menu.html
#: rocky/templates/two_factor/core/login.html
msgid "Login"
msgstr "Aanmelden"

#: account/views/login.py
msgid "Two factor authentication"
msgstr "Tweestapsverificatie"

#: account/views/password_reset.py
msgid "We couldn't send a password reset link. Contact "
msgstr "We konden geen koppeling voor wachtwoordherstel verzenden. Contact "

#: account/views/password_reset.py
msgid ""
"We couldn't send a password reset link. Contact your system administrator."
msgstr ""
"We konden geen wachtwoordherstelkoppeling sturen. Neem contact op met uw "
"systeembeheerder."

#: crisis_room/views.py
msgid ""
"Failed to get list of findings for organization {}, check server logs for "
"more details."
msgstr ""
"Kon lijst met bevindingen voor organisatie {} niet ophalen, controleer "
"serverlogboeken voor meer details."

#: katalogus/client.py
msgid ""
"The KATalogus has an unexpected error. Check the logs for further details."
msgstr ""
"De KATalogus heeft een onverwachte fout opgelopen. Controleer de logboeken "
"voor verdere details."

#: katalogus/client.py
msgid "A HTTP error occurred. Check logs for more info."
msgstr ""
"Er is een HTTP-fout opgetreden. Controleer de logboeken voor meer informatie."

#: katalogus/forms/katalogus_filter.py
msgid "Show all"
msgstr "Alles tonen"

#: katalogus/forms/katalogus_filter.py
#: reports/report_types/dns_report/report.html
msgid "Enabled"
msgstr "Ingeschakeld"

#: katalogus/forms/katalogus_filter.py
msgid "Disabled"
msgstr "Uitgeschakeld"

#: katalogus/forms/katalogus_filter.py
msgid "Enabled-Disabled"
msgstr "Ingeschakeld-Uitgeschakeld"

#: katalogus/forms/katalogus_filter.py
msgid "Disabled-Enabled"
msgstr "Uitgeschakeld-Ingeschakeld"

#: katalogus/forms/katalogus_filter.py
msgid "Filter options"
msgstr "Filteropties"

#: katalogus/forms/katalogus_filter.py
msgid "Sorting options"
msgstr "Sorteeropties"

#: katalogus/forms/plugin_settings.py
msgid "This field is required."
msgstr "Dit veld is verplicht."

#: katalogus/templates/about_plugins.html
#: katalogus/templates/partials/plugins_navigation.html
msgid "About plugins"
msgstr "Over plug-ins"

#: katalogus/templates/about_plugins.html katalogus/templates/katalogus.html
msgid ""
"Plugins gather data, objects and insight. Each plugin has its own focus area "
"and strengths and may be able to work with other plugins to gain even more "
"insights."
msgstr ""
"Plug-ins verzamelen gegevens, objecten en inzichten. Elke plug-in heeft zijn "
"eigen focusgebied en sterke punten en kan mogelijk samenwerken met andere "
"plug-ins om nog meer inzichten te krijgen."

#: katalogus/templates/about_plugins.html katalogus/templates/boefjes.html
msgid ""
"Boefjes gather factual information, such as by calling an external scanning "
"tool like nmap or using a database like shodan."
msgstr ""
"Boefjes verzamelen feitelijke informatie, bijvoorbeeld door een externe "
"scantool zoals Nmap te gebruiken of het gebruik van een database zoals "
"Shodan."

#: katalogus/templates/about_plugins.html katalogus/templates/normalizers.html
msgid ""
"Normalizers analyze the information and turn it into objects for the data "
"model in Octopoes."
msgstr ""
"Normalizers analyseren de informatie en zetten deze om in objecten voor het "
"datamodel in Octopoes."

#: katalogus/templates/about_plugins.html
msgid ""
"Bits are business rules that look for insight within the current dataset and "
"search for specific insight and draw conclusions."
msgstr ""
"Bits zijn bedrijfsregels die zoeken naar inzichten binnen de huidige "
"gegevensset. Ze zoeken naar specifieke inzichten en trekken daar conclusies "
"uit."

#: katalogus/templates/boefje_detail.html
msgid "Scan level"
msgstr "Scanniveau"

#: katalogus/templates/boefje_detail.html
#: katalogus/templates/normalizer_detail.html
#: reports/report_types/aggregate_organisation_report/appendix.html
#: reports/report_types/dns_report/report.html
#: reports/report_types/findings_report/report.html
#: reports/report_types/vulnerability_report/report.html
#: reports/templates/summary/report_asset_overview.html
#: tools/forms/finding_type.py rocky/templates/oois/ooi_detail.html
#: rocky/templates/oois/ooi_detail_findings_list.html rocky/templates/scan.html
msgid "Description"
msgstr "Omschrijving"

#: katalogus/templates/boefje_detail.html
#: katalogus/templates/normalizer_detail.html
msgid "Consumes"
msgstr "Consumeert"

#: katalogus/templates/boefje_detail.html
#, python-format
msgid "%(plugin_name)s is able to scan the following object types:"
msgstr "%(plugin_name)s is in staat om het volgende objecttypes te scannen:"

#: katalogus/templates/boefje_detail.html
#: katalogus/templates/normalizer_detail.html
#, python-format
msgid "%(plugin_name)s does not need any input objects."
msgstr "%(plugin_name)s heeft geen invoerobjecten nodig."

#: katalogus/templates/boefje_detail.html
#: katalogus/templates/normalizer_detail.html
msgid "Produces"
msgstr "Produceert"

#: katalogus/templates/boefje_detail.html
#: katalogus/templates/normalizer_detail.html
#, python-format
msgid "%(plugin_name)s can produce the following output:"
msgstr "%(plugin_name)s kan het volgende produceren:"

#: katalogus/templates/boefjes.html katalogus/templates/normalizers.html
msgid "available"
msgstr "beschikbaar"

#: katalogus/templates/change_clearance_level.html
#: katalogus/templates/partials/objects_to_scan.html
#: reports/templates/partials/report_setup_scan.html
msgid "scan level warning"
msgstr "Waarschuwing vrijwaringsniveau"

#: katalogus/templates/change_clearance_level.html
#, python-format
msgid ""
"%(plugin_name)s will only scan objects with a corresponding clearance level "
"of <strong>L%(scan_level)s</strong> or higher."
msgstr ""
"%(plugin_name)s kan alleen objecten scannen met een overeenkomend "
"vrijwaringsniveau van <strong>L%(scan_level)s</strong> of hoger."

#: katalogus/templates/change_clearance_level.html
msgid "Scan object"
msgstr "Object scannen"

#: katalogus/templates/change_clearance_level.html
#, python-format
msgid ""
"The following objects are not yet cleared for level %(scan_level)s, please "
"be advised that by continuing you will declare a level %(scan_level)s on "
"these objects."
msgstr ""
"De volgende objecten hebben geen vrijwaringsniveau van %(scan_level)s, let "
"er op dat wanneer u doorgaat u een vrijwaring naar niveau %(scan_level)s "
"voor deze objecten instelt."

#: katalogus/templates/change_clearance_level.html
msgid "Selected objects:"
msgstr "Geselecteerde objecten:"

#: katalogus/templates/change_clearance_level.html
#: reports/templates/partials/report_ooi_list.html
#: reports/templates/summary/ooi_selection.html
#: rocky/templates/partials/task_history.html
msgid "Object"
msgstr "Object"

#: katalogus/templates/change_clearance_level.html onboarding/forms.py
#: reports/templates/partials/report_ooi_list.html
#: reports/templates/summary/ooi_selection.html tools/forms/ooi.py
#: rocky/templates/oois/ooi_page_tabs.html
#: rocky/templates/partials/explanations.html
msgid "Clearance level"
msgstr "Vrijwaringsniveau"

#: katalogus/templates/change_clearance_level.html
msgid "Are you sure you want to scan anyways?"
msgstr "Weet u het zeker dat u toch door wilt gaan met scannen?"

#: katalogus/templates/change_clearance_level.html
#: rocky/templates/oois/ooi_detail.html
msgid "Scan"
msgstr "Scannen"

#: katalogus/templates/change_clearance_level.html
#: katalogus/templates/confirmation_clone_settings.html
#: katalogus/templates/plugin_settings_delete.html
#: rocky/templates/oois/ooi_delete.html
#: rocky/templates/oois/ooi_mute_finding.html
#: rocky/templates/organizations/organization_edit.html
#: rocky/templates/organizations/organization_member_edit.html
#: rocky/templates/two_factor/_wizard_actions.html
msgid "Cancel"
msgstr "Annuleren"

#: katalogus/templates/clone_settings.html
#: katalogus/templates/confirmation_clone_settings.html
msgid "Clone settings"
msgstr "Instellingen klonen"

#: katalogus/templates/clone_settings.html
#, python-format
msgid ""
"\n"
"        Use the form below to clone the settings from "
"<i>%(current_organization)s</i> to the selected organization.\n"
"        This includes both the KAT-alogus settings as well as enabled and "
"disabled plugins.\n"
"      "
msgstr ""
"\n"
"        Gebruik onderstaand formulier om de instellingen te klonen van "
"<i>%(current_organization)s</i> naar de geselecteerde organisatie.\n"
"        Dit omvat zowel de KAT-alogusinstellingen als ingeschakelde en "
"uitgeschakelde plug-ins.\n"
"      "

#: katalogus/templates/confirmation_clone_settings.html
msgid "Clone"
msgstr "Klonen"

#: katalogus/templates/katalogus.html
msgid "All plugins"
msgstr "Alle plug-ins"

#: katalogus/templates/katalogus.html
msgid ""
"\n"
"                            Plugin available\n"
"                        "
msgid_plural ""
"\n"
"                            Plugins available\n"
"                        "
msgstr[0] ""
"\n"
"                            Plug-in beschikbaar\n"
"                        "
msgstr[1] ""
"\n"
"                            Plug-ins beschikbaar\n"
"                        "

#: katalogus/templates/katalogus_settings.html
msgid "KAT-alogus Settings"
msgstr "KAT-alogus-instellingen"

#: katalogus/templates/katalogus_settings.html
msgid ""
"There are currently no settings defined. Add settings at plugin detail page."
msgstr ""
"Er zijn op dit moment geen instellingen. Voeg instellingen toe bij de plug-"
"indetailpagina."

#: katalogus/templates/katalogus_settings.html
#: reports/templates/partials/report_setup_scan.html
#: reports/templates/partials/report_types_selection.html
#: rocky/templates/two_factor/core/otp_required.html
msgid "Go back"
msgstr "Ga terug"

#: katalogus/templates/katalogus_settings.html
msgid "This is an overview of the latest settings of all plugins."
msgstr "Dit is een overzicht van de laatste instellingen van alle plug-ins."

#: katalogus/templates/katalogus_settings.html
msgid "Latest plugin settings:"
msgstr "Laatste plug-ininstellingen:"

#: katalogus/templates/katalogus_settings.html
#: rocky/templates/partials/task_history.html
msgid "Plugin"
msgstr "Plug-in"

#: katalogus/templates/katalogus_settings.html
#: katalogus/templates/plugin_settings_list.html
#: rocky/templates/oois/ooi_delete.html
msgid "Value"
msgstr "Waarde"

#: katalogus/templates/normalizer_detail.html
#, python-format
msgid "%(plugin_name)s is able to process the following mime types:"
msgstr "%(plugin_name)s is in staat de volgende mime-types te verwerken:"

#: katalogus/templates/partials/boefje_tile.html
msgid "Scan level:"
msgstr "Vrijwaringsniveau:"

#: katalogus/templates/partials/boefje_tile.html
msgid "Publisher:"
msgstr "Uitgever:"

#: katalogus/templates/partials/boefje_tile.html
#: katalogus/templates/partials/plugin_tile.html
#: katalogus/templates/partials/plugins.html
msgid "See details"
msgstr "Details bekijken"

#: katalogus/templates/partials/enable_disable_plugin.html
msgid "Enable"
msgstr "Inschakelen"

#: katalogus/templates/partials/enable_disable_plugin.html
#: rocky/templates/two_factor/profile/disable.html
msgid "Disable"
msgstr "Uitschakelen"

#: katalogus/templates/partials/enable_disable_plugin.html
msgid "You don't have permission to enable"
msgstr "U hebt geen toestemming om in te schakelen"

#: katalogus/templates/partials/katalogus_filter.html
msgid "Filter plugins"
msgstr "Plug-ins filteren"

#: katalogus/templates/partials/katalogus_filter.html
msgid "Clear filter"
msgstr "Filters wissen"

#: katalogus/templates/partials/katalogus_header.html
#: katalogus/views/change_clearance_level.py katalogus/views/katalogus.py
#: katalogus/views/katalogus_settings.py katalogus/views/plugin_detail.py
#: katalogus/views/plugin_settings_add.py
#: katalogus/views/plugin_settings_delete.py
#: rocky/templates/dashboard_client.html rocky/templates/dashboard_redteam.html
#: rocky/templates/header.html
msgid "KAT-alogus"
msgstr "KAT-alogus"

#: katalogus/templates/partials/katalogus_header.html
msgid "An overview of all available plugins."
msgstr "Een overzicht van alle beschikbare plug-ins."

#: katalogus/templates/partials/katalogus_header.html
#: katalogus/templates/plugin_settings_list.html
#: katalogus/views/katalogus_settings.py tools/view_helpers.py
#: rocky/templates/header.html
#: rocky/templates/organizations/organization_settings.html
msgid "Settings"
msgstr "Instellingen"

#: katalogus/templates/partials/katalogus_toolbar.html
msgid "Gridview"
msgstr "Rasterweergave"

#: katalogus/templates/partials/katalogus_toolbar.html
msgid "Tableview"
msgstr "Tabelweergave"

#: katalogus/templates/partials/objects_to_scan.html
#: rocky/templates/findings/finding_list.html
#: rocky/templates/oois/ooi_list.html
#: rocky/templates/organizations/organization_crisis_room.html
msgid "Object list"
msgstr "Objectenlijst"

#: katalogus/templates/partials/objects_to_scan.html
#, python-format
msgid ""
"This Boefje will only scan objects with a corresponding clearance level of "
"<strong>L%(scan_level)s</strong> or higher. There is no indemnification for "
"this Boefje to scan an OOI with a lower clearance level than "
"<strong>L%(scan_level)s</strong>. Use the filter to show OOI's with a lower "
"clearance level."
msgstr ""
"Dit Boefje scant alleen objecten met een overeenkomstig vrijwaringsniveau "
"van <strong>(%(scan_level)s)</strong> of hoger. Er is geen vrijwaring voor "
"dit Boefje om een OOI met een lager scanniveau te scannen "
"dan<strong>L%(scan_level)s</strong>. Gebruik het filter om OOI’s met een "
"lagere vrijwaringsniveau te tonen."

#: katalogus/templates/partials/objects_to_scan.html
msgid "Warning scan level:"
msgstr "Waarschuwing scanniveau:"

#: katalogus/templates/partials/objects_to_scan.html
msgid ""
"Scanning OOI's with a lower clearance level will result in OpenKAT "
"increasing the clearance level on that OOI, not only for this scan but from "
"now on out, until it manually gets set to something else again. This means "
"that all other enabled Boefjes will use this higher clearance level aswel."
msgstr ""
"OOI’s met een lager vrijwaringsniveau scannen, zal resulteren in het "
"verhogen van het vrijwaringsniveau op die OOI, niet alleen voor deze scan, "
"maar van nu af aan, tot het handmatig weer naar iets anders wordt ingesteld. "
"Dit betekent dat alle andere ingeschakelde Boefjes dit hogere "
"vrijwaringsniveau zullen gebruiken."

#: katalogus/templates/partials/objects_to_scan.html
#, python-format
msgid ""
"You currently don't have any objects that meet the scan level of %(name)s. "
"Add objects with a complying clearance level, or alter the clearance level "
"of existing objects."
msgstr ""
"U hebt momenteel geen objecten die voldoen aan het scanniveau van %(name)s. "
"Voeg objecten toe met een voldoende vrijwaringsniveau, of wijzig het "
"vrijwaringsniveau van bestaande objecten."

#: katalogus/templates/partials/objects_to_scan.html
#, python-format
msgid ""
"You currently don't have scannable objects for %(name)s. Add objects to use "
"this Boefje. This Boefje is able to scan objects of the following types:"
msgstr ""
"U hebt momenteel geen scanbare objecten voor %(name)s. Voeg objecten toe om "
"dit Boefje te gebruiken. Dit Boefje kan objecten scannen van de volgende "
"typen:"

#: katalogus/templates/partials/plugin_settings_required.html
msgid "The form could not be initialized."
msgstr "Het formulier kan niet worden opgehaald."

#: katalogus/templates/partials/plugin_settings_required.html
msgid "Required settings"
msgstr "Verplichte instellingen"

#: katalogus/templates/partials/plugin_settings_required.html
#: katalogus/templates/plugin_settings_list.html
#: rocky/templates/findings/finding_add.html
#: rocky/templates/partials/ooi_list_toolbar.html
msgid "Add"
msgstr "Toevoegen"

#: katalogus/templates/partials/plugin_tile.html
msgid "Required for:"
msgstr "Vereist voor:"

#: katalogus/templates/partials/plugins.html
msgid "Plugins overview:"
msgstr "Overzicht plug-ins:"

#: katalogus/templates/partials/plugins.html
#: reports/templates/summary/selected_plugins.html
msgid "Plugin name"
msgstr "Plug-innaam"

#: katalogus/templates/partials/plugins.html
#: reports/templates/summary/selected_plugins.html
msgid "Plugin type"
msgstr "Plug-intype"

#: katalogus/templates/partials/plugins.html
#: reports/templates/summary/selected_plugins.html
msgid "Plugin description"
msgstr "Plug-inbeschrijving"

#: katalogus/templates/partials/plugins.html
#: rocky/templates/organizations/organization_settings.html
msgid "Actions"
msgstr "Acties"

#: katalogus/templates/partials/plugins_navigation.html
msgid "Plugins Navigation"
msgstr "Plug-insnavigatie"

#: katalogus/templates/partials/plugins_navigation.html
msgid "All"
msgstr "Alle"

#: katalogus/templates/partials/plugins_navigation.html
#: rocky/templates/tasks/boefjes.html
#: rocky/templates/tasks/partials/tab_navigation.html
msgid "Boefjes"
msgstr "Boefjes"

#: katalogus/templates/partials/plugins_navigation.html
#: rocky/templates/tasks/normalizers.html
#: rocky/templates/tasks/partials/tab_navigation.html
msgid "Normalizers"
msgstr "Normalizers"

#: katalogus/templates/plugin_settings_add.html
msgid ""
"\n"
"            Add setting\n"
"          "
msgid_plural ""
"\n"
"            Add settings\n"
"          "
msgstr[0] ""
"\n"
"            Instelling toevoegen\n"
"          "
msgstr[1] ""
"\n"
"            Instellingen toevoegen\n"
"          "

#: katalogus/templates/plugin_settings_add.html
msgid ""
"\n"
"            Setting\n"
"          "
msgid_plural ""
"\n"
"            Settings\n"
"          "
msgstr[0] ""
"\n"
"            Instelling\n"
"          "
msgstr[1] ""
"\n"
"            Instellingen\n"
"          "

#: katalogus/templates/plugin_settings_add.html
msgid ""
"\n"
"                  Add setting and enable boefje\n"
"                "
msgid_plural ""
"\n"
"                  Add settings and enable boefje\n"
"                "
msgstr[0] ""
"\n"
"                  Instelling toevoegen en Boefje aanzetten\n"
"                "
msgstr[1] ""
"\n"
"                  Instellingen toevoegen en Boefje aanzetten\n"
"                "

#: katalogus/templates/plugin_settings_add.html
msgid ""
"\n"
"                Add setting\n"
"              "
msgid_plural ""
"\n"
"                Add settings\n"
"              "
msgstr[0] ""
"\n"
"                Instelling toevoegen\n"
"              "
msgstr[1] ""
"\n"
"                Instellingen toevoegen\n"
"              "

#: katalogus/templates/plugin_settings_delete.html
msgid "Delete settings"
msgstr "Instellingen verwijderen"

#: katalogus/templates/plugin_settings_delete.html
#, python-format
msgid ""
"Are you sure you want to delete all settings for the plugin %(plugin_name)s?"
msgstr ""
"Weet u zeker dat u de instellingen voor de plug-in %(plugin_name)s wilt "
"verwijderen?"

#: katalogus/templates/plugin_settings_delete.html
#: katalogus/templates/plugin_settings_list.html
#: katalogus/views/plugin_settings_delete.py
#: rocky/templates/admin/delete_confirmation.html rocky/views/ooi_delete.py
msgid "Delete"
msgstr "Verwijderen"

#: katalogus/templates/plugin_settings_list.html
msgid " Details"
msgstr " Details"

#: katalogus/templates/plugin_settings_list.html
msgid "Overview of settings:"
msgstr "Overzicht van instellingen:"

#: katalogus/templates/plugin_settings_list.html
msgid "Required"
msgstr "Verplicht"

#: katalogus/templates/plugin_settings_list.html
msgid "Action"
msgstr "Actie"

#: katalogus/templates/plugin_settings_list.html
msgid "Unset"
msgstr "Niet ingevuld"

#: katalogus/templates/plugin_settings_list.html
#: reports/report_types/dns_report/report.html
msgid "Yes"
msgstr "Ja"

#: katalogus/templates/plugin_settings_list.html
#: reports/report_types/dns_report/report.html
msgid "No"
msgstr "Nee"

#: katalogus/templates/plugin_settings_list.html
#: rocky/templates/organizations/organization_member_list.html
#: rocky/templates/organizations/organization_settings.html
#: rocky/views/ooi_edit.py rocky/views/organization_edit.py
msgid "Edit"
msgstr "Bewerken"

#: katalogus/views/change_clearance_level.py
msgid "Session has terminated, please select objects again."
msgstr "Sessie is beëindigd, selecteer objecten opnieuw."

#: katalogus/views/change_clearance_level.py
msgid "Change clearance level"
msgstr "Vrijwaringsniveau wijzigen"

#: katalogus/views/katalogus_settings.py
msgid "Settings from {} to {} successfully cloned."
msgstr "Instellingen met succes vanuit {} naar {} gekloond."

#: katalogus/views/katalogus_settings.py
#: katalogus/views/plugin_settings_list.py
msgid "Failed getting settings for boefje {}"
msgstr "Kan instellingen voor Boefje {} niet ophalen"

#: katalogus/views/mixins.py
msgid ""
"Getting information for plugin {} failed. Please check the KATalogus logs."
msgstr ""
"Het ophalen van informatie voor plug-in {} is mislukt. Controleer de KAT-"
"alogus-logboeken."

#: katalogus/views/plugin_detail.py
msgid ""
"Some selected OOIs needs an increase of clearance level to perform scans. "
"You do not have the permission to change clearance level."
msgstr ""
"Sommige geselecteerde OOI’s vereisen een hoger vrijwaringsniveau om scans "
"uit te voeren. U bent niet gemachtigd om het vrijwaringsniveau te wijzigen."

#: katalogus/views/plugin_detail.py
msgid "Please select an OOI to start scan."
msgstr "Selecteer een OOI om de scan te starten."

#: katalogus/views/plugin_enable_disable.py
msgid "{} '{}' disabled."
msgstr "{} ‘{}’ uitgeschakeld."

#: katalogus/views/plugin_enable_disable.py
msgid "Failed fetching settings for {}. Is the Katalogus up?"
msgstr "Ophalen van instellingen {} mislukt. Is de Katalogus actief?"

#: katalogus/views/plugin_enable_disable.py
msgid "Before enabling, please set the required settings for '{}'."
msgstr "Stel vóór het inschakelen de vereiste instellingen in voor ‘{}’."

#: katalogus/views/plugin_enable_disable.py
msgid "{} '{}' enabled."
msgstr "{} ‘{}’ ingeschakeld."

#: katalogus/views/plugin_enable_disable.py
msgid ""
"Your clearance level is not set. Go to your profile page to see your "
"clearance or contact the administrator to set a clearance level."
msgstr ""
"Uw vrijwaringsniveau is niet ingesteld. Ga naar uw profielpagina om uw "
"vrijwaring te controleren of neem contact op met de beheerder om een "
"vrijwaringsniveau in te stellen."

#: katalogus/views/plugin_enable_disable.py
msgid "To enable {} you need at least a clearance level of L{}. "
msgstr ""
"Om {} in te schakelen heeft u minimaal een vrijwaringsniveau van L{} nodig. "

#: katalogus/views/plugin_settings_add.py
msgid "Trying to add settings to boefje without schema"
msgstr "Probeer instellingen toe te voegen aan Boefje zonder schema"

#: katalogus/views/plugin_settings_add.py
msgid "No changes to the settings added: no form data present"
msgstr ""
"Geen wijzigingen aan de instellingen toegevoegd: geen formuliergegevens "
"aanwezig"

#: katalogus/views/plugin_settings_add.py
msgid "Added settings for '{}'"
msgstr "Toegevoegde instellingen voor ‘{}’"

#: katalogus/views/plugin_settings_add.py
msgid "Failed adding settings"
msgstr "Instellingen toevoegen mislukt"

#: katalogus/views/plugin_settings_add.py
msgid "Enabling {} failed"
msgstr "Het inschakelen van {} is mislukt"

#: katalogus/views/plugin_settings_add.py
msgid "Boefje '{}' enabled."
msgstr "Boefje ‘{}’ ingeschakeld."

#: katalogus/views/plugin_settings_add.py
msgid "Add settings"
msgstr "Instellingen toevoegen"

#: katalogus/views/plugin_settings_delete.py
msgid "Settings for plugin {} successfully deleted."
msgstr "Instellingen voor plug-in {} met succes verwijderd."

#: katalogus/views/plugin_settings_delete.py
msgid "Plugin {} has no settings."
msgstr "Plug-in {} heeft geen instellingen."

#: katalogus/views/plugin_settings_delete.py
msgid ""
"Failed deleting Settings for plugin {}. Check the Katalogus logs for more "
"info."
msgstr ""
"Verwijderen van instellingen voor plug-in {} mislukt. Controleer de "
"Katalogus-logboeken voor meer informatie."

#: onboarding/forms.py tools/forms/ooi.py
msgid ""
"Boefjes that has a scan level below or equal to the clearance level, is "
"permitted to scan an object."
msgstr ""
"Boefje die een scanniveau heeft onder of gelijk aan het vrijwaringsniveau, "
"mag een object scannen."

#: onboarding/forms.py tools/forms/ooi.py
msgid "explanation-clearance-level"
msgstr "toelichting-vrijwarings-niveau"

#: onboarding/forms.py
msgid "Please enter a valid URL starting with 'http://' or 'https://'."
msgstr "Voer een geldige URL in beginnend met ‘http://’ of ‘https://’."

#: onboarding/templates/account/step_1_registration_intro.html
msgid "Register"
msgstr "Registreren"

#: onboarding/templates/account/step_1_registration_intro.html
msgid "Create a new account for your organization"
msgstr "Maak een account aan voor uw organisatie"

#: onboarding/templates/account/step_1_registration_intro.html
msgid ""
"All user  accounts are part of an organization. So if you’re new and your "
"company is also new to OpenKAT you can register here to create a OpenKAT "
"account for your company including an admin account for you. If you like a "
"user account that is connected to an already existing organization within "
"OpenKAT you can ask the admin to create an account for you."
msgstr ""
"Alle gebruikersaccounts maken deel uit van een organisatie. Dus als u nieuw "
"bent en uw organisatie is ook nieuw in OpenKAT, kunt u zich hier registreren "
"om een OpenKAT-account aan te maken inclusief een beheerdersaccount voor u. "
"Als u een gebruikersaccount wilt dat verbonden is met een reeds bestaande "
"organisatie binnen OpenKAT, kunt u de beheerder vragen een account voor u "
"aan te maken."

#: onboarding/templates/account/step_1_registration_intro.html
#: onboarding/templates/step_1_introduction.html
msgid "Let's get started"
msgstr "Begin hier"

#: onboarding/templates/account/step_1_registration_intro.html
#: onboarding/templates/step_1_introduction.html
msgid "How does OpenKAT work"
msgstr "Hoe werkt OpenKAT"

#: onboarding/templates/account/step_1_registration_intro.html
msgid ""
"OpenKAT is able to give insight into security risks on your online objects. "
"For example, your websites, mailservers or online data. OpenKAT uses scans "
"to find and assess the area's that might be at risk and reports these back "
"to you. As a user you decide which insight you would like and OpenKAT guides "
"you to through the process. During this introduction you will be guided "
"through the steps to create a report."
msgstr ""
"OpenKAT kan inzicht geven in beveiligingsrisico’s op uw online objecten. "
"Bijvoorbeeld uw websites, mailservers of online data. OpenKAT gebruikt scans "
"om de risicogebieden te vinden en te beoordelen en rapporteert deze aan u "
"terug. Als gebruiker beslist u welk inzicht u wenst en OpenKAT begeleidt u "
"door het proces. Tijdens deze introductie wordt u door de stappen geleid om "
"een rapport te maken."

#: onboarding/templates/account/step_2a_organization_setup.html
#: onboarding/templates/account/step_2a_organization_update.html
#: onboarding/templates/account/step_2b_indemnification_setup.html
#: onboarding/templates/account/step_2c_account_setup_intro.html
#: onboarding/templates/account/step_3_account_user_type.html
#: onboarding/templates/account/step_4_account_setup_admin.html
#: onboarding/templates/account/step_5_account_setup_red_teamer.html
#: onboarding/templates/account/step_6_account_setup_client.html
msgid "OpenKAT setup"
msgstr "OpenKAT-instellingen"

#: onboarding/templates/account/step_2a_organization_setup.html
#: onboarding/templates/account/step_2a_organization_update.html
#: rocky/templates/organizations/organization_add.html
msgid "Organization setup"
msgstr "Organisatie-instellingen"

#: onboarding/templates/account/step_2a_organization_setup.html
msgid ""
"Please enter the following organization details. These details can be edited "
"within the organization page within OpenKAT when necessary. Adding a new "
"organization requires a new database."
msgstr ""
"Voer de volgende organisatiegegevens in. Deze gegevens kunnen worden bewerkt "
"indien nodig binnen de organisatiepagina binnen OpenKAT. Een nieuwe "
"organisatie toevoegen heeft een nieuwe database nodig."

#: onboarding/templates/account/step_2a_organization_setup.html
#: onboarding/templates/account/step_2a_organization_update.html
#: rocky/templates/organizations/organization_add.html
#: rocky/templates/organizations/organization_settings.html
msgid "Organization details"
msgstr "Organisatiedetails"

#: onboarding/templates/account/step_2a_organization_setup.html
#: onboarding/templates/account/step_4_account_setup_admin.html
#: onboarding/templates/account/step_5_account_setup_red_teamer.html
#: onboarding/templates/account/step_6_account_setup_client.html
#: rocky/templates/forms/json_schema_form.html
#: rocky/templates/organizations/organization_add.html
#: rocky/templates/organizations/organization_member_add.html
#: rocky/templates/organizations/organization_member_add_account_type.html
#: rocky/templates/partials/elements/ooi_detail_settings.html
#: rocky/templates/partials/elements/ooi_report_settings.html
#: rocky/templates/partials/form/indemnification_add_form.html
#: rocky/templates/partials/task_history.html
#: rocky/templates/two_factor/_wizard_actions.html
msgid "Submit"
msgstr "Indienen"

#: onboarding/templates/account/step_2a_organization_update.html
#: rocky/templates/organizations/organization_add.html
msgid ""
"Please enter the following organization details. These details can be edited "
"within the organization page within OpenKAT when necessary."
msgstr ""
"Voer de volgende organisatiegegevens in. Deze gegevens kunnen worden bewerkt "
"indien nodig binnen de organisatiepagina binnen OpenKAT."

#: onboarding/templates/account/step_2a_organization_update.html
msgid "Submit changes"
msgstr "Wijzigingen opslaan"

#: onboarding/templates/account/step_2a_organization_update.html
#: onboarding/templates/account/step_2b_indemnification_setup.html
#: onboarding/templates/step_3d_clearance_level_introduction.html
msgid "Continue"
msgstr "Doorgaan"

#: onboarding/templates/account/step_2b_indemnification_setup.html
msgid "Indemnification setup"
msgstr "Vrijwaring opstellen"

#: onboarding/templates/account/step_2b_indemnification_setup.html
msgid "Indemnification on the organization is already present."
msgstr "Vrijwaringsniveau op de organisatie is al aanwezig."

#: onboarding/templates/account/step_2c_account_setup_intro.html
#: onboarding/templates/account/step_3_account_user_type.html
msgid "Account setup"
msgstr "Account opzetten"

#: onboarding/templates/account/step_2c_account_setup_intro.html
msgid "Accounts"
msgstr "Accounts"

#: onboarding/templates/account/step_2c_account_setup_intro.html
msgid "Organization setup with separate accounts:"
msgstr "Organisatie opzetten met aparte accounts:"

#: onboarding/templates/account/step_2c_account_setup_intro.html
msgid ""
"Within OpenKAT it is possible to create separate user accounts with the "
"specific roles. Each with their own functionalities and permissions. This is "
"useful when multiple people will be working with the same OpenKAT-setup. You "
"can choose to create the separate accounts during this introduction or when "
"you’re ready from the OpenKAT users page."
msgstr ""
"Binnen OpenKAT is het mogelijk om aparte gebruikersaccounts aan te maken met "
"de specifieke rollen. Elk met hun eigen functionaliteiten en rechten. Dit is "
"handig als meerdere mensen met dezelfde OpenKAT-instellingen gaan werken. U "
"kunt ervoor kiezen om de aparte accounts aan te maken tijdens deze "
"introductie of wanneer u klaar bent vanuit de OpenKAT-gebruikerspagina."

#: onboarding/templates/account/step_2c_account_setup_intro.html
msgid "Single account setup:"
msgstr "Enkel account instellen:"

#: onboarding/templates/account/step_2c_account_setup_intro.html
msgid ""
"Alternatively it is also an option to run OpenKAT from a single user "
"account. Which is useful when you are the only user in the account. You will "
"be able to access the functionality of the different roles from your "
"account. You can always add additional user accounts If you’re team expands "
"in the future."
msgstr ""
"Het is ook een optie om OpenKAT te draaien vanuit een account van één "
"gebruiker. Dat is handig als u de enige gebruiker bent. U hebt dan toegang "
"tot de functionaliteit van de verschillende rollen vanuit uw account. U kunt "
"altijd extra gebruikersaccounts toevoegen als uw team in de toekomst "
"uitbreidt."

#: onboarding/templates/account/step_2c_account_setup_intro.html
msgid "Create separate accounts"
msgstr "Meerdere accounts aanmaken"

#: onboarding/templates/account/step_2c_account_setup_intro.html
msgid "Continue with this account, onboard me!"
msgstr "Ga verder met alleen deze account. Onboard mij!"

#: onboarding/templates/account/step_3_account_user_type.html
msgid "Users"
msgstr "Gebruikers"

#: onboarding/templates/account/step_3_account_user_type.html
msgid ""
"Within OpenKAT there are three types of user accounts. Each has its own "
"functions."
msgstr ""
"Binnen OpenKAT zijn er drie soorten gebruikersaccounts. Elk heeft zijn eigen "
"functies."

#: onboarding/templates/account/step_3_account_user_type.html
#: onboarding/templates/account/step_4_account_setup_admin.html
msgid "Admin"
msgstr "Admin"

#: onboarding/templates/account/step_3_account_user_type.html
#: onboarding/templates/account/step_4_account_setup_admin.html
msgid ""
"Each organization must have an admin. The admin can create and manage user "
"accounts as well as organization details."
msgstr ""
"De admin kan gebruikers aanmaken, beheren en organisatiegegevens wijzigen."

#: onboarding/templates/account/step_3_account_user_type.html
#: onboarding/templates/account/step_5_account_setup_red_teamer.html
msgid "Red teamer"
msgstr "Red teamer"

#: onboarding/templates/account/step_3_account_user_type.html
#: onboarding/templates/account/step_5_account_setup_red_teamer.html
msgid "A red teamer account can run scans and generate reports."
msgstr "Een Red teameraccount kan scans starten en rapporten aanmaken."

#: onboarding/templates/account/step_3_account_user_type.html
#: onboarding/templates/account/step_6_account_setup_client.html
msgid "Client account"
msgstr "Gebruikersaccount"

#: onboarding/templates/account/step_3_account_user_type.html
msgid "A client account can access reports."
msgstr "Een gebruiker kan rapporten inzien."

#: onboarding/templates/account/step_3_account_user_type.html
msgid ""
"Each organization requires at least one admin and one red teamer account to "
"function. This introduction will guide you through the setup of both. After "
"that you can choose to add a client account as well."
msgstr ""
"Elke organisatie heeft een admin en een Red teamer nodig. Deze introductie "
"helpt met het aanmaken van deze accounts."

#: onboarding/templates/account/step_3_account_user_type.html
msgid "Let's add accounts"
msgstr "Accounts toevoegen"

#: onboarding/templates/account/step_4_account_setup_admin.html
msgid "Admin account setup"
msgstr "Admin-account instellen"

#: onboarding/templates/account/step_4_account_setup_admin.html
msgid "Admin details"
msgstr "Admindetails"

#: onboarding/templates/account/step_4_account_setup_admin.html
#: onboarding/templates/account/step_5_account_setup_red_teamer.html
msgid "Skip this step"
msgstr "Overslaan"

#: onboarding/templates/account/step_4_account_setup_admin.html
#: onboarding/templates/account/step_5_account_setup_red_teamer.html
#: onboarding/templates/account/step_6_account_setup_client.html
msgid "Go back to previous step"
msgstr "Ga terug naar de vorige stap"

#: onboarding/templates/account/step_5_account_setup_red_teamer.html
msgid "Red teamer account setup"
msgstr "Red teamer-account instellen"

#: onboarding/templates/account/step_5_account_setup_red_teamer.html
msgid "Red teamer details"
msgstr "Red teamerdetails"

#: onboarding/templates/account/step_6_account_setup_client.html
msgid "Client account setup (optional)"
msgstr "Gebruikersaccount instellen (optioneel)"

#: onboarding/templates/account/step_6_account_setup_client.html
msgid ""
"A client account can access reports. Adding a client account to the "
"organization is optional."
msgstr "Een gebruikersaccount toevoegen is optioneel."

#: onboarding/templates/account/step_6_account_setup_client.html
msgid "User details"
msgstr "Gebruikerdetails"

#: onboarding/templates/account/step_6_account_setup_client.html
msgid "Finish organization setup"
msgstr "Organisatie instellen voltooien"

#: onboarding/templates/dns_report.html
#: onboarding/templates/step_2a_choose_report_info.html
#: onboarding/templates/step_2b_choose_report_type.html
#: onboarding/templates/step_3a_setup_scan_ooi_info.html
#: onboarding/templates/step_3b_setup_scan_ooi_add.html
#: onboarding/templates/step_3c_setup_scan_ooi_detail.html
#: onboarding/templates/step_4_report.html onboarding/view_helpers.py
msgid "OpenKAT introduction"
msgstr "Introductie OpenKAT"

#: onboarding/templates/dns_report.html
#: reports/report_types/dns_report/report.py
msgid "DNS Report"
msgstr "DNS-rapport"

#: onboarding/templates/dns_report.html
#, python-format
msgid ""
"These are the findings of a OpenKAT-analysis (%(observed_at)s). Click a "
"finding for more detailed information about the issue, its origin, severity "
"and possible solutions."
msgstr ""
"Dit zijn de bevindingen van een OpenKAT-analyse (%(observed_at)s). Klik op "
"een bevinding voor meer gedetailleerde informatie over het probleem, de "
"oorsprong, ernst en mogelijke oplossingen."

#: onboarding/templates/dns_report.html
msgid "DNS Tree"
msgstr "DNS-boom"

#: onboarding/templates/step_1_introduction.html
#: rocky/templates/landing_page.html
msgid "Welcome to OpenKAT"
msgstr "Welkom bij OpenKAT"

#: onboarding/templates/step_1_introduction.html
msgid ""
"OpenKAT is the \"Kwetsbaarheden Analyse Tool\" (Vulnerabilities Analysis "
"Tool). An Open-Source-project developed by the Ministry of Health, Welfare "
"and Sport to make your and our world a safer place."
msgstr ""
"OpenKAT is de ‘Kwetsbaarheden Analyse Tool’. Een open sourceproject "
"ontwikkeld door het Ministerie van Volksgezondheid, Welzijn en Sport om uw "
"en onze wereld veiliger te maken."

#: onboarding/templates/step_1_introduction.html
msgid ""
"OpenKAT is able to give insight into security risks on your online objects. "
"For example, your websites, mailservers or online data."
msgstr ""
"OpenKAT kan inzicht geven in beveiligingsrisico’s op uw online objecten. "
"Bijvoorbeeld uw websites, mailservers of online data."

#: onboarding/templates/step_1_introduction.html
msgid ""
"OpenKAT uses plugins to find and assess the area's that might be at risk and "
"reports these back to you. Each plugin has its own skillset which could be "
"scanning, normalizing or analyzing data. As a user you decide which areas "
"you would like to monitor or scan and which insight you would like to "
"receive."
msgstr ""
"OpenKAT gebruikt plug-ins om de risicogebieden te vinden en te beoordelen en "
"rapporteert deze aan u. Elke plug-in heeft zijn eigen vaardigheden, zoals "
"het scannen, normaliseren of analyseren van gegevens. Als gebruiker beslist "
"u welke gebieden u wilt monitoren of scannen en welk inzicht u wilt "
"ontvangen."

#: onboarding/templates/step_1_introduction.html
msgid ""
"Within OpenKAT you can view the insights as well as all the data OpenKAT has "
"found. You can choose to browse through the data or view reports."
msgstr ""
"Binnen OpenKAT kunt u zowel de inzichten als alle gegevens die OpenKAT heeft "
"gevonden bekijken. U kunt ervoor kiezen door de gegevens te bladeren of "
"rapporten te bekijken."

#: onboarding/templates/step_1_introduction.html
msgid ""
"During this introduction you will be guided through the steps to create a "
"report."
msgstr "Deze introductie legt uit hoe u een rapport maakt."

#: onboarding/templates/step_1_introduction.html
#: onboarding/templates/step_2a_choose_report_info.html
#: onboarding/templates/step_2b_choose_report_type.html
#: onboarding/templates/step_3a_setup_scan_ooi_info.html
#: onboarding/templates/step_3b_setup_scan_ooi_add.html
#: onboarding/templates/step_3c_setup_scan_ooi_detail.html
#: onboarding/templates/step_3d_clearance_level_introduction.html
#: onboarding/templates/step_3e_trusted_acknowledge_clearance_level.html
#: onboarding/templates/step_3f_set_clearance_level.html
#: onboarding/templates/step_3g_setup_scan_select_plugins.html
#: rocky/templates/partials/form/boefje_tiles_form.html
msgid "Skip onboarding"
msgstr "Onboarding overslaan"

#: onboarding/templates/step_2a_choose_report_info.html
msgid "Choose a report - Introduction"
msgstr "Kies een rapport – Introductie"

#: onboarding/templates/step_2a_choose_report_info.html reports/views/base.py
#: rocky/templates/header.html
msgid "Reports"
msgstr "Rapporten"

#: onboarding/templates/step_2a_choose_report_info.html
msgid ""
"Reports within OpenKAT contain an overview of the scanned objects, issues "
"found within them and known security risks that the object might be "
"vulnerable to. Each report gives a high overview of the state of the object "
"as well as detailed information on what OpenKAT found and possible solutions."
msgstr ""
"Rapporten binnen OpenKAT bevatten een overzicht van de gescande objecten, de "
"daarin gevonden problemen en bekende beveiligingsrisico’s waarvoor het "
"object kwetsbaar zou kunnen zijn. Elk rapport geeft een hoog overzicht van "
"de toestand van het object en gedetailleerde informatie over wat OpenKAT "
"heeft gevonden en mogelijke oplossingen."

#: onboarding/templates/step_2a_choose_report_info.html
#: reports/report_types/dns_report/report.html
msgid "Data"
msgstr "Gegevens"

#: onboarding/templates/step_2a_choose_report_info.html
msgid ""
"OpenKAT can scan and analyze by using plugins. Each plugin has it's unique "
"skillset and will collect specific data or give specific insights. You "
"manage the plugins within your account which let's OpenKAT know which "
"plugins to run and on which objects or areas."
msgstr ""
"OpenKAT kan scannen en analyseren met behulp van plug-ins. Elke plug-in "
"heeft zijn eigen unieke vaardigheden en verzamelt specifieke gegevens of "
"geeft specifieke inzichten. U beheert de plug-ins binnen uw account, "
"waardoor OpenKAT weet welke plug-ins moeten worden uitgevoerd en op welke "
"objecten of gebieden."

#: onboarding/templates/step_2a_choose_report_info.html
msgid "Generating a report"
msgstr "Rapport genereren"

#: onboarding/templates/step_2a_choose_report_info.html
msgid ""
"When you choose a report type OpenKAT will guide you through the setup. "
"OpenKAT will ask the necessary questions based on the input the report "
"needs, as well as asks for permission to run plugins that you haven’t "
"enabled yet but are needed to collect or analyze the data."
msgstr ""
"Wanneer u een rapporttype kiest, zal OpenKAT u begeleiden bij de "
"installatie. OpenKAT stelt de nodige vragen op basis van de invoer die het "
"rapport nodig heeft, en vraagt om toestemming om plug-ins te gebruiken die u "
"nog niet hebt ingeschakeld, maar die nodig zijn om de gegevens te verzamelen "
"of te analyseren."

#: onboarding/templates/step_2a_choose_report_info.html
msgid ""
"You can also choose to look at the collected data directly or generate your "
"own report by selecting and running plugins on objects of your choice. "
"OpenKAT will present the results."
msgstr ""
"U kunt er ook voor kiezen de verzamelde gegevens direct te bekijken of uw "
"eigen rapport te genereren door plug-ins te selecteren en uit te voeren op "
"objecten van uw keuze. OpenKAT zal de resultaten presenteren."

#: onboarding/templates/step_2a_choose_report_info.html
msgid "Permission"
msgstr "Toestemming"

#: onboarding/templates/step_2a_choose_report_info.html
msgid ""
"Plugins can be provided by OpenKAT but they can also come from the "
"community. Before a plugin can run, you need to give it permission by "
"enabling it."
msgstr ""
"Plug-ins kunnen geleverd worden door OpenKAT, maar ze kunnen ook van de "
"gemeenschap komen. Voordat een plug-in kan draaien, moet u deze toestemming "
"geven door deze in te schakelen."

#: onboarding/templates/step_2a_choose_report_info.html
msgid ""
"When you generate a report. OpenKAT will let you know which plugins it "
"requires or suggests so you can choose to enable them."
msgstr ""
"Wanneer u een rapport genereert, zal OpenKAT u laten weten welke plug-ins "
"het vereist of voorstelt, zodat u ervoor kunt kiezen om ze in te schakelen."

#: onboarding/templates/step_2a_choose_report_info.html
msgid "Let's choose a report"
msgstr "Kies een rapport"

#: onboarding/templates/step_2b_choose_report_type.html
msgid "Choose a report - Type"
msgstr "Kies een rapport – Type"

#: onboarding/templates/step_2b_choose_report_type.html
msgid ""
"Within OpenKAT you can view reports for each of your current objects. For "
"specific reports you can choose one of the available report types and "
"generate a report. Such as a pen-test, a DNS-report or a mail report to give "
"some examples."
msgstr ""
"Binnen OpenKAT kunt u rapporten bekijken voor elk van uw huidige objecten. "
"Voor specifieke rapporten kunt u een van de beschikbare rapporttypes kiezen "
"en een rapport genereren. Zoals een pentest, een DNS-rapport of een "
"mailrapport."

#: onboarding/templates/step_2b_choose_report_type.html
msgid "For this tutorial we suggest a DNS-report to get you started."
msgstr "Deze uitleg maakt gebruik van het DNS-rapport."

#: onboarding/templates/step_2b_choose_report_type.html
msgid ""
"When you start to generate this report. OpenKAT will guide you through the "
"necessary steps."
msgstr ""
"Wanneer u begint met het genereren van dit rapport, zal OpenKAT u door de "
"nodige stappen leiden."

#: onboarding/templates/step_2b_choose_report_type.html
msgid "DNS report"
msgstr "DNS-rapport"

#: onboarding/templates/step_3a_setup_scan_ooi_info.html
#: onboarding/templates/step_3b_setup_scan_ooi_add.html
#: onboarding/templates/step_3c_setup_scan_ooi_detail.html
msgid "Setup scan"
msgstr "Scaninstellingen"

#: onboarding/templates/step_3a_setup_scan_ooi_info.html
msgid "Let OpenKAT know what object to scan"
msgstr "Laat OpenKAT weten welk object gescand moet worden"

#: onboarding/templates/step_3a_setup_scan_ooi_info.html
msgid ""
"Plugins scan and analyze objects. OpenKAT needs to know which object(s) you "
"would like to scan and analyze for the DNS-report. So it can tell you which "
"plugins are available for the chosen object."
msgstr ""
"Plug-ins scannen en analyseren objecten. OpenKAT moet weten welk(e) "
"object(en) u wilt scannen en analyseren voor het DNS-rapport. Zo kan het u "
"vertellen welke plug-ins beschikbaar zijn voor het gekozen object."

#: onboarding/templates/step_3a_setup_scan_ooi_info.html
msgid "Understanding objects"
msgstr "Objecten begrijpen"

#: onboarding/templates/step_3a_setup_scan_ooi_info.html
msgid ""
"A lot of things can be an object within the scope of OpenKAT. For example a "
"mailserver, an ip-address, a URL, a DNS record, a hostname or a network to "
"name a few.  While these objects can be related to each other they are all "
"objects within OpenKAT that can be scanned to gain valuable insight."
msgstr ""
"Veel dingen kunnen een object zijn binnen het bereik van OpenKAT. "
"Bijvoorbeeld een mailserver, een IP-adres, een URL, een DNS-record, een "
"hostnaam of een netwerk om er maar een paar te noemen.  Hoewel deze objecten "
"aan elkaar gerelateerd kunnen zijn, zijn het allemaal objecten binnen "
"OpenKAT die gescand kunnen worden om waardevolle inzichten te verkrijgen."

#: onboarding/templates/step_3a_setup_scan_ooi_info.html
msgid "Creating, adding and editing objects"
msgstr "Objecten aanmaken en aanpassen"

#: onboarding/templates/step_3a_setup_scan_ooi_info.html
msgid ""
"Within OpenKAT you can view, add and edit objects from the organization’s "
"object page."
msgstr ""
"Binnen OpenKAT kunt u objecten bekijken, toevoegen en bewerken vanuit de "
"objectpagina van de organisatie."

#: onboarding/templates/step_3a_setup_scan_ooi_info.html
msgid ""
"Let’s add an object to scan for the DNS-Report. For this introduction we "
"suggest adding a URL."
msgstr "Voeg een object toe voor het DNS-rapport, zoals een URL."

#: onboarding/templates/step_3a_setup_scan_ooi_info.html
msgid "Add URL"
msgstr "URL toevoegen"

#: onboarding/templates/step_3b_setup_scan_ooi_add.html
#: onboarding/templates/step_3c_setup_scan_ooi_detail.html onboarding/views.py
msgid "Creating an object"
msgstr "Objecten aanmaken"

#: onboarding/templates/step_3b_setup_scan_ooi_add.html
msgid "Create your first object, a URL by filling out the form below."
msgstr "Maak het eerste object aan door een URL in te vullen."

#: onboarding/templates/step_3b_setup_scan_ooi_add.html
msgid ""
"Additional details and examples can be found by pressing on the help button "
"next to the input field."
msgstr ""
"Extra details en voorbeelden zijn te vinden door op de helpknop naast het "
"invoerveld te drukken."

#: onboarding/templates/step_3b_setup_scan_ooi_add.html
msgid "Dependencies"
msgstr "Afhankelijkheden"

#: onboarding/templates/step_3b_setup_scan_ooi_add.html
msgid ""
"Most objects have dependencies on the existence of other objects. For "
"example a URL needs to be connected to a network, hostname, fqdn (fully "
"qualified domain name) and ip-address. OpenKAT collects these additional "
"object automatically when possible. By running plugins to collect or extract "
"this data."
msgstr ""
"De meeste objecten zijn afhankelijk van het bestaan van andere objecten. Een "
"URL moet bijvoorbeeld verbonden zijn met een netwerk, hostnaam, FQDN (Fully "
"Qualified Domain Name) en IP-adres. OpenKAT verzamelt deze aanvullende "
"objecten waar mogelijk automatisch, door plug-ins uit te voeren die deze "
"gegevens verzamelen of extraheren."

#: onboarding/templates/step_3b_setup_scan_ooi_add.html
msgid ""
"The additional objects that OpenKAT created will be added to your object "
"list as separate objects. If OpenKAT can’t add them automatically it will "
"guide you through the process of creating them manually."
msgstr ""
"De extra objecten die OpenKAT heeft gemaakt zullen als afzonderlijke "
"objecten aan uw objectlijst worden toegevoegd. Als OpenKAT ze niet "
"automatisch kan toevoegen, leidt het u door het proces om ze handmatig te "
"maken."

#: onboarding/templates/step_3b_setup_scan_ooi_add.html
#: reports/templates/partials/report_ooi_list.html
msgid "Create object"
msgstr "Object aanmaken"

#: onboarding/templates/step_3c_setup_scan_ooi_detail.html
msgid ""
"Based on the url you provided OpenKAT added the necessary additional objects "
"to create a url object."
msgstr ""
"Op basis van de door u opgegeven URL heeft OpenKAT de nodige extra objecten "
"toegevoegd om een URL-object te maken."

#: onboarding/templates/step_3c_setup_scan_ooi_detail.html
msgid "URL"
msgstr "URL"

#: onboarding/templates/step_3c_setup_scan_ooi_detail.html
#: reports/report_types/dns_report/report.html
#: reports/templates/partials/report_ooi_list.html
#: reports/templates/summary/ooi_selection.html tools/forms/ooi.py
#: rocky/templates/partials/elements/ooi_tree_condensed_table.html
#: rocky/templates/partials/explanations.html
#: rocky/templates/partials/ooi_detail_related_object.html
#: rocky/templates/partials/ooi_report_findings_block_table_expanded_row.html
msgid "Type"
msgstr "Type"

#: onboarding/templates/step_3c_setup_scan_ooi_detail.html
msgid "Path"
msgstr "Pad"

#: onboarding/templates/step_3c_setup_scan_ooi_detail.html
msgid "Hostname"
msgstr "Hostnaam"

#: onboarding/templates/step_3c_setup_scan_ooi_detail.html
msgid "scheme"
msgstr "schema"

#: onboarding/templates/step_3c_setup_scan_ooi_detail.html
msgid "Network"
msgstr "Netwerk"

#: onboarding/templates/step_3c_setup_scan_ooi_detail.html
msgid "Start scanning"
msgstr "Begin met scannen"

#: onboarding/templates/step_3d_clearance_level_introduction.html
#: onboarding/templates/step_3e_trusted_acknowledge_clearance_level.html
#: onboarding/templates/step_3f_set_clearance_level.html
msgid "OpenKAT Introduction"
msgstr "Inleiding OpenKAT"

#: onboarding/templates/step_3d_clearance_level_introduction.html
#: onboarding/templates/step_3e_trusted_acknowledge_clearance_level.html
msgid "Setup scan - OOI clearance for"
msgstr "Opzet scan – OOI-vrijwaring voor"

#: onboarding/templates/step_3d_clearance_level_introduction.html
#: reports/templates/partials/report_introduction.html
msgid "Introduction"
msgstr "Introductie"

#: onboarding/templates/step_3d_clearance_level_introduction.html
#: rocky/templates/partials/form/indemnification_add_form.html
msgid ""
"Some scans are lightweight while others might be a bit more aggressive with "
"their scanning. OpenKAT requires you to set a clearance level for each "
"object to prevent you from unintentionally running aggressive scans. For "
"example you might have the right to run any type of scan on your own server "
"but you probably don’t have the right to do so for objects owned by other "
"people of companies."
msgstr ""
"Sommige scans zijn licht, terwijl andere wat agressiever scannen. OpenKAT "
"vereist dat u een vrijwaringsniveau instelt voor elk object om te voorkomen "
"dat u onbedoeld agressieve scans uitvoert. U kunt bijvoorbeeld het recht "
"hebben om elk type scan op uw eigen server uit te voeren, maar u hebt "
"waarschijnlijk niet het recht om dat te doen voor objecten die eigendom zijn "
"van andere mensen of bedrijven."

#: onboarding/templates/step_3d_clearance_level_introduction.html
msgid "How to know required clearance level"
msgstr "Hoe kiest u het juiste vrijwaringsniveau"

#: onboarding/templates/step_3d_clearance_level_introduction.html
msgid ""
"Each plugin that scans will have a scan intensity score. The intensity of "
"the scan must be equal to or below the clearance level you set for your "
"object. If the scan has an intensity level that is too high, OpenKAT will "
"notify you before running it. Visually clearance levels and intensity scores "
"are indicated with little cat paws."
msgstr ""
"Elke plug-in die scant krijgt een scanintensiteitsscore. De intensiteit van "
"de scan moet gelijk zijn aan of lager zijn dan het vrijwaringsniveau dat u "
"voor uw object hebt ingesteld. Als de scan een te hoog intensiteitsniveau "
"heeft, zal OpenKAT u waarschuwen voordat het wordt uitgevoerd. Visueel "
"worden vrijwaringsniveaus en intensiteitsscores aangegeven met kleine "
"kattenpootjes."

#: onboarding/templates/step_3d_clearance_level_introduction.html
msgid ""
"This scan has a scan intensity score of 1, requiring a level 1 clearance "
"level to be run. This means that the scan does not touch the object itself, "
"but only searches for information about the object."
msgstr ""
"Deze scan heeft scanintensiteitsscore 1, waarvoor een vrijwaringsniveau van "
"niveau 1 is vereist. Dit betekent dat de scan het object zelf niet aanraakt, "
"maar alleen zoekt naar informatie over het object."

#: onboarding/templates/step_3d_clearance_level_introduction.html
msgid ""
"An example of a more aggressive scan. Which has a scan intensity score of 3. "
"Meaning it requires at least a level 3 clearance level to be set on your "
"object."
msgstr ""
"Een voorbeeld van een agressievere scan. Die heeft een scanintensiteitsscore "
"van 3. Dit betekent dat er ten minste een vrijwaringsniveau 3 is vereist "
"voor het object."

#: onboarding/templates/step_3e_trusted_acknowledge_clearance_level.html
msgid ""
"\n"
"                    OpenKAT has a permission system that allows "
"administrators to\n"
"                    configure which users can set a certain clearance level. "
"The will make sure\n"
"                    that only users that are trusted can start the more "
"aggressive scans.\n"
"                "
msgstr ""
"\n"
"                    OpenKAT heeft een toestemmingssysteem dat beheerders in "
"staat stelt om te configureren welke gebruikers een bepaald "
"vrijwaringsniveau in kunnen stellen. Dit zorgt ervoor dat alleen gebruikers "
"die vertrouwd zijn, de meer agressieve scans kunnen starten.\n"
"                "

#: onboarding/templates/step_3e_trusted_acknowledge_clearance_level.html
msgid "Acknowledge clearance level"
msgstr "Vrijwaringsniveau bevestigen"

#: onboarding/templates/step_3e_trusted_acknowledge_clearance_level.html
msgid ""
"\n"
"                    Before a member is granted the ability to set clearance "
"levels on an object,\n"
"                    they must first acknowledge and accept the clearance "
"level set by the administrators.\n"
"                    The maximum scanning level permitted for a member is "
"aligned with the trusted clearance level.\n"
"                    By acknowledging the trusted clearance level, this "
"member formally agrees to abide by\n"
"                    this permission and gains the capability to perform "
"scans only up to this trusted clearance level.\n"
"                    This two-step process ensures that the member operates "
"within authorized boundaries.\n"
"                "
msgstr ""
"\n"
"                    Voordat een gebruiker de mogelijkheid krijgt om "
"vrijwaringsniveaus voor een object in te stellen, moeten ze eerst het "
"vrijwaringsniveau dat door de beheerders is ingesteld erkennen en "
"accepteren. Het maximale vrijwaringsniveau dat voor een gebruiker is "
"toegestaan, is afgestemd op het vertrouwde vrijwaringsniveau. Door het "
"erkennen van het vertrouwde vrijwaringsniveau stemt de gebruiker formeel in "
"met het naleven van deze toestemming en krijgt het de mogelijkheid om scans "
"uit te voeren tot alleen dit vertrouwde vrijwaringsniveau. Dit "
"tweestapsproces zorgt ervoor dat de gebruiker binnen de door zowel de "
"beheerder geautoriseerde en zichzelf geaccepteerde grenzen opereert.\n"
"                "

#: onboarding/templates/step_3e_trusted_acknowledge_clearance_level.html
msgid "What is my clearance level?"
msgstr "Wat is mijn vrijwaringsniveau?"

#: onboarding/templates/step_3e_trusted_acknowledge_clearance_level.html
#, python-format
msgid ""
"\n"
"                                Unfortunately you cannot continue the "
"onboarding. </br>\n"
"                                Your administrator has trusted you with a "
"clearance level of <strong>L%(tcl)s</strong>.</br>\n"
"                                You need at least a clearance level of "
"<strong>L%(dns_report_least_clearance_level)s</strong> to scan "
"<strong>%(ooi)s</strong></br>\n"
"                                Contact your administrator to receive a "
"higher clearance.\n"
"                            "
msgstr ""
"\n"
"                                Helaas kunt u het onboarding niet "
"voortzetten. </br>\n"
"Uw beheerder heeft u een vrijwaringsniveau van <strong>L%(tcl)s</strong> "
"toegewezen.</br>\n"
"U hebt minimaal een vrijwaringsniveau van "
"<strong>L%(dns_report_least_clearance_level)s</strong> nodig om "
"<strong>%(ooi)s</strong> te scannen.</br>\n"
"Neem contact op met uw beheerder om een hoger vrijwaringsniveau te "
"verkrijgen.\n"
"                            "

#: onboarding/templates/step_3e_trusted_acknowledge_clearance_level.html
#, python-format
msgid ""
"\n"
"                            Your administrator has trusted you with a "
"clearance level of <strong>L%(tcl)s</strong>.</br>\n"
"                            You must first accept this clearance level to "
"continue.\n"
"                            "
msgstr ""
"\n"
"                            Uw beheerder heeft u toevertrouwd met een "
"vrijwaringsniveau van <strong>L%(tcl)s</strong>.</br>\n"
" U moet dit vrijwaringsniveau eerst accepteren om verder te gaan.\n"
"                            "

#: onboarding/templates/step_3e_trusted_acknowledge_clearance_level.html
#, python-format
msgid ""
"\n"
"                            Accept level L%(tcl)s clearance and "
"responsibility\n"
"                        "
msgstr ""
"\n"
"                            Vrijwaringsniveau L%(tcl)s en "
"verantwoordelijkheid accepteren\n"
"                        "

#: onboarding/templates/step_3e_trusted_acknowledge_clearance_level.html
#, python-format
msgid ""
"\n"
"                            Your administrator has <strong>trusted</strong> "
"you with a clearance level of <strong>L%(tcl)s</strong>.</br>\n"
"                            You have also <strong>acknowledged</strong> to "
"use this clearance level of <strong>L%(acl)s</strong>.\n"
"                            "
msgstr ""
"\n"
"                            Uw beheerder heeft u <strong>toevertrouwd</"
"strong> met een vrijwaringsniveau van <strong>L%(tcl)s</strong>.</br>\n"
" U hebt ook <strong>bevestigd</strong> om maximaal dit vrijwaringsniveau van "
"<strong>L%(acl)s</strong> te gebruiken.\n"
"                            "

#: onboarding/templates/step_3e_trusted_acknowledge_clearance_level.html
#: onboarding/templates/step_3f_set_clearance_level.html
#: rocky/templates/oois/ooi_list.html
#: rocky/templates/scan_profiles/scan_profile_detail.html
#: rocky/templates/scan_profiles/scan_profile_reset.html
msgid "Set clearance level"
msgstr "Vrijwaringsniveau instellen"

#: onboarding/templates/step_3f_set_clearance_level.html
msgid "Setup scan - Set clearance level for"
msgstr "Opzet scan – Vrijwaringsniveau instellen voor"

#: onboarding/templates/step_3f_set_clearance_level.html
#, python-format
msgid ""
"After creating a new object OpenKAT will ask you to set a clearance level. "
"On the object detail page you can always change the clearance level. For the "
"onboarding we will suggest to set the clearance level to "
"L%(dns_report_least_clearance_level)s."
msgstr ""
"Na het maken van een nieuw object zal OpenKAT u vragen een vrijwaringsniveau "
"in te stellen. Op de objectdetailpagina kunt u altijd het vrijwaringsniveau "
"wijzigen. Voor de onboarding stellen wij voor het vrijwaringsniveau op "
"L%(dns_report_least_clearance_level)s in te stellen."

#: onboarding/templates/step_3g_setup_scan_select_plugins.html
msgid "Setup scan - Enable plugins"
msgstr "Scan opzetten – Plug-ins activeren"

#: onboarding/templates/step_3g_setup_scan_select_plugins.html
msgid "Plugins introduction"
msgstr "Introductie plug-ins"

#: onboarding/templates/step_3g_setup_scan_select_plugins.html
msgid ""
"OpenKAT uses plugins to scan, check and analyze. Each plugin will bring a "
"specific skillset that will help to generate your report. There are three "
"types of plugins."
msgstr ""
"OpenKAT gebruikt plug-ins om te scannen, te controleren en te analyseren. "
"Elke plug-in heeft specifieke vaardigheden die helpen bij het genereren van "
"uw rapport. Er zijn drie soorten plug-ins."

#: onboarding/templates/step_3g_setup_scan_select_plugins.html
#: rocky/templates/scan.html
msgid "Boefjes:"
msgstr "Boefjes:"

#: onboarding/templates/step_3g_setup_scan_select_plugins.html
msgid ""
"Scan objects for data. Each boefje has a scan intensity score to prevent "
"invasive scanning on objects where you don’t have the clearance to do so."
msgstr ""
"Objecten scannen voor gegevens. Elke Boefje heeft een vrijwaringsniveau om "
"te zorgen dat objecten niet te agressief worden gescand."

#: onboarding/templates/step_3g_setup_scan_select_plugins.html
msgid "Normalizers:"
msgstr "Normalizers:"

#: onboarding/templates/step_3g_setup_scan_select_plugins.html
msgid ""
"Check the data for specific objects and add these object to your object list."
msgstr ""
"Controleer de gegevens voor specifieke objecten en voeg deze toe aan uw "
"objectenlijst."

#: onboarding/templates/step_3g_setup_scan_select_plugins.html
msgid "Bits:"
msgstr "Bits:"

#: onboarding/templates/step_3g_setup_scan_select_plugins.html
msgid "Analyze the available data to come to insights and conclusions."
msgstr ""
"Bits zijn de bedrijfsregels die de objecten analyseren en conclusies trekken."

#: onboarding/templates/step_3g_setup_scan_select_plugins.html
msgid ""
"OpenKAT will be able to generate a full report when all the required and "
"suggested plugins are enabled. If you choose not to give a plugin permission "
"to run, the data that plugin would collect or produce will be left out of "
"the report which will then be generated based on the available data "
"collected by the enabled plugins. Below are the suggested and required "
"plugins for this report."
msgstr ""
"OpenKAT kan een volledig rapport genereren wanneer alle vereiste en "
"voorgestelde plug-ins zijn ingeschakeld. Als u ervoor kiest om een plug-in "
"geen toestemming te geven om te draaien, dan worden de gegevens die de plug-"
"in zou verzamelen of produceren buiten het rapport gehouden. Het rapport "
"wordt dan gegenereerd op basis van de beschikbare gegevens die zijn "
"verzameld door de ingeschakelde plug-ins. Hieronder staan de voorgestelde en "
"vereiste plug-ins voor dit rapport."

#: onboarding/templates/step_3g_setup_scan_select_plugins.html
msgid "Let’s setup your scan by enabling the plugins of your choice below."
msgstr ""
"Laten we uw scan instellen door de plug-ins van uw keuze hieronder in te "
"schakelen."

#: onboarding/templates/step_3g_setup_scan_select_plugins.html
msgid "Required and suggested plugins"
msgstr "Vereiste en voorgesteld plug-ins"

#: onboarding/templates/step_3g_setup_scan_select_plugins.html
msgid "Enable and start scan"
msgstr "Inschakelen en scan starten"

#: onboarding/templates/step_4_report.html
msgid "Report"
msgstr "Rapport"

#: onboarding/templates/step_4_report.html
msgid "Boefjes are scanning"
msgstr "De Boefjes zijn aan het scannen"

#: onboarding/templates/step_4_report.html
msgid ""
"The enabled boefjes are collecting the data needed to generate the DNS-"
"report. This may take some time based on the type of scans and the number of "
"objects found. For the current scan we expect boefjes to take about 3 "
"minutes."
msgstr ""
"De Boefjes verzamelen gegevens. Dit duurt voor deze scan naar verwachting "
"ongeveer 3 minuten."

#: onboarding/templates/step_4_report.html
msgid ""
"During this introduction we ask you to wait till the scan is ready. After "
"which you can view the report."
msgstr ""
"Tijdens de introductie vragen we u om te wachten tot de scan is voltooid."

#: onboarding/templates/step_4_report.html
msgid ""
"After the onboarding, boefjes run in the background. This enables you to use "
"OpenKAT in the meantime without waiting for scans to finish. When you would "
"like to see the status of a scan you can open the \"tasks\" page."
msgstr ""
"Na de onboarding draaien Boefjes op de achtergrond. Hierdoor kunt u OpenKAT "
"ondertussen gebruiken zonder te wachten tot de scans klaar zijn. Wanneer u "
"de status van een scan wilt zien kunt u de pagina ‘taken’ openen."

#: onboarding/templates/step_4_report.html
msgid "Open my DNS-report"
msgstr "DNS-rapport openen"

#: onboarding/view_helpers.py
msgid "1: Introduction"
msgstr "1: Introductie"

#: onboarding/view_helpers.py
msgid "2: Choose a report"
msgstr "2: Kies een rapport"

#: onboarding/view_helpers.py
msgid "3: Setup scan"
msgstr "3: Start de scan"

#: onboarding/view_helpers.py
msgid "4: Open report"
msgstr "4: Rapport genereren"

#: onboarding/view_helpers.py
msgid "2: Organization setup"
msgstr "2: Organisaties"

#: onboarding/view_helpers.py
msgid "3: Indemnification"
msgstr "3. Vrijwaring"

#: onboarding/view_helpers.py
msgid "4: Account setup"
msgstr "4: Account instellen"

#: onboarding/view_helpers.py
msgid "OpenKAT Setup"
msgstr "OpenKAT instellen"

#: onboarding/views.py
msgid "Fetch the parent DNS zone of a hostname"
msgstr "Verkrijg de bovenliggende DNS-zone of hostnaam"

#: onboarding/views.py
msgid "Finds subdomains by brute force"
msgstr "Vindt subdomeinen door ‘brute force’"

#: onboarding/views.py
msgid "Please select a plugin to proceed."
msgstr "Selecteer een plug-in om door te gaan."

#: onboarding/views.py
msgid "Please select all required plugins to proceed."
msgstr "Selecteer alle benodigde plug-ins om door te gaan."

#: onboarding/views.py
msgid "An error occurred while enabling {}. The plugin is not available."
msgstr ""
"Er is een fout opgetreden bij het inschakelen van {}. De plug-in is niet "
"beschikbaar."

#: onboarding/views.py
msgid "Plugins successfully enabled."
msgstr "Plug-ins met succes ingeschakeld."

#: onboarding/views.py
#, python-brace-format
msgid "{org_name} successfully created."
msgstr "{org_name} met succes aangemaakt."

#: onboarding/views.py
#, python-brace-format
msgid "{org_name} successfully updated."
msgstr "{org_name} met succes bijgewerkt."

#: onboarding/views.py
#, python-brace-format
msgid "{name} successfully created."
msgstr "{name} met succes aangemaakt."

#: reports/forms.py tools/forms/ooi_form.py
msgid "Filter by OOI types"
msgstr "Filter op OOI-types"

#: reports/forms.py
msgid "Report types"
msgstr "Rapporttypes"

#: reports/report_types/aggregate_organisation_report/appendix.html
#: reports/report_types/multi_organization_report/appendix.html
#: reports/templates/partials/report_sidemenu.html
msgid "Appendix"
msgstr "Appendix"

#: reports/report_types/aggregate_organisation_report/appendix.html
#: reports/templates/summary/report_asset_overview.html
msgid "Selected objects"
msgstr "Geselecteerde objecten"

#: reports/report_types/aggregate_organisation_report/appendix.html
msgid "Currently filtered on"
msgstr "Nu gefilterd op"

#: reports/report_types/aggregate_organisation_report/appendix.html
#: reports/templates/partials/report_sidemenu.html
#: reports/templates/summary/report_asset_overview.html
msgid "Selected Report Types"
msgstr "Geselecteerde rapporttypes"

#: reports/report_types/aggregate_organisation_report/appendix.html
#: reports/templates/partials/plugin_overview_table.html
#: reports/templates/summary/report_asset_overview.html
msgid "Report type"
msgstr "Rapporttype"

#: reports/report_types/aggregate_organisation_report/appendix.html
#: reports/templates/partials/report_sidemenu.html
msgid "Service Versions and Health"
msgstr "Serviceversies en gezondheid"

#: reports/report_types/aggregate_organisation_report/appendix.html
#: reports/templates/summary/service_health.html rocky/templates/footer.html
#: rocky/templates/health.html
msgid "Service"
msgstr "Dienst"

#: reports/report_types/aggregate_organisation_report/appendix.html
#: reports/templates/summary/service_health.html rocky/templates/health.html
msgid "Version"
msgstr "Versie"

#: reports/report_types/aggregate_organisation_report/appendix.html
#: rocky/templates/footer.html rocky/views/health.py
msgid "Health"
msgstr "Welzijn"

#: reports/report_types/aggregate_organisation_report/appendix.html
#: rocky/templates/health.html
msgid "Healthy"
msgstr "Gezond"

#: reports/report_types/aggregate_organisation_report/appendix.html
msgid "Unhealthy"
msgstr "Ongezond"

#: reports/report_types/aggregate_organisation_report/appendix.html
msgid "Used Config objects"
msgstr "Gebruikte configuratieobjecten"

#: reports/report_types/aggregate_organisation_report/appendix.html
msgid "Primary Key"
msgstr "Primaire sleutel"

#: reports/report_types/aggregate_organisation_report/appendix.html
msgid "Bit ID"
msgstr "Bit-ID"

#: reports/report_types/aggregate_organisation_report/appendix.html
msgid "Config"
msgstr "Configuratie"

#: reports/report_types/aggregate_organisation_report/appendix.html
msgid "No config objects found."
msgstr "Geen configuratieobjecten gevonden."

#: reports/report_types/aggregate_organisation_report/asset_overview.html
#: reports/report_types/multi_organization_report/asset_overview.html
#: reports/templates/partials/generate_report_sidemenu.html
#: reports/templates/partials/report_sidemenu.html
#: reports/templates/summary/report_asset_overview.html
msgid "Asset overview"
msgstr "Assetoverzicht"

#: reports/report_types/aggregate_organisation_report/asset_overview.html
#: reports/report_types/multi_organization_report/asset_overview.html
msgid ""
"An overview of the manually released scanned assets. Assets in <strong>bold</"
"strong> are taken as a starting point, assets that are not in bold were "
"found by OpenKAT itself."
msgstr ""
"Een overzicht van de handmatig gevrijwaarde gescande assets. "
"<strong>Vetgedrukte</strong> assets zijn als startpunt genomen, niet "
"vetgedrukte assets zijn door OpenKAT zelf gevonden."

#: reports/report_types/aggregate_organisation_report/basic_security.html
#: reports/templates/partials/report_sidemenu.html
msgid "Basic security"
msgstr "Basisbeveiliging"

#: reports/report_types/aggregate_organisation_report/basic_security.html
msgid ""
"In this chapter, first a table of compliance checks is displayed, followed "
"by a detailed examination of compliance issues for each component."
msgstr ""
"In dit hoofdstuk wordt eerst een tabel met compliancecontroles getoond en "
"vervolgens worden per onderdeel de complianceproblemen toegelicht."

#: reports/report_types/aggregate_organisation_report/basic_security.html
msgid "Overview of the basic security status"
msgstr "Overzicht van de basisbeveiligingsstatus"

#: reports/report_types/aggregate_organisation_report/basic_security.html
msgid ""
"This table provides an overview of the basic security status of the known "
"assets. Basic security in order. In principle, all values in this table "
"should be checked off."
msgstr ""
"Deze tabel geeft een overzicht van de basisbeveiligingsstatus van de bekende "
"assets. Basisbeveiliging op orde. In principe zouden alle waarden in deze "
"tabel afgevinkt moeten zijn."

#: reports/report_types/aggregate_organisation_report/basic_security.html
msgid "Basic security status"
msgstr "Basisbeveiligingsstatus"

#: reports/report_types/aggregate_organisation_report/basic_security.html
#: reports/report_types/ipv6_report/report.html
#: reports/report_types/multi_organization_report/ipv6.html
#: reports/report_types/systems_report/report.html
msgid "System type"
msgstr "Systeemtype"

#: reports/report_types/aggregate_organisation_report/basic_security.html
#: reports/report_types/aggregate_organisation_report/report.html
#: reports/report_types/multi_organization_report/basic_security_details.html
#: reports/templates/partials/report_sidemenu.html
msgid "Safe connections"
msgstr "Veilige verbindingen"

#: reports/report_types/aggregate_organisation_report/basic_security.html
msgid "System Specific"
msgstr "Systeemspecifiek"

#: reports/report_types/aggregate_organisation_report/basic_security.html
msgid "RPKI"
msgstr "RPKI"

#: reports/report_types/aggregate_organisation_report/basic_security.html
#: reports/report_types/aggregate_organisation_report/system_specific.html
#: reports/report_types/rpki_report/report.html
#: reports/report_types/safe_connections_report/report.html
msgid "server"
msgstr "server"

#: reports/report_types/aggregate_organisation_report/introduction.html
msgid "OpenKAT Aggregate Report"
msgstr "OpenKAT Geaggregeerd Rapport"

#: reports/report_types/aggregate_organisation_report/introduction.html
#: reports/templates/partials/report_header.html
#: rocky/templates/partials/ooi_list_toolbar.html
msgid "Export"
msgstr "Exporteren"

#: reports/report_types/aggregate_organisation_report/introduction.html
#: rocky/templates/oois/ooi_report.html
#: rocky/templates/partials/findings_list_toolbar.html
msgid "Download PDF"
msgstr "PDF downloaden"

#: reports/report_types/aggregate_organisation_report/introduction.html
msgid "Download JSON"
msgstr "JSON downloaden"

#: reports/report_types/aggregate_organisation_report/introduction.html
#: reports/templates/partials/report_header.html
msgid "This is the OpenKAT report for organization"
msgstr "Dit is het OpenKAT-rapport voor organisatie"

#: reports/report_types/aggregate_organisation_report/introduction.html
#: reports/templates/partials/report_header.html
msgid "Created with data from:"
msgstr "Gemaakt met gegevens van:"

#: reports/report_types/aggregate_organisation_report/introduction.html
#: reports/report_types/multi_organization_report/introduction.html
#: reports/templates/partials/report_header.html
msgid "Created on:"
msgstr "Gemaakt op:"

#: reports/report_types/aggregate_organisation_report/introduction.html
#: reports/report_types/aggregate_organisation_report/report_design.html
#: reports/report_types/multi_organization_report/introduction.html
#: reports/templates/partials/report_header.html
msgid "Created by:"
msgstr "Aangemaakt door:"

#: reports/report_types/aggregate_organisation_report/recommendations.html
#: reports/report_types/multi_organization_report/recommendations.html
#: reports/templates/partials/report_sidemenu.html
msgid "Recommendations"
msgstr "Aanbevelingen"

#: reports/report_types/aggregate_organisation_report/recommendations.html
#: reports/report_types/multi_organization_report/recommendations.html
#, python-format
msgid "There is <i>%(total_findings)s</i> vulnerability"
msgid_plural "There are <i>%(total_findings)s</i> vulnerabilities"
msgstr[0] "Er is <i>%(total_findings)s</i> kwetsbaarheid"
msgstr[1] "Er zijn <i>%(total_findings)s</i> kwetsbaarheden"

#: reports/report_types/aggregate_organisation_report/recommendations.html
#: reports/report_types/multi_organization_report/recommendations.html
#, python-format
msgid "found on <i>%(total_systems)s</i> system."
msgid_plural "found on <i>%(total_systems)s</i> systems."
msgstr[0] "gevonden op <i>%(total_systems)s</i> systeem."
msgstr[1] "gevonden op <i>%(total_systems)s</i> systemen."

#: reports/report_types/aggregate_organisation_report/recommendations.html
#: reports/report_types/multi_organization_report/recommendations.html
msgid "There are no recommendations."
msgstr "Er zijn geen aanbevelingen."

#: reports/report_types/aggregate_organisation_report/report.html
#: reports/report_types/multi_organization_report/basic_security_details.html
msgid ""
"In this chapter we check if the connections of all the IP ports of the "
"system are safe. Safe connections are important to prevent unauthorised "
"access and data breaches. Strong ciphers are crucial because they ensure "
"strong encryption which protects the data from interception during "
"communiction."
msgstr ""
"In dit hoofdstuk controleren we of de verbindingen van alle IP-poorten van "
"het systeem veilig zijn. Veilige verbindingen zijn belangrijk om "
"ongeoorloofde toegang en datalekken te voorkomen. Sterke ciphers zijn "
"cruciaal, omdat ze zorgen voor een sterke encryptie die de gegevens "
"beschermt tegen onderschepping tijdens de communicatie."

#: reports/report_types/aggregate_organisation_report/report.html
#: reports/templates/partials/report_sidemenu.html
msgid "System specific"
msgstr "Systeemspecifiek"

#: reports/report_types/aggregate_organisation_report/report.html
#: reports/report_types/aggregate_organisation_report/system_specific.html
#: reports/report_types/multi_organization_report/basic_security_details.html
msgid ""
"This is where checks are done that are specific to system types. Different "
"security and compliance issues come into play for different systems. They "
"are listed here under each other."
msgstr ""
"Dit is waar controles worden uitgevoerd die specifiek zijn voor bepaalde "
"systeemtypes. Voor verschillende systemen spelen verschillende beveiligings- "
"en complianceproblemen een rol. Ze staan hier onder elkaar."

#: reports/report_types/aggregate_organisation_report/report.html
#: reports/report_types/multi_organization_report/basic_security_details.html
#: reports/report_types/rpki_report/report.html
#: reports/templates/partials/report_sidemenu.html
msgid "Resource Public Key Infrastructure"
msgstr "Resource Public Key Infrastructure"

#: reports/report_types/aggregate_organisation_report/report.html
#: reports/report_types/multi_organization_report/basic_security_details.html
#: reports/report_types/rpki_report/report.html
msgid ""
"This section contains basic security information about resource public key "
"infrastructure. If your web server employs RPKI for its IP addresses and "
"associated nameservers, then it enhances visitor protection against "
"misconfigurations and malicious route intercepts through verified route "
"announcements, ensuring reliable server access and secure internet traffic."
msgstr ""
"Deze sectie bevat basisbeveiligingsinformatie over Resource Public Key "
"Infrastructure (RPKI). Als een webserver RPKI gebruikt voor zijn IP-adressen "
"en bijbehorende nameservers, dan verbetert het de bescherming van bezoekers "
"tegen onjuiste configuraties en kwaadwillende routeonderscheppingen. Dit "
"wordt mogelijk gemaakt door geverifieerde routeaankondigingen, waardoor "
"betrouwbare servertoegang en veilig internetverkeer wordt gegarandeerd."

#: reports/report_types/aggregate_organisation_report/report.html
#: reports/report_types/aggregate_organisation_report/report_design.html
#: reports/report_types/multi_organization_report/vulnerabilities.html
#: reports/report_types/vulnerability_report/report.html
#: reports/templates/partials/report_sidemenu.html
msgid "Vulnerabilities"
msgstr "Kwetsbaarheden"

#: reports/report_types/aggregate_organisation_report/report.html
#: reports/report_types/aggregate_organisation_report/report_design.html
msgid "Vulnerabilities found are grouped per system."
msgstr "Gevonden kwetsbaarheden zijn per systeem gegroepeerd."

#: reports/report_types/aggregate_organisation_report/report.html
#: reports/report_types/multi_organization_report/vulnerabilities.html
msgid "No CVEs have been found."
msgstr "Er zijn geen CVE’s gevonden."

#: reports/report_types/aggregate_organisation_report/report.py
msgid "Critical vulnerabilities"
msgstr "Kritieke kwetsbaarheden"

#: reports/report_types/aggregate_organisation_report/report.py
msgid "IPs scanned"
msgstr "Gescande IP-adressen"

#: reports/report_types/aggregate_organisation_report/report.py
msgid "Hostnames scanned"
msgstr "Gescande hostnamen"

#: reports/report_types/aggregate_organisation_report/report.py
msgid "Terms in report"
msgstr "Termen in rapport"

#: reports/report_types/aggregate_organisation_report/report_design.html
msgid "Observed at:"
msgstr "Gezien op:"

#: reports/report_types/aggregate_organisation_report/report_design.html
#: reports/report_types/aggregate_organisation_report/summary.html
#: reports/report_types/multi_organization_report/summary.html
#: rocky/templates/partials/ooi_report_severity_totals.html
#: rocky/views/ooi_tree.py
msgid "Summary"
msgstr "Samenvatting"

#: reports/report_types/aggregate_organisation_report/report_design.html
#: reports/report_types/vulnerability_report/report.html
msgid "vulnerabilities on this system"
msgstr "kwetsbaarheden op dit systeem"

#: reports/report_types/aggregate_organisation_report/system_specific.html
#: reports/report_types/multi_organization_report/basic_security_details.html
msgid "System specific checks"
msgstr "Systeemspecifieke controles"

#: reports/report_types/aggregate_organisation_report/system_specific.html
#: reports/report_types/rpki_report/report.html
#: reports/report_types/safe_connections_report/report.html
#, python-format
msgid ""
"This table shows which checks were performed. Following that, the compliance "
"issues, if any, are shown for each %(type)s Server."
msgstr ""
"Deze tabel laat zien welke controles zijn uitgevoerd. Daarna worden voor "
"elke %(type)s-server de eventuele complianceproblemen weergegeven."

#: reports/report_types/aggregate_organisation_report/system_specific.html
msgid "Check overview"
msgstr "Controleoverzicht"

#: reports/report_types/aggregate_organisation_report/system_specific.html
#: reports/report_types/mail_report/report.html
#: reports/report_types/multi_organization_report/basic_security_details.html
#: reports/report_types/name_server_report/report.html
#: reports/report_types/rpki_report/report.html
#: reports/report_types/safe_connections_report/report.html
#: reports/report_types/web_system_report/report.html
msgid "Check"
msgstr "Controle"

#: reports/report_types/aggregate_organisation_report/system_specific.html
#: reports/report_types/mail_report/report.html
#: reports/report_types/name_server_report/report.html
#: reports/report_types/rpki_report/report.html
#: reports/report_types/safe_connections_report/report.html
#: reports/report_types/web_system_report/report.html
msgid "Compliance"
msgstr "Compliance"

#: reports/report_types/aggregate_organisation_report/system_specific.html
#: reports/report_types/rpki_report/report.html
msgid "IPs are compliant"
msgstr "IP’s zijn compliant"

#: reports/report_types/aggregate_organisation_report/system_specific.html
#: reports/report_types/safe_connections_report/report.html
#: reports/report_types/vulnerability_report/report.html
msgid "Host:"
msgstr "Host:"

#: reports/report_types/aggregate_organisation_report/system_specific.html
#: reports/report_types/findings_report/report.html
#: reports/report_types/mail_report/report.html
#: reports/report_types/name_server_report/report.html
#: reports/report_types/tls_report/report.html
#: reports/report_types/vulnerability_report/report.html
#: reports/report_types/web_system_report/report.html
#: reports/templates/partials/report_severity_totals_table.html
#: rocky/templates/dashboard_client.html rocky/templates/dashboard_redteam.html
#: rocky/templates/header.html
#: rocky/templates/oois/ooi_detail_findings_list.html
#: rocky/templates/oois/ooi_detail_findings_overview.html
#: rocky/templates/oois/ooi_page_tabs.html
#: rocky/templates/partials/ooi_report_findings_block.html
#: rocky/views/finding_list.py rocky/views/finding_type_add.py
#: rocky/views/ooi_view.py
msgid "Findings"
msgstr "Bevindingen"

#: reports/report_types/aggregate_organisation_report/system_specific.html
#: reports/report_types/mail_report/report.html
#: reports/report_types/name_server_report/report.html
#: reports/report_types/rpki_report/report.html
#: reports/report_types/safe_connections_report/report.html
#: reports/report_types/web_system_report/report.html
msgid "Compliance issue"
msgstr "Complianceprobleem"

#: reports/report_types/aggregate_organisation_report/system_specific.html
#: reports/report_types/findings_report/report.html
#: reports/report_types/mail_report/report.html
#: reports/report_types/name_server_report/report.html
#: reports/report_types/rpki_report/report.html
#: reports/report_types/safe_connections_report/report.html
#: reports/report_types/vulnerability_report/report.html
#: reports/report_types/web_system_report/report.html
#: reports/templates/partials/report_severity_totals_table.html
#: rocky/templates/partials/ooi_report_findings_block_table.html
#: rocky/templates/partials/ooi_report_findings_block_table_expanded_row.html
msgid "Risk level"
msgstr "Risiconiveau"

#: reports/report_types/aggregate_organisation_report/term_overview.html
#: reports/templates/partials/report_sidemenu.html
msgid "Term Overview"
msgstr "Begrippenlijst"

#: reports/report_types/aggregate_organisation_report/term_overview.html
msgid "For definitions of terms used in this chapter, see the glossary below."
msgstr ""
"Onderstaande overzicht bevat definities van begrippen die in deze rapportage "
"worden gebruikt."

#: reports/report_types/aggregate_organisation_report/term_overview.html
msgid ""
"Web servers and domains are examples of digital assets within this "
"framework. Web servers are essential for hosting and serving websites or web "
"applications, while domains represent the online addresses used to access "
"these resources. Other examples of assets in the IT realm include databases, "
"user accounts, software applications, and networking infrastructure. Asset "
"management is a critical aspect of cybersecurity, involving the "
"identification, classification, and protection of these assets to safeguard "
"against threats and ensure the overall security and functionality of an "
"organization's IT environment."
msgstr ""
"Webservers en domeinen zijn voorbeelden van digitale assets binnen dit "
"framework. Webservers zijn essentieel voor het hosten en aanbieden van "
"websites of webapplicaties, terwijl domeinen de online adressen zijn die "
"worden gebruikt om toegang te krijgen tot deze bronnen. Andere voorbeelden "
"van assets in het IT-domein zijn databases, gebruikersaccounts, "
"softwareapplicaties en netwerkinfrastructuur. Assetmanagement is een "
"cruciaal aspect van cybersecurity, dat de identificatie, classificatie en "
"bescherming van deze assets omvat om bedreigingen af te weren en de algehele "
"veiligheid en functionaliteit van de IT-omgeving van een organisatie te "
"waarborgen."

#: reports/report_types/aggregate_organisation_report/term_overview.html
msgid ""
"Multiple hostnames that resolve to one IP address where at least one of the "
"hostnames or the IP address has a declared scan level that is at least L1. "
"Type systemen zijn webservers, mailservers, en nameservers (DNS)."
msgstr ""
"Meerdere hostnamen die verwijzen naar één IP-adres, waarbij ten minste een "
"van de hostnamen of het IP-adres een gedeclareerd scanniveau heeft dat ten "
"minste L1 is. Systeemtypes zijn webservers, mailservers en nameservers (DNS)."

#: reports/report_types/aggregate_organisation_report/term_overview.html
msgid ""
"A fundamental component of the client-server model. A web server uses "
"protocols like HTTP or HTTPS to facilitate communication between clients and "
"the server."
msgstr ""
"Een fundamenteel onderdeel van het client-servermodel. Een webserver "
"gebruikt protocollen zoals HTTP of HTTPS om de communicatie te faciliteren "
"tussen clients en de server."

#: reports/report_types/aggregate_organisation_report/term_overview.html
msgid ""
"A mail server is a specialized software application or hardware device that "
"facilitates the sending, receiving, and storage of emails within a computer "
"network. Operating on the Simple Mail Transfer Protocol (SMTP) for outgoing "
"messages and either Internet Message Access Protocol (IMAP) or Post Office "
"Protocol (POP) for incoming messages, a mail server manages email "
"communication by routing messages between users and storing them until they "
"are retrieved. The server ensures the efficient and secure transfer of "
"emails, handling tasks such as authentication, spam filtering, and message "
"storage."
msgstr ""
"Een mailserver is een gespecialiseerde softwareapplicatie of een "
"hardwareapparaat dat het verzenden, ontvangen en opslaan van e-mailberichten "
"binnen een computernetwerk faciliteert. Een mailserver, die werkt op basis "
"van het Simple Mail Transfer Protocol (SMTP) voor uitgaande berichten en "
"Internet Message Access Protocol (IMAP) of Post Office Protocol (POP) voor "
"inkomende berichten, beheert e-mailcommunicatie door berichten tussen "
"gebruikers te verzenden en op te slaan totdat ze worden opgehaald. De server "
"zorgt voor een efficiënte en veilige overdracht van e-mailberichten en voert "
"taken uit zoals authenticatie, spamfiltering en opslag van berichten."

#: reports/report_types/aggregate_organisation_report/term_overview.html
msgid ""
"A nameserver, or Domain Name System (DNS) server, is a critical component of "
"the internet infrastructure responsible for translating human-readable "
"domain names into IP addresses, enabling the seamless navigation of the web. "
"When a user enters a domain name in a web browser, the nameserver is queried "
"to obtain the corresponding IP address of the server hosting the associated "
"website or service."
msgstr ""
"Een nameserver, of Domain Name System (DNS)-server, is een kritisch "
"onderdeel van de internetinfrastructuur die verantwoordelijk is voor het "
"vertalen van door mensen leesbare domeinnamen naar IP-adressen, waardoor "
"naadloze navigatie op het web mogelijk is. Wanneer een gebruiker een "
"domeinnaam invoert in een webbrowser, wordt de nameserver geraadpleegd om "
"het bijbehorende IP-adres te verkrijgen van de server die de bijbehorende "
"website of service host."

#: reports/report_types/aggregate_organisation_report/term_overview.html
msgid ""
"A DICOM server, which stands for Digital Imaging and Communications in "
"Medicine, is a specialized server designed for the storage, retrieval, and "
"exchange of medical images and related information in the healthcare "
"industry. DICOM is a widely adopted standard that ensures interoperability "
"and consistency in the communication of medical images and associated data "
"among different devices and systems, such as medical imaging equipment, "
"picture archiving and communication systems (PACS), and radiology "
"information systems (RIS). DICOM servers store and manage patient-specific "
"medical images, like X-rays, CT scans, and MRIs, utilizing a standardized "
"format."
msgstr ""
"Een DICOM-server, wat staat voor Digital Imaging and Communications in "
"Medicine, is een gespecialiseerde server ontworpen voor het opslaan, ophalen "
"en uitwisselen van medische beelden en gerelateerde informatie in de "
"gezondheidszorg. DICOM is een breed geaccepteerde standaard die zorgt voor "
"interoperabiliteit en consistentie in de communicatie van medische beelden "
"en bijbehorende gegevens tussen verschillende apparaten en systemen, zoals "
"medische beeldvormingsapparatuur, beeldarchiverings- en communicatiesystemen "
"(PACS) en radiologie-informatiesystemen (RIS). DICOM-servers slaan "
"patiëntspecifieke medische beelden, zoals röntgenfoto’s, CT-scans en MRI’s "
"op en beheren deze met behulp van een gestandaardiseerd formaat."

#: reports/report_types/dns_report/report.html
msgid "Records found"
msgstr "Gevonden records"

#: reports/report_types/dns_report/report.html
msgid ""
"The DNS report gives an overview of the DNS records that were found for the "
"DNSZone. Additionally the security measures table shows whether or not DNS "
"relating security measures are enabled."
msgstr ""
"Het DNS-rapport geeft een overzicht van de DNS-records die werden gevonden "
"voor de DNS-zone. De veiligheidsmaatregeltabel toont aan of DNS met "
"betrekking tot veiligheidsmaatregelen ingeschakeld zijn."

#: reports/report_types/dns_report/report.html
msgid ""
"\n"
"                    <strong>Disclaimer:</strong>\n"
"                    Not all DNSRecords are parsed in OpenKAT.\n"
"                    DNS record types that are parsed and could be displayed "
"in the table are:\n"
"                "
msgstr ""
"\n"
"                    <strong>Disclaimer:</strong>\n"
"                    Niet alle DNS-records zijn verwerkt in OpenKAT.\n"
"                    DNS-recordtypes die zijn verwerkt en in de tabel getoond "
"kunnen worden zijn:\n"
"                "

#: reports/report_types/dns_report/report.html
msgid "All existing DNS record types can be found here:"
msgstr "Alle bestaande DNS-recordtypes kunnen hier worden gevonden:"

#: reports/report_types/dns_report/report.html
msgid "Record"
msgstr "Record"

#: reports/report_types/dns_report/report.html
msgid "TTL"
msgstr "TTL"

#: reports/report_types/dns_report/report.html
msgid "minutes"
msgstr "minuten"

#: reports/report_types/dns_report/report.html
msgid "No records have been found."
msgstr "Er zijn geen records gevonden."

#: reports/report_types/dns_report/report.html
msgid "Security measures"
msgstr "Beveiligingsmaatregelen"

#: reports/report_types/dns_report/report.html
msgid ""
"The security measures table below shows which DNS relating security measures "
"are enabled based on the contents of the DNS records."
msgstr ""
"De volgende beveiligingstabel toont aan welke DNS-gerelateerde "
"veiligheidsmaatregelen zijn geactiveerd volgens de inhoud van de DNS-"
"gegevens."

#: reports/report_types/dns_report/report.html
#: reports/report_types/findings_report/report.html
msgid "Other findings found"
msgstr "Andere bevindingen gevonden"

#: reports/report_types/dns_report/report.html
#: rocky/templates/crisis_room/crisis_room_findings_block.html
#: rocky/templates/findings/finding_list.html
#: rocky/templates/oois/ooi_detail_findings_list.html
#: rocky/templates/oois/ooi_detail_findings_overview.html
#: rocky/templates/organizations/organization_crisis_room.html
#: rocky/templates/partials/ooi_report_severity_totals_table.html
msgid "Severity"
msgstr "Ernst"

#: reports/report_types/dns_report/report.html
#: reports/report_types/findings_report/report.html
#: rocky/templates/findings/finding_add.html
#: rocky/templates/findings/finding_list.html
#: rocky/templates/organizations/organization_crisis_room.html
#: rocky/templates/partials/ooi_report_findings_block_table_expanded_row.html
msgid "Finding"
msgstr "Bevinding"

#: reports/report_types/dns_report/report.html
#: reports/report_types/findings_report/report.html
#: reports/report_types/vulnerability_report/report.html
#: rocky/templates/crisis_room/crisis_room_findings_block.html
#: rocky/templates/findings/finding_list.html
#: rocky/templates/organizations/organization_crisis_room.html
#: rocky/templates/partials/ooi_report_findings_block_table.html
#: rocky/templates/partials/task_history.html
#: rocky/templates/tasks/partials/boefje_task_history.html
#: rocky/templates/tasks/partials/normalizer_task_history.html
msgid "Details"
msgstr "Details"

#: reports/report_types/dns_report/report.html
#: reports/report_types/findings_report/report.html
#: reports/report_types/vulnerability_report/report.html
#: rocky/templates/crisis_room/crisis_room_findings_block.html
#: rocky/templates/findings/finding_list.html
#: rocky/templates/organizations/organization_crisis_room.html
#: rocky/templates/partials/task_history.html
#: rocky/templates/tasks/partials/boefje_task_history.html
#: rocky/templates/tasks/partials/normalizer_task_history.html
msgid "Close details"
msgstr "Details sluiten"

#: reports/report_types/dns_report/report.html
#: reports/report_types/findings_report/report.html
#: reports/report_types/vulnerability_report/report.html
#: rocky/templates/crisis_room/crisis_room_findings_block.html
#: rocky/templates/findings/finding_list.html
#: rocky/templates/organizations/organization_crisis_room.html
#: rocky/templates/partials/task_history.html
#: rocky/templates/tasks/partials/boefje_task_history.html
#: rocky/templates/tasks/partials/normalizer_task_history.html
msgid "Open details"
msgstr "Details openen"

#: reports/report_types/dns_report/report.html
msgid "Findings information"
msgstr "Bevindingeninformatie"

#: reports/report_types/dns_report/report.html
#: reports/report_types/findings_report/report.html
#: reports/report_types/vulnerability_report/report.html
#: reports/templates/partials/report_severity_totals_table.html
#: rocky/templates/crisis_room/crisis_room_findings_block.html
#: rocky/templates/oois/ooi_detail_findings_overview.html
#: rocky/templates/partials/ooi_report_findings_block_table.html
#: rocky/templates/partials/ooi_report_findings_block_table_expanded_row.html
msgid "Occurrences"
msgstr "Voorvallen"

#: reports/report_types/dns_report/report.py
msgid ""
"DNS reports focus on domain name system configuration and potential "
"weaknesses."
msgstr ""
"DNS-rapporten geven inzicht in de domeinnaamsysteemconfiguratie en "
"potentiële zwakheden."

#: reports/report_types/findings_report/report.html
msgid ""
"The findings report provides an overview of the identified findings on the "
"scanned systems. For each finding it shows the risk level and the number of "
"occurrences of the finding. Under the 'Details' section a description, "
"impact, recommendation and location of the finding can be found. The risk "
"level may be different for your specific environment."
msgstr ""
"De bevindingen geven een overzicht van de geïdentificeerde bevindingen op de "
"gescande systemen. Voor elke bevinding wordt het risiconiveau en het aantal "
"gebeurtenissen van de bevinding getoond. Onder de sectie ‘Details’ staat een "
"beschrijving, impact, aanbeveling en locatie van de bevinding. Het "
"risiconiveau is wellicht anders voor uw specifieke omgeving."

#: reports/report_types/findings_report/report.html
msgid "Impact"
msgstr "Impact"

#: reports/report_types/findings_report/report.html
#: reports/report_types/multi_organization_report/recommendations.html
msgid "Recommendation"
msgstr "Aanbeveling"

#: reports/report_types/findings_report/report.html
#: reports/report_types/vulnerability_report/report.py
msgid "First seen"
msgstr "Eerst gezien"

#: reports/report_types/findings_report/report.html
msgid "No findings have been found."
msgstr "Er zijn geen bevindingen gevonden."

#: reports/report_types/findings_report/report.py
msgid "Findings Report"
msgstr "Bevindingenrapport"

#: reports/report_types/findings_report/report.py
msgid "Shows all the finding types and their occurrences."
msgstr "Toont alle bevindingstypes en hun gebeurtenissen."

#: reports/report_types/ipv6_report/report.html
msgid ""
"The IPv6 report provides an overview of the current IPv6 status of the "
"identified system. The table below shows whether the domain is reachable "
"over IPv6 or not. A green compliance check is shown if this is the case. A "
"grey compliance cross is shown if no IPv6 address was detected."
msgstr ""
"Het IPV6-rapport geeft een overzicht van de huidige IPV6-status van het "
"geïdentificeerde systeem. De volgende tabel laat zien of het domein "
"bereikbaar is via IPV6 of niet. Een groen icoon wordt getoond als dit het "
"geval is. Een grijs compliancekruis wordt getoond als er geen IPV6-adres is "
"gevonden."

#: reports/report_types/ipv6_report/report.html
msgid "IPV6 overview"
msgstr "IPv6-overzicht"

#: reports/report_types/ipv6_report/report.html
#: reports/report_types/systems_report/report.html
msgid "Domain"
msgstr "Domein"

#: reports/report_types/ipv6_report/report.py
msgid "IPv6 Report"
msgstr "IPv6-rapport"

#: reports/report_types/ipv6_report/report.py
msgid "Check whether hostnames point to ipv6 addresses."
msgstr "Controle of hostnamen naar IPv6-adressen verwijzen."

#: reports/report_types/mail_report/report.html
msgid ""
"The mail report provides an overview of the compliance checks associated "
"with e-mail servers. The current compliance check the presence of SPF, DKIM "
"and DMARC records. The table below shows for each of these checks how many "
"of the identified mail servers are compliant, and if applicable a compliance "
"issue description and risk level. The risk level may be different for your "
"specific environment."
msgstr ""
"Het mailrapport geeft een overzicht van de compliancecontroles geassocieerd "
"met e-mailservers. De huidige samenwerking controleert de aanwezigheid van "
"SPF-, DKIM- en DMARC-dossiers. De tabel hieronder toont aan hoeveel van de "
"geïdentificeerde mailservers compliant zijn, en wanneer van toepassing, een "
"complianceprobleembeschrijving en risiconiveau. Het risiconiveau is "
"misschien anders voor uw specifieke omgeving."

#: reports/report_types/mail_report/report.html
msgid "Mailserver compliance"
msgstr "Compliance mailserver"

#: reports/report_types/mail_report/report.html
msgid "mailservers compliant"
msgstr "mailservers compliant"

#: reports/report_types/mail_report/report.html
msgid "No mailservers have been found on this system."
msgstr "Er zijn geen mailservers op dit systeem gevonden."

#: reports/report_types/mail_report/report.py
msgid "Mail Report"
msgstr "Mail-rapport"

#: reports/report_types/mail_report/report.py
msgid ""
"System specific mail report that focusses on IP addresses and hostnames."
msgstr "Systeemspecifiek mail-rapport dat focust op IP-adressen en hostnames."

#: reports/report_types/multi_organization_report/asset_overview.html
msgid "Overview of included assets"
msgstr "Overzicht van inbegrepen assets"

#: reports/report_types/multi_organization_report/asset_overview.html
msgid "Asset"
msgstr "Asset"

#: reports/report_types/multi_organization_report/asset_overview.html
#: reports/report_types/multi_organization_report/basic_security_details.html
msgid "Amount"
msgstr "Aantal"

#: reports/report_types/multi_organization_report/asset_overview.html
msgid "IP addresses"
msgstr "IP-adressen"

#: reports/report_types/multi_organization_report/asset_overview.html
msgid "Domain names"
msgstr "Domeinnamen"

#: reports/report_types/multi_organization_report/asset_overview.html
msgid "Assets with most critical vulnerabilities"
msgstr "Assets met de meest kritieke kwetsbaarheden"

#: reports/report_types/multi_organization_report/asset_overview.html
msgid "Vulnerability"
msgstr "Kwetsbaarheden"

#: reports/report_types/multi_organization_report/asset_overview.html
msgid "Organisation"
msgstr "Organisatie"

#: reports/report_types/multi_organization_report/basic_security_details.html
msgid "Overview of safe connections"
msgstr "Overzicht van veilige verbindingen"

#: reports/report_types/multi_organization_report/basic_security_details.html
#: reports/report_types/safe_connections_report/report.html
msgid "Only Safe Ciphers"
msgstr "Alleen veilige ciphers"

#: reports/report_types/multi_organization_report/basic_security_details.html
#: reports/report_types/safe_connections_report/report.html
msgid "services are compliant"
msgstr "services zijn compliant"

#: reports/report_types/multi_organization_report/introduction.html
#: reports/templates/partials/report_header.html
msgid "Download report"
msgstr "Rapport downloaden"

#: reports/report_types/multi_organization_report/introduction.html
msgid "This is the OpenKAT Sector rapport."
msgstr "Dit is het OpenKAT-sectorrapport."

#: reports/report_types/multi_organization_report/introduction.html
msgid "Created with date from:"
msgstr "Gemaakt met datum van:"

#: reports/report_types/multi_organization_report/introduction.html
msgid "This sector contains"
msgstr "Deze sector bevat"

#: reports/report_types/multi_organization_report/introduction.html
msgid "Scanned organizations."
msgstr "Gescande organisaties."

#: reports/report_types/multi_organization_report/introduction.html
msgid "Of these organizations"
msgstr "Van deze organisaties hebben"

#: reports/report_types/multi_organization_report/introduction.html
msgid "organizations have tag"
msgstr "organisaties een label"

#: reports/report_types/multi_organization_report/introduction.html
msgid "The basic security scores are around "
msgstr "De basisbeveiligingsscores zijn ongeveer "

#: reports/report_types/multi_organization_report/introduction.html
msgid "A total of "
msgstr "Een totaal van "

#: reports/report_types/multi_organization_report/introduction.html
msgid " critical vulnerabilities have been identified."
msgstr " kritieke kwetsbaarheden zijn geïdentificeerd."

#: reports/report_types/multi_organization_report/ipv6.html
msgid "IPv6"
msgstr "IPv6"

#: reports/report_types/multi_organization_report/ipv6.html
msgid ""
"IPv6 includes improvements in security features compared to IPv4. While IPv4 "
"can implement security measures, IPv6 was designed with security in mind, "
"and its adoption can contribute to a more secure internet."
msgstr ""
"IPv6 bevat verbeteringen van beveiligingsfuncties ten opzichte van IPv4. "
"Terwijl IPv4 beveiligingsmaatregelen kan implementeren, is IPv6 ontworpen "
"met beveiliging in het achterhoofd en de implementatie ervan kan bijdragen "
"aan een veiliger internet."

#: reports/report_types/multi_organization_report/ipv6.html
msgid "In total "
msgstr "In totaal hebben "

#: reports/report_types/multi_organization_report/ipv6.html
msgid " out of "
msgstr " van de "

#: reports/report_types/multi_organization_report/ipv6.html
msgid " systems have an IPv6 connection."
msgstr " systemen een IPv6-verbinding."

#: reports/report_types/multi_organization_report/ipv6.html
msgid "Overview of ip version compliance"
msgstr "Overzicht van compliance met IP-versies"

#: reports/report_types/multi_organization_report/open_ports.html
msgid ""
"See an overview of open ports found over all systems and the services these "
"systems provide."
msgstr ""
"Bekijk een overzicht van open poorten op alle systemen en de services die "
"deze systemen bieden."

#: reports/report_types/multi_organization_report/open_ports.html
msgid "Overview of detected open ports"
msgstr "Overzicht van gedetecteerde open poorten"

#: reports/report_types/multi_organization_report/open_ports.html
#: reports/report_types/open_ports_report/report.html
#: reports/templates/partials/report_sidemenu.html
msgid "Open ports"
msgstr "Open poorten"

#: reports/report_types/multi_organization_report/open_ports.html
msgid "Occurrences (IP addressees)"
msgstr "Voorvallen (IP-adressen)"

#: reports/report_types/multi_organization_report/open_ports.html
#: reports/templates/summary/service_health.html
msgid "Services"
msgstr "Services"

#: reports/report_types/multi_organization_report/recommendations.html
msgid "Overview of recommendations"
msgstr "Overzicht van aanbevelingen"

#: reports/report_types/multi_organization_report/recommendations.html
#: rocky/templates/partials/ooi_report_findings_block_table_expanded_row.html
msgid "Occurrence"
msgstr "Voorval"

#: reports/report_types/multi_organization_report/report.py
msgid "Multi Organization Report"
msgstr "Multi-organisatierapport"

#: reports/report_types/multi_organization_report/summary.html
msgid "Best scoring security check"
msgstr "Best scorende beveiligingscontrole"

#: reports/report_types/multi_organization_report/summary.html
msgid "Worst scoring security check"
msgstr "Slechtst scorende beveiligingscontrole"

#: reports/report_types/multi_organization_report/vulnerabilities.html
msgid ""
"Vulnerabilities found are grouped per system. Here, we only consider CVE "
"vulnerabilities."
msgstr ""
"Gevonden kwetsbaarheden worden gegroepeerd per systeem. Hier kijken we "
"alleen naar CVE-kwetsbaarheden."

#: reports/report_types/multi_organization_report/vulnerabilities.html
msgid "Vulnerabilities grouped per system"
msgstr "Kwetsbaarheden gegroepeerd per systeem"

#: reports/report_types/multi_organization_report/vulnerabilities.html
msgid "total"
msgstr "totaal"

#: reports/report_types/name_server_report/report.html
msgid ""
"The name server report provides an overview of the compliance checks that "
"were performed against the identified Domain Name Servers (DNS). The "
"compliance checks verify the presence and validity of DNSSEC and whether no "
"unnecessary ports were identified to be open. The table below gives an "
"overview of the available checks including whether the system passed the "
"performed checks. The risk level and reasoning as to why an issue was "
"identified are shown too. The risk level may be different for your specific "
"environment."
msgstr ""
"De nameserver geeft een overzicht van de compliancecontroles die werden "
"uitgevoerd tegen de geïdentificeerde Domain Name Servers (DNS). De "
"compliancecontroles bevestigen de aanwezigheid en geldigheid van DNSSEC en "
"of er geen onnodige openstaande poorten zijn geïdentificeerd. De tabel "
"hieronder geeft een overzicht van de beschikbare controles inclusief of het "
"systeem de uitgevoerde controles heeft doorstaan. Het risiconiveau en "
"redenen waarom er een probleem is geïdentificeerd worden ook getoond. Het "
"risiconiveau is misschien anders voor uw specifieke omgeving."

#: reports/report_types/name_server_report/report.html
msgid "Name server compliance"
msgstr "Compliance nameserver"

#: reports/report_types/name_server_report/report.html
msgid "DNSSEC Present"
msgstr "DNSSEC aanwezig"

#: reports/report_types/name_server_report/report.html
msgid "name servers compliant"
msgstr "nameservers compliant"

#: reports/report_types/name_server_report/report.html
msgid "Valid DNSSEC"
msgstr "Valide DNSSEC"

#: reports/report_types/name_server_report/report.html
#: reports/report_types/web_system_report/report.html
msgid "No unnecessary ports open"
msgstr "Geen onnodige poorten open"

#: reports/report_types/name_server_report/report.html
msgid "No nameservers have been found on this system."
msgstr "Er zijn geen nameservers op dit systeem gevonden."

#: reports/report_types/name_server_report/report.py
msgid "Name Server Report"
msgstr "Rapport nameserver"

#: reports/report_types/name_server_report/report.py
msgid "Name server report checks name servers on basic security standards."
msgstr ""
"Nameserverrapport controleert de basisbeveiligingsmaatregelen van "
"nameservers."

#: reports/report_types/open_ports_report/report.html
msgid ""
"The open ports report provides an overview of the open ports identified on a "
"system. The ports that are marked as <b>bold</b> were identified by direct "
"scans performed by OpenKAT (such as nmap). Ports that are not marked in bold "
"were identified through external services and/or scans (such as Shodan). "
"Scans with the same hostnames, ports and IPs are merged."
msgstr ""
"Het open-poortenrapport geeft een overzicht van de open poorten die zijn "
"geïdentificeerd op een systeem. De poorten die <b>vetgedrukt</b> zijn "
"gemarkeerd werden geïdentificeerd door directe scans uitgevoerd door OpenKAT "
"(zoals nmap). Poorten die niet zijn gemarkeerd, zijn geïdentificeerd door "
"externe diensten en/of scans (zoals Shodan). Scans met dezelfde hostnamen, "
"poorten en IP’s zijn samengevoegd."

#: reports/report_types/open_ports_report/report.html
msgid "Overview of open ports found for the scanned assets"
msgstr "Overzicht van open poorten die op de gescande assets zijn gevonden"

#: reports/report_types/open_ports_report/report.html
#: reports/report_types/systems_report/report.html
msgid "IP address"
msgstr "IP-adres"

#: reports/report_types/open_ports_report/report.html
msgid "Hostnames"
msgstr "Hostnamen"

#: reports/report_types/open_ports_report/report.html
msgid "Direct scan"
msgstr "Directe scan"

#: reports/report_types/open_ports_report/report.py
msgid "Open Ports Report"
msgstr "Open-poorten-rapport"

#: reports/report_types/open_ports_report/report.py
msgid "Find open ports of IP addresses"
msgstr "Zoek open poorten van IP-adressen"

#: reports/report_types/rpki_report/report.html
msgid ""
"The RPKI report shows if an RPKI route announcement was available for the "
"system and if this announcement is not expired."
msgstr ""
<<<<<<< HEAD
"Het RPKI rapport toont aan dat een RPKI route-announcement beschikbaar was "
"voor het systeem en als deze aankondiging niet verlopen is."
=======
"Het RPKI-rapport toont aan dat een RPKI-route-announcement beschikbaar was "
"voor het systeem en of deze aankondiging niet is verlopen."
>>>>>>> 60aab490

#: reports/report_types/rpki_report/report.html
msgid "RPKI compliance"
msgstr "Compliance RPKI"

#: reports/report_types/rpki_report/report.html
msgid "RPKI Available"
msgstr "RPKI beschikbaar"

#: reports/report_types/rpki_report/report.html
msgid "RPKI Not expired"
msgstr "RPKI niet verlopen"

#: reports/report_types/rpki_report/report.html
msgid "RPKI record is not valid."
msgstr "RPKI-record is ongeldig."

#: reports/report_types/rpki_report/report.html
msgid "RPKI record does not exist."
msgstr "RPKI-record bestaat niet."

#: reports/report_types/rpki_report/report.html
#: reports/report_types/safe_connections_report/report.html
msgid "No IPs have been found on this system."
msgstr "Er zijn geen IP’s op dit systeem gevonden."

#: reports/report_types/rpki_report/report.py
msgid "RPKI Report"
msgstr "Rapport RPKI"

#: reports/report_types/rpki_report/report.py
msgid ""
"Shows whether the ip is covered by a valid RPKI ROA. For a hostname it shows "
"the ip addresses and whether they are covered by a valid RPKI ROA."
msgstr ""
"Toont of een IP valt onder een valide RPKI ROA. Toont voor een hostname de "
"IP-adressen en of ze valt onder een valide RPKI ROA."

#: reports/report_types/safe_connections_report/report.html
msgid ""
"The secure connections report provides an overview of the performed checks "
"with regard to encrypted communication channels such as HTTPS. The table "
"below gives an overview of the available checks including whether the system "
"passed the performed checks. The risk level and reasoning as to why an issue "
"was identified are shown too. The risk level may be different for your "
"specific environment."
msgstr ""
"Het rapport beveiligde verbindingen geeft een overzicht van de uitgevoerde "
"controles met betrekking tot versleutelde communicatiekanalen zoals HTTPS. "
"De tabel hieronder geeft een overzicht van de beschikbare controles "
"inclusief of het systeem de uitgevoerde controles heeft doorstaan. Het "
"risiconiveau en redenen waarom er een probleem is geïdentificeerd worden ook "
"getoond. Het risiconiveau is misschien anders voor uw specifieke omgeving."

#: reports/report_types/safe_connections_report/report.html
msgid "Safe connections compliance"
msgstr "Compliance veilige verbindingen"

#: reports/report_types/safe_connections_report/report.py
msgid "Safe Connections Report"
msgstr "Rapport veilige verbindingen"

#: reports/report_types/safe_connections_report/report.py
msgid "Shows whether the IPService contains safe ciphers."
msgstr "Toont of de IP-service veilige versleutelingen gebruikt."

#: reports/report_types/systems_report/report.html
msgid ""
"The system report provides an overview of the system types (types of similar "
"services) that were identified for each system. The following system types "
"can be identified: DNS servers, Web servers, Mail servers and those "
"classified as 'Other' servers. Each hostname and/or IP address is given one "
"or more system types depending on the identified ports and services. The "
"table below gives an overview of these results."
msgstr ""
"Het systeemrapport geeft een overzicht van de systeemtypes die werden "
"geïdentificeerd voor elk systeem. De volgende systemen kunnen worden "
"geïdentificeerd: DNS-servers, webservers, mailservers en die geclassificeerd "
"als ‘Overige’ servers. Elke hostname en/of IP-adres wordt een of meer "
"systeemtypes gegeven, afhankelijk van de geïdentificeerde poorten en "
"diensten. De tabel hieronder geeft een overzicht van deze resultaten."

#: reports/report_types/systems_report/report.html
msgid "Selected assets"
msgstr "Geselecteerde assets"

#: reports/report_types/systems_report/report.html
msgid "No system types have been identified on this system."
msgstr "Er zijn geen systeemtypen op dit systeem geïdentificeerd."

#: reports/report_types/systems_report/report.py
msgid "System Report"
msgstr "Systeemrapport"

#: reports/report_types/systems_report/report.py
msgid "Combine IP addresses, hostnames and services into systems."
msgstr "Combineer IP-adressen, hostnamen en services in systemen."

#: reports/report_types/tls_report/report.html
msgid ""
"The TLS report shows which TLS protocols and ciphers were identified on the "
"host for the provided port."
msgstr ""
"Het TLS-rapport toont welke TLS-protocollen en -versleutelingen werden "
"geïdentificeerd op de gekozen host en poort."

#: reports/report_types/tls_report/report.html
msgid ""
"The table below provides an overview of the identified TLS protocols and "
"ciphers, including a status suggestion."
msgstr ""
"Onderstaande tabel geeft een overzicht van de geïdentificeerde TLS-"
"protocollen en -versleutelingen, waaronder een statussuggestie."

#: reports/report_types/tls_report/report.html
msgid "Ciphers"
msgstr "Ciphers"

#: reports/report_types/tls_report/report.html
#: reports/templates/partials/plugin_overview_table.html
#: rocky/templates/organizations/organization_member_list.html
#: rocky/templates/partials/task_history.html
#: rocky/templates/tasks/partials/boefje_task_history.html
#: rocky/templates/tasks/partials/normalizer_task_history.html
#: rocky/templates/tasks/partials/task_filter.html
msgid "Status"
msgstr "Status"

#: reports/report_types/tls_report/report.html
msgid "Protocol"
msgstr "Protocol"

#: reports/report_types/tls_report/report.html
msgid "Encryption Algorithm"
msgstr "Encryptiealgoritme"

#: reports/report_types/tls_report/report.html
msgid "Bits"
msgstr "Bits"

#: reports/report_types/tls_report/report.html
msgid "Key Size"
msgstr "Sleutelgrootte"

#: reports/report_types/tls_report/report.html
#: rocky/templates/organizations/organization_list.html
#: rocky/templates/organizations/organization_settings.html
msgid "Code"
msgstr "Code"

#: reports/report_types/tls_report/report.html
msgid "Phase out"
msgstr "Uitfaseren"

#: reports/report_types/tls_report/report.html
msgid "Good"
msgstr "Goed"

#: reports/report_types/tls_report/report.html
msgid ""
"No ciphers were found for this combination of IP address, port and service."
msgstr ""
"Er zijn geen versleutelingen gevonden voor deze combinatie van IP-adres, "
"poort en dienst."

#: reports/report_types/tls_report/report.html
msgid ""
"The list below gives an overview of the findings based on the identified TLS "
"protocols and ciphers. This includes the reasoning why the cipher or "
"protocol is marked as a finding."
msgstr ""
"Onderstaande lijst toont een overzicht van de bevindingen op basis van de "
"geïdentificeerde TLS-protocollen en -versleutelingen. Dit bevat de "
"redenering waarom de versleuteling of protocol gemarkeerd is als een "
"bevinding."

#: reports/report_types/tls_report/report.py
msgid "TLS Report"
msgstr "TLS-rapport"

#: reports/report_types/tls_report/report.py
msgid ""
"TLS reports assess the security of data encryption and transmission "
"protocols."
msgstr ""
"TLS-rapporten geven inzicht in de beveiliging van data-encryptie en "
"transportprotocollen."

#: reports/report_types/vulnerability_report/report.html
msgid ""
"The vulnerability report provides an overview of all identified CVE "
"vulnerabilities that were identified on the selected systems. For each CVE "
"the table shows the CVE scoring, the number of occurrences, and the CVE "
"details."
msgstr ""
"Het kwetsbaarhedenrapport geeft een overzicht van alle geïdentificeerde CVE-"
"kwetsbaarheden die werden geïdentificeerd op de geselecteerde systemen. Voor "
"elke CVE wordt de CVE-score, het aantal gebeurtenissen en de CVE-details "
"getoond."

#: reports/report_types/vulnerability_report/report.html
msgid "Advice"
msgstr "Advies"

#: reports/report_types/vulnerability_report/report.html
msgid "No vulnerabilities have been found on this system."
msgstr "Er zijn geen kwetsbaarheden op dit systeem gevonden."

#: reports/report_types/vulnerability_report/report.py
msgid "Vulnerability Report"
msgstr "Rapport kwetsbaarheden"

#: reports/report_types/vulnerability_report/report.py
msgid "Vulnerabilities found are grouped for each system."
msgstr "De gevonden kwetsbaarheden zijn per systeem gegroepeerd."

#: reports/report_types/vulnerability_report/report.py
#: rocky/templates/oois/ooi_detail_origins_inference.html
#: rocky/templates/oois/ooi_detail_origins_observations.html
#: rocky/templates/partials/ooi_report_findings_block_table_expanded_row.html
msgid "Source"
msgstr "Bron"

#: reports/report_types/vulnerability_report/report.py
msgid "Last seen"
msgstr "Laatst gezien"

#: reports/report_types/vulnerability_report/report.py
msgid "Evidence"
msgstr "Bewijs"

#: reports/report_types/web_system_report/report.html
msgid ""
"The web system report provides an overview of various web server checks that "
"were performed against the scanned system(s). For each performed check the "
"table below shows whether or not the server is compliant with the checks. A "
"description of why this compliant check failed is also shown, including an "
"general risk level. The risk level may be different for your specific "
"environment."
msgstr ""
"Het websysteemrapport geeft een overzicht van verschillende "
"webservercontroles die werden uitgevoerd op het gescande systeem. Voor elke "
"uitgevoerde controle toont onderstaande tabel, of de server voldoet aan de "
"controles. Een beschrijving van de falende controles wordt ook getoond, "
"inclusief een algemeen risiconiveau. Het risiconiveau is misschien anders "
"voor uw specifieke omgeving."

#: reports/report_types/web_system_report/report.html
msgid "Web system compliance"
msgstr "Compliance websysteem"

#: reports/report_types/web_system_report/report.html
msgid "CSP Present"
msgstr "CSP aanwezig"

#: reports/report_types/web_system_report/report.html
msgid "webservers compliant"
msgstr "webservers compliant"

#: reports/report_types/web_system_report/report.html
msgid "Secure CSP Header"
msgstr "Veilige CSP-header"

#: reports/report_types/web_system_report/report.html
msgid "Redirects HTTP to HTTPS"
msgstr "Verwijst HTTP door naar HTTPS"

#: reports/report_types/web_system_report/report.html
msgid "Offers HTTPS"
msgstr "HTTPS is beschikbaar"

#: reports/report_types/web_system_report/report.html
msgid "Has a Security.txt"
msgstr "Heeft een security.txt"

#: reports/report_types/web_system_report/report.html
msgid "Has a certificate"
msgstr "Heeft een certificaat"

#: reports/report_types/web_system_report/report.html
msgid "Certificate is not expired"
msgstr "Certificaat is niet verlopen"

#: reports/report_types/web_system_report/report.html
msgid "Certificate is not expiring soon"
msgstr "Certificaat verloopt niet binnenkort"

#: reports/report_types/web_system_report/report.html
msgid "No webservers have been found on this system."
msgstr "Er zijn geen webservers op dit systeem gevonden."

#: reports/report_types/web_system_report/report.py
msgid "Web System Report"
msgstr "Rapport websysteem"

#: reports/report_types/web_system_report/report.py
msgid "Web system reports check web systems on basic security standards."
msgstr ""
"Websysteem-rapport controleert websystemen tegen "
"basisbeveiligingsstandaarden."

#: reports/templates/generate_report.html
#: reports/templates/generate_report_pdf.html
#: reports/templates/partials/generate_report_sidemenu.html
msgid "for"
msgstr "voor"

#: reports/templates/partials/generate_report_sidemenu.html
#: reports/templates/partials/report_sidemenu.html
msgid "Table of contents"
msgstr "Inhoudsopgave"

#: reports/templates/partials/main_navigation.html
msgid "Generate a report"
msgstr "Genereer een rapport"

#: reports/templates/partials/main_navigation.html
msgid ""
"To generate a report you can start by selecting report types or by selecting "
"objects."
msgstr ""
"Om een rapport te genereren begint u met het selecteren van de gewenste "
"rapporten of objecten."

#: reports/templates/partials/plugin_overview_table.html
#: reports/templates/partials/report_sidemenu.html
#: rocky/templates/oois/ooi_page_tabs.html
msgid "Overview"
msgstr "Overzicht"

#: reports/templates/partials/plugin_overview_table.html
msgid "Plugin overview table"
msgstr "Plug-inoverzichtstabel"

#: reports/templates/partials/plugin_overview_table.html
#: reports/templates/partials/report_setup_scan.html
msgid "Required plugins"
msgstr "Benodigde plug-ins"

#: reports/templates/partials/plugin_overview_table.html
#: reports/templates/partials/report_setup_scan.html
msgid "Suggested plugins"
msgstr "Aangeraden plug-ins"

#: reports/templates/partials/plugin_overview_table.html
msgid "Action required"
msgstr "Actie vereist"

#: reports/templates/partials/plugin_overview_table.html
msgid "Ready"
msgstr "Gereed"

#: reports/templates/partials/report_header.html
msgid "OpenKAT Report"
msgstr "OpenKAT-rapport"

#: reports/templates/partials/report_header.html
msgid ""
"All selected report types for the selected objects are displayed one below "
"the other."
msgstr ""
"Alle geselecteerde rapporttypes voor de geselecteerde objecten worden onder "
"elkaar getoond."

#: reports/templates/partials/report_introduction.html
msgid ""
"This report gives an overview of the current state of security for your "
"organisation for the selected date. The summary section provides an overview "
"of the selected systems (objects), plugins and reports. This is followed "
"with the findings for each report."
msgstr ""
"Dit rapport geeft een overzicht van de huidige staat van veiligheid voor uw "
"organisatie voor de gekozen datum. De samenvatting geeft een overzicht van "
"de geselecteerde systemen, plug-ins en rapporten. Dit wordt gevolgd door de "
"bevindingen voor elk rapport."

#: reports/templates/partials/report_navigation.html
msgid "Report Navigation"
msgstr "Rapportnavigatie"

#: reports/templates/partials/report_navigation.html
msgid "Generate Report"
msgstr "Rapport genereren"

#: reports/templates/partials/report_navigation.html
msgid "Aggregate Report"
msgstr "Rapport aggregeren"

#: reports/templates/partials/report_navigation.html
msgid "Multi Report"
msgstr "Multi-rapport"

#: reports/templates/partials/report_ooi_list.html
#, python-format
msgid "Select object (%(total_oois)s)"
msgid_plural "Select objects (%(total_oois)s)"
msgstr[0] ""
msgstr[1] ""

#: reports/templates/partials/report_ooi_list.html
msgid "Select which objects you want to include in your report."
msgstr "Selecteer de objecten die u op wilt nemen in het rapport."

#: reports/templates/partials/report_ooi_list.html
#: rocky/templates/admin/change_list.html rocky/templates/oois/ooi_list.html
#: rocky/templates/partials/task_history.html
#: rocky/templates/tasks/partials/task_filter.html
msgid "Filter"
msgstr "Filteren"

#: reports/templates/partials/report_ooi_list.html
#: rocky/templates/oois/ooi_list.html
msgid "Currently filtered on:"
msgstr "Momenteel gefilterd op:"

#: reports/templates/partials/report_ooi_list.html
msgid "No objects found."
msgstr "Geen objecten gevonden."

#: reports/templates/partials/report_ooi_list.html
msgid "Go to the object page"
msgstr "Ga naar de objectpagina"

#: reports/templates/partials/report_ooi_list.html
msgid "objects selected"
msgstr ""

#: reports/templates/partials/report_ooi_list.html
msgid "Deselect all objects"
msgstr ""

#: reports/templates/partials/report_ooi_list.html
#: rocky/templates/oois/ooi_list.html
#, python-format
msgid "Showing %(length)s of %(total)s objects"
msgstr "%(length)s van %(total)s objecten getoond"

#: reports/templates/partials/report_ooi_list.html
#, python-format
msgid "Select all %(total_oois)s object"
msgid_plural "Select all %(total_oois)s objects"
msgstr[0] ""
msgstr[1] ""

#: reports/templates/partials/report_ooi_list.html
#: reports/templates/summary/ooi_selection.html tools/forms/ooi.py
#: tools/view_helpers.py rocky/templates/admin/delete_confirmation.html
#: rocky/templates/admin/delete_selected_confirmation.html
#: rocky/templates/dashboard_client.html rocky/templates/dashboard_redteam.html
#: rocky/templates/header.html rocky/templates/indemnification_present.html
#: rocky/views/ooi_add.py rocky/views/ooi_list.py rocky/views/ooi_view.py
#: rocky/views/upload_csv.py rocky/views/upload_raw.py
msgid "Objects"
msgstr "Objecten"

#: reports/templates/partials/report_ooi_list.html
#: reports/templates/summary/ooi_selection.html
msgid "Clearance type"
msgstr "Vrijwaringstype"

#: reports/templates/partials/report_ooi_list.html
#: reports/templates/partials/report_types_selection.html
msgid "Continue with selection"
msgstr "Doorgaan met selectie"

#: reports/templates/partials/report_setup_scan.html
#: reports/views/aggregate_report.py reports/views/generate_report.py
#: reports/views/multi_report.py
msgid "Configuration"
msgstr "Configuratie"

#: reports/templates/partials/report_setup_scan.html
msgid "Set up the required plugins for this report."
msgstr "Configureer de benodigde plug-ins voor dit rapport."

#: reports/templates/partials/report_setup_scan.html
#: reports/templates/partials/report_types_selection.html
msgid "Change selection"
msgstr "Selectie aanpassen"

#: reports/templates/partials/report_setup_scan.html
msgid "Plugins"
msgstr "Plug-ins"

#: reports/templates/partials/report_setup_scan.html
msgid ""
"KAT will be able to generate a full report when all the required and "
"suggested boefjes are enabled."
msgstr ""
"KAT kan een volledig rapport produceren als alle verplichte en voorgestelde "
"Boefjes zijn ingeschakeld."

#: reports/templates/partials/report_setup_scan.html
msgid ""
"If you choose not to enable a plugin, the data that plugin would collect or "
"produce will be left out of the report which will then be generated based on "
"the available data collected by the enabled plugins."
msgstr ""
"Als u ervoor kiest om een plug-in niet in te schakelen, zullen de gegevens "
"die de plug-in zou verzamelen en produceren, niet worden opgenomen in het "
"rapport. Het rapport zal worden gegenereerd op basis van de beschikbare "
"gegevens verzameld door de plug-ins die wel zijn ingeschakeld."

#: reports/templates/partials/report_setup_scan.html
msgid ""
"Some plugins are mandatory as they are crucial for a report type. Reports "
"that don't have their requirements met will be skipped."
msgstr ""
"Bepaalde plug-ins zijn verplicht, omdat ze cruciaal zijn voor een "
"rapporttype. Rapporten die de vereisten niet hebben, zullen worden "
"overgeslagen."

#: reports/templates/partials/report_setup_scan.html
msgid "Warning! Before you proceed read the following points:"
msgstr "Waarschuwing! Lees de volgende punten voordat u doorgaat:"

#: reports/templates/partials/report_setup_scan.html
msgid ""
"OpenKAT is designed to scan all known objects on a regular basis using the "
"enabled plugins and set clearance levels. This means that scans will run "
"automatically. Be patient; plugins may take some time before they have "
"collected all their data. Enabling them just before report generation will "
"likely result in inaccurate reports, as plugins have not finished collecting "
"data."
msgstr ""
"Openkat is ontworpen om alle bekende objecten te scannen op een regelmatige "
"basis met behulp van de ingeschakelde plug-ins en vrijwaringsniveaus. Dit "
"betekent dat de scans automatisch worden uitgevoerd. Wees geduldig, het kan "
"even duren voordat alle plug-ins al hun gegevens hebben verzameld. Plug-ins "
"inschakelen vlak voordat u een rapport genereert zal waarschijnlijk "
"resulteren in onnauwkeurige rapporten, aangezien plug-ins dan wellicht nog "
"niet klaar zijn met het verzamelen van gegevens."

#: reports/templates/partials/report_setup_scan.html
msgid "This report type requires the following plugins to be enabled:"
msgstr "Dit rapport vereist dat de volgende plug-ins zijn ingeschakeld:"

#: reports/templates/partials/report_setup_scan.html
msgid "Good job! All required plugins are enabled."
msgstr "Goed gedaan. Alle vereiste plug-ins zijn ingeschakeld."

#: reports/templates/partials/report_setup_scan.html
msgid "Show enabled plugins"
msgstr "Ingeschakelde plug-ins tonen"

#: reports/templates/partials/report_setup_scan.html
msgid ""
"This report requires at least one of the following plugins to be enabled to "
"generate the report:"
msgstr ""
"Dit rapport vereist dat tenminste één van de volgende plug-ins is "
"geactiveerd om het rapport te genereren:"

#: reports/templates/partials/report_setup_scan.html
msgid "Good job! All suggested plugins are enabled"
msgstr "Goed gedaan! Alle voorgestelde plug-ins zijn ingeschakeld"

#: reports/templates/partials/report_setup_scan.html
msgid "Hide suggested plugins"
msgstr "Voorgestelde plug-ins verbergen"

#: reports/templates/partials/report_setup_scan.html
msgid "Show more suggested plugins"
msgstr "Meer voorgestelde plug-ins tonen"

#: reports/templates/partials/report_setup_scan.html
#: reports/views/generate_report.py
msgid "Generate report"
msgstr "Rapport genereren"

#: reports/templates/partials/report_severity_totals.html
#: reports/templates/partials/report_severity_totals_table.html
msgid "Findings overview"
msgstr "Bevindingenoverzicht"

#: reports/templates/partials/report_severity_totals_table.html
#: rocky/templates/partials/ooi_report_severity_totals_table.html
msgid "Total per severity overview"
msgstr "Overzicht totalen per ernst"

#: reports/templates/partials/report_sidemenu.html
msgid "Selected Objects"
msgstr "Geselecteerde objecten"

#: reports/templates/partials/report_sidemenu.html
#: reports/templates/summary/selected_plugins.html
msgid "Selected Plugins"
msgstr "Geselecteerde plug-ins"

#: reports/templates/partials/report_sidemenu.html
msgid "Used Config Objects"
msgstr "Gebruikte configuratieobjecten"

#: reports/templates/partials/report_types_selection.html
msgid "Choose report types"
msgstr "Kies rapporttypes"

#: reports/templates/partials/report_types_selection.html
msgid ""
"Various types of reports, such as DNS reports and TLS reports, are essential "
"for identifying vulnerabilities in different aspects of a system's security. "
"DNS reports focus on domain name system configuration and potential "
"weaknesses, while TLS reports assess the security of data encryption and "
"transmission protocols, helping organizations pinpoint areas where security "
"improvements are needed."
msgstr ""
"Verschillende soorten rapporten, zoals DNS- en TLS-rapporten, zijn "
"essentieel voor het identificeren van kwetsbaarheden in verschillende "
"aspecten van de beveiliging van een systeem. DNS-rapporten geven zicht op "
"domeinnaamsysteemconfiguratie en potentiële zwakheden, terwijl TLS de "
"beveiliging beoordeelt van dataencryptie en transmissieprotocollen, beide "
"helpen organisaties vast te stellen waar beveiliging kan worden verbeterd."

#: reports/templates/partials/report_types_selection.html
#, python-format
msgid "Selected object (%(total_oois)s)"
msgid_plural "Selected objects (%(total_oois)s)"
msgstr[0] ""
msgstr[1] ""

#: reports/templates/partials/report_types_selection.html
#, python-format
msgid "You have selected %(total_oois)s object in previous step."
msgid_plural "You have selected %(total_oois)s objects in previous step."
msgstr[0] ""
msgstr[1] ""

#: reports/templates/partials/report_types_selection.html
msgid "Available report types"
msgstr "Beschikbare rapporttypes"

#: reports/templates/partials/report_types_selection.html
msgid "All report types that are available for your selection."
msgstr "Alle rapporten die beschikbaar zijn voor uw selectie."

#: reports/templates/partials/report_types_selection.html
msgid "Toggle all report types"
msgstr "Selecteer alle rapporttypes"

#: reports/templates/summary/report_asset_overview.html
msgid ""
"The objects listed in the table below were used to generate this report. For "
"each object in the table it additionally shows the clearance level and "
"whether or not the object was added by a user ('Declared') or indirectly "
"identified through another service or system ('Inherited')."
msgstr ""
"De objecten uit onderstaande tabel werden gebruikt om dit rapport te "
"genereren. Voor elk object in de tabel wordt getoond wat het "
"vrijwaringsniveau is en of het object door een gebruiker is toegevoegd of "
"indirect geïdentificeerd is door een andere dienst of systeem."

#: reports/templates/summary/report_asset_overview.html
msgid ""
"The table below shows which reports were chosen to generate this report, "
"including a report description."
msgstr ""
"De tabel hieronder toont aan welke rapporten zijn gekozen om dit rapport te "
"genereren, inclusief een rapportomschrijving."

#: reports/templates/summary/selected_plugins.html
msgid ""
"The table below shows all required or optional plugins for the selected "
"reports."
msgstr ""
"De tabel hieronder toont alle benodigde of optionele plug-ins voor de "
"geselecteerde rapporten."

#: reports/templates/summary/selected_plugins.html
msgid "Plugin enabled"
msgstr "Plug-in ingeschakeld"

#: reports/templates/summary/selected_plugins.html
msgid "Plugin options"
msgstr "Plug-in-opties"

#: reports/templates/summary/selected_plugins.html
msgid "Plugin scan level"
msgstr "Plug-in-scanniveau"

#: reports/templates/summary/selected_plugins.html
msgid ""
"There are no required or optional plugins needed for the selected report "
"types."
msgstr ""
"Er zijn geen vereiste of optionele plug-ins nodig voor de geselecteerde "
"rapporttypes."

#: reports/views/aggregate_report.py
msgid "Aggregate report"
msgstr "Aggregeer rapport"

#: reports/views/aggregate_report.py reports/views/generate_report.py
msgid "Select Objects"
msgstr "Selecteer objecten"

#: reports/views/aggregate_report.py reports/views/generate_report.py
#: reports/views/multi_report.py
msgid "Select report types"
msgstr "Selecteer rapporttypes"

#: reports/views/aggregate_report.py reports/views/generate_report.py
#: reports/views/multi_report.py
msgid "View report"
msgstr "Toon rapport"

#: reports/views/aggregate_report.py reports/views/generate_report.py
#: reports/views/multi_report.py
msgid "Select at least one OOI to proceed."
msgstr "Selecteer minstens één OOI om door te gaan."

#: reports/views/aggregate_report.py reports/views/generate_report.py
msgid "Select at least one report type to proceed."
msgstr "Selecteer minstens één rapporttype om door te gaan."

#: reports/views/aggregate_report.py reports/views/generate_report.py
msgid ""
"No data could be found for %(report_types). Object(s) did not exist on "
"%(date)s."
msgstr ""
"Er zijn geen gegevens gevonden voor %(report_types). Object(en) bestaan niet "
"op %(date)s."

#: reports/views/base.py
#, python-format
msgid "Report type '%s' does not exist."
msgstr "Rapporttype ‘%s’ bestaat niet."

#: reports/views/multi_report.py
msgid "Multi report"
msgstr "Multi-rapport"

#: reports/views/multi_report.py
msgid "Select OOIs"
msgstr "Selecteer OOI’s"

#: reports/views/view_helpers.py
msgid "1: Select objects"
msgstr "1: Selecteer objecten"

#: reports/views/view_helpers.py
msgid "2: Choose report types"
msgstr "2: Kies rapporttypes"

#: reports/views/view_helpers.py
msgid "3: Configuration"
msgstr "3: Configuratie"

#: tools/forms/base.py
msgid "Date"
msgstr "Datum"

#: tools/forms/base.py
msgid "The selected date is in the future. Please select a different date."
msgstr "De gekozen datum ligt in de toekomst. Kies een andere datum."

#: tools/forms/finding_type.py
msgid "KAT-ID"
msgstr "KAT-ID"

#: tools/forms/finding_type.py
msgid "Unique ID within OpenKAT, for this type"
msgstr "Uniek ID binnen OpenKAT, voor dit type"

#: tools/forms/finding_type.py
msgid "Title"
msgstr "Titel"

#: tools/forms/finding_type.py
msgid "Give the finding type a fitting title"
msgstr "Een passende titel voor dit bevindingstype"

#: tools/forms/finding_type.py
msgid "Describe the finding type"
msgstr "Omschrijf het bevindingstype"

#: tools/forms/finding_type.py
msgid "Risk"
msgstr "Risico"

#: tools/forms/finding_type.py
msgid "Solution"
msgstr "Oplossing"

#: tools/forms/finding_type.py
msgid "How can this be solved?"
msgstr "Hoe kan dit worden opgelost?"

#: tools/forms/finding_type.py
msgid "Describe how this type of finding can be solved"
msgstr "Beschrijf hoe dit type bevinding kan worden opgelost"

#: tools/forms/finding_type.py
msgid "References"
msgstr "Referenties"

#: tools/forms/finding_type.py
msgid "Please give some references on the solution"
msgstr "Referenties over de oplossing"

#: tools/forms/finding_type.py
msgid "Please give sources and references on the suggested solution"
msgstr "Voeg bronnen of referenties over de oplossing toe"

#: tools/forms/finding_type.py
msgid "Impact description"
msgstr "Omschrijving impact"

#: tools/forms/finding_type.py
msgid "Describe the solutions impact"
msgstr "Beschrijf de impact van de oplossing"

#: tools/forms/finding_type.py
msgid "Solution chance"
msgstr "Oplossing kans"

#: tools/forms/finding_type.py
msgid "Solution impact"
msgstr "Impact van de oplossing"

#: tools/forms/finding_type.py
msgid "Solution effort"
msgstr "Benodigde inzet"

#: tools/forms/finding_type.py
msgid "ID should start with "
msgstr "ID moet beginnen met "

#: tools/forms/finding_type.py
msgid "Finding type already exists"
msgstr "Bevindingstype bestaat al"

#: tools/forms/finding_type.py
msgid "Click to select one of the available options"
msgstr "Selecteer een optie"

#: tools/forms/finding_type.py
msgid "Finding types"
msgstr "Bevindingstypen"

#: tools/forms/finding_type.py
#: rocky/templates/partials/finding_occurrence_definition_list.html
msgid "Proof"
msgstr "Bewijs"

#: tools/forms/finding_type.py
msgid "Provide evidence of your finding"
msgstr "Voer bewijs van uw bevinding in"

#: tools/forms/finding_type.py
msgid "Describe your finding"
msgstr "Omschrijf uw bevinding"

#: tools/forms/finding_type.py
msgid "Reproduce finding"
msgstr "Reproduceer bevinding"

#: tools/forms/finding_type.py
msgid "Please explain how to reproduce your finding"
msgstr "Leg uit hoe deze bevinding kan worden gereproduceerd"

#: tools/forms/finding_type.py
msgid "Date/Time (UTC)"
msgstr "Datum/Tijd (UTC)"

#: tools/forms/finding_type.py
msgid "Doc! I'm from the future, I'm here to take you back!"
msgstr "Doc! Ik kom uit de toekomst, ik ben hier om je terug te brengen!"

#: tools/forms/finding_type.py
msgid "OOI doesn't exist"
msgstr "Object bestaat niet"

#: tools/forms/findings.py
msgid "Show non-muted findings"
msgstr "Laat niet-gedempte bevindingen zien"

#: tools/forms/findings.py
msgid "Show muted findings"
msgstr "Laat gedempte bevindingen zien"

#: tools/forms/findings.py
msgid "Show muted and non-muted findings"
msgstr "Toon gedempte en niet-gedempte bevindingen"

#: tools/forms/findings.py
msgid "Filter by severity"
msgstr "Filteren op ernst"

#: tools/forms/findings.py
msgid "Filter by muted findings"
msgstr "Gedempte bevindingen uitsluiten"

#: tools/forms/ooi.py
msgid "Filter types"
msgstr "Filtertypes"

#: tools/forms/ooi.py
msgid "Clearance Level"
msgstr "Vrijwaringsniveau"

#: tools/forms/ooi.py
msgid "Show objects that don't meet the Boefjes scan level."
msgstr "Toon objecten die niet overeenkomen met het scanniveau van het Boefje."

#: tools/forms/ooi.py
msgid "Show Boefjes that exceed the objects clearance level."
msgstr "Toon Boefjes die het vrijwaringsniveau van OOI’s overschrijden."

#: tools/forms/ooi_form.py
msgid "option"
msgstr "optie"

#: tools/forms/ooi_form.py
#, python-brace-format
msgid "Optionally choose a {option_label}"
msgstr "Kies optioneel een {option_label}"

#: tools/forms/ooi_form.py
#, python-brace-format
msgid "Please choose a {option_label}"
msgstr "Selecteer een {option_label}"

#: tools/forms/ooi_form.py
msgid "Filter by clearance level"
msgstr "Filter op vrijwaringsniveau"

#: tools/forms/ooi_form.py
msgid "Filter by clearance type"
msgstr "Filter op vrijwaringstype"

#: tools/forms/settings.py
msgid "--- Show all ----"
msgstr "--- Alles tonen ---"

#: tools/forms/settings.py
msgid "recommendation"
msgstr "aanbeveling"

#: tools/forms/settings.py
msgid "low"
msgstr "laag"

#: tools/forms/settings.py
msgid "medium"
msgstr "midden"

#: tools/forms/settings.py
msgid "high"
msgstr "hoog"

#: tools/forms/settings.py
msgid "very high"
msgstr "zeer hoog"

#: tools/forms/settings.py
msgid "critical"
msgstr "kritisch"

#: tools/forms/settings.py
msgid "quickfix"
msgstr "snelle oplossing"

#: tools/forms/settings.py
msgid "Declared"
msgstr "Verklaard"

#: tools/forms/settings.py
msgid "Inherited"
msgstr "Geërfd"

#: tools/forms/settings.py
msgid "Empty"
msgstr "Leeg"

#: tools/forms/settings.py
msgid "Add one finding type ID per line."
msgstr "Voeg één bevindingstype per regel toe."

#: tools/forms/settings.py
msgid "Add the date and time of your finding (UTC)"
msgstr "Voer de datum en tijd van uw bevinding in (UTC)"

#: tools/forms/settings.py
msgid ""
"OpenKAT stores a time indication with every observation, so it is possible "
"to see the status of your network through time. Select a datetime to change "
"the view to represent that moment in time."
msgstr ""
"OpenKAT bewaart een tijdsindicatie bij elke observatie, hierdoor is het "
"mogelijk de status van de objecten op elk moment van de tijd in de historie "
"te bekijken. Selecteer een datum om naar die weergave te springen."

#: tools/forms/settings.py
msgid "Depth of the tree."
msgstr "Diepte van de boom."

#: tools/forms/upload_csv.py
msgid "Only CSV file supported"
msgstr "Alleen CSV ondersteund"

#: tools/forms/upload_csv.py
msgid "File could not be decoded"
msgstr "Bestand kon niet worden gedecodeerd"

#: tools/forms/upload_csv.py
msgid "No file selected"
msgstr "Geen bestand geselecteerd"

#: tools/forms/upload_csv.py
msgid "The uploaded file is empty."
msgstr "Het geüploade bestand is leeg."

#: tools/forms/upload_csv.py
msgid "The number of columns do not meet the requirements."
msgstr "Het aantal kolommen voldoet niet aan de eisen."

#: tools/forms/upload_csv.py
msgid "OOI Type in CSV does not meet the criteria."
msgstr "OOI-type in CSV komt niet overeen met de vereisten."

#: tools/forms/upload_csv.py
msgid "An error has occurred during the parsing of the csv file:"
msgstr "Er is een probleem ontstaan tijdens het laden van het csv-bestand:"

#: tools/forms/upload_csv.py
msgid "Upload CSV file"
msgstr "CSV-bestand uploaden"

#: tools/forms/upload_csv.py
msgid "Only accepts CSV file."
msgstr "Accepteert alleen CSV-bestanden."

#: tools/forms/upload_oois.py rocky/templates/partials/explanations.html
msgid "Object Type"
msgstr "Objecttype"

#: tools/forms/upload_oois.py
msgid "Choose a type of which objects are added."
msgstr "Selecteer een type waarvan objecten worden toegevoegd."

#: tools/forms/upload_raw.py
msgid "Mime types"
msgstr "Mime-types"

#: tools/forms/upload_raw.py
msgid ""
"<p>Add a set of mime types, separated by commas, for example:</"
"p><p><i>\"text/html, image/jpeg\"</i> or <i>\"boefje/dns-records\"</i>.</"
"p><p>Mime types are used to match the correct normalizer to a raw file. When "
"the mime type \"boefje/dns-records\" is added, the normalizer expects the "
"raw file to contain dns scan information.</p>"
msgstr ""
"<p>Voeg een set mime-types toe, gescheiden door komma’s, bijvoorbeeld:</"
"p><p><i>‘tekst/html, afbeelding/jpeg’</i> of <i>‘boefje/dns-records’</i>.</"
"p><p>Mime-types worden gebruikt om de juiste normalizer aan een onbewerkt "
"bestand te koppelen. Wanneer het mime-type ‘boefje/dns-records’ is "
"toegevoegd, verwacht de normalizer het raw-bestand met dns-scaninformatie.</"
"p>"

#: tools/forms/upload_raw.py rocky/templates/partials/ooi_list_toolbar.html
#: rocky/templates/upload_raw.html
msgid "Upload raw file"
msgstr "Raw-bestand uploaden"

#: tools/models.py
msgid "The name of the organisation"
msgstr "De naam van de organisatie"

#: tools/models.py
msgid ""
"A slug containing only lower-case unicode letters, numbers, hyphens or "
"underscores that will be used in URLs and paths"
msgstr ""
"Een slug die alleen kleine unicode letters, cijfers, koppeltekens of "
"underscores bevat en die zal worden gebruikt in URL’s en paden"

#: tools/models.py
msgid ""
"This organization code is reserved by OpenKAT and cannot be used. Choose "
"another organization code."
msgstr ""
"Deze organisatiecode is gereserveerd door OpenKAT en kan niet worden "
"gebruikt. Kies een andere organisatiecode."

#: tools/models.py
msgid "new"
msgstr "nieuw"

#: tools/view_helpers.py rocky/templates/header.html
#: rocky/templates/organizations/organization_list.html
#: rocky/templates/organizations/organization_member_list.html
#: rocky/templates/partials/organization_member_list_filters.html
#: rocky/views/organization_member_edit.py
msgid "Members"
msgstr "Leden"

#: tools/view_helpers.py
msgid ""
"Your task is scheduled and will soon be started in the background. Results "
"will be added to the object list when they are in. It may take some time, a "
"refresh of the page may be needed to show the results."
msgstr ""
"Uw taak is gepland en zal binnenkort op de achtergrond beginnen. Resultaten "
"worden toegevoegd aan de objectenlijst als ze binnen zijn. Het kan even "
"duren, een verversing van de pagina is nodig om nieuwe resultaten te tonen."

#: tools/view_helpers.py rocky/scheduler.py
msgid "Task not found."
msgstr "Taak niet gevonden."

#: rocky/messaging.py
msgid ""
"You have trusted this member with a clearance level of L{}. This member "
"needs at least a clearance level of L{} in order to do a proper onboarding. "
"Edit this member and change the clearance level if necessary."
msgstr ""
"U hebt dit lid vertrouwd met een vrijwaringsniveau L{}. Dit lid heeft "
"minimaal een vrijwaringsniveau L{} nodig om een correcte onboarding uit te "
"voeren. Bewerk dit lid en wijzig indien nodig het vrijwaringsniveau."

#: rocky/paginator.py
msgid "That page number is not an integer"
msgstr "Dat paginanummer is geen geheel getal"

#: rocky/paginator.py
msgid "That page number is less than 1"
msgstr "Dat paginanummer is minder dan 1"

#: rocky/paginator.py
msgid "That page contains no results"
msgstr "Die pagina bevat geen resultaten"

#: rocky/scheduler.py
msgid "Connectivity issues with Mula."
msgstr "Verbindingsproblemen met Mula."

#: rocky/scheduler.py
msgid "Task queue is full, please try again later."
msgstr "Wachtrij is vol, probeer het later opnieuw."

#: rocky/scheduler.py
msgid "Task is invalid."
msgstr "Taak is ongeldig."

#: rocky/scheduler.py
msgid "Task already queued."
msgstr "Taak al in de wachtrij."

#: rocky/settings.py
msgid "Blue light"
msgstr "Lichtblauw"

#: rocky/settings.py
msgid "Blue medium"
msgstr "Blauw"

#: rocky/settings.py
msgid "Blue dark"
msgstr "Donkerblauw"

#: rocky/settings.py
msgid "Green light"
msgstr "Lichtgroen"

#: rocky/settings.py
msgid "Green medium"
msgstr "Groen"

#: rocky/settings.py
msgid "Green dark"
msgstr "Donkergroen"

#: rocky/settings.py
msgid "Yellow light"
msgstr "Lichtgeel"

#: rocky/settings.py
msgid "Yellow medium"
msgstr "Geel"

#: rocky/settings.py
msgid "Yellow dark"
msgstr "Donkergeel"

#: rocky/settings.py
msgid "Orange light"
msgstr "Lichtoranje"

#: rocky/settings.py
msgid "Orange medium"
msgstr "Oranje"

#: rocky/settings.py
msgid "Orange dark"
msgstr "Donkeroranje"

#: rocky/settings.py
msgid "Red light"
msgstr "Lichtrood"

#: rocky/settings.py
msgid "Red medium"
msgstr "Rood"

#: rocky/settings.py
msgid "Red dark"
msgstr "Donkerrood"

#: rocky/settings.py
msgid "Violet light"
msgstr "Lichtviolet"

#: rocky/settings.py
msgid "Violet medium"
msgstr "Violet"

#: rocky/settings.py
msgid "Violet dark"
msgstr "Donkerviolet"

#: rocky/settings.py
msgid "Plain"
msgstr "Vlak"

#: rocky/settings.py
msgid "Solid"
msgstr "Vol"

#: rocky/settings.py
msgid "Dashed"
msgstr "Gestreept"

#: rocky/settings.py
msgid "Dotted"
msgstr "Gestippeld"

#: rocky/templates/403.html
msgid "Error code 403: Unauthorized"
msgstr "Foutcode 403: Ongeautoriseerd"

#: rocky/templates/403.html
msgid "Your account is not authorized to access this page or organization."
msgstr ""
"Uw account is niet geautoriseerd om toegang te krijgen tot deze pagina of "
"organisatie."

#: rocky/templates/403.html
msgid "Please contact your system administrator."
msgstr "Neem contact op met uw systeembeheerder."

#: rocky/templates/403.html rocky/templates/404.html
msgid "You may want to go back to the"
msgstr "Misschien wilt u terug naar de"

#: rocky/templates/403.html rocky/templates/404.html
#: rocky/templates/crisis_room/crisis_room.html
msgid "Crisis Room"
msgstr "Crisiscentrum"

#: rocky/templates/404.html
msgid "Error code 404: Page not found"
msgstr "Foutcode 404: Pagina niet gevonden"

#: rocky/templates/404.html
msgid ""
"The page you wanted to see or the file you wanted to view was not found."
msgstr ""
"De pagina die u wilde zien of het bestand dat u wilde bekijken is niet "
"gevonden."

#: rocky/templates/admin/base.html
msgid "Skip to main content"
msgstr "Ga door naar de hoofdinhoud"

#: rocky/templates/admin/base.html
msgid "Welcome,"
msgstr "Welkom,"

#: rocky/templates/admin/base.html
msgid "View site"
msgstr "Website bekijken"

#: rocky/templates/admin/base.html
msgid "Documentation"
msgstr "Documentatie"

#: rocky/templates/admin/base.html
msgid "Change password"
msgstr "Wachtwoord aanpassen"

#: rocky/templates/admin/base.html
msgid "Log out"
msgstr "Afmelden"

#: rocky/templates/admin/base.html rocky/templates/header.html
msgid "Breadcrumbs"
msgstr "Broodkruimels"

#: rocky/templates/admin/base.html rocky/templates/admin/change_form.html
#: rocky/templates/admin/change_list.html
#: rocky/templates/admin/delete_confirmation.html
#: rocky/templates/admin/delete_selected_confirmation.html
msgid "Home"
msgstr "Startpagina"

#: rocky/templates/admin/change_form.html
#, python-format
msgid "Add %(name)s"
msgstr "%(name)s toevoegen"

#: rocky/templates/admin/change_form.html
#: rocky/templates/admin/change_list.html
msgid "Please correct the error below."
msgid_plural "Please correct the errors below."
msgstr[0] "Verbeter de volgende fout."
msgstr[1] "Verbeter de volgende fouten."

#: rocky/templates/admin/change_list.html
msgid "Clear all filters"
msgstr "Filters wissen"

#: rocky/templates/admin/delete_confirmation.html
#, python-format
msgid ""
"Deleting the %(object_name)s '%(escaped_object)s' would result in deleting "
"related objects, but your account doesn't have permission to delete the "
"following types of objects"
msgstr ""
"Het verwijderen van %(object_name)s '%(escaped_object)s' in de automatische "
"verwijdering van gerelateerde objecten, uw account heeft echter niet de "
"rechten om de volgende objecttypes te verwijderen"

#: rocky/templates/admin/delete_confirmation.html
#, python-format
msgid ""
"Deleting the %(object_name)s '%(escaped_object)s' would require deleting the "
"following protected related objects"
msgstr ""
"Het verwijderen van %(object_name)s '%(escaped_object)s' heeft tot gevolg "
"dat de volgende gerelateerde objecten ook worden verwijderd"

#: rocky/templates/admin/delete_confirmation.html
#, python-format
msgid ""
"Are you sure you want to delete the %(object_name)s \"%(escaped_object)s\"? "
"All of the following related items will be deleted"
msgstr ""
"Weet u zeker dat u %(object_name)s ‘%(escaped_object)s’ wilt verwijderen? "
"Alle volgende gerelateerde objecten worden ook verwijderd"

#: rocky/templates/admin/delete_confirmation.html
#: rocky/templates/admin/delete_selected_confirmation.html
msgid "Yes, I’m sure"
msgstr "Ja, ik weet het zeker"

#: rocky/templates/admin/delete_confirmation.html
#: rocky/templates/admin/delete_selected_confirmation.html
msgid "No, take me back"
msgstr "Nee, breng me terug"

#: rocky/templates/admin/delete_selected_confirmation.html
msgid "Delete multiple objects"
msgstr "Meerdere objecten verwijderen"

#: rocky/templates/admin/delete_selected_confirmation.html
#, python-format
msgid ""
"Deleting the selected %(objects_name)s would result in deleting related "
"objects, but your account doesn't have permission to delete the following "
"types of objects"
msgstr ""
"Het verwijderen van het geselecteerde object %(objects_name)s heeft tot "
"gevolg dat de gerelateerde objecten ook worden verwijderd, maar uw account "
"heeft geen toestemming om de volgende objecten te verwijderen"

#: rocky/templates/admin/delete_selected_confirmation.html
#, python-format
msgid ""
"Deleting the selected %(objects_name)s would require deleting the following "
"protected related objects"
msgstr ""
"Het verwijderen van %(objects_name)s heeft tot gevolg dat de volgende "
"beschermde gerelateerde objecten ook worden verwijderend"

#: rocky/templates/admin/delete_selected_confirmation.html
#, python-format
msgid ""
"Are you sure you want to delete the selected %(objects_name)s? All of the "
"following objects and their related items will be deleted"
msgstr ""
"Weet u zeker dat u de geselecteerde %(objects_name)s wilt verwijderen? Alle "
"volgende gerelateerde objecten worden ook verwijderd"

#: rocky/templates/admin/popup_response.html
msgid "Popup closing…"
msgstr "Pop-up sluit…"

#: rocky/templates/crisis_room/crisis_room.html
msgid ""
"An overview of all (critical) findings OpenKAT found. Check the detail "
"section for additional severity information."
msgstr ""
"Een overzicht van alle (kritieke) bevindingen die OpenKAT heeft gevonden. "
"Bekijk de detailsectie voor aanvullende informatie over de ernst van de "
"bevindingen."

#: rocky/templates/crisis_room/crisis_room_findings_block.html
msgid "Total findings"
msgstr "Totaal aantal bevindingen"

#: rocky/templates/crisis_room/crisis_room_findings_block.html
msgid "Total Findings"
msgstr "Totaal aantal bevindingen"

#: rocky/templates/crisis_room/crisis_room_findings_block.html
msgid " Finding Details"
msgstr " Details bevindingen"

#: rocky/templates/crisis_room/crisis_room_findings_block.html
#: rocky/templates/organizations/organization_list.html
msgid "There were no organizations found for your user account"
msgstr "Er zijn geen organisaties gevonden voor uw gebruikersaccount"

#: rocky/templates/crisis_room/crisis_room_findings_block.html
msgid "Top critical organizations"
msgstr "Topkritische organisaties"

#: rocky/templates/crisis_room/crisis_room_findings_block.html
msgid "Critical findings"
msgstr "Kritieke bevindingen"

#: rocky/templates/crisis_room/crisis_room_findings_block.html
msgid "Critical Findings"
msgstr "Kritieke bevindingen"

#: rocky/templates/dashboard_client.html rocky/templates/dashboard_redteam.html
#: rocky/templates/header.html
msgid "Close menu"
msgstr "Menu sluiten"

#: rocky/templates/dashboard_client.html rocky/templates/dashboard_redteam.html
#: rocky/templates/header.html
msgid "Main navigation"
msgstr "Hoofdnavigatie"

#: rocky/templates/dashboard_client.html
msgid "Indemnifications"
msgstr "Vrijwaringen"

#: rocky/templates/dashboard_client.html rocky/templates/dashboard_redteam.html
#: rocky/templates/partials/secondary-menu.html
msgid "Logout"
msgstr "Afmelden"

#: rocky/templates/dashboard_client.html rocky/templates/dashboard_redteam.html
msgid "Welcome"
msgstr "Welkom"

#: rocky/templates/dashboard_client.html rocky/templates/dashboard_redteam.html
msgid "User overview:"
msgstr "Gebruikersoverzicht:"

#: rocky/templates/dashboard_redteam.html
#: rocky/templates/partials/notifications_block.html
#: rocky/templates/partials/ooi_report_findings_block_table_expanded_row.html
msgid "warning"
msgstr "waarschuwing"

#: rocky/templates/dashboard_redteam.html
#: rocky/templates/partials/notifications_block.html
#: rocky/templates/partials/ooi_report_findings_block_table_expanded_row.html
msgid "Warning:"
msgstr "Waarschuwing:"

#: rocky/templates/dashboard_redteam.html
msgid "Organization code missing"
msgstr "Organisatiecode mist"

#: rocky/templates/finding_type_add.html
msgid "Add finding type:"
msgstr "Bevindingstype toevoegen:"

#: rocky/templates/finding_type_add.html
msgid "Finding Type"
msgstr "Bevindingstype"

#: rocky/templates/finding_type_add.html
#: rocky/templates/partials/findings_list_toolbar.html
#: rocky/views/finding_type_add.py
msgid "Add finding type"
msgstr "Bevindingstype toevoegen"

#: rocky/templates/findings/finding_add.html
msgid "Add finding:"
msgstr "Bevinding toevoegen:"

#: rocky/templates/findings/finding_list.html
msgid "Findings @ "
msgstr "Bevindingen @ "

#: rocky/templates/findings/finding_list.html
#, python-format
msgid ""
"An overview of all findings OpenKAT found for organization "
"<strong>%(organization_name)s</strong>. Each finding relates to an object. "
"Click a finding for additional information."
msgstr ""
"Een overzicht van alle bevindingen die OpenKAT heeft gevonden voor "
"organisatie <strong>%(organization_name)s</strong>. Elke bevinding heeft "
"betrekking op een object. Klik op een bevinding voor meer informatie."

#: rocky/templates/findings/finding_list.html
#: rocky/templates/organizations/organization_crisis_room.html
msgid "Showing "
msgstr "Toont "

#: rocky/templates/findings/finding_list.html
#: rocky/templates/organizations/organization_crisis_room.html
#: rocky/templates/partials/pagination.html
msgid "of"
msgstr "van"

#: rocky/templates/findings/finding_list.html
#: rocky/templates/organizations/organization_crisis_room.html
msgid "findings"
msgstr "bevindingen"

#: rocky/templates/findings/finding_list.html
#: rocky/templates/oois/ooi_page_tabs.html
#: rocky/templates/partials/elements/ooi_tree_condensed_table.html
#: rocky/templates/partials/elements/ooi_tree_condensed_table_row.html
msgid "Tree"
msgstr "Boomweergave"

#: rocky/templates/findings/finding_list.html
#: rocky/templates/oois/ooi_page_tabs.html
#: rocky/templates/partials/elements/ooi_tree_condensed_table.html
#: rocky/templates/partials/elements/ooi_tree_condensed_table_row.html
msgid "Graph"
msgstr "Grafiek"

#: rocky/templates/findings/finding_list.html
#: rocky/templates/organizations/organization_crisis_room.html
#, python-format
msgid "Show details for %(finding)s"
msgstr "Bekijk details van %(finding)s"

#: rocky/templates/findings/finding_list.html
#: rocky/templates/organizations/organization_crisis_room.html
msgid "Finding type:"
msgstr "Bevindingstype:"

#: rocky/templates/findings/finding_list.html
#: rocky/templates/organizations/organization_crisis_room.html
#, python-format
msgid "Show details for %(finding_type)s"
msgstr "Bekijk details van %(finding_type)s"

#: rocky/templates/findings/finding_list.html
#: rocky/templates/organizations/organization_crisis_room.html
msgid "OOI type:"
msgstr "OOI-type:"

#: rocky/templates/findings/finding_list.html
#: rocky/templates/organizations/organization_crisis_room.html
#, python-format
msgid "Show %(ooi_type)s objects"
msgstr "%(ooi_type)s tonen"

#: rocky/templates/findings/finding_list.html
#: rocky/templates/organizations/organization_crisis_room.html
msgid "Source OOI:"
msgstr "Bron OOI:"

#: rocky/templates/findings/finding_list.html
#, python-format
msgid "Show details for %(ooi)s"
msgstr "Bekijk details van %(ooi)s"

#: rocky/templates/findings/finding_list.html
msgid "Risk score:"
msgstr "Risicoscore:"

#: rocky/templates/findings/finding_list.html
msgid "Mute findings"
msgstr "Bevindingen dempen"

#: rocky/templates/findings/finding_list.html
msgid "Reason:"
msgstr "Reden:"

#: rocky/templates/findings/finding_list.html
msgid "Unmute Findings"
msgstr "Bevindingen dempen opheffen"

#: rocky/templates/findings/finding_list.html
msgid "Mute Findings"
msgstr "Bevindingen dempen"

#: rocky/templates/findings/findings_filter.html
#: rocky/templates/partials/elements/ooi_list_settings_form.html
#: rocky/templates/tasks/partials/task_filter.html
msgid "Set filters"
msgstr "Filters instellen"

#: rocky/templates/findings/findings_filter.html
#: rocky/templates/partials/elements/ooi_list_settings_form.html
#: rocky/templates/tasks/partials/task_filter.html
msgid "Clear filters"
msgstr "Filters wissen"

#: rocky/templates/footer.html rocky/views/privacy_statement.py
msgid "Privacy Statement"
msgstr "Privacyverklaring"

#: rocky/templates/forms/widgets/checkbox_group_table.html
msgid "this field is required"
msgstr "Dit veld is verplicht"

#: rocky/templates/graph-d3.html
msgid ""
"Click a circle to collapse / expand the tree, click the text to view the "
"tree from that OOI and hover over the text to see details."
msgstr ""
"Klik op een cirkel om de boom in of uit te klappen, klik op de tekst om de "
"boom van die OOI te bekijken en beweeg over de tekst om details te zien."

#: rocky/templates/graph-d3.html
msgid "Tree graph"
msgstr "Boomgrafiek"

#: rocky/templates/header.html
msgid "Menu"
msgstr "Menu"

#: rocky/templates/header.html
msgid "OpenKAT logo, go to the homepage of OpenKAT"
msgstr "OpenKAT-logo, ga naar de startpagina van OpenKAT"

#: rocky/templates/header.html rocky/views/finding_list.py
msgid "Crisis room"
msgstr "Crisiscentrum"

#: rocky/templates/header.html rocky/templates/partials/task_history.html
#: rocky/templates/tasks/partials/boefje_task_history.html
#: rocky/templates/tasks/partials/normalizer_task_history.html
#: rocky/views/task_detail.py rocky/views/tasks.py
msgid "Tasks"
msgstr "Taken"

#: rocky/templates/health.html
msgid "Health Checks"
msgstr "Gezondheidscontroles"

#: rocky/templates/health.html
msgid "Additional"
msgstr "Aanvullend"

#: rocky/templates/indemnification_present.html
msgid "Indemnification"
msgstr "Vrijwaring"

#: rocky/templates/indemnification_present.html
msgid ""
"Indemnification on the organization present. You may now add objects and "
"start scans."
msgstr ""
"Vrijwaring op de aanwezige organisatie. U kunt nu objecten toevoegen en "
"scans starten."

#: rocky/templates/indemnification_present.html
msgid "Go to"
msgstr "Ga naar"

#: rocky/templates/landing_page.html
msgid "Kwetsbaarheden Analyse Tool"
msgstr "Kwetsbaarheden Analyse Tool"

#: rocky/templates/landing_page.html
msgid "What is OpenKAT?"
msgstr "Wat is OpenKAT?"

#: rocky/templates/landing_page.html
msgid ""
"OpenKAT is a vulnerability analysis tool. An Open Source-project developed "
"by the Ministry of Health, Welfare and Sport to make your and our world "
"safer."
msgstr ""
"OpenKAT is een tool voor kwetsbaarhedenanalyse. Een open sourceproject "
"ontwikkeld door het Ministerie van Volksgezondheid, Welzijn en Sport om uw "
"en onze wereld veiliger te maken."

#: rocky/templates/landing_page.html
msgid "OpenKAT sees"
msgstr "OpenKAT ziet"

#: rocky/templates/landing_page.html
msgid ""
"Dozens of tools are integrated in OpenKAT to view the world (digital and "
"analog). <br> Our motto is therefore: I see, I see, what you do not see."
msgstr ""
"In OpenKAT zijn tientallen tools geïntegreerd om de wereld te bekijken "
"(digitaal en analoog). <br> Ons motto is dan ook: ik zie, ik zie, wat jij "
"niet ziet."

#: rocky/templates/landing_page.html
msgid "OpenKAT knows"
msgstr "OpenKAT weet"

#: rocky/templates/landing_page.html
msgid ""
"OpenKAT does not forget (just like that), and can be queried without "
"scanning again. Also about a historical situation."
msgstr ""
"OpenKAT vergeet niet (zomaar), en kan worden opgevraagd zonder opnieuw te "
"scannen. Ook over een historische situatie."

#: rocky/templates/landing_page.html
msgid "OpenKAT is secure"
msgstr "OpenKAT is veilig"

#: rocky/templates/landing_page.html
msgid ""
"Forensically secured storage of evidence is one of the basic ingredients of "
"OpenKAT."
msgstr ""
"Forensisch geborgde opslag van bewijsmateriaal is de basis van OpenKAT."

#: rocky/templates/landing_page.html
msgid "OpenKAT is sweet"
msgstr "OpenKAT is lief"

#: rocky/templates/landing_page.html
msgid ""
"OpenKAT thinks about privacy, and stores what is necessary, within the rules "
"of your organization and the law."
msgstr ""
"OpenKAT slaat op wat nodig is, binnen het kader dat de beheerder stelt."

#: rocky/templates/landing_page.html
msgid "A wide playing field"
msgstr "Een breed speelveld"

#: rocky/templates/landing_page.html
msgid ""
"OpenKAT makes a copy of the actual reality by means of the integrated tools. "
"Within this copy you can search for answers to countless security and policy "
"questions. Expected and unexpected changes in the world are made visible, "
"and where necessary reported or made known directly to the right people."
msgstr ""
"OpenKAT maakt een beeld van de werkelijkheid, waarbinnen u kunt zoeken naar "
"informatie. Verwachte en onverwachte veranderingen worden zichtbaar gemaakt "
"en zijn in OpenKAT als bevindingen beschikbaar."

#: rocky/templates/legal/privacy_statement.html
msgid "OpenKAT Privacy Statement"
msgstr "Privacyverklaring OpenKAT"

#: rocky/templates/legal/privacy_statement.html
msgid ""
"OpenKAT is dedicated to protecting the confidentiality and privacy of "
"information entrusted to it. As part of this fundamental obligation, OpenKAT "
"is committed to the appropriate protection and use of personal information "
"(sometimes referred to as \"personal data\", \"personally identifiable "
"information\" or \"PII\") that has been collected online."
msgstr ""
"OpenKAT is toegewijd aan het beschermen van de vertrouwelijkheid en privacy "
"van informatie die aan haar is toevertrouwd. Als onderdeel van deze "
"fundamentele verplichting, zet OpenKAT zich in voor de juiste bescherming en "
"het juiste gebruik van persoonsgegevens die online zijn verzameld."

#: rocky/templates/oois/error.html
msgid "Object List"
msgstr "Objectenlijst"

#: rocky/templates/oois/error.html
msgid "An error occurred. Please contact a system administrator."
msgstr "Er is een fout opgetreden. Neem contact op met een systeembeheerder."

#: rocky/templates/oois/ooi_add.html
#, python-format
msgid "Add a %(display_type)s"
msgstr "%(display_type)s toevoegen"

#: rocky/templates/oois/ooi_add.html
msgid ""
"Here you can add the asset of the client. Findings can be added to these in "
"the findings page."
msgstr ""
"Hier kunnen objecten worden toegevoegd. Bevindingen kunnen worden gekoppeld "
"op de bevindingenpagina."

#: rocky/templates/oois/ooi_add.html
#, python-format
msgid "Add %(display_type)s"
msgstr "%(display_type)s toevoegen"

#: rocky/templates/oois/ooi_add_type_select.html
msgid "Manual creation"
msgstr "Handmatig toevoegen"

#: rocky/templates/oois/ooi_add_type_select.html
msgid "Select the type of object you want to create."
msgstr "Selecteer het type object dat u wilt maken."

#: rocky/templates/oois/ooi_delete.html
#, python-format
msgid "Delete %(primary_key)s"
msgstr "%(primary_key)s verwijderen"

#: rocky/templates/oois/ooi_delete.html
#: rocky/templates/scan_profiles/scan_profile_reset.html
msgid "Are you sure?"
msgstr "Weet u het zeker?"

#: rocky/templates/oois/ooi_delete.html
#, python-format
msgid "Here you can delete the %(display_type)s."
msgstr "Hier kunt u de %(display_type)s verwijderen."

#: rocky/templates/oois/ooi_delete.html
#: rocky/templates/partials/elements/ooi_tree_condensed_table.html
msgid "Key"
msgstr "Sleutel"

#: rocky/templates/oois/ooi_delete.html
#: rocky/templates/partials/ooi_detail_toolbar.html
#, python-format
msgid "Delete %(display_type)s"
msgstr "%(display_type)s verwijderen"

#: rocky/templates/oois/ooi_delete.html
msgid "Deletion not possible for types: KATFindingType and CVEFindingType"
msgstr "Verwijderen niet mogelijk voor types: KATFindingType en CVEFindingType"

#: rocky/templates/oois/ooi_detail.html
msgid "using boefjes"
msgstr "met Boefjes"

#: rocky/templates/oois/ooi_detail.html
#: rocky/templates/oois/ooi_detail_origins_observations.html
#: rocky/templates/scan.html
#: rocky/templates/tasks/partials/boefje_task_history.html
#: rocky/templates/tasks/partials/normalizer_task_history.html
msgid "Boefje"
msgstr "Boefje"

#: rocky/templates/oois/ooi_detail.html rocky/templates/scan.html
msgid "Scan profile"
msgstr "Scanprofiel"

#: rocky/templates/oois/ooi_detail.html
msgid "There are no boefjes enabled to scan an OOI of type"
msgstr "Er zijn geen Boefjes geactiveerd om een OOI te scannen van type"

#: rocky/templates/oois/ooi_detail.html
msgid "See"
msgstr "Zie"

#: rocky/templates/oois/ooi_detail.html
msgid "to find and enable boefjes that can scan within the current level."
msgstr ""
"om Boefjes te vinden en in te schakelen die kunnen scannen binnen het "
"huidige niveau."

#: rocky/templates/oois/ooi_detail.html
msgid "There are no boefjes available within the current clearance level of"
msgstr ""
"Er zijn geen Boefjes beschikbaar binnen het huidige vrijwaringsniveau van"

#: rocky/templates/oois/ooi_detail.html
msgid "Or if you have the authorization, upgrade the clearance level of"
msgstr "Of, als u de autorisatie heeft, verhoog dan het vrijwaringsniveau van"

#: rocky/templates/oois/ooi_detail_add_related_object.html
msgid "Add related object"
msgstr "Gerelateerd object toevoegen"

#: rocky/templates/oois/ooi_detail_add_related_object.html
#: rocky/templates/oois/ooi_detail_object.html
#: rocky/templates/partials/elements/ooi_add_type_select_form.html
msgid "Object details"
msgstr "Objectdetails"

#: rocky/templates/oois/ooi_detail_add_related_object.html
#: rocky/templates/partials/elements/ooi_add_type_select_form.html
msgid "Object type"
msgstr "Objecttype"

#: rocky/templates/oois/ooi_detail_add_related_object.html
#: rocky/templates/partials/elements/ooi_add_type_select_form.html
msgid "Choose an object type to add"
msgstr "Selecteer een objecttype om toe te voegen"

#: rocky/templates/oois/ooi_detail_add_related_object.html
#: rocky/templates/partials/elements/ooi_add_type_select_form.html
msgid "Select an object type to add."
msgstr "Selecteer een objecttype om toe te voegen."

#: rocky/templates/oois/ooi_detail_add_related_object.html
#: rocky/templates/partials/elements/ooi_add_type_select_form.html
#: rocky/templates/partials/ooi_list_toolbar.html rocky/views/ooi_add.py
msgid "Add object"
msgstr "Object toevoegen"

#: rocky/templates/oois/ooi_detail_findings_list.html
#: rocky/templates/oois/ooi_findings.html
#: rocky/templates/partials/findings_list_toolbar.html
msgid "Add finding"
msgstr "Bevinding toevoegen"

#: rocky/templates/oois/ooi_detail_findings_list.html
msgid "Overview of findings for"
msgstr "Overzicht van bevindingen voor"

#: rocky/templates/oois/ooi_detail_findings_list.html
msgid "Score"
msgstr "Score"

#: rocky/templates/oois/ooi_detail_findings_list.html
#: rocky/templates/partials/ooi_report_findings_block_table_expanded_row.html
msgid "Finding details"
msgstr "Bevindingsdetails"

#: rocky/templates/oois/ooi_detail_findings_overview.html
msgid "Overview of the number of findings and their severity found on"
msgstr "Overzicht van het aantal bevindingen en de ernst daarvan op"

#: rocky/templates/oois/ooi_detail_findings_overview.html
msgid ""
"Findings can occur multiple times. To give better insight the following "
"table shows the number of unique findings found as well as the number of "
"occurrences."
msgstr ""
"Bevindingen kunnen meerdere keren voorkomen. Om een beter inzicht te "
"krijgen, toont de volgende tabel het aantal unieke bevindingen en het aantal "
"keren dat ze voorkomen."

#: rocky/templates/oois/ooi_detail_findings_overview.html
msgid "See finding details"
msgstr "Bevindingsdetails bekijken"

#: rocky/templates/oois/ooi_detail_findings_overview.html
msgid "Total findings:"
msgstr "Totaal aantal bevindingen:"

#: rocky/templates/oois/ooi_detail_origins_declarations.html
msgid "Declarations"
msgstr "Declaraties"

#: rocky/templates/oois/ooi_detail_origins_inference.html
msgid "Inferred by"
msgstr "Afgeleid van"

#: rocky/templates/oois/ooi_detail_origins_inference.html
msgid "Bit"
msgstr "Bit"

#: rocky/templates/oois/ooi_detail_origins_inference.html
msgid "Parameters"
msgstr "Parameters"

#: rocky/templates/oois/ooi_detail_origins_observations.html
msgid "Observed by"
msgstr "Gezien door"

#: rocky/templates/oois/ooi_detail_origins_observations.html
msgid "Task ID"
msgstr "Taak-ID"

#: rocky/templates/oois/ooi_edit.html
#, python-format
msgid "Edit %(type)s: %(ooi_human_readable)s"
msgstr "%(type)s: %(ooi_human_readable)s bewerken"

#: rocky/templates/oois/ooi_edit.html
msgid "Primary key fields cannot be edited."
msgstr "Primaire sleutelvelden kunnen niet worden bewerkt."

#: rocky/templates/oois/ooi_edit.html
#, python-format
msgid "Save %(display_type)s"
msgstr "%(display_type)s opslaan"

#: rocky/templates/oois/ooi_findings.html
msgid "Currently there are no findings for OOI"
msgstr "Er zijn geen bevindingen voor het object"

#: rocky/templates/oois/ooi_list.html
#, python-format
msgid ""
"An overview of objects found for organization <strong>%(organization_name)s</"
"strong>. Objects can be added manually or by running Boefjes. Click an "
"object for additional information."
msgstr ""
"Een overzicht van uw objectenlijst voor organisatie "
"<strong>%(organization_name)s</strong>. Objecten kunnen handmatig worden "
"toegevoegd of door het uitvoeren van Boefjes. Klik op een object voor meer "
"informatie."

#: rocky/templates/oois/ooi_list.html
msgid "Delete object(s)"
msgstr "Object(en) verwijderen"

#: rocky/templates/oois/ooi_mute_finding.html
msgid "Mute finding:"
msgstr "Bevinding dempen:"

#: rocky/templates/oois/ooi_mute_finding.html
msgid "Give a reason below why you want to mute this finding."
msgstr "Geef hieronder een reden waarom je deze bevinding wilt dempen."

#: rocky/templates/oois/ooi_mute_finding.html
msgid "Mute finding"
msgstr "Bevinding dempen"

#: rocky/templates/oois/ooi_mute_finding.html
msgid "Mute"
msgstr "Dempen"

#: rocky/templates/oois/ooi_page_tabs.html
msgid "List of views for OOI"
msgstr "Lijst van weergaven voor OOI"

#: rocky/templates/oois/ooi_past_due_warning.html
msgid "This object is past due"
msgstr "Dit object is voorbij de houdbaarheidsdatum"

#: rocky/templates/oois/ooi_past_due_warning.html
msgid "This object is past due and has been deleted"
msgstr "Dit object is voorbij de houdbaarheidsdatum en gewist"

#: rocky/templates/oois/ooi_past_due_warning.html
msgid ""
"This object is past due. You are viewing the object state in a past state."
msgstr "Dit object is voorbij de houdbaarheidsdatum. U ziet een oude status."

#: rocky/templates/oois/ooi_past_due_warning.html
msgid ""
"You will not be able to add Findings or other OOI's to past due objects."
msgstr "Het is niet mogelijk om bevindingen of objecten toe te voegen."

#: rocky/templates/oois/ooi_past_due_warning.html
#: rocky/templates/partials/hyperlink_ooi_id.html
#, python-format
msgid "Show details for %(name)s"
msgstr "Details voor %(name)s tonen"

#: rocky/templates/oois/ooi_past_due_warning.html
msgid "View the current state"
msgstr "Actuele status bekijken"

#: rocky/templates/oois/ooi_past_due_warning.html
msgid ""
"You will not be able to add Findings or other OOI's, this object has been "
"deleted and is no longer available."
msgstr ""
"Dit object is gewist. Er kunnen geen bevindingen of objecten aan worden "
"toegevoegd."

#: rocky/templates/oois/ooi_report.html
#, python-format
msgid "Findings report for %(name)s"
msgstr "Bevindingenrapport voor %(name)s"

#: rocky/templates/oois/ooi_report.html
#, python-format
msgid ""
"These are the findings of a OpenKAT-analysis on %(observed_at)s. Click a "
"finding for more detailed information about the issue, its origin, severity "
"and possible solutions."
msgstr ""
"Dit zijn de bevindingen van een OpenKAT-analyse op %(observed_at)s. Klik op "
"een bevinding voor gedetailleerde informatie over het probleem, de "
"oorsprong, ernst en mogelijke oplossingen."

#: rocky/templates/oois/ooi_report_404.html
#, python-format
msgid "A report for %(name)s wasn't found."
msgstr "Kan rapport voor %(name)s niet vinden."

#: rocky/templates/oois/ooi_report_404.html
#, python-format
msgid ""
"Perhaps it never was, perhaps it just didn't exist on %(observed_at)s <br> "
"Try some other dates!"
msgstr ""
"Misschien heeft het nooit bestaan, misschien alleen niet op "
"%(observed_at)s<br>. Probeer eens een ander tijdstip!"

#: rocky/templates/oois/ooi_summary.html
msgid "Summary for"
msgstr "Samenvatting van"

#: rocky/templates/oois/ooi_summary.html
msgid "Below you can see findings that were found for"
msgstr "Hieronder ziet u de bevindingen die zijn gevonden voor"

#: rocky/templates/oois/ooi_summary.html
msgid "and direct  children of this"
msgstr "en directe kinderen hiervan"

#: rocky/templates/oois/ooi_summary.html
msgid "This"
msgstr "Deze"

#: rocky/templates/oois/ooi_summary.html
msgid "tree view"
msgstr "boomweergave"

#: rocky/templates/oois/ooi_summary.html
msgid "of the"
msgstr "van de"

#: rocky/templates/oois/ooi_summary.html
msgid "shows the same objects."
msgstr "toont dezelfde objecten."

#: rocky/templates/oois/ooi_tree.html
msgid "Object tree"
msgstr "Objectenboom"

#: rocky/templates/organizations/organization_crisis_room.html
msgid "Crisis room:"
msgstr "Crisiscentrum:"

#: rocky/templates/organizations/organization_crisis_room.html
#: rocky/templates/organizations/organization_settings.html
msgid "indemnification warning"
msgstr "Vrijwaringswaarschuwing"

#: rocky/templates/organizations/organization_crisis_room.html
#, python-format
msgid ""
"\n"
"                            <strong>Warning:</strong>\n"
"                            Indemnification is not set for this "
"organization.\n"
"                            Go to the <a "
"href=\"%(organization_settings)s\">organization settings page</a> to add "
"one.\n"
"                        "
msgstr ""
"\n"
"                            <strong>Waarschuwing:</strong>\n"
"                            Er is geen vrijwaring voor deze organisatie "
"ingesteld.\n"
"                            Ga naar de <a "
"href=\"%(organization_settings)s\">-pagina met organisatie-instellingen</a> "
"om die toe te voegen.\n"
"                        "

#: rocky/templates/organizations/organization_crisis_room.html
msgid ""
"An overview of the top 10 most severe findings OpenKAT found. Check the "
"detail section for additional severity information."
msgstr ""
"Een overzicht van de top 10 meest ernstige bevindingen die OpenKAT heeft "
"gevonden. Bekijk de detailsectie voor aanvullende informatie over de ernst."

#: rocky/templates/organizations/organization_crisis_room.html
msgid "Top 10 most severe Findings"
msgstr "Top 10 meest ernstige bevindingen"

#: rocky/templates/organizations/organization_edit.html
msgid "Edit organization"
msgstr "Organisatie bewerken"

#: rocky/templates/organizations/organization_edit.html
msgid "Save organization"
msgstr "Organisatie opslaan"

#: rocky/templates/organizations/organization_list.html
msgid "Add new organization"
msgstr "Nieuwe organisatie toevoegen"

#: rocky/templates/organizations/organization_list.html
msgid "Organization overview:"
msgstr "Organisatie-overzicht:"

#: rocky/templates/organizations/organization_list.html
#: rocky/templates/organizations/organization_settings.html
msgid "Tags"
msgstr "Labels"

#: rocky/templates/organizations/organization_member_add.html
msgid " member account setup"
msgstr " lidaccount instellen"

#: rocky/templates/organizations/organization_member_add.html
msgid "Member details"
msgstr "Details lid"

#: rocky/templates/organizations/organization_member_add_account_type.html
msgid "Member account type setup"
msgstr "Accounttype lid instellen"

#: rocky/templates/organizations/organization_member_add_account_type.html
msgid "Choose an account type for this new member."
msgstr "Kies een accounttype voor dit nieuwe lid."

#: rocky/templates/organizations/organization_member_add_account_type.html
msgid "Account type details"
msgstr "Accounttypedetails"

#: rocky/templates/organizations/organization_member_edit.html
#: rocky/views/organization_member_edit.py
msgid "Edit member"
msgstr "Lid bewerken"

#: rocky/templates/organizations/organization_member_edit.html
msgid "Save member"
msgstr "Lid opslaan"

#: rocky/templates/organizations/organization_member_list.html
#: rocky/templates/organizations/organization_settings.html
msgid "Organization:"
msgstr "Organisatie:"

#: rocky/templates/organizations/organization_member_list.html
#, python-format
msgid ""
"\n"
"                    An overview of \"%(organization_name)s\" its members.\n"
"                "
msgstr ""
"\n"
"                    Een overzicht van de leden van ‘%(organization_name)s’.\n"
"                "

#: rocky/templates/organizations/organization_member_list.html
msgid "Add member(s)"
msgstr "Lid (Leden) toevoegen"

#: rocky/templates/organizations/organization_member_list.html
msgid "Manually"
msgstr "Handmatig"

#: rocky/templates/organizations/organization_member_list.html
msgid "Upload a CSV"
msgstr "CSV uploaden"

#: rocky/templates/organizations/organization_member_list.html
msgid "Member overview:"
msgstr "Gebruikersoverzicht:"

#: rocky/templates/organizations/organization_member_list.html
msgid "E-mail"
msgstr "E-mailadres"

#: rocky/templates/organizations/organization_member_list.html
msgid "Role"
msgstr "Rol"

#: rocky/templates/organizations/organization_member_list.html
msgid "Assigned clearance level"
msgstr "Toegewezen vrijwaringsniveau"

#: rocky/templates/organizations/organization_member_list.html
msgid "Super user"
msgstr "Supergebruiker"

#: rocky/templates/organizations/organization_member_list.html
msgid "Active"
msgstr "Actief"

#: rocky/templates/organizations/organization_member_list.html
msgid "New"
msgstr "Nieuw"

#: rocky/templates/organizations/organization_member_upload.html
msgid "Upload a csv file with members for organisation"
msgstr "Upload een CSV-bestand met leden voor uw organisatie"

#: rocky/templates/organizations/organization_member_upload.html
msgid "Download the template"
msgstr "Sjabloon downloaden"

#: rocky/templates/organizations/organization_member_upload.html
msgid "or create a csv file with the following criteria"
msgstr "of maak een CSV-bestand met de volgende criteria"

#: rocky/templates/organizations/organization_member_upload.html
#: rocky/templates/upload_csv.html
msgid "These are the criteria for CSV upload:"
msgstr "Dit zijn de criteria voor CSV-upload:"

#: rocky/templates/organizations/organization_member_upload.html
msgid "Upload"
msgstr "Uploaden"

#: rocky/templates/organizations/organization_settings.html
#, python-format
msgid ""
"\n"
"            An overview of \"%(organization_name)s\". This shows general "
"information and its settings.\n"
"          "
msgstr ""
"\n"
"            Een overzicht van ‘%(organization_name)s’. Dit toont algemene "
"informatie en de bijbehorende instellingen.\n"
"          "

#: rocky/templates/organizations/organization_settings.html
msgid ""
"\n"
"              <strong>Warning:</strong>\n"
"              Indemnification is not set for this organization.\n"
"            "
msgstr ""
"\n"
"              <strong>Waarschuwing:</strong>\n"
"              Voor deze organisatie is geen vrijwaring ingesteld.\n"
"            "

#: rocky/templates/organizations/organization_settings.html
#: rocky/views/indemnification_add.py
msgid "Add indemnification"
msgstr "Vrijwaring toevoegen"

#: rocky/templates/organizations/organization_settings.html
msgid "Rerun all bits"
msgstr "Alle bits opnieuw starten"

#: rocky/templates/partials/elements/ooi_detail_settings.html
msgid "Observed at"
msgstr "Gevonden op"

#: rocky/templates/partials/elements/ooi_detail_settings.html
#: rocky/templates/partials/elements/ooi_report_settings.html
msgid "Show settings"
msgstr "Instellingen tonen"

#: rocky/templates/partials/elements/ooi_detail_settings.html
#: rocky/templates/partials/elements/ooi_report_settings.html
msgid "Hide settings"
msgstr "Instellingen verbergen"

#: rocky/templates/partials/elements/ooi_list_settings_form.html
msgid "Toggle all OOI types"
msgstr "Alle OOI-types inschakelen"

#: rocky/templates/partials/elements/ooi_tree_condensed_table.html
msgid "Children"
msgstr "Kinderen"

#: rocky/templates/partials/elements/ooi_tree_condensed_table_row.html
#, python-format
msgid "Show details for %(object_id)s, with %(child_count)s children."
msgstr "Details van %(object_id)s, met %(child_count)s kinderen tonen."

#: rocky/templates/partials/elements/ooi_tree_condensed_table_row.html
#, python-format
msgid ""
"Show tree for %(object_id)s with only children of type %(object_ooi_type)s"
msgstr ""
"Boomweergave van %(object_id)s met alleen kinderen van type "
"%(object_ooi_type)s tonen"

#: rocky/templates/partials/elements/ooi_tree_condensed_table_row.html
#, python-format
msgid "Unfold %(object_id)s with %(child_count)s children"
msgstr "%(object_id)s met %(child_count)s kinderen uitklappen"

#: rocky/templates/partials/elements/ooi_tree_table.html
msgid "go to:"
msgstr "ga naar:"

#: rocky/templates/partials/elements/ooi_tree_table.html
msgid "Go to detailpage"
msgstr "Ga naar detailpagina"

#: rocky/templates/partials/elements/ooi_tree_table.html
msgid "detail"
msgstr "detail"

#: rocky/templates/partials/elements/ooi_tree_table.html
msgid "Go to tree view"
msgstr "Ga naar boomweergave"

#: rocky/templates/partials/elements/ooi_tree_table.html
msgid "tree"
msgstr "boom"

#: rocky/templates/partials/elements/ooi_tree_table.html
msgid "Go to graph view"
msgstr "Ga naar grafiek"

#: rocky/templates/partials/elements/ooi_tree_table.html
msgid "graph"
msgstr "grafiek"

#: rocky/templates/partials/explanations.html
msgid "Clearance level inheritance:"
msgstr "Overerving op vrijwaringsniveau:"

#: rocky/templates/partials/explanations.html
msgid "OOI"
msgstr "OOI"

#: rocky/templates/partials/explanations.html
msgid "Origin"
msgstr "Oorsprong"

#: rocky/templates/partials/explanations.html
msgid "Show clearance level inheritance"
msgstr "Overerving op vrijwaringsniveau weergeven"

#: rocky/templates/partials/finding_occurrence_definition_list.html
msgid "Reproduction"
msgstr "Reproductie"

#: rocky/templates/partials/form/checkbox_group_table_form.html
msgid "Please enable plugin to start scanning."
msgstr "Schakel plug-ins in om te starten met scannen."

#: rocky/templates/partials/form/field_input.html
#: rocky/templates/partials/form/field_input_checkbox.html
#: rocky/templates/partials/form/field_input_radio.html
msgid "This field is required"
msgstr "Dit veld is verplicht"

#: rocky/templates/partials/form/field_input.html
msgid "Not set"
msgstr "Niet ingesteld"

#: rocky/templates/partials/form/field_input.html
msgid "Forgot email"
msgstr "E-mailadres vergeten"

#: rocky/templates/partials/form/field_input.html
msgid "Forgot password"
msgstr "Wachtwoord vergeten"

#: rocky/templates/partials/form/field_input_errors.html
#: rocky/templates/partials/form/form_errors.html
#: rocky/templates/partials/notifications_block.html
msgid "error"
msgstr "foutmelding"

#: rocky/templates/partials/form/field_input_errors.html
#: rocky/templates/partials/form/form_errors.html
#: rocky/templates/partials/notifications_block.html
msgid "Error:"
msgstr "Fout:"

#: rocky/templates/partials/form/field_input_help_text.html
msgid "Open explanation"
msgstr "Toelichting openen"

#: rocky/templates/partials/form/field_input_help_text.html
msgid "Close explanation"
msgstr "Toelichting sluiten"

#: rocky/templates/partials/form/field_input_help_text.html
#: rocky/templates/partials/notifications_block.html
#: rocky/templates/two_factor/core/login.html
msgid "explanation"
msgstr "toelichting"

#: rocky/templates/partials/form/field_input_help_text.html
#: rocky/templates/partials/notifications_block.html
#: rocky/templates/two_factor/core/login.html
msgid "Explanation:"
msgstr "Toelichting:"

#: rocky/templates/partials/form/indemnification_add_form.html
msgid "Here, an indemnification can be given on behalf of your organization:"
msgstr "Geef hier een vrijwaring namens uw organisatie:"

#: rocky/templates/partials/form/indemnification_add_form.html
msgid ""
"Before you're able to add assets to OpenKAT and to assign clearance levels, "
"you have to give indemnification on the organization and declare that you as "
"a person can be held accountable."
msgstr ""
"Voordat u assets kunt toevoegen aan OpenKAT en vrijwaringsniveaus kunt "
"toekennen, moet u een vrijwaring geven over de organisatie en verklaren dat "
"u als persoon aansprakelijk kunt worden gesteld."

#: rocky/templates/partials/form/indemnification_add_form.html
msgid "Register an indemnification"
msgstr "Registreer een vrijwaring"

#: rocky/templates/partials/hyperlink_ooi_type.html
#, python-format
msgid "Only show objects of type %(type)s"
msgstr "Toon alleen objecten van type %(type)s"

#: rocky/templates/partials/language-switcher.html
msgid "Select your language"
msgstr "Taal selecteren"

#: rocky/templates/partials/language-switcher.html
#, python-format
msgid ""
"Current language is %(current_language)s. Choose your preferred language."
msgstr "De huidige taal is %(current_language)s. Kies de taal van uw voorkeur."

#: rocky/templates/partials/list_filters.html
msgid "Hide filter options"
msgstr "Filteropties verbergen"

#: rocky/templates/partials/list_filters.html
msgid "Show filter options"
msgstr "Filteropties tonen"

#: rocky/templates/partials/list_paginator.html
msgid "List pagination"
msgstr "Lijst paginering"

#: rocky/templates/partials/list_paginator.html
msgid "Previous Page"
msgstr "Vorige pagina"

#: rocky/templates/partials/list_paginator.html
msgid "Previous"
msgstr "Vorige"

#: rocky/templates/partials/list_paginator.html
msgid "Five Pages Back"
msgstr "Vijf pagina’s terug"

#: rocky/templates/partials/list_paginator.html
#: rocky/templates/partials/pagination.html
msgid "Page"
msgstr "Pagina"

#: rocky/templates/partials/list_paginator.html
msgid "Five Pages Forward"
msgstr "Vijf pagina’s vooruit"

#: rocky/templates/partials/list_paginator.html
msgid "Next Page"
msgstr "Volgende pagina"

#: rocky/templates/partials/list_paginator.html
msgid "Next"
msgstr "Volgende"

#: rocky/templates/partials/notifications_block.html
msgid "confirmation"
msgstr "bevestiging"

#: rocky/templates/partials/notifications_block.html
msgid "Confirmation:"
msgstr "Bevestiging:"

#: rocky/templates/partials/ooi_detail_related_object.html
msgid "Related objects"
msgstr "Gerelateerde objecten"

#: rocky/templates/partials/ooi_detail_related_object.html
msgid "No related objects added to"
msgstr "Geen gerelateerde objecten toegevoegd aan"

#: rocky/templates/partials/ooi_detail_related_object.html
msgid "Use the button below to add a related object."
msgstr "Gebruik de knop hieronder om een gerelateerd object toe te voegen."

#: rocky/templates/partials/ooi_detail_toolbar.html
msgid "Generate findings report"
msgstr "Bevindingenrapport genereren"

#: rocky/templates/partials/ooi_detail_toolbar.html
msgid "Mute Finding"
msgstr "Bevinding dempen"

#: rocky/templates/partials/ooi_detail_toolbar.html
#, python-format
msgid "Edit %(display_type)s"
msgstr "%(display_type)s bewerken"

#: rocky/templates/partials/ooi_head.html
msgid "An overview of"
msgstr "Een overzicht van"

#: rocky/templates/partials/ooi_head.html
msgid "object type"
msgstr "objecttype"

#: rocky/templates/partials/ooi_head.html
msgid ""
"This shows general information and its related objects. It also gives the "
"possibility to add additional related objects, or to scan for them."
msgstr ""
"Dit toont algemene informatie en gerelateerde objecten. Het geeft ook de "
"mogelijkheid om aanvullende gerelateerde objecten toe te voegen of om ze te "
"scannen."

#: rocky/templates/partials/ooi_list_toolbar.html
msgid "Scan for objects"
msgstr "Objecten scannen"

#: rocky/templates/partials/ooi_list_toolbar.html
#: rocky/templates/upload_csv.html rocky/views/upload_csv.py
msgid "Upload CSV"
msgstr "Upload een CSV"

#: rocky/templates/partials/ooi_list_toolbar.html
msgid "Download as JSON"
msgstr "Als JSON downloaden"

#: rocky/templates/partials/ooi_list_toolbar.html
msgid "Download as CSV"
msgstr "Als CSV downloaden"

#: rocky/templates/partials/ooi_report_findings_block.html
#, python-format
msgid "%(total)s findings on %(name)s"
msgstr "%(total)s bevindingen voor %(name)s"

#: rocky/templates/partials/ooi_report_findings_block_table.html
#, python-format
msgid "Findings for %(type)s %(name)s on %(observed_at)s:"
msgstr "Bevindingen voor %(type)s %(name)s op %(observed_at)s:"

#: rocky/templates/partials/ooi_report_findings_block_table.html
msgid "Finding type"
msgstr "Bevindingstype"

#: rocky/templates/partials/ooi_report_findings_block_table.html
msgid "Open finding details"
msgstr "Open bevindingsdetails"

#: rocky/templates/partials/ooi_report_findings_block_table_expanded_row.html
#, python-format
msgid "Details of %(object_id)s"
msgstr "Details van %(object_id)s"

#: rocky/templates/partials/ooi_report_findings_block_table_expanded_row.html
msgid ""
"The severity of this findingtype has not (yet) been determined by the data "
"source. This situation requires manual investigation of the severity."
msgstr ""
"De ernst van dit bevindingstype is (nog) niet bepaald door de gegevensbron. "
"Deze situatie vereist handmatig onderzoek naar de ernst."

#: rocky/templates/partials/ooi_report_findings_block_table_expanded_row.html
#: rocky/templates/partials/ooi_report_severity_totals_table.html
msgid "Total occurrences"
msgstr "Totaal aantal voorvallen"

#: rocky/templates/partials/ooi_report_severity_totals.html
msgid "See:"
msgstr "Bekijk:"

#: rocky/templates/partials/ooi_report_severity_totals_table.html
msgid "Unique"
msgstr "Uniek"

#: rocky/templates/partials/ooi_tree_toolbar_bottom.html
msgid "Tree - dense view"
msgstr "Boom – compacte weergave"

#: rocky/templates/partials/ooi_tree_toolbar_bottom.html
msgid "Tree - table view"
msgstr "Boom – tabelweergave"

#: rocky/templates/partials/organization_member_list_filters.html
msgid "Shown status types"
msgstr "Getoonde typen"

#: rocky/templates/partials/organization_member_list_filters.html
msgid "Blocked status"
msgstr "Geblokkeerde status"

#: rocky/templates/partials/organization_member_list_filters.html
msgid "Update List"
msgstr "Lijst updaten"

#: rocky/templates/partials/organization_properties_table.html
msgid "Organization name"
msgstr "Organisatienaam"

#: rocky/templates/partials/organization_properties_table.html
msgid "Organization code"
msgstr "Organisatiecode"

#: rocky/templates/partials/organizations_menu_dropdown.html
msgid "Select organization"
msgstr "Organisatie selecteren"

#: rocky/templates/partials/organizations_menu_dropdown.html
msgid "All organizations"
msgstr "Alle organisaties"

#: rocky/templates/partials/page-meta.html
msgid "Logged in as:"
msgstr "Aangemeld als:"

#: rocky/templates/partials/pagination.html
msgid "first"
msgstr "eerste"

#: rocky/templates/partials/pagination.html
msgid "previous"
msgstr "vorige"

#: rocky/templates/partials/pagination.html
msgid "next"
msgstr "volgende"

#: rocky/templates/partials/pagination.html
msgid "last"
msgstr "laatste"

#: rocky/templates/partials/secondary-menu.html
msgid "User navigation"
msgstr "Gebruikersnavigatie"

#: rocky/templates/partials/secondary-menu.html
msgid "Close user navigation"
msgstr "Gebruikersnavigatie sluiten"

#: rocky/templates/partials/secondary-menu.html
msgid "My organizations"
msgstr "Mijn organisaties"

#: rocky/templates/partials/secondary-menu.html
msgid "Profile"
msgstr "Profiel"

#: rocky/templates/partials/skip-to-content.html
msgid "Go to content"
msgstr "Ga direct naar de inhoud"

#: rocky/templates/partials/task_history.html
#: rocky/templates/tasks/partials/task_filter.html
msgid "Hide filters"
msgstr "Filters verbergen"

#: rocky/templates/partials/task_history.html
#: rocky/templates/tasks/partials/task_filter.html
msgid "Show filters"
msgstr "Filters tonen"

#: rocky/templates/partials/task_history.html
#: rocky/templates/tasks/partials/task_filter.html
msgid "From"
msgstr "Van"

#: rocky/templates/partials/task_history.html
#: rocky/templates/tasks/partials/task_filter.html
msgid "To"
msgstr "Aan"

#: rocky/templates/partials/task_history.html
msgid "Select status"
msgstr "Status selecteren"

#: rocky/templates/partials/task_history.html
msgid "Success"
msgstr "Geslaagd"

#: rocky/templates/partials/task_history.html
#: rocky/templates/tasks/partials/stats.html
#: rocky/templates/tasks/partials/task_filter.html
msgid "Failed"
msgstr "Mislukt"

#: rocky/templates/partials/task_history.html
#: rocky/templates/tasks/partials/task_filter.html
msgid "Search"
msgstr "Zoeken"

#: rocky/templates/partials/task_history.html
#: rocky/templates/tasks/partials/task_filter.html
msgid "Search by object name"
msgstr "Zoeken op objectnaam"

#: rocky/templates/partials/task_history.html
#: rocky/templates/tasks/partials/normalizer_task_history.html
msgid "No tasks found for this object."
msgstr "Geen taken gevonden voor dit object."

#: rocky/templates/partials/task_history.html
#: rocky/templates/tasks/partials/boefje_task_history.html
#: rocky/templates/tasks/partials/normalizer_task_history.html
msgid "Created date"
msgstr "Datum toegevoegd"

#: rocky/templates/partials/task_history.html
#: rocky/templates/tasks/partials/normalizer_task_history.html
msgid "Yielded objects"
msgstr "Opgeleverde objecten"

#: rocky/templates/partials/task_history.html
#: rocky/templates/tasks/boefje_task_detail.html
#: rocky/templates/tasks/partials/boefje_task_history.html
#: rocky/templates/tasks/partials/normalizer_task_history.html
msgid "Download meta and raw data"
msgstr "Meta- en raw-gegevens downloaden"

#: rocky/templates/partials/task_history.html
#: rocky/templates/tasks/partials/boefje_task_history.html
#: rocky/templates/tasks/partials/normalizer_task_history.html
msgid "Reschedule"
msgstr "Opnieuw plannen"

#: rocky/templates/partials/task_history.html
#: rocky/templates/tasks/partials/boefje_task_history.html
#: rocky/templates/tasks/partials/normalizer_task_history.html
msgid "Download task data"
msgstr "Taakgegevens downloaden"

#: rocky/templates/scan.html
msgid "Boefjes overview:"
msgstr "Boefjes-overzicht:"

#: rocky/templates/scan_profiles/scan_profile_detail.html
msgid "Clearance level:"
msgstr "Vrijwaringsniveau:"

#: rocky/templates/scan_profiles/scan_profile_detail.html
msgid "Declared:"
msgstr "Verklaard:"

#: rocky/templates/scan_profiles/scan_profile_detail.html
#, python-format
msgid ""
"\n"
"              This means that this object will be scanned by Boefjes with "
"scan level\n"
"              %(scan_level)s and lower. Setting the clearance level from "
"“declared”\n"
"              to “inherit” means that this object will inherit its level "
"from neighbouring\n"
"              objects. This means that the clearance level might stay the "
"same, increase,\n"
"              or decrease depending on other declared clearance levels. "
"Clearance levels\n"
"              of objects that inherit from this clearance level will also be "
"recalculated.\n"
"            "
msgstr ""
"\n"
"              Dit betekent dat dit object door Boefjes zal worden gescand "
"met scanniveau\n"
"              %(scan_level)s en lager. Het instellen van het "
"vrijwaringsniveau van ‘verklaard’\n"
"              op ‘erven’ betekent dat dit object zijn niveau zal erven van "
"naburige\n"
"              objecten. Dit betekent dat het vrijwaringsniveau gelijk kan "
"blijven, kan toenemen,\n"
"              of dalen, afhankelijk van andere gedeclareerde "
"vrijwaringsniveaus. Vrijwaringsniveaus\n"
"              van objecten die van dit vrijwaringsniveau erven zullen ook "
"opnieuw worden berekend.\n"
"            "

#: rocky/templates/scan_profiles/scan_profile_detail.html
msgid "Set clearance level to inherit"
msgstr "Vrijwaringsniveau op overerving instellen"

#: rocky/templates/scan_profiles/scan_profile_detail.html
msgid "Empty:"
msgstr "Leeg:"

#: rocky/templates/scan_profiles/scan_profile_detail.html
msgid ""
"\n"
"                This object has a clearance level of \"L0\". This means that "
"this object will not be scanned by any Boefje until that\n"
"                Boefje is run manually for this object again. Objects with a "
"clearance level higher than \"L0\" will be scanned automatically by Boefjes "
"with\n"
"                corresponding scan levels.\n"
"            "
msgstr ""
"\n"
"                Dit object heeft een vrijwaringsniveau van ‘L0’. Dit "
"betekent dat dit object door geen enkele Boefje zal worden gescand totdat "
"dit\n"
"                Boefje opnieuw handmatig wordt uitgevoerd voor dit object. "
"Objecten met een vrijwaringsniveau hoger dan ‘L0’ zullen automatisch worden "
"gescand door Boefjes met\n"
"                overeenkomstige scanniveaus.\n"
"            "

#: rocky/templates/scan_profiles/scan_profile_detail.html
msgid "Set clearance level:"
msgstr "Vrijwaringsniveau instellen:"

#: rocky/templates/scan_profiles/scan_profile_reset.html
msgid "Set clearance level for:"
msgstr "Vrijwaringsniveau instellen voor:"

#: rocky/templates/scan_profiles/scan_profile_reset.html
msgid "Setting the scan level from \\"
msgstr "Het vrijwaringsniveau instellen van \\"

#: rocky/templates/scan_profiles/scan_profile_reset.html
msgid "You are about to set the clearance level from \\"
msgstr "U staat op het punt het vrijwaringsniveau in te stellen van \\"

#: rocky/templates/scan_profiles/scan_profile_reset.html
msgid "Yes, set to inherit"
msgstr "Ja, instellen"

#: rocky/templates/tasks/boefje_task_detail.html
msgid ""
"An overview of the boefje task, the input OOI and the RAW data it generated."
msgstr ""
"Een overzicht van de Boefje-taak, de invoer-OOI en de RAW-gegevens die het "
"heeft gegenereerd."

#: rocky/templates/tasks/boefje_task_detail.html
msgid "Download meta data"
msgstr "Meta-gegevens downloaden"

#: rocky/templates/tasks/boefje_task_detail.html
msgid "Input object"
msgstr "Inputobject"

#: rocky/templates/tasks/boefjes.html
msgid "There are no tasks for boefjes"
msgstr "Er zijn geen taken voor Boefjes"

#: rocky/templates/tasks/boefjes.html
msgid "List of tasks for boefjes"
msgstr "Takenlijst van Boefjes"

#: rocky/templates/tasks/normalizers.html
msgid "There are no tasks for normalizers"
msgstr "Er zijn geen taken voor normalizers"

#: rocky/templates/tasks/normalizers.html
msgid "List of tasks for normalizers"
msgstr "Lijst van taken voor normalizers"

#: rocky/templates/tasks/partials/boefje_task_history.html
msgid "No scans found for this object."
msgstr "Geen scans gevonden voor dit object."

#: rocky/templates/tasks/partials/boefje_task_history.html
msgid "Input Object"
msgstr "Inputobject"

#: rocky/templates/tasks/partials/normalizer_task_history.html
msgid "Normalizer"
msgstr "Normalizer"

#: rocky/templates/tasks/partials/normalizer_task_history.html
msgid "Boefje input OOI"
msgstr "Boefje invoer OOI"

#: rocky/templates/tasks/partials/stats.html
msgid "Stats - Last 24 hours"
msgstr "Statistieken – Afgelopen 24 uur"

#: rocky/templates/tasks/partials/stats.html
msgid "All times in UTC, blocks of 1 hour."
msgstr "Alle tijden in UTC, blokken van 1 uur."

#: rocky/templates/tasks/partials/stats.html
msgid "Timeslot"
msgstr "Tijdsperiode"

#: rocky/templates/tasks/partials/stats.html
#: rocky/templates/tasks/partials/task_filter.html
msgid "Pending"
msgstr "In behandeling"

#: rocky/templates/tasks/partials/stats.html
#: rocky/templates/tasks/partials/task_filter.html
msgid "Queued"
msgstr "In de wachtrij"

#: rocky/templates/tasks/partials/stats.html
#: rocky/templates/tasks/partials/task_filter.html
msgid "Dispatched"
msgstr "Afgeleverd"

#: rocky/templates/tasks/partials/stats.html
msgid "Running"
msgstr "Draaiend"

#: rocky/templates/tasks/partials/stats.html
#: rocky/templates/tasks/partials/task_filter.html
msgid "Completed"
msgstr "Voltooid"

#: rocky/templates/tasks/partials/stats.html
msgid "Cancelled"
msgstr "Geannuleerd"

#: rocky/templates/tasks/partials/stats.html
msgid "Could not load stats, Scheduler error."
msgstr "Kon geen statistieken laden, Scheduler-fout."

#: rocky/templates/tasks/partials/tab_navigation.html
msgid "List of tasks"
msgstr "Lijst van taken"

#: rocky/templates/tasks/partials/task_filter.html
msgid "all"
msgstr "alle"

#: rocky/templates/two_factor/_wizard_actions.html
msgid "Log in"
msgstr "Aanmelden"

#: rocky/templates/two_factor/_wizard_actions.html
msgid "Authenticate"
msgstr "Authenticatie"

#: rocky/templates/two_factor/core/backup_tokens.html
#: rocky/templates/two_factor/profile/profile.html
msgid "Backup Tokens"
msgstr "Back-uptokens"

#: rocky/templates/two_factor/core/backup_tokens.html
msgid ""
"Backup tokens can be used when your primary and backup phone numbers aren't "
"available. The backup tokens below can be used for login verification. If "
"you've used up all your backup tokens, you can generate a new set of backup "
"tokens. Only the backup tokens shown below will be valid."
msgstr ""
"Back-uptokens kunnen worden gebruikt wanneer uw primaire en back-"
"uptelefoonnummers niet beschikbaar zijn. De onderstaande back-uptokens "
"kunnen worden gebruikt voor aanmeldingsverificatie. Als u al uw back-"
"uptokens hebt opgebruikt, kunt u een nieuwe set back-uptokens genereren. "
"Alleen de onderstaande back-uptokens zijn geldig."

#: rocky/templates/two_factor/core/backup_tokens.html
msgid "Print these tokens and keep them somewhere safe."
msgstr "Print deze tokens en bewaar ze op een veilige plek."

#: rocky/templates/two_factor/core/backup_tokens.html
msgid "You don't have any backup codes yet."
msgstr "U hebt nog geen back-upcodes."

#: rocky/templates/two_factor/core/backup_tokens.html
msgid "Generate Tokens"
msgstr "Tokens genereren"

#: rocky/templates/two_factor/core/backup_tokens.html
#: rocky/templates/two_factor/core/setup_complete.html
msgid "Back to Account Security"
msgstr "Terug naar Accountbeveiliging"

#: rocky/templates/two_factor/core/login.html
msgid "You are logged in."
msgstr "U bent aangemeld."

#: rocky/templates/two_factor/core/login.html
msgid "Two factor authentication is enabled for your account."
msgstr "Twee-stapsverificatie is ingeschakeld voor uw account."

#: rocky/templates/two_factor/core/login.html
msgid ""
"Two factor authentication is not enabled for your account. Enable it to "
"continue."
msgstr ""
"Twee-stapsverificatie is niet ingeschakeld voor uw account. Schakel in om "
"door te gaan."

#: rocky/templates/two_factor/core/login.html
msgid "Setup two factor authentication"
msgstr "Twee-stapsverificatie instellen"

#: rocky/templates/two_factor/core/login.html
msgid "Credentials"
msgstr "Gebruikersgegevens"

#: rocky/templates/two_factor/core/login.html
msgid ""
"Use this form for entering backup tokens for logging in. These tokens have "
"been generated for you to print and keep safe. Please enter one of these "
"backup tokens to login to your account."
msgstr ""
"Gebruik dit formulier voor het invoeren van back-uptokens om aan te melden. "
"Deze tokens zijn gegenereerd voor u om af te drukken en veilig te bewaren. "
"Voer een van deze back-uptokens in om aan te melden op uw account."

#: rocky/templates/two_factor/core/login.html
msgid "As a last resort, you can use a backup token:"
msgstr "Of gebruik een back-upcode:"

#: rocky/templates/two_factor/core/login.html
msgid "Use Backup Token"
msgstr "Back-uptoken gebruiken"

#: rocky/templates/two_factor/core/otp_required.html
msgid "Permission Denied"
msgstr "Toegang geweigerd"

#: rocky/templates/two_factor/core/otp_required.html
msgid ""
"The page you requested, enforces users to verify using two-factor "
"authentication for security reasons. You need to enable these security "
"features in order to access this page."
msgstr ""
"De pagina die u hebt opgevraagd is alleen beschikbaar met twee-"
"stapsverificatie. Schakel dit in om toegang te krijgen tot deze pagina."

#: rocky/templates/two_factor/core/otp_required.html
#: rocky/templates/two_factor/profile/profile.html
msgid ""
"Two-factor authentication is not enabled for your account. Enable two-factor "
"authentication for enhanced account security."
msgstr ""
"Twee-stapsverificatie is niet ingeschakeld voor uw account. Schakel twee-"
"stapsverificatie in voor betere accountbeveiliging."

#: rocky/templates/two_factor/core/otp_required.html
#: rocky/templates/two_factor/core/setup.html
#: rocky/templates/two_factor/core/setup_complete.html
#: rocky/templates/two_factor/profile/profile.html
msgid "Enable Two-Factor Authentication"
msgstr "Twee-stapsverificatie inschakelen"

#: rocky/templates/two_factor/core/phone_register.html
msgid "Add Backup Phone"
msgstr "Back-uptelefoonnummer toevoegen"

#: rocky/templates/two_factor/core/phone_register.html
msgid ""
"You'll be adding a backup phone number to your account. This number will be "
"used if your primary method of registration is not available."
msgstr ""
"U voegt een back-uptelefoonnummer toe aan uw account. Dit nummer wordt "
"gebruikt als uw primaire registratiemethode niet beschikbaar is."

#: rocky/templates/two_factor/core/phone_register.html
msgid ""
"We've sent a token to your phone number. Please enter the token you've "
"received."
msgstr ""
"We hebben een token naar uw telefoonnummer gestuurd. Vul de token in die u "
"hebt ontvangen."

#: rocky/templates/two_factor/core/setup.html
msgid ""
"To start using a token generator, please use your smartphone to scan the QR "
"code below or use the setup key. For example, use GoogleAuthenticator. Then, "
"enter the token generated by the app."
msgstr ""
"Scan de QR-code met uw applicatie voor twee-stapsverificatie. Voer "
"vervolgens het token in dat door de app is gegenereerd."

#: rocky/templates/two_factor/core/setup.html
msgid "QR code"
msgstr "QR-code"

#: rocky/templates/two_factor/core/setup.html
msgid "Setup key"
msgstr "Sleutel instellen"

#: rocky/templates/two_factor/core/setup.html
msgid ""
"The secret key is a 32 characters representation of the QR code. There are 2 "
"options to setup the two factor authtentication. You can scan the QR code "
"above or you can insert this key using the secret key option of the "
"authenticator app."
msgstr ""
"De geheime sleutel is een weergave van 32 tekens van de QR-code. Er zijn er "
"2 opties om de twee-stapsverificatie in te stellen. U kunt de QR-code "
"hierboven scannen of u kunt deze sleutel invoegen met behulp van de geheime "
"sleuteloptie van de authenticatie-app."

#: rocky/templates/two_factor/core/setup_complete.html
msgid "Congratulations, you've successfully enabled two-factor authentication."
msgstr "Gefeliciteerd, u hebt twee-stapsverficatie ingeschakeld."

#: rocky/templates/two_factor/core/setup_complete.html
msgid "Start using OpenKAT"
msgstr "Start met OpenKAT"

#: rocky/templates/two_factor/core/setup_complete.html
msgid ""
"However, it might happen that you don't have access to your primary token "
"device. To enable account recovery, add a phone number."
msgstr ""
"Het kan gebeuren dat u geen toegang hebt tot uw applicatie voor twee-"
"stapssverificatie. Voeg een telefoonnummer toe om accountherstel in te "
"schakelen."

#: rocky/templates/two_factor/core/setup_complete.html
#: rocky/templates/two_factor/profile/profile.html
msgid "Add Phone Number"
msgstr "Telefoonnummer toevoegen"

#: rocky/templates/two_factor/profile/disable.html
msgid "Disable Two-factor Authentication"
msgstr "Twee-stapsverificatie uitschakelen"

#: rocky/templates/two_factor/profile/disable.html
msgid ""
"You are about to disable two-factor authentication. This weakens your "
"account security, are you sure?"
msgstr ""
"U staat op het punt twee-stapsverificatie uit te schakelen. Dit verzwakt uw "
"accountbeveiliging, weet u het zeker?"

#: rocky/templates/two_factor/profile/profile.html
msgid "Account Security"
msgstr "Accountbeveiliging"

#: rocky/templates/two_factor/profile/profile.html
msgid "Tokens will be generated by your token generator."
msgstr "Tokens worden gegenereerd door uw tokengenerator."

#: rocky/templates/two_factor/profile/profile.html
#, python-format
msgid "Primary method: %(primary)s"
msgstr "Primaire methode: %(primary)s"

#: rocky/templates/two_factor/profile/profile.html
msgid "Tokens will be generated by your YubiKey."
msgstr "Tokens worden gegenereerd door uw YubiKey."

#: rocky/templates/two_factor/profile/profile.html
msgid "Backup Phone Numbers"
msgstr "Back-uptelefoonnummers"

#: rocky/templates/two_factor/profile/profile.html
msgid ""
"If your primary method is not available, we are able to send backup tokens "
"to the phone numbers listed below."
msgstr ""
"Als uw primaire methode niet beschikbaar is, kunnen we back-uptokens naar de "
"onderstaande telefoonnummers sturen."

#: rocky/templates/two_factor/profile/profile.html
msgid "Unregister"
msgstr "Uitschrijven"

#: rocky/templates/two_factor/profile/profile.html
msgid ""
"If you don't have any device with you, you can access your account using "
"backup tokens."
msgstr ""
"Als u geen apparaat bij u hebt, kunt u toegang tot uw account krijgen met "
"back-uptokens."

#: rocky/templates/two_factor/profile/profile.html
#, python-format
msgid "You have only one backup token remaining."
msgid_plural "You have %(counter)s backup tokens remaining."
msgstr[0] "U hebt één back-uptoken over."
msgstr[1] "U hebt %(counter)s back-uptokens over."

#: rocky/templates/two_factor/profile/profile.html
msgid "Show Codes"
msgstr "Codes tonen"

#: rocky/templates/two_factor/profile/profile.html
msgid "Disable Two-Factor Authentication"
msgstr "Twee-stapsverificatie uitschakelen"

#: rocky/templates/two_factor/profile/profile.html
msgid ""
"However we strongly discourage you to do so, you can also disable two-factor "
"authentication for your account."
msgstr ""
"We raden u echter ten zeerste af om dit te doen, u kunt ook twee-"
"stapsverificatie voor uw account uitschakelen."

#: rocky/templates/two_factor/twilio/sms_message.html
#, python-format
msgid "Your OTP token is %(token)s"
msgstr "Uw OTP-token is %(token)s"

#: rocky/templates/upload_csv.html
msgid "Automate the creation of multiple objects by uploading a CSV file."
msgstr ""
"Automatiseer het maken van meerdere objecten door een CSV-bestand te "
"uploaden."

#: rocky/templates/upload_raw.html
msgid "Automate the creation of multiple objects by uploading a raw file."
msgstr ""
"Automatiseer het maken van meerdere objecten door een raw-bestand te "
"uploaden."

#: rocky/templates/upload_raw.html rocky/views/upload_raw.py
msgid "Upload raw"
msgstr "Raw-bestand uploaden"

#: rocky/views/bytes_raw.py
msgid "Getting raw data failed."
msgstr "Het ophalen van onbewerkte gegevens is mislukt."

#: rocky/views/finding_add.py
msgid "Add Finding"
msgstr "Bevinding toevoegen"

#: rocky/views/health.py
msgid "Beautified"
msgstr "Verfraaid"

#: rocky/views/indemnification_add.py
msgid "Indemnification successfully set."
msgstr "Vrijwaringsniveau met succes ingesteld."

#: rocky/views/mixins.py
msgid "The selected date is in the future."
msgstr "De geselecteerde datum ligt in de toekomst."

#: rocky/views/mixins.py
msgid "Can not parse date, falling back to show current date."
msgstr "Kan datum niet lezen. Huidige datum wordt gebruikt."

#: rocky/views/ooi_add.py
msgid "Type select"
msgstr "Type selecteren"

#: rocky/views/ooi_add.py
#, python-format
msgid "Add %(ooi_type)s"
msgstr "%(ooi_type)s toevoegen"

#: rocky/views/ooi_detail.py
msgid "Only Question OOIs can be answered."
msgstr "Alleen Question-OOI’s kunnen worden beantwoord."

#: rocky/views/ooi_detail_related_object.py
msgid " (as "
msgstr " (als "

#: rocky/views/ooi_findings.py
msgid "Object findings"
msgstr "Objectbevindingen"

#: rocky/views/ooi_list.py
msgid "No OOIs selected."
msgstr "Geen OOI’s geselecteerd."

#: rocky/views/ooi_list.py
msgid "Unknown action."
msgstr "Onbekende actie."

#: rocky/views/ooi_list.py
#, python-format
msgid ""
"Could not raise clearance levels to L%s. Indemnification not present at "
"organization %s."
msgstr ""
"Kon vrijwaringsniveau niet verhogen naar L%s. Vrijwaring niet aanwezig bij "
"organisatie %s."

#: rocky/views/ooi_list.py
#, python-format
msgid ""
"Could not raise clearance level to L%s. You were trusted a clearance level "
"of L%s. Contact your administrator to receive a higher clearance."
msgstr ""
"Kan vrijwaringsniveau niet verhogen naar L%s. Aan u is een vrijwaringsniveau "
"toevertrouwd van L%s. Neem contact op met uw beheerder om een hogere "
"vrijwaring te krijgen."

#: rocky/views/ooi_list.py
#, python-format
msgid ""
"Could not raise clearance level to L%s. You acknowledged a clearance level "
"of L%s. Please accept the clearance level below to proceed."
msgstr ""
"Kan vrijwaringsniveau niet verhogen naar L%s. U hebt een vrijwaringsniveau "
"bevestigd van L%s. Accepteer het vrijwaringsniveau onderaan de pagina om "
"verder te gaan."

#: rocky/views/ooi_list.py
msgid "An error occurred while saving clearance levels."
msgstr "Er is een fout opgetreden bij het opslaan van vrijwaringsniveaus."

#: rocky/views/ooi_list.py
msgid "One of the OOI's doesn't exist"
msgstr "Een van de OOI’s bestaat niet"

#: rocky/views/ooi_list.py
#, python-format
msgid "Successfully set scan profile to %s for %d oois."
msgstr "Vrijwaringsniveau met succes ingesteld op %s voor %d objecten."

#: rocky/views/ooi_list.py
msgid "An error occurred while setting clearance levels to inherit."
msgstr ""
"Er is een fout opgetreden bij het instellen van vrijwaringsniveaus naar "
"overerven."

#: rocky/views/ooi_list.py
msgid ""
"An error occurred while setting clearance levels to inherit: one of the OOIs "
"doesn't exist."
msgstr ""
"Er is een fout opgetreden bij het instellen van vrijwaringsniveaus naar "
"overerven: een van de OOI’s bestaat niet."

#: rocky/views/ooi_list.py
#, python-format
msgid "Successfully set %d ooi(s) clearance level to inherit."
msgstr "%d OOI(’s) vrijwaringsniveau naar overerven met succes ingesteld."

#: rocky/views/ooi_list.py
msgid "An error occurred while deleting oois."
msgstr "Er is een fout opgetreden bij het verwijderen van OOI’s."

#: rocky/views/ooi_list.py
msgid "An error occurred while deleting oois: one of the OOIs doesn't exist."
msgstr ""
"Er is een fout opgetreden bij het verwijderen van OOI’s: een van de OOI’s "
"bestaat niet."

#: rocky/views/ooi_list.py
#, python-format
msgid ""
"Successfully deleted %d ooi(s). Note: Bits can recreate objects "
"automatically."
msgstr ""
"%d object(en) met succes verwijderd. Let op: Bits kunnen objecten "
"automatisch weer toevoegen."

#: rocky/views/ooi_mute.py
msgid "Please select at least one finding."
msgstr "Selecteer ten minste één bevinding."

#: rocky/views/ooi_mute.py
msgid "Finding(s) successfully unmuted."
msgstr "Bevinding(en) met succes dempen opgeheven."

#: rocky/views/ooi_mute.py
msgid "Finding(s) successfully muted."
msgstr "Bevinding(en) met succes gedempt."

#: rocky/views/ooi_report.py
msgid "You can't generate a report for an OOI on a date in the future."
msgstr "Een rapport kan niet voor een toekomstig tijdstip worden aangemaakt."

#: rocky/views/ooi_report.py
msgid "Findings report"
msgstr "Rapport bevindingen"

#: rocky/views/ooi_report.py
msgid "Generating report failed. See Keiko logs for more information."
msgstr ""
"Het genereren van het rapport is mislukt. Zie de Keiko-logboeken voor meer "
"informatie."

#: rocky/views/ooi_report.py
msgid "Timeout reached generating report. See Keiko logs for more information."
msgstr ""
"Time-out bereikt bij genereren van rapport. Zie Keiko-logboeken voor meer "
"informatie."

#: rocky/views/ooi_tree.py
msgid "Tree Visualisation"
msgstr "Boomvisualisatie"

#: rocky/views/ooi_tree.py
msgid "Graph Visualisation"
msgstr "Grafiekvisualisatie"

#: rocky/views/ooi_view.py
msgid "OOI types: "
msgstr "OOI-typen: "

#: rocky/views/ooi_view.py
msgid "Clearance level: "
msgstr "Vrijwaringsniveau: "

#: rocky/views/ooi_view.py
msgid "Clearance type: "
msgstr "Vrijwaringstype: "

#: rocky/views/organization_add.py
msgid "Setup"
msgstr "Instellingen"

#: rocky/views/organization_add.py
msgid "Organization added successfully."
msgstr "Organisatie met succes toegevoegd."

#: rocky/views/organization_add.py
msgid "You are not allowed to add organizations."
msgstr "U mag geen organisaties toevoegen."

#: rocky/views/organization_edit.py
#, python-format
msgid "Organization %s successfully updated."
msgstr "Organisatie %s met succes bijgewerkt."

#: rocky/views/organization_member_add.py rocky/views/upload_csv.py
msgid "Add column titles. Followed by each object on a new line."
msgstr "Voeg kolomtitels toe. Gevolgd door elk object op een nieuwe regel."

#: rocky/views/organization_member_add.py
msgid "The columns are: "
msgstr "De kolommen zijn: "

#: rocky/views/organization_member_add.py
msgid "Clearance levels should be between -1 and 4."
msgstr "Vrijwaringsniveau moet tussen -1 en 4 liggen."

#: rocky/views/organization_member_add.py
msgid "Account type can be one of: "
msgstr "Accounttype kan een zijn van: "

#: rocky/views/organization_member_add.py
msgid "Add Account Type"
msgstr "Accounttype toevoegen"

#: rocky/views/organization_member_add.py
msgid "Member added successfully."
msgstr "Lid met succes toegevoegd."

#: rocky/views/organization_member_add.py
msgid "Add Member"
msgstr "Lid toevoegen"

#: rocky/views/organization_member_add.py
msgid "The csv file is missing required columns"
msgstr "Het CSV-bestand mist vereiste kolommen"

#: rocky/views/organization_member_add.py
#, python-brace-format
msgid "Invalid account type: '{account_type}'"
msgstr "Ongeldig accounttype: ‘{account_type}’"

#: rocky/views/organization_member_add.py
#, python-brace-format
msgid "Invalid data for: '{email}'"
msgstr "Ongeldige gegevens voor: ‘{email}’"

#: rocky/views/organization_member_add.py
#, python-brace-format
msgid "Invalid email address: '{email}'"
msgstr "Ongeldig e-mailadres: ‘{email}’"

#: rocky/views/organization_member_add.py
msgid "Successfully processed users from csv."
msgstr "Met succes verwerkte gebruikers uit CSV."

#: rocky/views/organization_member_add.py
msgid "Error parsing the csv file. Please verify its contents."
msgstr "Fout bij het ontleden van het CSV-bestand. Controleer de inhoud."

#: rocky/views/organization_member_edit.py
#, python-format
msgid "Member %s successfully updated."
msgstr "Lid %s met succes bijgewerkt."

#: rocky/views/organization_member_edit.py
#, python-format
msgid ""
"The updated trusted clearance level of L%s is lower then the member's "
"acknowledged clearance level of L%s. This member only has clearance for "
"level L%s. For this reason the acknowledged clearance level has been set at "
"the same level as trusted clearance level."
msgstr ""
"Het bijgewerkte vertrouwde vrijwaringsniveau van L%s is lager dan dat van "
"het lid erkende vrijwaringsniveau van L%s. Dit lid heeft alleen toestemming "
"voor niveau L%s. Om deze reden is het erkende vrijwaringsniveau ingesteld op "
"hetzelfde niveau als vertrouwd vrijwaringsniveau."

#: rocky/views/organization_member_edit.py
msgid ""
"You have trusted this member with a higher trusted level than member "
"acknowledged. Member must first accept this level to use it."
msgstr ""
"U hebt dit lid vertrouwd met een hoger vrijwaringsniveau dan dit lid heeft "
"erkend. Het lid moet dit niveau eerst accepteren om het te gebruiken."

#: rocky/views/organization_member_list.py
msgid "Not blocked"
msgstr "Niet geblokkeerd"

#: rocky/views/organization_member_list.py
#, python-format
msgid "Blocked member %s successfully."
msgstr "Lid %s met succes geblokkeerd."

#: rocky/views/organization_member_list.py
#, python-format
msgid "Unblocked member %s successfully."
msgstr "Lid %s met succes gedeblokkeerd."

#: rocky/views/organization_settings.py
#, python-brace-format
msgid "Recalculated {number_of_bits} bits. Duration: {duration}"
msgstr "{number_of_bits} bits herberekend. Duur: {duration}"

#: rocky/views/scan_profile.py
#, python-brace-format
msgid "Can not reset scan level. Scan level of {ooi_name} not declared"
msgstr ""
"Kan het scanniveau niet opnieuw instellen. Scanniveau van {ooi_name} is niet "
"gedeclareerd"

#: rocky/views/scan_profile.py
msgid "Reset"
msgstr "Opnieuw instellen"

#: rocky/views/tasks.py
msgid "Fetching tasks failed: no connection with scheduler"
msgstr "Ophalen van taken mislukt: geen verbinding met scheduler"

#: rocky/views/upload_csv.py
msgid ""
"For URL object type, a column 'raw' with URL values is required, starting "
"with http:// or https://, optionally a second column 'network' is supported "
msgstr ""
"Voor het type URL-object is een kolom ‘raw’ met URL-waarden vereist, "
"beginnend met http:// of https://. Optioneel wordt een tweede kolom "
"‘network’ ondersteund. "

#: rocky/views/upload_csv.py
msgid ""
"For Hostname object type, a column with 'name' values is required, "
"optionally a second column 'network' is supported "
msgstr ""
"Voor het objecttype Hostname is een kolom met ‘naam’-waarden vereist, "
"optioneel wordt een tweede kolom ‘netwerk’ ondersteund "

#: rocky/views/upload_csv.py
msgid ""
"For IPAddressV4 and IPAddressV6 object types, a column of 'address' is "
"required, optionally a second column 'network' is supported "
msgstr ""
"Voor IPAddressV4- en IPAddressV6-objecttypes is een kolom ‘adres’ vereist, "
"optioneel wordt een tweede kolom ‘netwerk’ ondersteund "

#: rocky/views/upload_csv.py
msgid ""
"Clearance levels can be controlled by a column 'clearance' taking numerical "
"values 0, 1, 2, 3, and 4 for the corresponding clearance level (other values "
"are ignored) "
msgstr ""
"Vrijwaringsniveaus kunnen gecontroleerd worden door een column ‘clearance’ "
"op te nemen met numerieke waarden 0, 1, 2, 3, en 4 voor het gewenste niveau "
"(andere waarden worden genegeerd) "

#: rocky/views/upload_csv.py
msgid "Object(s) could not be created for row number(s): "
msgstr "Object(en) konden niet worden aangemaakt voor rijnummer(s): "

#: rocky/views/upload_csv.py
msgid "Object(s) successfully added."
msgstr "Objecten met succes toegevoegd."

#: rocky/views/upload_raw.py
#, python-format
msgid "Raw file could not be uploaded to Bytes: status code %d"
msgstr "Raw-bestand kan niet naar Bytes worden geüpload: statuscode %d"

#: rocky/views/upload_raw.py
#, python-format
msgid "Raw file could not be uploaded to Bytes: %s"
msgstr "Raw-bestand kan niet naar Bytes worden geüpload: %s"

#: rocky/views/upload_raw.py
msgid "Raw file successfully added."
msgstr "Raw-bestand met succes toegevoegd."

#~ msgid "Select object"
#~ msgid_plural "Select objects"
#~ msgstr[0] "Selecteer object"
#~ msgstr[1] "Selecteer objecten"

#~ msgid "explanation select all"
#~ msgstr "uitleg alles selecteren"

#~ msgid "Explanation 'Continue with all OOIs:'"
#~ msgstr "Verklaring ‘Doorgaan met alle OOI’s:’"

#, python-format
#~ msgid ""
#~ "This option will select all OOIs (+ current filters) for %(organization)s "
#~ "organization."
#~ msgstr ""
#~ "Deze optie zal alle OOI’s (+ huidige filters) voor %(organization)s "
#~ "organisaties selecteren."

#~ msgid "Continue with all OOIs"
#~ msgstr "Doorgaan met alle OOI’s"

#~ msgid "Selected object"
#~ msgid_plural "Selected objects"
#~ msgstr[0] "Geselecteerd object"
#~ msgstr[1] "Geselecteerde objecten"

#~ msgid "You have selected all objects in previous step."
#~ msgstr "U hebt alle objecten in de vorige stap geselecteerd."

#~ msgid ""
#~ "If you choose not to give a plugin permission to run, the data that "
#~ "plugin would collect or produce will be left out of the report which will "
#~ "then be generated based on the available data collected by the enabled "
#~ "plugins."
#~ msgstr ""
#~ "Als u ervoor kiest om een plug-in geen toestemming te geven om te "
#~ "draaien, dan worden de gegevens die de plug-in zou verzamelen of "
#~ "produceren buiten het rapport gehouden. Het rapport wordt dan gegenereerd "
#~ "op basis van de beschikbare gegevens die zijn verzameld door de "
#~ "ingeschakelde plug-ins."

#~ msgid ""
#~ "This report may not show all the data as some required plugins are not "
#~ "enabled."
#~ msgstr ""
#~ "Dit rapport laat misschien niet alle gegevens zien, omdat enkele vereiste "
#~ "plug-ins niet zijn ingeschakeld."

#~ msgid "Permission to set OOI clearance levels "
#~ msgstr "Toestemming om vrijwaringsniveaus van OOI in te stellen "

#~ msgid "You have currently accepted clearance up to level "
#~ msgstr "U hebt momenteel vrijwaring geaccepteerd tot niveau "

#~ msgid ""
#~ "If you don’t remember the email address connected to your account, "
#~ "contact: "
#~ msgstr ""
#~ "Als u het aan uw account gekoppelde e-mailadres niet meer weet, neem dan "
#~ "contact op met: "

#~ msgid "Publisher"
#~ msgstr "Uitgever"

#~ msgid "You don't have permission to enable "
#~ msgstr "U heeft geen toestemming om in te schakelen. "

#~ msgid ""
#~ "<span>Warning scan level:</span> Scanning OOI's with a lower clearance "
#~ "level will result in OpenKAT increasing the clearance level on that OOI, "
#~ "not only for this scan but from now on out, until it manually gets set to "
#~ "something else again. This means that all other enabled Boefjes will use "
#~ "this higher clearance level aswel."
#~ msgstr ""
#~ "<span>Waarschuwing scanniveau:</span>\n"
#~ "          Het scannen van OOI’s met een lager vrijwaringsniveau leidt "
#~ "ertoe dat OpenKAT het vrijwaringsniveau op die OOI verhoogt,\n"
#~ "          niet alleen voor deze scan, maar vanaf nu, totdat het handmatig "
#~ "weer op iets anders wordt ingesteld.\n"
#~ "          Dit betekent dat alle andere ingeschakelde Boefjes ook dit "
#~ "hogere vrijwaringsniveau zullen gebruiken."

#~ msgid "Basic security status:"
#~ msgstr "Basisbeveiligingsstatus:"

#~ msgid "Created with data from"
#~ msgstr "Gemaakt met gegevens van"

#~ msgid "Created on"
#~ msgstr "Gemaakt op"

#~ msgid "Check overview:"
#~ msgstr "Controleoverzicht:"

#~ msgid "Findings:"
#~ msgstr "Bevindingen:"

#~ msgid "Other findings found:"
#~ msgstr "Andere gevonden bevindingen:"

#~ msgid "IPV6 overview:"
#~ msgstr "IPv6-overzicht:"

#~ msgid "Mailserver compliance:"
#~ msgstr "Mailserver compliance:"

#~ msgid "Vulnerabilities grouped per system."
#~ msgstr "Kwetsbaarheden gegroepeerd per systeem."

#~ msgid "Name server compliance:"
#~ msgstr "Compliance naamserver:"

#~ msgid "Name server Report"
#~ msgstr "Nameserverrapport"

#~ msgid "Overview of open ports found for the scanned assets."
#~ msgstr ""
#~ "Overzicht van open poorten die zijn gevonden voor de gescande assets."

#~ msgid "RPKI compliance:"
#~ msgstr "Compliance RPKI:"

#~ msgid "Safe connections compliance:"
#~ msgstr "Compliance veilige verbindingen:"

#~ msgid "Selected assets:"
#~ msgstr "Geselecteerde assets:"

#~ msgid "Ciphers:"
#~ msgstr "Ciphers:"

#~ msgid "Vulnerabilities:"
#~ msgstr "Kwetsbaarheden:"

#~ msgid "Web system compliance:"
#~ msgstr "Compliance websysteem:"

#~ msgid "Overview of reports"
#~ msgstr "Overzicht van rapporten"

#~ msgid "Objects:"
#~ msgstr "Objecten:"

#~ msgid "Set up scan"
#~ msgstr "Scans configureren"

#~ msgid "Total per severity overview:"
#~ msgstr "Overzicht totalen per ernst:"

#~ msgid "Services:"
#~ msgstr "Services:"

#, python-format
#~ msgid ""
#~ "Deleting the %(object_name)s '%(escaped_object)s' would result in "
#~ "deleting related objects, but your account doesn't have permission to "
#~ "delete the following types of objects:"
#~ msgstr ""
#~ "Het verwijderen van %(object_name)s ‘%(escaped_object)s’ zou resulteren "
#~ "in de verwijdering van gerelateerde objecten, maar uw account heeft niet "
#~ "de rechten om de volgende objecttypes te verwijderen:"

#, python-format
#~ msgid ""
#~ "Deleting the %(object_name)s '%(escaped_object)s' would require deleting "
#~ "the following protected related objects:"
#~ msgstr ""
#~ "Het verwijderen van %(object_name)s ‘%(escaped_object)s’ heeft tot gevolg "
#~ "dat de volgende gerelateerde objecten ook worden verwijderd:"

#, python-format
#~ msgid ""
#~ "Are you sure you want to delete the %(object_name)s "
#~ "\"%(escaped_object)s\"? All of the following related items will be "
#~ "deleted:"
#~ msgstr ""
#~ "Weet u zeker dat u %(object_name)s ‘%(escaped_object)s’ wilt verwijderen? "
#~ "Alle volgende gerelateerde objecten worden ook verwijderd:"

#, python-format
#~ msgid ""
#~ "Deleting the selected %(objects_name)s would result in deleting related "
#~ "objects, but your account doesn't have permission to delete the following "
#~ "types of objects:"
#~ msgstr ""
#~ "Het verwijderen van het geselecteerde object %(objects_name)s heeft tot "
#~ "gevolg dat de gerelateerde objecten ook worden verwijderd, maar uw "
#~ "account heeft geen toestemming om de volgende objecten te verwijderen:"

#, python-format
#~ msgid ""
#~ "Deleting the selected %(objects_name)s would require deleting the "
#~ "following protected related objects:"
#~ msgstr ""
#~ "Het verwijderen van %(objects_name)s heeft tot gevolg dat de volgende "
#~ "beschermde gerelateerde objecten ook worden verwijderend:"

#, python-format
#~ msgid ""
#~ "Are you sure you want to delete the selected %(objects_name)s? All of the "
#~ "following objects and their related items will be deleted:"
#~ msgstr ""
#~ "Weet u zeker dat u de geselecteerde %(objects_name)s wilt verwijderen? "
#~ "Alle volgende gerelateerde objecten worden ook verwijderd:"

#~ msgid "Warning"
#~ msgstr "Waarschuwing"

#~ msgid "Reason"
#~ msgstr "Reden"

#~ msgid "Overview of findings for "
#~ msgstr "Overzicht van bevindingen voor "

#~ msgid "OOI type"
#~ msgstr "OOI-type"

#~ msgid "Source OOI"
#~ msgstr "Bron OOI"

#~ msgid "Error"
#~ msgstr "Foutmelding"

#~ msgid "Explanation"
#~ msgstr "Toelichting"

#~ msgid "Here, an indemnification can be given on behalf of your organization"
#~ msgstr "Geef hier een vrijwaring namens uw organisatie"

#~ msgid "Confirmation"
#~ msgstr "Bevestiging"

#~ msgid "No related objects added to "
#~ msgstr "Geen gerelateerde objecten toegevoegd aan "

#~ msgid "Use the button below to add a related object. "
#~ msgstr "Gebruik de knop hieronder om een gerelateerd object toe te voegen. "

#~ msgid "Logged in as"
#~ msgstr "Aangemeld als"

#, python-format
#~ msgid ""
#~ "Could not raise clearance level of %s to L%s.                             "
#~ "Indemnification not present at organization %s."
#~ msgstr ""
#~ "Kon vrijwaringsniveau van %s niet verhogen naar L%s.Vrijwaring op "
#~ "organisatie %s niet aanwezig."

#~ msgid "DNS Zone"
#~ msgstr "DNS Zone"

#~ msgid ""
#~ "OpenKAT added the following required object to your object list to "
#~ "complete your request: {}"
#~ msgstr ""
#~ "OpenKAT heeft het volgende vereiste object toegevoegd aan uw objectlijst "
#~ "om uw verzoek te voltooien: {}"

#, python-format
#~ msgid ""
#~ "Could not raise clearance level of %s to L%s.                 "
#~ "Indemnification not present at organization %s."
#~ msgstr ""
#~ "Kon vrijwaringsniveau van %s niet verhogen naar L%s. Vrijwaring niet "
#~ "aanwezig bij organisatie %s."

#~ msgid ""
#~ "The table below gives an overview of the DNS records that were found for "
#~ "the abovementioned DNSZone."
#~ msgstr ""
#~ "De tafel hier onder geeft een overzicht van de DNS-gegevens die zijn "
#~ "gevonden voor de hier boven genoemde DNSZone."

#~ msgid ""
#~ "See an overview of open ports found. <strong>Bold</strong> open ports are "
#~ "found through direct scans that the organization performs via OpenKAT. "
#~ "Other open ports were found outside by OpenKAT itself. Scans with the "
#~ "same hostnames, ports and IPs are merged."
#~ msgstr ""
#~ "Bekijk een overzicht van gevonden open poorten. <strong>Vetgedrukte</"
#~ "strong> open poorten zijn gevonden door directe scans die de organisatie "
#~ "uitvoert via OpenKAT. Andere open poorten werden door OpenKAT zelf "
#~ "gevonden. Scans met dezelfde hostnamen, poorten en IP's zijn samengevoegd."

#~ msgid "Safe Connections"
#~ msgstr "Veilige verbindingen"

#~ msgid "No ciphers found for this IPService"
#~ msgstr "Geen Ciphers gevonden voor deze IPService"

#~ msgid "Report for organization"
#~ msgstr "Rapport voor organisatie"

#~ msgid ""
#~ "Through a systematic examination of the network's infrastructure, the "
#~ "scan has identified potential security weaknesses and points of exposure. "
#~ "Additionally, the report offers actionable recommendations and "
#~ "prioritizes remediation steps to fortify the network's defenses against "
#~ "potential threats. This invaluable assessment serves as a roadmap for "
#~ "enhancing network security, ensuring the confidentiality, integrity, and "
#~ "availability of critical data and resources."
#~ msgstr ""
#~ "Door een systematisch onderzoek van de infrastructuur van het netwerk, "
#~ "heeft de scan potentiële beveiligingsrisico's en punten van blootstelling "
#~ "geïdentificeerd. Het rapport biedt actieve aanbevelingen en prioriteiten "
#~ "om de verdediging van het netwerk te versterken tegen potentiële "
#~ "bedreigingen. Deze onmisbare beoordeling dient als een routekaart voor "
#~ "het verbeteren van netwerkbeveiliging, de vertrouwelijkheid, integriteit, "
#~ "en beschikbaarheid van kritische data en middelen."

#~ msgid "Selected Plugins for scans"
#~ msgstr "Geselecteerde plug-ins voor scans"

#~ msgid ""
#~ "This report may not show all the data as some plugins are not enabled."
#~ msgstr ""
#~ "Dit rapport toont misschien niet alle gegevens als sommige plug-ins niet "
#~ "geactiveerd zijn."

#~ msgid ""
#~ "Not all required boefjes are selected. Please select all required boefjes."
#~ msgstr ""
#~ "Niet alle benodigde boefjes zijn geselecteerd. Selecteer alle benodigde "
#~ "boefjes."

#~ msgid "Clearance level inheritance"
#~ msgstr "Overerving op vrijwaringsniveau"

#, python-format
#~ msgid ""
#~ "Could not raise clearance level of %s to L%s.                         "
#~ "Indemnification not present at organization %s."
#~ msgstr ""
#~ "Kon vrijwaringsniveau van %s niet verhogen naar L%s.Vrijwaring niet "
#~ "aanwezig bij organisatie %s."

#, python-format
#~ msgid ""
#~ "Could not raise clearance level of %s to L%s. You acknowledged a "
#~ "clearance level of L%s. Please accept the clearance level below to "
#~ "proceed."
#~ msgstr ""
#~ "Kan vrijwaringsniveau van %s niet verhogen naar L%s. U hebt een "
#~ "vrijwaringsniveau bevestigd van L%s. Accepteer het vrijwaringsniveau "
#~ "onderaan de pagina om verder te gaan."

#~ msgid "Choose a valid level"
#~ msgstr "Kies een geldig niveau"

#, python-format
#~ msgid "Raw file could not be uploaded to Bytes: status code %s"
#~ msgstr "Het ruw bestand kon niet geupload worden naar Bytes: status code %s"

#~ msgid "Failure mode"
#~ msgstr "Faalmodus"

#~ msgid "Frequency Level"
#~ msgstr "Frequentieniveau"

#~ msgid "Detectability Level"
#~ msgstr "Detecteerbaarheidsnivo"

#~ msgid "Effect(s)"
#~ msgstr "Effect(en)"

#~ msgid "Describe in one sentence what type of failure mode you are creating."
#~ msgstr "Beschrijf in één zin welke type bevinding u wilt maken."

#~ msgid "Describe the failure mode in details."
#~ msgstr "Omschrijf de bevinding."

#~ msgid ""
#~ "From 1 to 5, how often does this failure mode occurs. 1: Almost "
#~ "unthinkable and 5: occurs daily."
#~ msgstr ""
#~ "Hoe vaak komt de foutmodus voor, op een schaal van 1 tot 5. 1: Bijna "
#~ "ondenkbaar en 5: dagelijks."

#~ msgid ""
#~ "Is this failure mode easy detectable? Give it a score from 1 to 5. 1: "
#~ "always detectable and 5: almost undetectable."
#~ msgstr ""
#~ "Is deze bevinding eenvoudig te detecteren? Geef het een score van 1 tot "
#~ "5. 1: altijd te detecteren en 5: bijna niet te detecteren."

#~ msgid "Describe the type of failure mode"
#~ msgstr "Beschrijf het type bevinding"

#~ msgid "explanation-failure-mode"
#~ msgstr "uitleg-failure-mode"

#~ msgid "Describe in more detail what the failure mode is about."
#~ msgstr "Beschrijf in meer detail waar het om gaat."

#~ msgid "explanation-description"
#~ msgstr "uitleg-omschrijving"

#~ msgid "explanation-frequency-level"
#~ msgstr "uitleg-frequency-level"

#~ msgid "explanation-detectability_level"
#~ msgstr "uitleg-detectability_level"

#~ msgid "You must at least set a failure mode."
#~ msgstr "Je moet tenminste een faal modus zetten."

#~ msgid "Choose a frequency level."
#~ msgstr "Kies een frequentieniveau."

#~ msgid "Choose a detectability level."
#~ msgstr "Kies een detectieniveau."

#~ msgid "Choose at least one effect."
#~ msgstr "Kies ten minste één effect."

#~ msgid "Affected Department"
#~ msgstr "Betrokken afdeling"

#~ msgid "Affected Objects"
#~ msgstr "Betrokken objecten"

#~ msgid "Choose a failure mode which applies to "
#~ msgstr "Kies een bevinding die van toepassing is op "

#~ msgid "When this failure mode occurs, which department is affected?"
#~ msgstr "Als de bevinding plaatsvindt, welke afdeling is dan betrokken?"

#~ msgid "Which objects does this failure mode affect when it occurs?"
#~ msgstr "Welke objecten hebben met de bevinding te maken als het gebeurd?"

#~ msgid "explanation-affected-ooi-type"
#~ msgstr "uitleg-affected-ooi-type"

#~ msgid "Effect"
#~ msgstr "Effect"

#~ msgid "Severity Level"
#~ msgstr "Beveiligingsnivo"

#~ msgid "Name a possible effect of any type of failure mode that can occur."
#~ msgstr "Geef een voorbeeld van een mogelijk effect van de bevinding."

#~ msgid ""
#~ "Describe the severity of this effect ex. 1: not severe and 5: catastrophic"
#~ msgstr ""
#~ "Beschrijf de ernst van het effect. 1: niet ernstig en 5: catastrofaal"

#~ msgid "Describe a possible effect for FMEA"
#~ msgstr "Beschrijf een mogelijk effect voor FMEA"

#~ msgid "explanation-effect"
#~ msgstr "uitleg-effect"

#~ msgid "explanation-severity-level"
#~ msgstr "uitleg-severity-level"

#~ msgid "The effect is required."
#~ msgstr "Het effect is vereist."

#~ msgid "This effect already exists."
#~ msgstr "Dit effect bestaat al."

#~ msgid "Choose a severity level."
#~ msgstr "Kies een ernstigheidsniveau."

#~ msgid "Finances"
#~ msgstr "Financiële situatie"

#~ msgid "Marketing"
#~ msgstr "Marketing"

#~ msgid "Human Resources"
#~ msgstr "Personeelszaken"

#~ msgid "Research & Development"
#~ msgstr "Onderzoek & Ontwikkeling"

#~ msgid "Administration"
#~ msgstr "Administratie"

#~ msgid "Level 1: Not Severe"
#~ msgstr "Niveau 1: Niet ernstig"

#~ msgid "Level 2: Harmful"
#~ msgstr "Niveau 2: Schadelijk"

#~ msgid "Level 3: Severe"
#~ msgstr "Niveau 3: Ernstig"

#~ msgid "Level 4: Very Harmful"
#~ msgstr "Niveau 4: Zeer schadelijk"

#~ msgid "Level 5: Catastrophic"
#~ msgstr "Niveau 5: Katastrofaal"

#~ msgid ""
#~ "Level 1: Very Rare. Incident (almost) never occurs, almost unthinkable."
#~ msgstr ""
#~ "Niveau 1: Zeer zeldzaam. Incident komt (bijna) nooit voor, bijna "
#~ "ondenkbaar."

#~ msgid "Level 2: Rare. Incidents occur less than once a year (3-5)."
#~ msgstr ""
#~ "Niveau 2: Zeldzaam. Incidenten komen minder dan één keer per jaar (3-5) "
#~ "voor."

#~ msgid "Level 3: Occurs. Incidents occur several times a year."
#~ msgstr ""
#~ "Niveau 3: Doet zich voor. Incidenten vinden meerdere keren per jaar "
#~ "plaats."

#~ msgid "Level 4: Regularly. Incidents occur weekly."
#~ msgstr "Niveau 4: Regelmatig. Er vinden wekelijks incidenten plaats."

#~ msgid "Level 5: Frequent. Incidents occur daily."
#~ msgstr "Niveau 5: Frequent. Incidenten komen dagelijks voor."

#~ msgid ""
#~ "Level 1: Always Detectable. Incident (almost) never occurs, almost "
#~ "unthinkable."
#~ msgstr ""
#~ "Niveau 1: altijd detecteerbaar. Incident komt (bijna) nooit voor, bijna "
#~ "ondenkbaar."

#~ msgid ""
#~ "Level 2: Usually Detectable. Incidents occur less than once a year (3-5)."
#~ msgstr ""
#~ "Niveau 2: Meestal detecteerbaar. Incidenten komen minder dan één keer per "
#~ "jaar (3-5) voor."

#~ msgid "Level 3: Detectable. Failure mode is detectable with effort."
#~ msgstr "Niveau 3: Detecteerbaar. De foutmodus is met moeite detecteerbaar."

#~ msgid "Level 4: Poorly Detectable. Detecting the failure mode is difficult."
#~ msgstr ""
#~ "Niveau 4: Slecht detecteerbaar. Het detecteren van de foutmodus is "
#~ "moeilijk."

#~ msgid ""
#~ "Level 5: Almost Undetectable. Failure mode detection is very difficult or "
#~ "nearly impossible."
#~ msgstr ""
#~ "Niveau 5: Bijna niet detecteerbaar. Detectie van foutmodus is erg "
#~ "moeilijk of bijna onmogelijk."

#~ msgid "Failure modes"
#~ msgstr "Faalmodi"

#~ msgid "Failure Mode Affected Objects"
#~ msgstr "Objecten beinvloed door de foutmodus"

#~ msgid "FMEA Departments Heatmap:"
#~ msgstr "FMEA Afdelingen Heatmap:"

#~ msgid "No data to build heatmap"
#~ msgstr "Geen gegevens om heatmap te bouwen"

#~ msgid "Failure mode affected object table:"
#~ msgstr "Faal modus getroffen objecten tabel:"

#~ msgid "Affected Object"
#~ msgstr "Betrokken object"

#~ msgid "Failure mode affected objects cannot be found."
#~ msgstr "Faal modus getroffen objecten kan niet gevonden worden."

#~ msgid "Define which objects are affected for a failure mode"
#~ msgstr "Definiëren welke objecten worden beïnvloed voor een foutmodus"

#~ msgid "Failure mode affected objects"
#~ msgstr "Beïnvloedde objecten"

#~ msgid "Save"
#~ msgstr "Opslaan"

#~ msgid "No failure mode yet defined."
#~ msgstr "Er is nog geen storing gedefinieerd."

#~ msgid "To add affected objects to a failure mode, first create one."
#~ msgstr ""
#~ "Om betrokken objecten toe te voegen aan een foutmodus, maakt u er eerst "
#~ "een aan."

#~ msgid "Create failure mode"
#~ msgstr "Maak faal modus"

#~ msgid "Failure mode affected objects table:"
#~ msgstr "Tabel met getroffen objecten:"

#~ msgid "No failure mode affected objects yet defined."
#~ msgstr "Er zijn nog geen objecten met een storing gedefinieerd."

#~ msgid "Create failure mode Affected Objects"
#~ msgstr "Maak aan faal modus getroffen objecten"

#~ msgid "Departments failure modes"
#~ msgstr "Afdeling faalmodi"

#~ msgid "Failure modes and affected departments table:"
#~ msgstr "Faalmodi en geraakte afdelingentabel:"

#~ msgid "Failure Mode"
#~ msgstr "Faal modus"

#~ msgid "Affected Departments"
#~ msgstr "Betrokken afdelingen"

#~ msgid "Nothing found."
#~ msgstr "Geen resultaten."

#~ msgid "Failure mode properties"
#~ msgstr "Faal modus eigenschappen"

#~ msgid "Properties"
#~ msgstr "Eigenschappen"

#~ msgid "Risk class"
#~ msgstr "Risiconiveau"

#~ msgid "Frequency level"
#~ msgstr "Frequency niveau"

#~ msgid "Detectability level"
#~ msgstr "Detecteerbaarheidsniveau"

#~ msgid ""
#~ "\n"
#~ "                        Effect and severity level\n"
#~ "                        "
#~ msgid_plural ""
#~ "\n"
#~ "                        Effects and severity levels\n"
#~ "                      "
#~ msgstr[0] ""
#~ "\n"
#~ "                        Niveau van gevolg en ernstigheid\n"
#~ "                        "
#~ msgstr[1] ""
#~ "\n"
#~ "                        Niveau van gevolgen en ernstigheid\n"
#~ "                      "

#~ msgid "Failure mode effect"
#~ msgstr "Faalmodus effect"

#~ msgid "Failure mode effect properties"
#~ msgstr "Faalmodus effect eigenschappen"

#~ msgid "FMEA effect and severity"
#~ msgstr "FMEA-effect en ernst"

#~ msgid "FMEA effect"
#~ msgstr "FMEA effect"

#~ msgid "Failure mode effects table:"
#~ msgstr "Faalmodus effecten tabel:"

#~ msgid "Severity level"
#~ msgstr "Ernstnivo"

#~ msgid "No failure mode effect yet defined."
#~ msgstr "Nog geen faalmodus gedefinieerd."

#~ msgid "Create a failure mode effect"
#~ msgstr "Voeg een faalmodus effect toe"

#~ msgid "Create a new failure mode"
#~ msgstr "Creëer een nieuwe faalmodus"

#~ msgid "Failure mode and effects"
#~ msgstr "Foutmodus en gevolgen"

#~ msgid "No failure mode effects created."
#~ msgstr "Geen faalmodus effecten gecreëerd."

#~ msgid ""
#~ "First create failure mode effects which can be added later to a failure "
#~ "mode."
#~ msgstr ""
#~ "Maak eerst faalmodus-effecten die later aan een faalmodus kunnen worden "
#~ "toegevoegd."

#~ msgid "Create failure mode effects"
#~ msgstr "Faalmodus-effecten maken"

#~ msgid "Failure mode table:"
#~ msgstr "Faalmodustabel:"

#~ msgid "Risk Class"
#~ msgstr "Risicoklasse"

#~ msgid "Sluit details"
#~ msgstr "Details sluiten"

#~ msgid "Description:"
#~ msgstr "Omschrijving:"

#~ msgid "Frequency level:"
#~ msgstr "Frequentieniveau:"

#~ msgid "Detectability level:"
#~ msgstr "Detecteerbaarheidsniveau:"

#~ msgid ""
#~ "\n"
#~ "\t\t\t\t\t\t\t\t\t\t\t\t\t\t\tEffect and severity level\n"
#~ "\t\t\t\t\t\t\t\t\t\t\t\t\t\t\t"
#~ msgid_plural ""
#~ "\n"
#~ "\t\t\t\t\t\t\t\t\t\t\t\t\t\t\tEffects and severity levels\n"
#~ "\t\t\t\t\t\t\t\t\t\t\t\t\t\t"
#~ msgstr[0] ""
#~ "\n"
#~ "\t\t\t\t\t\t\t\t\t\t\t\t\t\t\tNiveau van gevolg en ernstigheidl\n"
#~ "\t\t\t\t\t\t\t\t\t\t\t\t\t\t\t"
#~ msgstr[1] ""
#~ "\n"
#~ "\t\t\t\t\t\t\t\t\t\t\t\t\t\t\tNiveau van gevolgen en ernstigheid\n"
#~ "\t\t\t\t\t\t\t\t\t\t\t\t\t\t"

#~ msgid "Failure mode report"
#~ msgstr "Foutmodus rapport"

#~ msgid "Failure mode: "
#~ msgstr "Foutmodus: "

#~ msgid "Severity: "
#~ msgstr "Ernst: "

#~ msgid "Detectability: "
#~ msgstr "Detecteerbaarheid: "

#~ msgid "Frequency: "
#~ msgstr "Frequentie: "

#~ msgid "Effect: "
#~ msgstr "Effect: "

#~ msgid "Description: "
#~ msgstr "Omschrijving: "

#~ msgid "Affected Departments: "
#~ msgstr "Getroffen afdelingen: "

#~ msgid "Affected OOI's: "
#~ msgstr "Getroffen objecten: "

#~ msgid "Report cannot be viewed, failure mode not found."
#~ msgstr "Rapport kan niet worden bekeken, storingsmodus niet gevonden."

#~ msgid "FMEA introduction"
#~ msgstr "FMEA introductie"

#~ msgid ""
#~ "FMEA (failure mode and effective analysis) is a step-by-step approach for "
#~ "collecting knowledge about possible points of failure in a design, "
#~ "manufacturing process, product or service."
#~ msgstr ""
#~ "FMEA (foutmodus en effectieve analyse) is een stapsgewijze aanpak voor "
#~ "kennis verzamelen over mogelijke faalpunten in een ontwerp, "
#~ "productieproces, product of dienst."

#~ msgid ""
#~ "Failure mode (FM) refers to the way in which something might break down "
#~ "and includes potential errors that may occur, especially errors that may "
#~ "affect a system. Effective analysis (EA) involves deciphering the "
#~ "consequences of those break downs by making sure that all failures can be "
#~ "detected, determining how frequently a failure might occur and "
#~ "identifying which potential failures should be prioritized."
#~ msgstr ""
#~ "Failure mode (FM) verwijst naar de manier waarop iets kapot kan gaan en "
#~ "omvat mogelijke fouten die kunnen optreden, met name fouten die van "
#~ "invloed kunnen zijn op een systeem. Effectieve analyse (EA) omvat het "
#~ "ontcijferen van de gevolgen van die storingen door ervoor te zorgen dat "
#~ "alle storingen kunnen worden opgespoord, bepalen hoe vaak een storing kan "
#~ "optreden en identificeren welke potentiële mislukkingen moeten prioriteit "
#~ "krijgen."

#~ msgid "Create affected objects of a failure mode"
#~ msgstr "Maak getroffen objecten van een foutmodus"

#~ msgid "View all failure modes"
#~ msgstr "Bekijk alle foutmodi"

#~ msgid "View all failure mode effects"
#~ msgstr "Bekijk alle foutmodus effecten"

#~ msgid "View all affected objects for a failure modes"
#~ msgstr "Bekijk alle getroffen objecten voor een foutmodus"

#~ msgid "Heatmap"
#~ msgstr "Heatmap"

#~ msgid "--- Select an option ----"
#~ msgstr "-- Selecteer een optie --"

#~ msgid "Failure mode affected objects successfully created."
#~ msgstr "Beinvloedde objecten die zijn aangemaakt."

#~ msgid "Create"
#~ msgstr "Creëren"

#~ msgid "Treeobjects successfully added."
#~ msgstr "Boomobjecten succesvol toegevoegd."

#~ msgid "Please select a department or ooi."
#~ msgstr "Selecteer een afdeling of ooi/object."

#~ msgid "Failure mode successfully created."
#~ msgstr "Foutmode succesvol aangemaakt."

#~ msgid "Failure mode effect successfully created."
#~ msgstr "Foutmode-effect succesvol gemaakt."

#~ msgid "FMEA"
#~ msgstr "FMEA"

#~ msgid "Failure mode effects"
#~ msgstr "Foutmode-effecten"

#, python-format
#~ msgid ""
#~ "\n"
#~ "                            \"Withdraw acceptance of level L%(acl)s "
#~ "clearance and responsibility\"\n"
#~ "                    "
#~ msgstr ""
#~ "\n"
#~ "                            \"Acceptatie van vrijwaringsniveau L%(acl)s "
#~ "en verantwoordelijkheid intrekken\"\n"
#~ "                    "

#, python-format
#~ msgid ""
#~ "\n"
#~ "                        \"Accept level L%(tcl)s clearance and "
#~ "responsibility\"\n"
#~ "                    "
#~ msgstr ""
#~ "\n"
#~ "                        \"Accepteer vrijwaringsniveau L%(tcl)s en "
#~ "verantwoordelijkheid\"\n"
#~ "                    "

#~ msgid ""
#~ "\n"
#~ "                  Add setting\n"
#~ "                "
#~ msgid_plural ""
#~ "\n"
#~ "                  Add settings\n"
#~ "                "
#~ msgstr[0] ""
#~ "\n"
#~ "                  Instelling toevoegen\n"
#~ "                "
#~ msgstr[1] ""
#~ "\n"
#~ "                  Insellingen toevoegen\n"
#~ "                "

#~ msgid "IP address lookup"
#~ msgstr "Ip-adres opzoeken"

#~ msgid ""
#~ "You have less than one webserver that is reachable over IPv6, which is "
#~ "<strong>not</strong> in compliance to internet.nl standards."
#~ msgstr ""
#~ "U heeft minder dan één webserver die bereikbaar is over IPv6. Hiermee "
#~ "worden de standaarden die internet.nl heeft aanbevolen <strong>niet</"
#~ "strong> nageleefd."

#~ msgid "Other records found"
#~ msgstr "Andere gevonden records"

#~ msgid "Found by"
#~ msgstr "Gevonden door"

#~ msgid "Setup report"
#~ msgstr "Rapport opstellen"

#~ msgid "Organization code(s) for raw does not exist in our database"
#~ msgstr "Organisatiecode in CSV bestaat niet in onze database"

#~ msgid "Scan OOI"
#~ msgstr "Scan OOI"

#~ msgid "Selected OOIs:"
#~ msgstr "Geselecteerde objecten:"

#~ msgid "Session has terminated, please select OOIs again."
#~ msgstr "Sessie is verlopen, selecteer nogmaals OOIs."

#~ msgid "RPKI Valid"
#~ msgstr "RPKI valide"

#~ msgid "RPKI record does is not valid for"
#~ msgstr "RPKI record is niet valide voor"

#~ msgid "RPKI record does not exist for"
#~ msgstr "RPKI record bestaat niet voor"

#~ msgid "No connections found"
#~ msgstr "Geen verbindingen gevonden"

#~ msgid "Web"
#~ msgstr "Web"

#~ msgid "Mail"
#~ msgstr "Mail"

#~ msgid "Dicom"
#~ msgstr "Dicom"

#~ msgid "DNS"
#~ msgstr "DNS"

#~ msgid "Other"
#~ msgstr "Andere"

#~ msgid "Select OOI"
#~ msgid_plural "Select OOIs"
#~ msgstr[0] "Selecteer OOI"
#~ msgstr[1] "Selecteer OOI's"

#~ msgid "No OOIs found."
#~ msgstr "Geen OOI's gevonden."

#~ msgid "Selected OOIs"
#~ msgstr "Geselecteerde OOIs"

#~ msgid "View Report"
#~ msgstr "Rapport bekijken"

#~ msgid "Could not connect to Bytes. Service is possibly down"
#~ msgstr "Kon niet met Bytes verbinden. Service is mogelijk niet beschikbaar"

#~ msgid "Could not connect to Octopoes. Service is possibly down"
#~ msgstr ""
#~ "Kon niet met Octopoes verbinden. Service is mogelijk niet beschikbaar"

#~ msgid "Could not connect to Scheduler. Service is possibly down"
#~ msgstr ""
#~ "Kon niet met Scheduler verbinden. Service is mogelijk niet beschikbaar"

#~ msgid "Rocky will not function properly. Not all services are healthy."
#~ msgstr "Rocky kan niet goed functioneren. Niet alle services zijn gezond."

#~ msgid "Failure"
#~ msgstr "Faal"

#~ msgid "Task details not found."
#~ msgstr "Taakdetails niet gevonden."

#~ msgid "This name we will use to communicate with you."
#~ msgstr "Deze naam wordt gebruikt om met u te communiceren."

#~ msgid "What do we call you?"
#~ msgstr "Hoe noemen wij u?"

#~ msgid "Enter your email address."
#~ msgstr "Voer uw e-mailadres in."

#~ msgid "Choose your super secret password"
#~ msgstr "Kies uw supergeheime wachtwoord"

#~ msgid "Enter your new password"
#~ msgstr "Voer uw nieuwe wachtwoord in"

#~ msgid "Repeat your new password"
#~ msgstr "Het nieuwe wachtwoord opnieuw herhalen"

#~ msgid "Confirm your new password"
#~ msgstr "Bevestig het nieuwe wachtwoord"

#~ msgid "List of tasks for "
#~ msgstr "Lijst van taken voor "

#~ msgid "No input OOI"
#~ msgstr "Geen input object"

#~ msgid ""
#~ "Can not parse observed_at parameter, falling back to showing current "
#~ "object"
#~ msgstr ""
#~ "Kan de parameter observed_at niet ontleden, terugvallen op het weergeven "
#~ "van het huidige object"

#~ msgid "Scanning successfully scheduled."
#~ msgstr "Scan met success ingepland."

#~ msgid "Scans"
#~ msgstr "Scans"<|MERGE_RESOLUTION|>--- conflicted
+++ resolved
@@ -13,19 +13,11 @@
 msgstr ""
 "Project-Id-Version: \n"
 "Report-Msgid-Bugs-To: \n"
-<<<<<<< HEAD
-"POT-Creation-Date: 2024-05-16 07:24+0000\n"
-"PO-Revision-Date: 2024-05-28 08:49+0000\n"
-"Last-Translator: Wim Benes <fryskefirefox@gmail.com>\n"
-"Language-Team: Dutch <https://hosted.weblate.org/projects/openkat/"
-"nl-kat-coordination/nl/>\n"
-=======
 "POT-Creation-Date: 2024-05-23 15:00+0000\n"
 "PO-Revision-Date: 2024-05-29 09:09+0000\n"
 "Last-Translator: Wim Benes <fryskefirefox@gmail.com>\n"
 "Language-Team: Dutch <https://hosted.weblate.org/projects/openkat/nl-kat-"
 "coordination/nl/>\n"
->>>>>>> 60aab490
 "Language: nl\n"
 "MIME-Version: 1.0\n"
 "Content-Type: text/plain; charset=UTF-8\n"
@@ -3539,13 +3531,8 @@
 "The RPKI report shows if an RPKI route announcement was available for the "
 "system and if this announcement is not expired."
 msgstr ""
-<<<<<<< HEAD
-"Het RPKI rapport toont aan dat een RPKI route-announcement beschikbaar was "
-"voor het systeem en als deze aankondiging niet verlopen is."
-=======
 "Het RPKI-rapport toont aan dat een RPKI-route-announcement beschikbaar was "
 "voor het systeem en of deze aankondiging niet is verlopen."
->>>>>>> 60aab490
 
 #: reports/report_types/rpki_report/report.html
 msgid "RPKI compliance"
