--- conflicted
+++ resolved
@@ -2,11 +2,7 @@
 msgstr ""
 "Project-Id-Version: \n"
 "Report-Msgid-Bugs-To: \n"
-<<<<<<< HEAD
 "POT-Creation-Date: 2023-09-04 15:20+0000\n"
-=======
-"POT-Creation-Date: 2023-08-25 13:17+0000\n"
->>>>>>> 9187c2cf
 "PO-Revision-Date: 2023-08-11 07:29+0000\n"
 "Last-Translator: Patrick <patrick@darwinkel.net>\n"
 "Language-Team: Dutch <https://hosted.weblate.org/projects/openkat/nl-kat-"
@@ -5713,12 +5709,4 @@
 
 #: rocky/views/upload_raw.py
 msgid "Raw file successfully added."
-msgstr "Ruw bestand succesvol toegevoegd."
-
-#~ msgid ""
-#~ "To enable {} you need at least a clearance level of L{}. Your clearance "
-#~ "level is L{}. Contact your administrator to get a higher clearance level."
-#~ msgstr ""
-#~ "Om {} in te schakelen heeft u minimaal een vrijwaring niveau van L{} "
-#~ "nodig. Uw vrijwaring niveau is L{}. Neem contact op met uw beheerder om "
-#~ "een hogere vrijwaring niveau te krijgen."+msgstr "Ruw bestand succesvol toegevoegd."