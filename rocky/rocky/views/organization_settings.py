<<<<<<< HEAD
from datetime import datetime

import time
from enum import Enum
from timeit import timeit

from django.contrib import messages
from django.core.exceptions import PermissionDenied
from django.http import Http404, HttpRequest, HttpResponse
from django.utils.translation import gettext_lazy as _
=======
from account.mixins import OrganizationPermissionRequiredMixin
>>>>>>> a800aa05
from django.views.generic import TemplateView
from django_otp.decorators import otp_required
from tools.view_helpers import OrganizationDetailBreadcrumbsMixin
from two_factor.views.utils import class_view_decorator


class PageActions(Enum):
    RECALCULATE = "recalculate"


@class_view_decorator(otp_required)
<<<<<<< HEAD
class OrganizationSettingsView(OrganizationDetailBreadcrumbsMixin, TemplateView):
    template_name = "organizations/organization_settings.html"

    def post(self, request: HttpRequest, *args, **kwargs) -> HttpResponse:
        """Perform actions based on action type"""
        action = request.POST.get("action")
        if not self.request.user.has_perm("tools.recalculate_bits"):
            raise PermissionDenied()
        if action == PageActions.RECALCULATE.value:
            connector = self.octopoes_api_connector

            start_time = datetime.now()
            number_of_bits = connector.recalculate_bits()
            duration = datetime.now() - start_time
            messages.add_message(request, messages.INFO, _(f"Recalculated {number_of_bits} bits. Duration: {duration}"))
            return self.get(request, *args, **kwargs)
        else:
            raise Http404()
=======
class OrganizationSettingsView(OrganizationPermissionRequiredMixin, OrganizationDetailBreadcrumbsMixin, TemplateView):
    template_name = "organizations/organization_settings.html"
    permission_required = "tools.view_organization"
>>>>>>> a800aa05
<|MERGE_RESOLUTION|>--- conflicted
+++ resolved
@@ -1,17 +1,11 @@
-<<<<<<< HEAD
 from datetime import datetime
+from enum import Enum
 
-import time
-from enum import Enum
-from timeit import timeit
-
+from account.mixins import OrganizationPermissionRequiredMixin
 from django.contrib import messages
 from django.core.exceptions import PermissionDenied
 from django.http import Http404, HttpRequest, HttpResponse
 from django.utils.translation import gettext_lazy as _
-=======
-from account.mixins import OrganizationPermissionRequiredMixin
->>>>>>> a800aa05
 from django.views.generic import TemplateView
 from django_otp.decorators import otp_required
 from tools.view_helpers import OrganizationDetailBreadcrumbsMixin
@@ -23,9 +17,9 @@
 
 
 @class_view_decorator(otp_required)
-<<<<<<< HEAD
-class OrganizationSettingsView(OrganizationDetailBreadcrumbsMixin, TemplateView):
+class OrganizationSettingsView(OrganizationPermissionRequiredMixin, OrganizationDetailBreadcrumbsMixin, TemplateView):
     template_name = "organizations/organization_settings.html"
+    permission_required = "tools.view_organization"
 
     def post(self, request: HttpRequest, *args, **kwargs) -> HttpResponse:
         """Perform actions based on action type"""
@@ -41,9 +35,4 @@
             messages.add_message(request, messages.INFO, _(f"Recalculated {number_of_bits} bits. Duration: {duration}"))
             return self.get(request, *args, **kwargs)
         else:
-            raise Http404()
-=======
-class OrganizationSettingsView(OrganizationPermissionRequiredMixin, OrganizationDetailBreadcrumbsMixin, TemplateView):
-    template_name = "organizations/organization_settings.html"
-    permission_required = "tools.view_organization"
->>>>>>> a800aa05
+            raise Http404()