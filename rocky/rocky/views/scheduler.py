import uuid
from datetime import datetime, timezone
from typing import Any

from django.contrib import messages
from django.http import JsonResponse
from django.utils.translation import gettext_lazy as _
from katalogus.client import Boefje, Normalizer
from reports.forms import (
    ChildReportNameForm,
    ParentReportNameForm,
    ReportRecurrenceChoiceForm,
    ReportScheduleRecurrenceForm,
    ReportScheduleStartDateChoiceForm,
    ReportScheduleStartDateForm,
)
from tools.forms.scheduler import TaskFilterForm

from octopoes.models import OOI
from octopoes.models.ooi.reports import ReportRecipe
from rocky.scheduler import Boefje as SchedulerBoefje
from rocky.scheduler import (
    BoefjeTask,
    LazyTaskList,
    NormalizerTask,
    RawData,
    ReportTask,
    ScheduleRequest,
    SchedulerError,
    ScheduleResponse,
<<<<<<< HEAD
    SchedulerTaskNotFound,
=======
>>>>>>> d1e75960
    Task,
    scheduler_client,
)
from rocky.scheduler import Normalizer as SchedulerNormalizer
from rocky.views.mixins import OctopoesView


def get_date_time(date: str | None) -> datetime | None:
    if date:
        return datetime.strptime(date, "%Y-%m-%d")
    return None


class SchedulerView(OctopoesView):
    task_type: str

    task_filter_form = TaskFilterForm

    report_schedule_form_start_date_choice = ReportScheduleStartDateChoiceForm  # today or different date
    report_schedule_form_start_date = ReportScheduleStartDateForm  # date widget

    report_schedule_form_recurrence_choice = ReportRecurrenceChoiceForm  # once or repeat
    report_schedule_form_recurrence = ReportScheduleRecurrenceForm  # select interval (daily, weekly, etc..)

    report_parent_name_form = ParentReportNameForm  # parent name format
    report_child_name_form = ChildReportNameForm  # child name format

    def setup(self, request, *args, **kwargs):
        super().setup(request, *args, **kwargs)
        self.scheduler_client = scheduler_client(self.organization.code)
        self.scheduler_id = f"{self.task_type}-{self.organization.code}"

    def get_task_filters(self) -> dict[str, Any]:
        return {
            "scheduler_id": self.scheduler_id,
            "task_type": self.task_type,
            "plugin_id": None,  # plugin_id present and set at plugin detail
            **self.get_task_filter_form_data(),
        }

    def get_task_filter_form_data(self) -> dict[str, Any]:
        form_data = self.get_task_filter_form().data.dict()
        return {k: v for k, v in form_data.items() if v}

    def count_active_task_filters(self):
        form_data = self.get_task_filter_form_data()

        count = len(form_data)
        for task_filter in form_data:
            if task_filter in ("observed_at", "ooi_id"):
                count -= 1

        return count

    def get_task_filter_form(self) -> TaskFilterForm:
        return self.task_filter_form(self.request.GET)

    def get_task_list(self) -> LazyTaskList | list[Any]:
        try:
            return LazyTaskList(self.scheduler_client, **self.get_task_filters())
        except SchedulerError as error:
            messages.error(self.request, error.message)
        return []

    def get_report_schedule_form_start_date_choice(self):
        return self.report_schedule_form_start_date_choice(self.request.POST)

    def get_report_schedule_form_start_date(self):
        return self.report_schedule_form_start_date(self.request.POST)

    def get_report_schedule_form_recurrence_choice(self):
        return self.report_schedule_form_recurrence_choice(self.request.POST)

    def get_report_schedule_form_recurrence(self):
        return self.report_schedule_form_recurrence(self.request.POST)

    def get_report_parent_name_form(self):
        return self.report_parent_name_form()

    def get_report_child_name_form(self):
        return self.report_child_name_form()

    def get_task_details(self, task_id: str) -> Task | None:
        try:
            return self.scheduler_client.get_task_details(task_id)
        except SchedulerError as error:
            return messages.error(self.request, error.message)

    def create_report_schedule(self, report_recipe: ReportRecipe) -> ScheduleResponse | None:
        try:
            report_task = ReportTask(
                organisation_id=self.organization.code,
                report_recipe_id=str(report_recipe.recipe_id),
            ).model_dump()

            schedule_request = ScheduleRequest(
                scheduler_id=self.scheduler_id,
                data=report_task,
                schedule=report_recipe.cron_expression,
            )

            submit_schedule = self.scheduler_client.post_schedule(schedule=schedule_request)
            messages.success(self.request, _("Your report has been scheduled."))
            return submit_schedule
        except SchedulerError as error:
            return messages.error(self.request, error.message)

    def get_task_statistics(self) -> dict[Any, Any]:
        stats = {}
        try:
            stats = self.scheduler_client.get_task_stats(self.task_type)
        except SchedulerError as error:
            messages.error(self.request, error.message)
        return stats

    def get_output_oois(self, task):
        try:
            return self.octopoes_api_connector.list_origins(
                valid_time=task.data.raw_data.boefje_meta.ended_at,
                task_id=task.id,
            )[0].result
        except IndexError:
            return []
        except SchedulerError as error:
            messages.error(self.request, error.message)
            return []

    def get_json_task_details(self) -> JsonResponse | None:
        try:
            task = self.get_task_details(self.kwargs["task_id"])
            if task:
                return JsonResponse(
                    {
                        "oois": self.get_output_oois(task),
                        "valid_time": task.data.raw_data.boefje_meta.ended_at.strftime("%Y-%m-%dT%H:%M:%S"),
                    },
                    safe=False,
                )
            return task
        except SchedulerError as error:
            return messages.error(self.request, error.message)

    def schedule_task(self, task: Task) -> None:
        if not self.indemnification_present:
            return self.indemnification_error()
        try:
            self.scheduler_client.push_task(task)
        except SchedulerError as error:
            messages.error(self.request, error.message)
        else:
            messages.success(
                self.request,
                _(
                    "Your task is scheduled and will soon be started in the background. "
                    "Results will be added to the object list when they are in. "
                    "It may take some time, a refresh of the page may be needed to show the results."
                ),
            )

    # FIXME: Tasks should be (re)created with supplied data, not by fetching prior
    # task info from the scheduler. Task data should be available from the context
    # from which the task is created.
    def reschedule_task(self, task_id: str) -> None:
        try:
            task = self.scheduler_client.get_task_details(task_id)

            if task.type == "normalizer":
                organization = task.data.raw_data.boefje_meta.organization
            else:
                organization = task.data.organization

            if organization != self.organization.code:
                raise SchedulerTaskNotFound()

            new_id = uuid.uuid4()
            task.data.id = new_id

            new_task = Task(
                id=new_id,
                scheduler_id=task.scheduler_id,
                priority=1,
                data=task.data,
            )

            self.schedule_task(new_task)
        except SchedulerError as error:
            messages.error(self.request, error.message)

    def run_normalizer(self, katalogus_normalizer: Normalizer, raw_data: RawData) -> None:
        try:
            normalizer_task = NormalizerTask(
                normalizer=SchedulerNormalizer.model_validate(katalogus_normalizer.model_dump()),
                raw_data=raw_data,
            )

            new_task = Task(
                priority=1,
                data=normalizer_task,
                scheduler_id=f"normalizer-{self.organization.code}",
            )

            self.schedule_task(new_task)
        except SchedulerError as error:
            messages.error(self.request, error.message)

    def run_boefje(self, katalogus_boefje: Boefje, ooi: OOI | None) -> None:
        try:
            boefje_task = BoefjeTask(
                boefje=SchedulerBoefje.model_validate(katalogus_boefje.model_dump()),
                input_ooi=ooi.reference if ooi else None,
                organization=self.organization.code,
            )

            new_task = Task(
                priority=1,
                data=boefje_task,
                scheduler_id=f"boefje-{self.organization.code}",
            )

            self.schedule_task(new_task)

        except SchedulerError as error:
            messages.error(self.request, error.message)

    def run_boefje_for_oois(
        self,
        boefje: Boefje,
        oois: list[OOI],
    ) -> None:
        try:
            if not oois and not boefje.consumes:
                self.run_boefje(boefje, None)

            for ooi in oois:
                if ooi.scan_profile and ooi.scan_profile.level < boefje.scan_level:
                    self.can_raise_clearance_level(ooi, boefje.scan_level)
                self.run_boefje(boefje, ooi)
        except SchedulerError as error:
            messages.error(self.request, error.message)

    def convert_recurrence_to_cron_expressions(self, recurrence: str) -> str:
        """
        Because there is no time defined for the start date, we use midnight 00:00 for all expressions.
        """

        start_date = datetime.now(tz=timezone.utc).date()  # for now, not set by user

        if start_date and recurrence:
            day = start_date.day
            month = start_date.month
            week = start_date.strftime("%w").upper()  # ex. 4

            cron_expr = {
                "daily": "0 0 * * *",  # Recurres every day at 00:00
                "weekly": f"0 0 * * {week}",  # Recurres every week on the {week} at 00:00
                "yearly": f"0 0 {day} {month} *",  # Recurres every year on the {day} of the {month} at 00:00
            }

            if 28 <= day <= 31:
                cron_expr["monthly"] = "0 0 28-31 * *"
            else:
                cron_expr["monthly"] = f"0 0 {day} * *"  # Recurres on the exact {day} of the month at 00:00

            return cron_expr.get(recurrence, "")
        return ""<|MERGE_RESOLUTION|>--- conflicted
+++ resolved
@@ -28,10 +28,6 @@
     ScheduleRequest,
     SchedulerError,
     ScheduleResponse,
-<<<<<<< HEAD
-    SchedulerTaskNotFound,
-=======
->>>>>>> d1e75960
     Task,
     scheduler_client,
 )
@@ -198,14 +194,6 @@
         try:
             task = self.scheduler_client.get_task_details(task_id)
 
-            if task.type == "normalizer":
-                organization = task.data.raw_data.boefje_meta.organization
-            else:
-                organization = task.data.organization
-
-            if organization != self.organization.code:
-                raise SchedulerTaskNotFound()
-
             new_id = uuid.uuid4()
             task.data.id = new_id
 
