--- conflicted
+++ resolved
@@ -6,7 +6,6 @@
 from django.http import Http404, JsonResponse
 from django.utils.translation import gettext_lazy as _
 from katalogus.client import Boefje, Normalizer
-<<<<<<< HEAD
 from reports.forms import (
     AssetReportNameForm,
     ReportNameForm,
@@ -14,9 +13,6 @@
     ReportScheduleStartDateChoiceForm,
     ReportScheduleStartDateForm,
 )
-=======
-from reports.forms import ReportRecurrenceChoiceForm, ReportScheduleStartDateChoiceForm, ReportScheduleStartDateForm
->>>>>>> e8eea8e0
 from tools.forms.scheduler import TaskFilterForm
 
 from octopoes.models import OOI
@@ -55,12 +51,9 @@
 
     report_schedule_form_recurrence_choice = ReportRecurrenceChoiceForm  # once or repeat
 
-<<<<<<< HEAD
     report_name_form = ReportNameForm  # name format
     report_asset_name_form = AssetReportNameForm  # asset name format
 
-=======
->>>>>>> e8eea8e0
     def setup(self, request, *args, **kwargs):
         super().setup(request, *args, **kwargs)
         self.scheduler_client = scheduler_client(self.organization.code)
@@ -107,15 +100,12 @@
     def get_report_schedule_form_recurrence_choice(self):
         return self.report_schedule_form_recurrence_choice(self.request.POST)
 
-<<<<<<< HEAD
     def get_report_name_form(self):
         return self.report_name_form()
 
     def get_report_asset_name_form(self):
         return self.report_asset_name_form()
 
-=======
->>>>>>> e8eea8e0
     def get_task_details(self, task_id: str) -> Task | None:
         try:
             task = self.scheduler_client.get_task_details(task_id)
