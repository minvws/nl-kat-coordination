--- conflicted
+++ resolved
@@ -24,15 +24,11 @@
     LazyTaskList,
     NormalizerTask,
     RawData,
-<<<<<<< HEAD
-    SchedulerError,
-    SchedulerTaskNotFound,
-=======
     ReportTask,
     ScheduleRequest,
     SchedulerError,
     ScheduleResponse,
->>>>>>> 3afd2ef2
+    SchedulerTaskNotFound,
     Task,
     scheduler_client,
 )
