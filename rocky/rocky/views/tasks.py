from datetime import datetime
from enum import Enum
from typing import Optional

from account.mixins import OrganizationView
from django.contrib import messages
from django.http import FileResponse, HttpResponse
from django.shortcuts import redirect
from django.urls import reverse
from django.utils.translation import gettext_lazy as _
from django.views.generic.list import ListView
from httpx import HTTPError
from katalogus.views.mixins import BoefjeMixin, NormalizerMixin
<<<<<<< HEAD

from rocky.scheduler import SchedulerError, TaskNotFoundError, get_scheduler
from rocky.views.scheduler import get_details_of_task, get_list_of_tasks, reschedule_task

TASK_LIMIT = 50


def get_date_time(date: Optional[str] = None) -> Optional[datetime]:
    if date:
        return datetime.strptime(date, "%Y-%m-%d")
=======
from tools.view_helpers import reschedule_task

from rocky.paginator import RockyPaginator
from rocky.scheduler import SchedulerError, TaskNotFoundError, client
>>>>>>> e6ce9cfe


class PageActions(Enum):
    RESCHEDULE_TASK = "reschedule_task"


class DownloadTaskDetail(OrganizationView):
    def get(self, request, *args, **kwargs):
        try:
            task_id = kwargs["task_id"]
            filename = "task_" + task_id + ".json"
            task_details = get_details_of_task(request, self.organization.code, task_id)
            response = HttpResponse(FileResponse(task_details.json()), content_type="application/json")
            response["Content-Disposition"] = "attachment; filename=" + filename
            return response
        except TaskNotFoundError as error:
            messages.error(self.request, error.message)
        return redirect(reverse("task_list", kwargs={"organization_code": self.organization.code}))


class TaskListView(OrganizationView, ListView):
    paginate_by = 20
<<<<<<< HEAD
    object_list = []
=======
    paginator_class = RockyPaginator
>>>>>>> e6ce9cfe

    def setup(self, request, *args, **kwargs):
        super().setup(request, *args, **kwargs)

        self.scheduler_id = self.plugin_type + "-" + self.organization.code
        self.task_type = self.request.GET.get("type", self.plugin_type)
        self.status = self.request.GET.get("scan_history_status", None)
        self.input_ooi = self.request.GET.get("scan_history_search", None)
        self.min_created_at = get_date_time(self.request.GET.get("scan_history_from", None))
        self.max_created_at = get_date_time(self.request.GET.get("scan_history_to", None))

    def get_queryset(self):
        return get_list_of_tasks(
            self.request,
            self.organization.code,
            scheduler_id=self.scheduler_id,
            task_type=self.task_type,
            status=self.status,
            min_created_at=self.min_created_at,
            max_created_at=self.max_created_at,
            input_ooi=self.input_ooi,
        )

    def post(self, request, *args, **kwargs):
        self.handle_page_action(request.POST["action"])
        return redirect(request.path)

    def handle_page_action(self, action: str) -> None:
        if action == PageActions.RESCHEDULE_TASK.value:
            task_id = self.request.POST.get("task_id")
            reschedule_task(self.request, self.organization.code, task_id)

    def get_context_data(self, **kwargs):
        context = super().get_context_data(**kwargs)
        try:
            scheduler_client = get_scheduler(self.organization.code)
            context["stats"] = scheduler_client.get_task_stats(self.plugin_type)
        except SchedulerError:
            context["stats_error"] = True
        else:
            context["stats_error"] = False
        context["breadcrumbs"] = [
            {"url": reverse("task_list", kwargs={"organization_code": self.organization.code}), "text": _("Tasks")},
        ]

        return context


class BoefjesTaskListView(BoefjeMixin, TaskListView):
    template_name = "tasks/boefjes.html"
    plugin_type = "boefje"


class NormalizersTaskListView(NormalizerMixin, TaskListView):
    template_name = "tasks/normalizers.html"
    plugin_type = "normalizer"

    def get_context_data(self, **kwargs):
        context = super().get_context_data(**kwargs)

        context["breadcrumbs"] = [
            {
                "url": reverse("task_list", kwargs={"organization_code": self.organization.code}),
                "text": _("Tasks"),
            },
        ]

        return context<|MERGE_RESOLUTION|>--- conflicted
+++ resolved
@@ -1,97 +1,54 @@
-from datetime import datetime
 from enum import Enum
-from typing import Optional
 
-from account.mixins import OrganizationView
-from django.contrib import messages
 from django.http import FileResponse, HttpResponse
 from django.shortcuts import redirect
 from django.urls import reverse
 from django.utils.translation import gettext_lazy as _
 from django.views.generic.list import ListView
-from httpx import HTTPError
 from katalogus.views.mixins import BoefjeMixin, NormalizerMixin
-<<<<<<< HEAD
-
-from rocky.scheduler import SchedulerError, TaskNotFoundError, get_scheduler
-from rocky.views.scheduler import get_details_of_task, get_list_of_tasks, reschedule_task
-
-TASK_LIMIT = 50
-
-
-def get_date_time(date: Optional[str] = None) -> Optional[datetime]:
-    if date:
-        return datetime.strptime(date, "%Y-%m-%d")
-=======
-from tools.view_helpers import reschedule_task
 
 from rocky.paginator import RockyPaginator
-from rocky.scheduler import SchedulerError, TaskNotFoundError, client
->>>>>>> e6ce9cfe
+from rocky.scheduler import SchedulerError
+from rocky.views.scheduler import SchedulerView
 
 
 class PageActions(Enum):
     RESCHEDULE_TASK = "reschedule_task"
 
 
-class DownloadTaskDetail(OrganizationView):
+class DownloadTaskDetail(SchedulerView):
     def get(self, request, *args, **kwargs):
-        try:
-            task_id = kwargs["task_id"]
-            filename = "task_" + task_id + ".json"
-            task_details = get_details_of_task(request, self.organization.code, task_id)
+        task_id = kwargs["task_id"]
+        filename = "task_" + task_id + ".json"
+        task_details = self.get_task_details(task_id)
+        if task_details is not None:
             response = HttpResponse(FileResponse(task_details.json()), content_type="application/json")
             response["Content-Disposition"] = "attachment; filename=" + filename
             return response
-        except TaskNotFoundError as error:
-            messages.error(self.request, error.message)
+
         return redirect(reverse("task_list", kwargs={"organization_code": self.organization.code}))
 
 
-class TaskListView(OrganizationView, ListView):
+class TaskListView(SchedulerView, ListView):
     paginate_by = 20
-<<<<<<< HEAD
-    object_list = []
-=======
     paginator_class = RockyPaginator
->>>>>>> e6ce9cfe
-
-    def setup(self, request, *args, **kwargs):
-        super().setup(request, *args, **kwargs)
-
-        self.scheduler_id = self.plugin_type + "-" + self.organization.code
-        self.task_type = self.request.GET.get("type", self.plugin_type)
-        self.status = self.request.GET.get("scan_history_status", None)
-        self.input_ooi = self.request.GET.get("scan_history_search", None)
-        self.min_created_at = get_date_time(self.request.GET.get("scan_history_from", None))
-        self.max_created_at = get_date_time(self.request.GET.get("scan_history_to", None))
 
     def get_queryset(self):
-        return get_list_of_tasks(
-            self.request,
-            self.organization.code,
-            scheduler_id=self.scheduler_id,
-            task_type=self.task_type,
-            status=self.status,
-            min_created_at=self.min_created_at,
-            max_created_at=self.max_created_at,
-            input_ooi=self.input_ooi,
-        )
+        return self.get_task_list()
 
     def post(self, request, *args, **kwargs):
-        self.handle_page_action(request.POST["action"])
-        return redirect(request.path)
+        self.handle_page_action(request.POST.get("action", ""))
+        return self.get(request, *args, **kwargs)
 
     def handle_page_action(self, action: str) -> None:
         if action == PageActions.RESCHEDULE_TASK.value:
-            task_id = self.request.POST.get("task_id")
-            reschedule_task(self.request, self.organization.code, task_id)
+            task_id = self.request.POST.get("task_id", "")
+            self.reschedule_task(task_id)
 
     def get_context_data(self, **kwargs):
         context = super().get_context_data(**kwargs)
         try:
-            scheduler_client = get_scheduler(self.organization.code)
-            context["stats"] = scheduler_client.get_task_stats(self.plugin_type)
+            context["stats"] = self.scheduler_client.get_task_stats(self.task_type, self.task_type)
         except SchedulerError:
             context["stats_error"] = True
         else:
@@ -105,21 +62,12 @@
 
 class BoefjesTaskListView(BoefjeMixin, TaskListView):
     template_name = "tasks/boefjes.html"
-    plugin_type = "boefje"
 
 
 class NormalizersTaskListView(NormalizerMixin, TaskListView):
     template_name = "tasks/normalizers.html"
-    plugin_type = "normalizer"
+    task_type = "normalizer"
 
     def get_context_data(self, **kwargs):
         context = super().get_context_data(**kwargs)
-
-        context["breadcrumbs"] = [
-            {
-                "url": reverse("task_list", kwargs={"organization_code": self.organization.code}),
-                "text": _("Tasks"),
-            },
-        ]
-
         return context