--- conflicted
+++ resolved
@@ -80,12 +80,8 @@
         plugin_dict = {p.id: p.name for p in plugins}
 
         for task in task_list:
-<<<<<<< HEAD
-            task.data.raw_data.boefje_meta.boefje.name = plugin_dict[task.data.raw_data.boefje_meta.boefje.id]
-=======
             boefje_id = task.data.raw_data.boefje_meta.boefje.id
             task.data.raw_data.boefje_meta.boefje.name = plugin_dict[boefje_id] if boefje_id != "manual" else "Manual"
->>>>>>> 5d29d7b9
 
         return context
 
