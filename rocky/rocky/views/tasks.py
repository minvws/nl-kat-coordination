import json
from datetime import datetime

from account.mixins import OrganizationView
from django.contrib import messages
from django.http import FileResponse, HttpResponse
from django.shortcuts import redirect
from django.urls import reverse
from django.utils.translation import gettext_lazy as _
from django.views.generic.list import ListView
from django_otp.decorators import otp_required
from requests import HTTPError
from two_factor.views.utils import class_view_decorator

from rocky.scheduler import client

TASK_LIMIT = 50


@class_view_decorator(otp_required)
class DownloadTaskDetail(OrganizationView):
    def get(self, request, *args, **kwargs):
        task_id = kwargs["task_id"]
        filename = "task_" + task_id + ".json"
        task_details = client.get_task_details(task_id)
        if not self.is_task_id(task_id) or "detail" in task_details:
            return self.show_error_message()
        response = HttpResponse(FileResponse(json.dumps(task_details)), content_type="application/json")
        response["Content-Disposition"] = "attachment; filename=" + filename
        return response

    def is_task_id(self, task_id):
        forbidden_chars = ["/", ".", " "]
        for char in forbidden_chars:
            return char not in str(task_id)

    def show_error_message(self):
        error_message = _("Task details not found.")
        messages.add_message(self.request, messages.ERROR, error_message)
        return redirect(reverse("task_list", kwargs={"organization_code": self.organization.code}))


@class_view_decorator(otp_required)
class TaskListView(OrganizationView, ListView):
    paginate_by = 20

    def get_queryset(self):
<<<<<<< HEAD
        scheduler_id = self.plugin_type + "-" + self.organization.code
        type_ = self.request.GET.get("type", self.plugin_type)
=======
        if not self.scheduler_id:
            return []

        scheduler_id = self.request.GET.get("scheduler_id", self.scheduler_id)
        task_type = self.request.GET.get("type", self.plugin_type)
>>>>>>> e2ca4076
        status = self.request.GET.get("status", None)
        input_ooi = self.request.GET.get("scan_history_search")
        status = self.request.GET.get("scan_history_status")

        if self.request.GET.get("scan_history_from"):
            min_created_at = datetime.strptime(self.request.GET.get("scan_history_from"), "%Y-%m-%d")
        else:
            min_created_at = None

        if self.request.GET.get("scan_history_to"):
            max_created_at = datetime.strptime(self.request.GET.get("scan_history_to"), "%Y-%m-%d")
        else:
            max_created_at = None

        try:
            return client.get_lazy_task_list(
                scheduler_id=scheduler_id,
                task_type=task_type,
                status=status,
                min_created_at=min_created_at,
                max_created_at=max_created_at,
                input_ooi=input_ooi,
            )

        except HTTPError:
            error_message = _("Fetching tasks failed: no connection with scheduler")
            messages.add_message(self.request, messages.ERROR, error_message)
            return []

    def get_context_data(self, **kwargs):
        context = super().get_context_data(**kwargs)
        context["breadcrumbs"] = [
            {"url": reverse("task_list", kwargs={"organization_code": self.organization.code}), "text": _("Tasks")},
        ]
        return context


@class_view_decorator(otp_required)
class BoefjesTaskListView(TaskListView):
    template_name = "tasks/boefjes.html"
    plugin_type = "boefje"


@class_view_decorator(otp_required)
class NormalizersTaskListView(TaskListView):
    template_name = "tasks/normalizers.html"
    plugin_type = "normalizer"<|MERGE_RESOLUTION|>--- conflicted
+++ resolved
@@ -45,16 +45,8 @@
     paginate_by = 20
 
     def get_queryset(self):
-<<<<<<< HEAD
         scheduler_id = self.plugin_type + "-" + self.organization.code
-        type_ = self.request.GET.get("type", self.plugin_type)
-=======
-        if not self.scheduler_id:
-            return []
-
-        scheduler_id = self.request.GET.get("scheduler_id", self.scheduler_id)
         task_type = self.request.GET.get("type", self.plugin_type)
->>>>>>> e2ca4076
         status = self.request.GET.get("status", None)
         input_ooi = self.request.GET.get("scan_history_search")
         status = self.request.GET.get("scan_history_status")
