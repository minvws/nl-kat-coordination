from time import sleep
from typing import Dict, List, Set, Type

from django.shortcuts import redirect
from django.urls import reverse
from django.utils.translation import gettext_lazy as _
from django.views.generic import ListView, TemplateView
from django.views.generic.edit import FormView
from pydantic import ValidationError
from tools.forms.base import BaseRockyForm, ObservedAtForm
from tools.forms.ooi_form import ClearanceFilterForm, OOIForm
from tools.ooi_helpers import create_ooi
from tools.view_helpers import Breadcrumb, BreadcrumbsMixin, get_mandatory_fields, get_ooi_url

from octopoes.config.settings import DEFAULT_SCAN_LEVEL_FILTER, DEFAULT_SCAN_PROFILE_TYPE_FILTER
from octopoes.models import OOI, ScanLevel, ScanProfileType
from octopoes.models.ooi.findings import Finding, FindingType
from octopoes.models.types import get_collapsed_types
from rocky.views.mixins import (
    ConnectorFormMixin,
    MultipleOOIMixin,
    OOIList,
    SingleOOIMixin,
    SingleOOITreeMixin,
)


class BaseOOIListView(MultipleOOIMixin, ConnectorFormMixin, ListView):
    connector_form_class = ObservedAtForm
    paginate_by = 150
    context_object_name = "ooi_list"
    ooi_types = get_collapsed_types().difference({Finding, FindingType})
    scan_levels = DEFAULT_SCAN_LEVEL_FILTER
    scan_profile_types = DEFAULT_SCAN_PROFILE_TYPE_FILTER

    def setup(self, request, *args, **kwargs):
        super().setup(request, *args, **kwargs)
        self.filtered_ooi_types = request.GET.getlist("ooi_type", [])
        self.clearance_level = request.GET.getlist("clearance_level", [])
        self.clearance_type = request.GET.getlist("clearance_type", [])

    def get_active_filters(self) -> Dict[str, str]:
        active_filters = {}
        if self.filtered_ooi_types:
            active_filters[_("OOI types: ")] = ", ".join(self.filtered_ooi_types)
        if self.clearance_level:
            clearance_level = ["L" + str(level) for level in self.clearance_level]
            active_filters[_("Clearance level: ")] = ", ".join(clearance_level)
        if self.clearance_type:
            active_filters[_("Clearance type: ")] = ", ".join(self.clearance_type)
        return active_filters

    def get_ooi_scan_levels(self) -> Set[ScanLevel]:
        if not self.clearance_level:
            return self.scan_levels
        return {ScanLevel(int(s)) for s in self.clearance_level}

    def get_ooi_profile_types(self) -> Set[ScanProfileType]:
        if not self.clearance_type:
            return self.scan_profile_types
        return {ScanProfileType(s) for s in self.clearance_type}

    def get_queryset(self) -> OOIList:
        return self.get_list(
            observed_at=self.get_observed_at(),
            scan_level=self.get_ooi_scan_levels(),
            scan_profile_type=self.get_ooi_profile_types(),
        )

    def get_context_data(self, **kwargs):
        context = super().get_context_data(**kwargs)
        context["mandatory_fields"] = get_mandatory_fields(self.request)
        context["observed_at_form"] = self.get_connector_form()
        context["observed_at"] = self.get_observed_at()
        context["total_oois"] = len(self.object_list)
<<<<<<< HEAD

        selected_clearance_levels = self.request.GET.getlist("clearance_level")
        if not selected_clearance_levels:
            selected_clearance_levels = [choice for choice, _ in SCAN_LEVEL.choices]
        selected_clearance_types = self.request.GET.getlist("clearance_type")
        if not selected_clearance_types:
            selected_clearance_types = [choice for choice, _ in CLEARANCE_TYPE_CHOICES]

        context["clearance_filter_form"] = ClearanceFilterForm(self.request.GET)

=======
        context["clearance_level_filter_form"] = ClearanceFilterForm(self.request.GET)
>>>>>>> 040ab57e
        return context


class BaseOOIDetailView(SingleOOITreeMixin, BreadcrumbsMixin, ConnectorFormMixin, TemplateView):
    def get(self, request, *args, **kwargs):
        self.ooi = self.get_ooi()
        return super().get(request, *args, **kwargs)

    def get_context_data(self, **kwargs):
        context = super().get_context_data(**kwargs)

        context["ooi"] = self.ooi
        context["mandatory_fields"] = get_mandatory_fields(self.request)
        context["observed_at"] = self.get_observed_at()

        return context

    def build_breadcrumbs(self) -> List[Breadcrumb]:
        if isinstance(self.ooi, Finding):
            start = {
                "url": reverse("finding_list", kwargs={"organization_code": self.organization.code}),
                "text": _("Findings"),
            }
        else:
            start = {
                "url": reverse("ooi_list", kwargs={"organization_code": self.organization.code}),
                "text": _("Objects"),
            }
        return [
            start,
            {
                "url": get_ooi_url("ooi_detail", self.ooi.primary_key, self.organization.code),
                "text": self.ooi.human_readable,
            },
        ]


class BaseOOIFormView(SingleOOIMixin, FormView):
    ooi_class: Type[OOI] = None
    form_class = OOIForm

    def get_ooi_class(self):
        return self.ooi.__class__ if hasattr(self, "ooi") else None

    def get_form(self, form_class=None) -> BaseRockyForm:
        if form_class is None:
            form_class = self.get_form_class()

        kwargs = self.get_form_kwargs()
        form = form_class(**kwargs)

        # Disable natural key attributes
        if self.get_readonly_fields():
            for readonly_field in self.get_readonly_fields():
                form.fields[readonly_field].disabled = True

        return form

    def get_form_kwargs(self):
        kwargs = {
            "ooi_class": self.get_ooi_class(),
            "connector": self.octopoes_api_connector,
        }
        kwargs.update(super().get_form_kwargs())

        return kwargs

    def form_valid(self, form):
        # Transform into OOI
        try:
            new_ooi = self.ooi_class.parse_obj(form.cleaned_data)
            create_ooi(self.octopoes_api_connector, self.bytes_client, new_ooi)
            sleep(1)
            return redirect(self.get_ooi_success_url(new_ooi))
        except ValidationError as exception:
            for error in exception.errors():
                form.add_error(error["loc"][0], error["msg"])
            return self.form_invalid(form)
        except Exception as exception:
            form.add_error("__all__", str(exception))
            return self.form_invalid(form)

    def get_ooi_success_url(self, ooi: OOI) -> str:
        return get_ooi_url("ooi_detail", ooi.primary_key, self.organization.code)

    def get_readonly_fields(self) -> List:
        if not hasattr(self, "ooi"):
            return []

        return self.ooi._natural_key_attrs<|MERGE_RESOLUTION|>--- conflicted
+++ resolved
@@ -73,20 +73,7 @@
         context["observed_at_form"] = self.get_connector_form()
         context["observed_at"] = self.get_observed_at()
         context["total_oois"] = len(self.object_list)
-<<<<<<< HEAD
-
-        selected_clearance_levels = self.request.GET.getlist("clearance_level")
-        if not selected_clearance_levels:
-            selected_clearance_levels = [choice for choice, _ in SCAN_LEVEL.choices]
-        selected_clearance_types = self.request.GET.getlist("clearance_type")
-        if not selected_clearance_types:
-            selected_clearance_types = [choice for choice, _ in CLEARANCE_TYPE_CHOICES]
-
-        context["clearance_filter_form"] = ClearanceFilterForm(self.request.GET)
-
-=======
         context["clearance_level_filter_form"] = ClearanceFilterForm(self.request.GET)
->>>>>>> 040ab57e
         return context
 
 
