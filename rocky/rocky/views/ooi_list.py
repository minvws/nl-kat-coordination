--- conflicted
+++ resolved
@@ -40,13 +40,8 @@
     def get_context_data(self, **kwargs):
         context = super().get_context_data(**kwargs)
 
-<<<<<<< HEAD
-        context["types_display"] = self.get_ooi_types_display()
-        context["object_type_filters"] = OOITypeMultiCheckboxForm(self.request.GET)
-=======
         context["active_filters"] = self.get_active_filters()
         context["ooi_type_form"] = OOITypeMultiCheckboxForm(self.request.GET)
->>>>>>> 040ab57e
         context["observed_at"] = self.get_observed_at()
         context["mandatory_fields"] = get_mandatory_fields(self.request, params=["observed_at"])
         context["select_oois_form"] = SelectOOIForm(
