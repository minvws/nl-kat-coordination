--- conflicted
+++ resolved
@@ -1,5 +1,4 @@
 from collections import Counter
-from typing import Any
 
 from django.shortcuts import redirect
 from django.urls import reverse
@@ -31,65 +30,6 @@
                     related.append(rel)
         return related
 
-<<<<<<< HEAD
-=======
-
-class OOIFindingManager(SingleOOITreeMixin):
-    def get_findings(self) -> list[Finding]:
-        findings = []
-        for relation in self.tree.root.children.values():
-            for child in relation:
-                ooi = self.tree.store[str(child.reference)]
-                if isinstance(ooi, Finding) and ooi.reference != self.tree.root.reference:
-                    findings.append(ooi)
-        return findings
-
-    def count_findings_per_severity(self) -> Counter:
-        counter = Counter({severity: 0 for severity in RiskLevelSeverity})
-        for finding in self.get_findings():
-            finding_type: FindingType | None = self.tree.store.get(str(finding.finding_type), None)
-            if finding_type is not None and finding_type.risk_severity is not None:
-                counter.update([finding_type.risk_severity])
-            else:
-                counter.update([RiskLevelSeverity.UNKNOWN])
-        return counter
-
-    def get_finding_details_sorted_by_score_desc(self) -> list[tuple[Finding, FindingType]]:
-        finding_details = self.get_finding_details()
-        return list(sorted(finding_details, key=lambda x: x[1].risk_score or 0, reverse=True))
-
-    def get_finding_details(self) -> list[tuple[Finding, FindingType]]:
-        return [(finding, self.tree.store[str(finding.finding_type)]) for finding in self.get_findings()]
-
-
-class OOIRelatedObjectAddView(OOIRelatedObjectManager, TemplateView):
-    template_name = "oois/ooi_detail_add_related_object.html"
-
-    def get(self, request, *args, **kwargs):
-        if "ooi_id" in request.GET:
-            self.ooi_id = self.get_ooi(pk=request.GET.get("ooi_id"))
-
-        if "add_ooi_type" in request.GET:
-            ooi_type_choice = self.split_ooi_type_choice(request.GET["add_ooi_type"])
-            if existing_ooi_type(ooi_type_choice["ooi_type"]):
-                return redirect(self.ooi_add_url(self.ooi_id, **ooi_type_choice))
-
-        if "status_code" in kwargs:
-            response = super().get(request, *args, **kwargs)
-            response.status_code = kwargs["status_code"]
-            return response
-
-        return super().get(request, *args, **kwargs)
-
-    def split_ooi_type_choice(self, ooi_type_choice: str) -> dict[str, Any]:
-        ooi_type = ooi_type_choice.split("|", 1)
-
-        return {
-            "ooi_type": ooi_type[0],
-            "ooi_relation": ooi_type[1] if len(ooi_type) > 1 else None,
-        }
-
->>>>>>> b7d3a86b
     def ooi_add_url(self, ooi: OOI, ooi_type: str, ooi_relation: str = "ooi_id") -> str:
         """
         When a user wants to add an OOI TYPE to another OOI TYPE object, it will
