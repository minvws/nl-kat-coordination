--- conflicted
+++ resolved
@@ -1,20 +1,17 @@
-<<<<<<< HEAD
-from typing import List, Set, Type
-=======
 from datetime import datetime
 from typing import Any, List, Set, Type
->>>>>>> f517d5b4
 
 from account.mixins import OrganizationView
 from django.contrib import messages
 from django.http import FileResponse, HttpRequest, HttpResponse
 from django.shortcuts import redirect
 from django.urls import reverse
+from django.utils import timezone
 from django.utils.translation import gettext_lazy as _
 from katalogus.client import get_katalogus
 from tools.forms.ooi import OOIReportSettingsForm
 from tools.models import Organization
-from tools.view_helpers import get_ooi_url, is_future_date_observed_at
+from tools.view_helpers import convert_date_to_datetime, get_ooi_url
 
 from octopoes.models import OOI
 from octopoes.models.ooi.dns.records import (
@@ -44,20 +41,6 @@
     template_name = "oois/ooi_report.html"
     connector_form_class = OOIReportSettingsForm
 
-<<<<<<< HEAD
-    def dispatch(self, request, *args, **kwargs):
-        if "ooi_id" not in request.GET:
-            raise BadRequest("Missing ooi_id parameter")
-        ooi_id = request.GET["ooi_id"]
-
-        if is_future_date_observed_at(request, self.get_observed_at()):
-            return redirect(get_ooi_url("ooi_detail", ooi_id, self.organization.code))
-        return super().dispatch(request, *args, **kwargs)
-
-    def setup(self, request, *args, **kwargs):
-        super().setup(request, *args, **kwargs)
-        self.depth = self.get_depth()
-=======
     def get(self, request: HttpRequest, *args: Any, **kwargs: Any) -> HttpResponse:
         if self.get_observed_at() > convert_date_to_datetime(datetime.now(timezone.utc)):
             messages.error(
@@ -65,7 +48,6 @@
                 _("You can't generate a report for an OOI on a date in the future."),
             )
         return super().get(request, *args, **kwargs)
->>>>>>> f517d5b4
 
     def get_context_data(self, **kwargs):
         context = super().get_context_data(**kwargs)
