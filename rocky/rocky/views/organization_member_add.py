<<<<<<< HEAD
from typing import Any

from account.forms import AccountTypeSelectForm, MemberRegistrationForm
from account.mixins import OrganizationPermissionRequiredMixin
from django.contrib import messages
from django.contrib.auth import get_user_model
from django.http import HttpRequest, HttpResponse
=======
import csv
import io
import logging

from account.forms import OrganizationMemberToGroupAddForm, PasswordResetForm
from account.mixins import OrganizationPermissionRequiredMixin, OrganizationView
from django.contrib import messages
from django.contrib.auth import get_user_model
from django.contrib.auth.models import Group
from django.core.exceptions import ObjectDoesNotExist, ValidationError
from django.db import transaction
from django.http import FileResponse
>>>>>>> dcfc7e7d
from django.shortcuts import redirect
from django.urls import reverse_lazy
from django.urls.base import reverse
from django.utils.translation import gettext_lazy as _
<<<<<<< HEAD
from django.views.generic.edit import FormView
from onboarding.view_helpers import DNS_REPORT_LEAST_CLEARANCE_LEVEL
from tools.view_helpers import OrganizationMemberBreadcrumbsMixin

from rocky.messaging import clearance_level_warning_dns_report
=======
from django.views.generic.edit import CreateView, FormView
from tools.forms.upload_csv import UploadCSVForm
from tools.models import GROUP_ADMIN, GROUP_CLIENT, GROUP_REDTEAM, OrganizationMember

logger = logging.getLogger(__name__)
>>>>>>> dcfc7e7d

User = get_user_model()


<<<<<<< HEAD
class OrganizationMemberAddAccountTypeView(
    OrganizationPermissionRequiredMixin, OrganizationMemberBreadcrumbsMixin, FormView
):
=======
MEMBER_UPLOAD_COLUMNS = [
    "full_name",
    "email",
    "account_type",
    "trusted_clearance_level",
    "acknowledged_clearance_level",
]
CSV_CRITERIA = [
    _("Add column titles. Followed by each object on a new line."),
    _("The columns are: ") + ", ".join(MEMBER_UPLOAD_COLUMNS),
    _("Clearance levels should be between -1 and 4."),
    _("Account type can be one of: ") + f"'{GROUP_CLIENT}', '{GROUP_ADMIN}' and '{GROUP_REDTEAM}'",
]


class OrganizationMemberAddView(OrganizationPermissionRequiredMixin, OrganizationView, CreateView):
>>>>>>> dcfc7e7d
    """
    View to create a new member starting with choosing the account type.
    """

    template_name = "organizations/organization_member_add_account_type.html"
    permission_required = "tools.add_organizationmember"
    form_class = AccountTypeSelectForm

    def get(self, request: HttpRequest, *args: str, **kwargs: Any) -> HttpResponse:
        account_type = self.request.GET.get("account_type", None)
        if not account_type:
            return super().get(request, *args, **kwargs)
        return redirect(
            reverse(
                "organization_member_add",
                kwargs={"organization_code": self.organization.code, "account_type": account_type},
            )
        )

    def build_breadcrumbs(self):
        breadcrumbs = super().build_breadcrumbs()
        breadcrumbs.append(
            {
                "url": reverse(
                    "organization_member_add_account_type",
                    kwargs={"organization_code": self.organization.code},
                ),
                "text": _("Add Account Type"),
            },
        )
        return breadcrumbs


class OrganizationMemberAddView(OrganizationPermissionRequiredMixin, OrganizationMemberBreadcrumbsMixin, FormView):
    """
    View to create a new member.
    """

    template_name = "organizations/organization_member_add.html"
    form_class = MemberRegistrationForm
    permission_required = "tools.add_organizationmember"

    def get_form_kwargs(self):
        kwargs = super().get_form_kwargs()
        kwargs["organization"] = self.organization
        kwargs["account_type"] = self.kwargs["account_type"]
        return kwargs

    def form_valid(self, form):
        trusted_clearance_level = form.cleaned_data.get("trusted_clearance_level")
        if trusted_clearance_level and int(trusted_clearance_level) < DNS_REPORT_LEAST_CLEARANCE_LEVEL:
            clearance_level_warning_dns_report(self.request, trusted_clearance_level)
        self.add_success_notification()
        return super().form_valid(form)

    def add_success_notification(self):
        success_message = _("Member added successfully.")
        messages.add_message(self.request, messages.SUCCESS, success_message)

<<<<<<< HEAD
    def get_success_url(self, **kwargs):
        return reverse_lazy("organization_member_list", kwargs={"organization_code": self.organization.code})

    def build_breadcrumbs(self):
        breadcrumbs = super().build_breadcrumbs()
        breadcrumbs.extend(
            [
                {
                    "url": reverse(
                        "organization_member_add_account_type",
                        kwargs={"organization_code": self.organization.code},
                    ),
                    "text": _("Add Account Type"),
                },
                {
                    "url": reverse(
                        "organization_member_add",
                        kwargs={
                            "organization_code": self.organization.code,
                            "account_type": self.kwargs["account_type"],
                        },
                    ),
                    "text": _("Add Member"),
                },
            ]
        )
        return breadcrumbs
=======

class DownloadMembersTemplateView(OrganizationPermissionRequiredMixin, OrganizationView):
    permission_required = "tools.add_organizationmember"

    def get(self, request, **kwargs):
        """Create a csv file with the right columns to download as a template for uploading organization members"""

        template = ",".join(MEMBER_UPLOAD_COLUMNS)

        return FileResponse(io.BytesIO(template.encode()), filename=f"{self.organization}_organization_members.csv")


class MembersUploadView(OrganizationPermissionRequiredMixin, OrganizationView, FormView):
    template_name = "organizations/organization_member_upload.html"
    form_class = UploadCSVForm
    permission_required = "tools.add_organizationmember"

    def get_success_url(self):
        return reverse_lazy("organization_member_list", kwargs={"organization_code": self.organization.code})

    def form_valid(self, form):
        self.process_csv(form)
        return super().form_valid(form)

    def process_csv(self, form) -> None:
        csv_raw_data = form.cleaned_data["csv_file"].read()
        csv_data = io.StringIO(csv_raw_data.decode("UTF-8"))

        try:
            for row in csv.DictReader(csv_data, delimiter=",", quotechar='"'):
                if not row:
                    continue  # skip empty lines

                try:
                    full_name, email, account_type, trusted_clearance, acknowledged_clearance = (
                        row["full_name"],
                        row["email"],
                        row["account_type"],
                        int(row["trusted_clearance_level"]),
                        int(row["acknowledged_clearance_level"]),
                    )
                except KeyError:
                    messages.add_message(self.request, messages.ERROR, _("The csv file is missing required columns"))
                    return redirect("organization_member_upload", self.organization.code)

                try:
                    with transaction.atomic():
                        # We save all the relevant models and raise an exception on failure to revert the transaction
                        self.save_models(full_name, email, account_type, trusted_clearance, acknowledged_clearance)
                except ObjectDoesNotExist:
                    messages.add_message(
                        self.request,
                        messages.WARNING,
                        _("Invalid account type: '{account_type}'").format(account_type=account_type),
                    )
                    logger.exception("Invalid group")
                except ValidationError:
                    messages.add_message(
                        self.request,
                        messages.WARNING,
                        _("Invalid data for: '{email}'").format(email=email),
                    )
                    logger.warning("Invalid data", exc_info=True)
                except ValueError:
                    messages.add_message(
                        self.request,
                        messages.WARNING,
                        _("Invalid email address: '{email}'").format(email=email),
                    )
                    logger.warning("Invalid email address: %s", email)

            messages.add_message(self.request, messages.SUCCESS, _("Successfully processed users from csv."))
        except csv.Error:
            messages.add_message(
                self.request, messages.ERROR, _("Error parsing the csv file. Please verify its contents.")
            )
            logger.exception("Failed handling csv file")

    def save_models(
        self, name: str, email: str, account_type: str, trusted_clearance: int, acknowledged_clearance: int
    ):
        user, user_created = User.objects.get_or_create(email=email, defaults={"full_name": name})

        member_kwargs = {
            "organization": self.organization,
            "status": OrganizationMember.STATUSES.ACTIVE,
            "trusted_clearance_level": trusted_clearance,
            "acknowledged_clearance_level": acknowledged_clearance,
        }
        OrganizationMember(user=user, **member_kwargs).full_clean()  # Do validation before saving the model

        member, member_created = OrganizationMember.objects.get_or_create(
            user=user,
            organization=self.organization,
            defaults=member_kwargs,
        )
        member.groups.add(Group.objects.get(name=account_type))

        if user_created:
            form = PasswordResetForm({"email": email})

            if not form.is_valid():
                logger.warning("Email not valid: %s", email)
                raise ValueError("Email not valid")

            form.save(
                email_template_name="registration_email.html",
                subject_template_name="registration_subject.txt",
                extra_email_context={"organization": self.organization.name},
                use_https=self.request.is_secure(),
                request=self.request,
            )

    def get_context_data(self, **kwargs):
        context = super().get_context_data(**kwargs)
        context["criteria"] = CSV_CRITERIA

        return context
>>>>>>> dcfc7e7d
<|MERGE_RESOLUTION|>--- conflicted
+++ resolved
@@ -1,51 +1,33 @@
-<<<<<<< HEAD
-from typing import Any
-
-from account.forms import AccountTypeSelectForm, MemberRegistrationForm
-from account.mixins import OrganizationPermissionRequiredMixin
-from django.contrib import messages
-from django.contrib.auth import get_user_model
-from django.http import HttpRequest, HttpResponse
-=======
 import csv
 import io
 import logging
-
-from account.forms import OrganizationMemberToGroupAddForm, PasswordResetForm
+from typing import Any
+
+from account.forms import AccountTypeSelectForm, MemberRegistrationForm, PasswordResetForm
 from account.mixins import OrganizationPermissionRequiredMixin, OrganizationView
 from django.contrib import messages
 from django.contrib.auth import get_user_model
 from django.contrib.auth.models import Group
 from django.core.exceptions import ObjectDoesNotExist, ValidationError
 from django.db import transaction
-from django.http import FileResponse
->>>>>>> dcfc7e7d
+from django.http import FileResponse, HttpRequest, HttpResponse
 from django.shortcuts import redirect
 from django.urls import reverse_lazy
 from django.urls.base import reverse
 from django.utils.translation import gettext_lazy as _
-<<<<<<< HEAD
 from django.views.generic.edit import FormView
 from onboarding.view_helpers import DNS_REPORT_LEAST_CLEARANCE_LEVEL
-from tools.view_helpers import OrganizationMemberBreadcrumbsMixin
-
-from rocky.messaging import clearance_level_warning_dns_report
-=======
-from django.views.generic.edit import CreateView, FormView
 from tools.forms.upload_csv import UploadCSVForm
 from tools.models import GROUP_ADMIN, GROUP_CLIENT, GROUP_REDTEAM, OrganizationMember
+from tools.view_helpers import OrganizationMemberBreadcrumbsMixin
+
+from rocky.messaging import clearance_level_warning_dns_report
 
 logger = logging.getLogger(__name__)
->>>>>>> dcfc7e7d
 
 User = get_user_model()
 
 
-<<<<<<< HEAD
-class OrganizationMemberAddAccountTypeView(
-    OrganizationPermissionRequiredMixin, OrganizationMemberBreadcrumbsMixin, FormView
-):
-=======
 MEMBER_UPLOAD_COLUMNS = [
     "full_name",
     "email",
@@ -61,8 +43,9 @@
 ]
 
 
-class OrganizationMemberAddView(OrganizationPermissionRequiredMixin, OrganizationView, CreateView):
->>>>>>> dcfc7e7d
+class OrganizationMemberAddAccountTypeView(
+    OrganizationPermissionRequiredMixin, OrganizationMemberBreadcrumbsMixin, FormView
+):
     """
     View to create a new member starting with choosing the account type.
     """
@@ -122,35 +105,6 @@
         success_message = _("Member added successfully.")
         messages.add_message(self.request, messages.SUCCESS, success_message)
 
-<<<<<<< HEAD
-    def get_success_url(self, **kwargs):
-        return reverse_lazy("organization_member_list", kwargs={"organization_code": self.organization.code})
-
-    def build_breadcrumbs(self):
-        breadcrumbs = super().build_breadcrumbs()
-        breadcrumbs.extend(
-            [
-                {
-                    "url": reverse(
-                        "organization_member_add_account_type",
-                        kwargs={"organization_code": self.organization.code},
-                    ),
-                    "text": _("Add Account Type"),
-                },
-                {
-                    "url": reverse(
-                        "organization_member_add",
-                        kwargs={
-                            "organization_code": self.organization.code,
-                            "account_type": self.kwargs["account_type"],
-                        },
-                    ),
-                    "text": _("Add Member"),
-                },
-            ]
-        )
-        return breadcrumbs
-=======
 
 class DownloadMembersTemplateView(OrganizationPermissionRequiredMixin, OrganizationView):
     permission_required = "tools.add_organizationmember"
@@ -268,5 +222,4 @@
         context = super().get_context_data(**kwargs)
         context["criteria"] = CSV_CRITERIA
 
-        return context
->>>>>>> dcfc7e7d
+        return context