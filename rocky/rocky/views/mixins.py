from collections.abc import Iterable, Sequence
from dataclasses import dataclass
from datetime import datetime, timedelta, timezone
from functools import cached_property
from operator import attrgetter
from typing import Literal, TypedDict, cast

import structlog
from account.mixins import OrganizationView
from account.models import KATUser
<<<<<<< HEAD
from django.conf import settings
=======
from django import forms
>>>>>>> 8c1132f8
from django.contrib import messages
from django.contrib.auth import get_user_model
from django.core.exceptions import ImproperlyConfigured, PermissionDenied
from django.http import Http404, HttpRequest, HttpResponse
from django.shortcuts import redirect
from django.urls import reverse
from django.utils.translation import gettext_lazy as _
from django.views.generic import ListView
from django.views.generic.edit import FormMixin
from httpx import HTTPError
from katalogus.client import Boefje
from pydantic import BaseModel
from tools.forms.base import ObservedAtForm
from tools.forms.settings import DEPTH_DEFAULT, DEPTH_MAX
from tools.models import Organization, OrganizationMember
from tools.ooi_helpers import get_knowledge_base_data_for_ooi_store
from tools.view_helpers import convert_date_to_datetime, get_ooi_url

from octopoes.connector.octopoes import OctopoesAPIConnector
from octopoes.models import OOI, Reference, ScanLevel, ScanProfileType
from octopoes.models.exception import ObjectNotFoundException
from octopoes.models.explanation import InheritanceSection
from octopoes.models.ooi.findings import Finding, FindingType, RiskLevelSeverity
from octopoes.models.ooi.reports import AssetReport, HydratedReport, Report
from octopoes.models.origin import Origin, OriginType
from octopoes.models.tree import ReferenceTree
from octopoes.models.types import get_relations
from rocky.bytes_client import get_bytes_client

logger = structlog.get_logger(__name__)

ORIGIN_MAX_AGE = timedelta(days=2)

FINDING_LIST_COLUMNS = {
    "severity": _("Severity"),
    "finding": _("Finding"),
    "location": _("Location"),
    "tree": _("Tree"),
    "graph": _("Graph"),
}

OBJECT_LIST_COLUMNS = {
    "object": _("Object"),
    "object_type": _("Type"),
    "clearance_level": _("Clearance level"),
    "clearance_type": _("Clearance type"),
}


@dataclass
class HydratedFinding:
    finding: Finding
    ooi: OOI
    finding_type: FindingType


class OriginData(BaseModel):
    origin: Origin
    normalizer: dict | None = None
    boefje: Boefje | None = None
    params: dict[str, str] | None = None

    @property
    def is_old(self) -> bool:
        return self.is_older_than(ORIGIN_MAX_AGE)

    def is_older_than(self, time_delta: timedelta) -> bool:
        if not self.normalizer:
            return False

        if (observation_date := self.normalizer.get("raw_data", {}).get("boefje_meta", {}).get("ended_at")) is None:
            raise ValueError("Observation date is missing in normalizer meta")

        observation_date = observation_date.replace(tzinfo=timezone.utc)

        return observation_date < datetime.now(timezone.utc) - time_delta


class Origins(TypedDict):
    declarations: list[OriginData]
    observations: list[OriginData]
    inferences: list[OriginData]


class OOIAttributeError(AttributeError):
    pass


class ObservedAtMixin:
    request: HttpRequest

    @cached_property
    def observed_at(self) -> datetime:
        observed_at = self.request.GET.get("observed_at", None)
        if not observed_at:
            return datetime.now(timezone.utc)

        try:
            datetime_format = "%Y-%m-%d"
            date_time = convert_date_to_datetime(datetime.strptime(observed_at, datetime_format))
            if date_time.date() > datetime.now(timezone.utc).date():
                messages.warning(self.request, _("The selected date is in the future."))
            return date_time
        except ValueError:
            try:
                ret = datetime.fromisoformat(observed_at)
                if not ret.tzinfo:
                    ret = ret.replace(tzinfo=timezone.utc)

                return ret
            except ValueError:
                messages.error(self.request, _("Can not parse date, falling back to show current date."))
                return datetime.now(timezone.utc)


class OctopoesView(ObservedAtMixin, OrganizationView):
    add_object_to_dashboard_form = None

    def get_single_ooi(self, pk: str) -> OOI:
        try:
            ref = Reference.from_str(pk)
            ooi = self.octopoes_api_connector.get(ref, valid_time=self.observed_at)

            return ooi
        except Exception as e:
            # TODO: raise the exception but let the handling be done by  the method that implements "get_single_ooi"
            self.handle_connector_exception(e)
            raise

    def get_origins(self, reference: Reference, organization: Organization) -> Origins:
        declarations: list[OriginData] = []
        observations: list[OriginData] = []
        inferences: list[OriginData] = []
        results: Origins = {"declarations": declarations, "observations": observations, "inferences": inferences}

        try:
            origins = self.octopoes_api_connector.list_origins(self.observed_at, result=reference)
        except Exception as e:
            logger.error("Could not load origins for OOI: %s from octopoes, error: %s", reference, e)
            return results

        try:
            bytes_client = get_bytes_client(organization.code)
            bytes_client.login()
        except HTTPError as e:
            logger.error(e)
            return results

        katalogus = self.get_katalogus()

        for origin in origins:
            origin = OriginData(origin=origin)
            if origin.origin.origin_type != OriginType.OBSERVATION or not origin.origin.task_id:
                if origin.origin.origin_type == OriginType.DECLARATION:
                    declarations.append(origin)
                elif origin.origin.origin_type == OriginType.INFERENCE:
                    inferences.append(origin)
                continue

            try:
                normalizer_data = bytes_client.get_normalizer_meta(origin.origin.task_id)
            except HTTPError as e:
                logger.error("Could not load Normalizer meta for task_id: %s, error: %s", origin.origin.task_id, e)
            else:
                boefje_meta = normalizer_data["raw_data"]["boefje_meta"]
                boefje_id = boefje_meta["boefje"]["id"]
                if boefje_meta.get("ended_at"):
                    try:
                        boefje_meta["ended_at"] = datetime.strptime(boefje_meta["ended_at"], "%Y-%m-%dT%H:%M:%S.%fZ")
                    except ValueError:
                        boefje_meta["ended_at"] = datetime.strptime(boefje_meta["ended_at"], "%Y-%m-%dT%H:%M:%SZ")
                origin.normalizer = normalizer_data
                if boefje_id != "manual":
                    try:
                        origin.boefje = katalogus.get_plugin(boefje_id)
                    except HTTPError as e:
                        logger.error("Could not load boefje %s from katalogus: %s", boefje_id, e)
            observations.append(origin)

        return results

    def handle_connector_exception(self, exception: Exception) -> None:
        if isinstance(exception, ObjectNotFoundException):
            raise Http404("OOI not found")

        raise exception

    def get_scan_profile_inheritance(self, ooi: OOI) -> list[InheritanceSection]:
        return self.octopoes_api_connector.get_scan_profile_inheritance(ooi.reference, self.observed_at)


class OOIList:
    HARD_LIMIT = 99_999_999

    def __init__(
        self,
        octopoes_connector: OctopoesAPIConnector,
        ooi_types: set[type[OOI]],
        valid_time: datetime,
        scan_level: set[ScanLevel],
        scan_profile_type: set[ScanProfileType],
        search_string: str | None = None,
        order_by: Literal["scan_level", "object_type"] = "object_type",
        asc_desc: Literal["asc", "desc"] = "asc",
    ):
        self.octopoes_connector = octopoes_connector
        self.ooi_types = ooi_types
        self.valid_time = valid_time
        self.ordered = True
        self._count = 0
        self.scan_level = scan_level
        self.scan_profile_type = scan_profile_type
        self.search_string = search_string
        self.order_by = order_by
        self.asc_desc = asc_desc

    @cached_property
    def count(self) -> int:
        if not self.ooi_types:
            return 0
        return self.octopoes_connector.list_objects(
            self.ooi_types,
            valid_time=self.valid_time,
            limit=0,
            scan_level=self.scan_level,
            scan_profile_type=self.scan_profile_type,
            search_string=self.search_string,
        ).count

    def __len__(self):
        return self.count

    def __getitem__(self, key: int | slice) -> list[OOI]:
        if not self.ooi_types:
            return []
        if isinstance(key, slice):
            offset = key.start or 0
            limit = OOIList.HARD_LIMIT
            if key.stop:
                limit = key.stop - offset

            return self.octopoes_connector.list_objects(
                self.ooi_types,
                valid_time=self.valid_time,
                offset=offset,
                limit=limit,
                scan_level=self.scan_level,
                scan_profile_type=self.scan_profile_type,
                search_string=self.search_string,
                order_by=self.order_by,
                asc_desc=self.asc_desc,
            ).items

        elif isinstance(key, int):
            return self.octopoes_connector.list_objects(
                self.ooi_types,
                valid_time=self.valid_time,
                offset=key,
                limit=1,
                scan_level=self.scan_level,
                scan_profile_type=self.scan_profile_type,
                search_string=self.search_string,
                order_by=self.order_by,
                asc_desc=self.asc_desc,
            ).items


class FindingList:
    HARD_LIMIT = 99_999_999

    def __init__(
        self,
        octopoes_connector: OctopoesAPIConnector,
        valid_time: datetime,
        severities: Iterable[RiskLevelSeverity],
        exclude_muted: bool = True,
        only_muted: bool = False,
        search_string: str | None = None,
        order_by: Literal["score", "finding_type"] = "score",
        asc_desc: Literal["asc", "desc"] = "desc",
    ):
        self.octopoes_connector = octopoes_connector
        self.valid_time = valid_time
        self.ordered = True
        self._count = None
        self.severities = severities
        self.exclude_muted = exclude_muted
        self.only_muted = only_muted
        self.search_string = search_string
        self.order_by = order_by
        self.asc_desc = asc_desc

    @cached_property
    def count(self) -> int:
        return self.octopoes_connector.list_findings(
            severities=self.severities,
            valid_time=self.valid_time,
            exclude_muted=self.exclude_muted,
            only_muted=self.only_muted,
            limit=0,
            search_string=self.search_string,
        ).count

    def __len__(self):
        return self.count

    def __getitem__(self, key: int | slice) -> list[HydratedFinding]:
        if isinstance(key, slice):
            offset = key.start or 0
            limit = self.HARD_LIMIT
            if key.stop:
                limit = key.stop - offset
            findings = self.octopoes_connector.list_findings(
                severities=self.severities,
                valid_time=self.valid_time,
                exclude_muted=self.exclude_muted,
                only_muted=self.only_muted,
                offset=offset,
                limit=limit,
                search_string=self.search_string,
                order_by=self.order_by,
                asc_desc=self.asc_desc,
            ).items
            ooi_references = {finding.ooi for finding in findings}
            finding_type_references = {finding.finding_type for finding in findings}
            objects = self.octopoes_connector.load_objects_bulk(
                ooi_references | finding_type_references, valid_time=self.valid_time
            )

            hydrated_findings = []
            for finding in findings:
                if finding.ooi not in objects or finding.finding_type not in objects:
                    continue
                hydrated_findings.append(
                    HydratedFinding(
                        finding=finding, finding_type=objects[finding.finding_type], ooi=objects[finding.ooi]
                    )
                )
            return hydrated_findings

        raise NotImplementedError("FindingList only supports slicing")


class EnrichedReport:
    report: Report
    asset_reports: list[Report] | None
    total_asset_reports: int
    total_objects: int
    report_type_summary: dict[str, int]
    input_oois: list[str]


class ReportList:
    HARD_LIMIT = 99_999_999

    def __init__(self, octopoes_connector: OctopoesAPIConnector, valid_time: datetime, report_id: str | None = None):
        self.octopoes_connector = octopoes_connector
        self.valid_time = valid_time
        self.ordered = True
        self._count = None
        self.report_id = report_id
        self.asset_reports = None

        if self.report_id and self.report_id is not None:
            asset_reports = [
                report
                for report in self.octopoes_connector.get_report(self.report_id, self.valid_time).input_oois
                if isinstance(report, AssetReport)
            ]
            self.asset_reports = sorted(asset_reports, key=lambda x: (x.report_type, x.input_ooi))

    @cached_property
    def count(self) -> int:
        if self.asset_reports is not None:
            return len(self.asset_reports)
        return self.octopoes_connector.list_reports(valid_time=self.valid_time, limit=0).count

    def __len__(self):
        return self.count

    def __getitem__(self, key: int | slice) -> Sequence[EnrichedReport | tuple[str, Report]]:
        if isinstance(key, slice):
            offset = key.start or 0
            limit = self.HARD_LIMIT
            if key.stop:
                limit = key.stop - offset

            if self.asset_reports is not None:
                return self.asset_reports[offset : offset + limit]

            reports = self.octopoes_connector.list_reports(valid_time=self.valid_time, offset=offset, limit=limit).items

            return self.enriched_report_list(reports)

        raise NotImplementedError("ReportList only supports slicing")

    def enriched_report_list(self, reports: list[HydratedReport]) -> list[EnrichedReport]:
        enriched_reports: list[EnrichedReport] = []

        for report in reports:
            enriched_report = EnrichedReport()

            enriched_report.report = report

            enriched_report.total_asset_reports = len(report.input_oois)
            if settings.ASSET_REPORTS:
                asset_reports = cast(list[AssetReport], report.input_oois)

                enriched_report.asset_reports = sorted(asset_reports[:5], key=attrgetter("name"))
                enriched_report.input_oois = list({asset_report.input_ooi for asset_report in asset_reports})
                enriched_report.report_type_summary = self.report_type_summary(asset_reports)
            else:
                enriched_report.input_oois = cast(list[str], report.input_oois)

            enriched_report.total_objects = len(enriched_report.input_oois)

            # We want to show only 5 children reports
            enriched_reports.append(enriched_report)

        return enriched_reports

    @staticmethod
    def report_type_summary(reports: list[AssetReport]) -> dict[str, int]:
        """
        Calculates per report type how many objects it consumed.
        """

        summary: dict[str, int] = {}

        for report_type in sorted({report.report_type for report in reports}):
            summary[report_type] = len([report for report in reports if report.report_type == report_type])

        return summary


class ConnectorFormMixin:
    connector_form_class: type[ObservedAtForm]
    request: HttpRequest

    def get_connector_form_kwargs(self) -> dict:
        if "observed_at" in self.request.GET:
            return {"data": self.request.GET}
        else:
            return {}

    def get_connector_form(self) -> ObservedAtForm:
        return self.connector_form_class(**self.get_connector_form_kwargs())


class SingleOOIMixin(OctopoesView):
    ooi: OOI

    def get_ooi_id(self) -> str:
        if "ooi_id" not in self.request.GET:
            raise OOIAttributeError("OOI primary key missing")

        return self.request.GET["ooi_id"]

    def get_ooi(self, pk: str | None = None) -> OOI:
        if pk is None:
            pk = self.get_ooi_id()

        return self.get_single_ooi(pk)

    def get_breadcrumb_list(self):
        start = {"url": reverse("ooi_list", kwargs={"organization_code": self.organization.code}), "text": "Objects"}
        if isinstance(self.ooi, Finding):
            start = {
                "url": reverse("finding_list", kwargs={"organization_code": self.organization.code}),
                "text": "Findings",
            }

        return [
            start,
            {
                "url": get_ooi_url("ooi_detail", self.ooi.primary_key, self.organization.code),
                "text": self.ooi.human_readable,
            },
        ]

    def get_ooi_properties(self, ooi: OOI) -> dict:
        class_relations = get_relations(ooi.__class__)
        props = {field_name: value for field_name, value in ooi if field_name not in class_relations}

        knowledge_base = get_knowledge_base_data_for_ooi_store({ooi.primary_key: ooi})

        if knowledge_base[ooi.get_information_id()]:
            props.update(knowledge_base[ooi.get_information_id()])

        props.pop("scan_profile")
        props.pop("primary_key")
        if "user_id" in props and props["user_id"]:
            try:
                props["user_id"] = get_user_model().objects.get(id=props["user_id"])
            except KATUser.DoesNotExist:
                props["user_id"] = None
            props = {"owner" if key == "user_id" else key: value for key, value in props.items()}
        else:
            props.pop("user_id")

        return props


class SingleOOITreeMixin(SingleOOIMixin):
    @cached_property
    def tree(self) -> ReferenceTree:
        return self.get_ooi_tree(depth=2)

    def get_depth(self):
        try:
            return min(int(self.request.GET.get("depth", DEPTH_DEFAULT)), DEPTH_MAX)
        except ValueError:
            return DEPTH_DEFAULT

    def get_ooi_tree(self, pk: str | None = None, observed_at: datetime | None = None, depth: int | None = None) -> OOI:
        if pk is None:
            pk = self.get_ooi_id()

        if observed_at is None:
            observed_at = self.observed_at

        ref = Reference.from_str(pk)
        depth = depth or self.get_depth()

        try:
            tree = self.octopoes_api_connector.get_tree(ref, valid_time=observed_at, depth=depth)
        except Exception as e:
            self.handle_connector_exception(e)

        return tree


class SeveritiesMixin:
    request: HttpRequest

    def get_severities(self) -> set[RiskLevelSeverity]:
        severities = set()
        for severity in self.request.GET.getlist("severity"):
            try:
                severities.add(RiskLevelSeverity(severity))
            except ValueError as e:
                messages.error(self.request, _(str(e)))

        return severities


class AddDashboardItemFormMixin(FormMixin):
    add_dashboard_item_form: type[forms.Form] | None = None
    organization: Organization
    template_name: str
    organization_member: OrganizationMember
    request: HttpRequest

    def get_form_class(self):
        """Specific naming for forms, so that it does not interferre with other forms."""
        if self.add_dashboard_item_form is None:
            raise ImproperlyConfigured(f"{self.__class__.__name__} requires 'dashboard_form_class' to be set.")
        return self.add_dashboard_item_form

    def get_form_kwargs(self):
        kwargs = super().get_form_kwargs()
        kwargs["organization"] = self.organization
        return kwargs

    def get_initial(self):
        """This will initiate all filters set by GET request parameters."""
        initial = {}
        for key in self.request.GET:
            values = self.request.GET.getlist(key)
            initial[key] = values if len(values) > 1 else values[0]
        return initial

    def add_to_dashboard(self) -> HttpResponse:
        if not self.organization_member.can_add_dashboard_item:
            messages.error(self.request, _("You do not have the permission to add items to a dashboard."))
            raise PermissionDenied

        form = self.get_form()
        if form.is_valid():
            dashboard_id = form.cleaned_data.get("dashboard")
            messages.success(self.request, _("Dashboard item has been added."))
            return redirect(
                reverse(
                    "organization_crisis_room", kwargs={"organization_code": self.organization.code, "id": dashboard_id}
                )
            )

        # If this mixin is used together with ListView, they will clash,
        # it must return invalid form with get_queryset from ListView so they can work together.
        if isinstance(self, ListView):
            self.object_list = self.get_queryset()
        return self.form_invalid(form)

    def get_context_data(self, **kwargs):
        context = super().get_context_data(**kwargs)
        context["add_dashboard_item_form"] = self.get_form()
        return context<|MERGE_RESOLUTION|>--- conflicted
+++ resolved
@@ -8,11 +8,8 @@
 import structlog
 from account.mixins import OrganizationView
 from account.models import KATUser
-<<<<<<< HEAD
+from django import forms
 from django.conf import settings
-=======
-from django import forms
->>>>>>> 8c1132f8
 from django.contrib import messages
 from django.contrib.auth import get_user_model
 from django.core.exceptions import ImproperlyConfigured, PermissionDenied
