--- conflicted
+++ resolved
@@ -17,15 +17,8 @@
     get_knowledge_base_data_for_ooi_store,
 )
 from tools.view_helpers import (
-<<<<<<< HEAD
-    get_ooi_url,
-    convert_date_to_datetime,
-=======
-    Breadcrumb,
-    BreadcrumbsMixin,
     convert_date_to_datetime,
     get_ooi_url,
->>>>>>> 9a62e3be
 )
 
 from octopoes.connector import ObjectNotFoundException
