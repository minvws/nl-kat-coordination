--- conflicted
+++ resolved
@@ -54,14 +54,10 @@
 
 
 class ObservedAtMixin:
-<<<<<<< HEAD
     request: HttpRequest
 
-    def get_observed_at(self) -> datetime:
-=======
     @cached_property
     def observed_at(self) -> datetime:
->>>>>>> 2776cf23
         observed_at = self.request.GET.get("observed_at", None)
         if not observed_at:
             return datetime.now(timezone.utc)
