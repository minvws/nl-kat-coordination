--- conflicted
+++ resolved
@@ -131,7 +131,6 @@
 
         raise exception
 
-<<<<<<< HEAD
     def get_observed_at(self) -> datetime:
         if "observed_at" not in self.request.GET:
             return datetime.now(timezone.utc)
@@ -154,8 +153,6 @@
                     )
                     return datetime.now(timezone.utc)
 
-=======
->>>>>>> 5b57332d
     def get_depth(self, default_depth=DEPTH_DEFAULT) -> int:
         try:
             depth = int(self.request.GET.get("depth", default_depth))
