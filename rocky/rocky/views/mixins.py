<<<<<<< HEAD
=======
import logging
from collections.abc import Sequence
>>>>>>> 0ace7c71
from dataclasses import dataclass
from datetime import datetime, timezone
from functools import cached_property
from operator import attrgetter

import structlog
from account.mixins import OrganizationView
from django.contrib import messages
from django.http import Http404, HttpRequest
from django.urls import reverse
from django.utils.translation import gettext_lazy as _
from httpx import HTTPError
from katalogus.client import Boefje, get_katalogus
from pydantic import BaseModel
from tools.forms.base import ObservedAtForm
from tools.forms.settings import DEPTH_DEFAULT, DEPTH_MAX
from tools.models import Organization
from tools.ooi_helpers import get_knowledge_base_data_for_ooi_store
from tools.view_helpers import convert_date_to_datetime, get_ooi_url

from octopoes.connector import ObjectNotFoundException
from octopoes.connector.octopoes import OctopoesAPIConnector
from octopoes.models import OOI, Reference, ScanLevel, ScanProfileType
from octopoes.models.explanation import InheritanceSection
from octopoes.models.ooi.findings import Finding, FindingType, RiskLevelSeverity
from octopoes.models.ooi.reports import Report
from octopoes.models.origin import Origin, OriginType
from octopoes.models.tree import ReferenceTree
from octopoes.models.types import get_relations
from rocky.bytes_client import get_bytes_client

logger = structlog.get_logger(__name__)


@dataclass
class HydratedFinding:
    finding: Finding
    ooi: OOI
    finding_type: FindingType


class OriginData(BaseModel):
    origin: Origin
    normalizer: dict | None = None
    boefje: Boefje | None = None
    params: dict[str, str] | None = None


class OOIAttributeError(AttributeError):
    pass


class ObservedAtMixin:
    request: HttpRequest

    @cached_property
    def observed_at(self) -> datetime:
        observed_at = self.request.GET.get("observed_at", None)
        if not observed_at:
            return datetime.now(timezone.utc)

        try:
            datetime_format = "%Y-%m-%d"
            date_time = convert_date_to_datetime(datetime.strptime(observed_at, datetime_format))
            if date_time.date() > datetime.now(timezone.utc).date():
                messages.warning(
                    self.request,
                    _("The selected date is in the future."),
                )
            return date_time
        except ValueError:
            try:
                ret = datetime.fromisoformat(observed_at)
                if not ret.tzinfo:
                    ret = ret.replace(tzinfo=timezone.utc)

                return ret
            except ValueError:
                messages.error(self.request, _("Can not parse date, falling back to show current date."))
                return datetime.now(timezone.utc)


class OctopoesView(ObservedAtMixin, OrganizationView):
    def get_single_ooi(self, pk: str) -> OOI:
        try:
            ref = Reference.from_str(pk)
            ooi = self.octopoes_api_connector.get(ref, valid_time=self.observed_at)
        except Exception as e:
            # TODO: raise the exception but let the handling be done by  the method that implements "get_single_ooi"
            self.handle_connector_exception(e)

        return ooi

    def get_origins(
        self,
        reference: Reference,
        organization: Organization,
    ) -> tuple[list[OriginData], list[OriginData], list[OriginData]]:
        try:
            origins = self.octopoes_api_connector.list_origins(self.observed_at, result=reference)
            origin_data = [OriginData(origin=origin) for origin in origins]

            for origin in origin_data:
                if origin.origin.origin_type != OriginType.OBSERVATION or not origin.origin.task_id:
                    continue

                try:
                    client = get_bytes_client(organization.code)
                    client.login()

                    normalizer_data = client.get_normalizer_meta(origin.origin.task_id)
                    boefje_id = normalizer_data["raw_data"]["boefje_meta"]["boefje"]["id"]
                    origin.normalizer = normalizer_data
                    origin.boefje = get_katalogus(organization.code).get_plugin(boefje_id)
                except HTTPError as e:
                    logger.error(e)

            return (
                [origin for origin in origin_data if origin.origin.origin_type == OriginType.DECLARATION],
                [origin for origin in origin_data if origin.origin.origin_type == OriginType.OBSERVATION],
                [origin for origin in origin_data if origin.origin.origin_type == OriginType.INFERENCE],
            )
        except Exception as e:
            logger.error(e)
            return [], [], []

    def handle_connector_exception(self, exception: Exception):
        if isinstance(exception, ObjectNotFoundException):
            raise Http404("OOI not found")

        raise exception

    def get_scan_profile_inheritance(self, ooi: OOI) -> list[InheritanceSection]:
        return self.octopoes_api_connector.get_scan_profile_inheritance(ooi.reference, self.observed_at)


class OOIList:
    HARD_LIMIT = 99_999_999

    def __init__(
        self,
        octopoes_connector: OctopoesAPIConnector,
        ooi_types: set[type[OOI]],
        valid_time: datetime,
        scan_level: set[ScanLevel],
        scan_profile_type: set[ScanProfileType],
    ):
        self.octopoes_connector = octopoes_connector
        self.ooi_types = ooi_types
        self.valid_time = valid_time
        self.ordered = True
        self._count = 0
        self.scan_level = scan_level
        self.scan_profile_type = scan_profile_type

    @cached_property
    def count(self) -> int:
        return self.octopoes_connector.list_objects(
            self.ooi_types,
            valid_time=self.valid_time,
            limit=0,
            scan_level=self.scan_level,
            scan_profile_type=self.scan_profile_type,
        ).count

    def __len__(self):
        return self.count

    def __getitem__(self, key: int | slice) -> list[OOI]:
        if isinstance(key, slice):
            offset = key.start or 0
            limit = OOIList.HARD_LIMIT
            if key.stop:
                limit = key.stop - offset

            return self.octopoes_connector.list_objects(
                self.ooi_types,
                valid_time=self.valid_time,
                offset=offset,
                limit=limit,
                scan_level=self.scan_level,
                scan_profile_type=self.scan_profile_type,
            ).items

        elif isinstance(key, int):
            return self.octopoes_connector.list_objects(
                self.ooi_types,
                valid_time=self.valid_time,
                offset=key,
                limit=1,
                scan_level=self.scan_level,
                scan_profile_type=self.scan_profile_type,
            ).items


class FindingList:
    HARD_LIMIT = 99_999_999

    def __init__(
        self,
        octopoes_connector: OctopoesAPIConnector,
        valid_time: datetime,
        severities: set[RiskLevelSeverity],
        exclude_muted: bool = True,
        only_muted: bool = False,
    ):
        self.octopoes_connector = octopoes_connector
        self.valid_time = valid_time
        self.ordered = True
        self._count = None
        self.severities = severities
        self.exclude_muted = exclude_muted
        self.only_muted = only_muted

    @cached_property
    def count(self) -> int:
        return self.octopoes_connector.list_findings(
            severities=self.severities,
            valid_time=self.valid_time,
            exclude_muted=self.exclude_muted,
            only_muted=self.only_muted,
            limit=0,
        ).count

    def __len__(self):
        return self.count

    def __getitem__(self, key: int | slice) -> list[HydratedFinding]:
        if isinstance(key, slice):
            offset = key.start or 0
            limit = self.HARD_LIMIT
            if key.stop:
                limit = key.stop - offset
            findings = self.octopoes_connector.list_findings(
                severities=self.severities,
                valid_time=self.valid_time,
                exclude_muted=self.exclude_muted,
                only_muted=self.only_muted,
                offset=offset,
                limit=limit,
            ).items
            ooi_references = {finding.ooi for finding in findings}
            finding_type_references = {finding.finding_type for finding in findings}
            objects = self.octopoes_connector.load_objects_bulk(
                ooi_references | finding_type_references, valid_time=self.valid_time
            )

            hydrated_findings = []
            for finding in findings:
                if finding.ooi not in objects or finding.finding_type not in objects:
                    continue
                hydrated_findings.append(
                    HydratedFinding(
                        finding=finding, finding_type=objects[finding.finding_type], ooi=objects[finding.ooi]
                    )
                )
            return hydrated_findings

        raise NotImplementedError("FindingList only supports slicing")


class HydratedReport:
    parent_report: Report
    children_reports: list[Report] | None
    total_children_reports: int
    total_objects: int
    report_type_summary: dict[str, int]


class ReportList:
    HARD_LIMIT = 99_999_999

    def __init__(
        self,
        octopoes_connector: OctopoesAPIConnector,
        valid_time: datetime,
        parent_report_id: str | None = None,
    ):
        self.octopoes_connector = octopoes_connector
        self.valid_time = valid_time
        self.ordered = True
        self._count = None
        self.parent_report_id = parent_report_id

        self.subreports = None
        if self.parent_report_id and self.parent_report_id is not None:
            self.subreports = self.get_subreports(self.parent_report_id)

    @cached_property
    def count(self) -> int:
        if self.subreports is not None:
            return len(self.subreports)
        return self.octopoes_connector.list_reports(
            valid_time=self.valid_time,
            limit=0,
        ).count

    def __len__(self):
        return self.count

    def __getitem__(self, key: int | slice) -> Sequence[HydratedReport | tuple[str, Report]]:
        if isinstance(key, slice):
            offset = key.start or 0
            limit = self.HARD_LIMIT
            if key.stop:
                limit = key.stop - offset

            if self.subreports is not None:
                return self.subreports[offset : offset + limit]

            reports = self.octopoes_connector.list_reports(
                valid_time=self.valid_time,
                offset=offset,
                limit=limit,
            ).items

            return self.hydrate_report_list(reports)

        raise NotImplementedError("ReportList only supports slicing")

    def get_subreports(self, report_id: str) -> list[tuple[str, Report]]:
        """
        Get child reports with parent id.
        """
        # TODO: is better to use query over query_many as we use one parent id.
        # query will only return 50 items as we do not have pagination (offset and limit)
        # yet implemented for query requests. We use query_many to get more then 50 items at once.

        subreports = self.octopoes_connector.query_many(
            "Report.<parent_report [is Report]",
            self.valid_time,
            [report_id],
        )

        subreports = sorted(subreports, key=lambda x: (x[1].report_type, x[1].input_oois))

        return subreports

    def hydrate_report_list(self, reports: list[Report]) -> list[HydratedReport]:
        hydrated_reports: list[HydratedReport] = []

        for report in reports:
            hydrated_report: HydratedReport = HydratedReport()

            parent_report, children_reports = report

            hydrated_report.total_children_reports = len(children_reports)

            if len(parent_report.input_oois) > 0:
                hydrated_report.total_objects = len(parent_report.input_oois)
            else:
                hydrated_report.total_objects = len(self.get_children_input_oois(children_reports))

            hydrated_report.report_type_summary = self.report_type_summary(children_reports)

            if not parent_report.has_parent:
                hydrated_children_reports: list[Report] = []
                for child_report in children_reports:
                    if str(child_report.parent_report) == str(parent_report):
                        hydrated_children_reports.append(child_report)
                    if len(hydrated_children_reports) >= 5:  # We want to show only 5 children reports
                        break

                hydrated_report.children_reports = sorted(hydrated_children_reports, key=attrgetter("name"))

            hydrated_report.parent_report = parent_report
            hydrated_reports.append(hydrated_report)

        return hydrated_reports

    @staticmethod
    def get_children_input_oois(children_reports: list[Report]) -> set[str]:
        return {input_ooi for child_report in children_reports for input_ooi in child_report.input_oois}

    @staticmethod
    def report_type_summary(reports: list[Report]) -> dict[str, int]:
        """
        Calculates per report type how many objects it consumed.
        """

        summary: dict[str, int] = {}
        report_types: set[str] = {report.report_type for report in reports}

        for report_type in sorted(report_types):
            summary[report_type] = sum(
                [len(report.input_oois) for report in reports if report_type == report.report_type]
            )

        return summary


class ConnectorFormMixin:
    connector_form_class: type[ObservedAtForm]
    request: HttpRequest

    def get_connector_form_kwargs(self) -> dict:
        if "observed_at" in self.request.GET:
            return {"data": self.request.GET}
        else:
            return {}

    def get_connector_form(self) -> ObservedAtForm:
        return self.connector_form_class(**self.get_connector_form_kwargs())


class SingleOOIMixin(OctopoesView):
    ooi: OOI

    def get_ooi_id(self) -> str:
        if "ooi_id" not in self.request.GET:
            raise OOIAttributeError("OOI primary key missing")

        return self.request.GET["ooi_id"]

    def get_ooi(self, pk: str | None = None) -> OOI:
        if pk is None:
            pk = self.get_ooi_id()

        return self.get_single_ooi(pk)

    def get_breadcrumb_list(self):
        start = {
            "url": reverse("ooi_list", kwargs={"organization_code": self.organization.code}),
            "text": "Objects",
        }
        if isinstance(self.ooi, Finding):
            start = {
                "url": reverse("finding_list", kwargs={"organization_code": self.organization.code}),
                "text": "Findings",
            }

        return [
            start,
            {
                "url": get_ooi_url("ooi_detail", self.ooi.primary_key, self.organization.code),
                "text": self.ooi.human_readable,
            },
        ]

    def get_ooi_properties(self, ooi: OOI):
        class_relations = get_relations(ooi.__class__)
        props = {field_name: value for field_name, value in ooi if field_name not in class_relations}

        knowledge_base = get_knowledge_base_data_for_ooi_store({ooi.primary_key: ooi})

        if knowledge_base[ooi.get_information_id()]:
            props.update(knowledge_base[ooi.get_information_id()])

        props.pop("scan_profile")
        props.pop("primary_key")

        return props


class SingleOOITreeMixin(SingleOOIMixin):
    tree: ReferenceTree

    def get_depth(self):
        try:
            return min(int(self.request.GET.get("depth", DEPTH_DEFAULT)), DEPTH_MAX)
        except ValueError:
            return DEPTH_DEFAULT

    def get_ooi(self, pk: str | None = None, observed_at: datetime | None = None) -> OOI:
        if pk is None:
            pk = self.get_ooi_id()

        if observed_at is None:
            observed_at = self.observed_at

        ref = Reference.from_str(pk)
        depth = self.get_depth()

        try:
            self.tree = self.octopoes_api_connector.get_tree(ref, valid_time=observed_at, depth=depth)
        except Exception as e:
            self.handle_connector_exception(e)

        return self.tree.store[str(self.tree.root.reference)]


class SeveritiesMixin:
    request: HttpRequest

    def get_severities(self) -> set[RiskLevelSeverity]:
        severities = set()
        for severity in self.request.GET.getlist("severity"):
            try:
                severities.add(RiskLevelSeverity(severity))
            except ValueError as e:
                messages.error(self.request, _(str(e)))

        return severities<|MERGE_RESOLUTION|>--- conflicted
+++ resolved
@@ -1,9 +1,5 @@
-<<<<<<< HEAD
-=======
-import logging
+from dataclasses import dataclass
 from collections.abc import Sequence
->>>>>>> 0ace7c71
-from dataclasses import dataclass
 from datetime import datetime, timezone
 from functools import cached_property
 from operator import attrgetter
