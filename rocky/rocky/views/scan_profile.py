from datetime import datetime, timezone
from typing import Any

import structlog
from django.contrib import messages
from django.contrib.auth import get_user_model
from django.shortcuts import redirect
from django.utils.translation import gettext_lazy as _
from django.views.generic import FormView
from tools.forms.ooi import SetClearanceLevelForm
from tools.view_helpers import get_mandatory_fields, get_ooi_url

from octopoes.models import EmptyScanProfile, InheritedScanProfile, ScanProfileType
from rocky.views.ooi_detail import OOIDetailView

logger = structlog.get_logger(__name__)


class ScanProfileDetailView(FormView, OOIDetailView):
    template_name = "scan_profiles/scan_profile_detail.html"
    form_class = SetClearanceLevelForm

    def get_context_data(self, **kwargs: Any) -> dict[str, Any]:
        context = super().get_context_data(**kwargs)
        context["mandatory_fields"] = get_mandatory_fields(self.request)
        if self.ooi.scan_profile and self.ooi.scan_profile.user_id:
            try:
                context["scan_profile_user"] = get_user_model().objects.get(id=self.ooi.scan_profile.user_id)
            except get_user_model().DoesNotExist:
                pass
        return context

    def get_initial(self):
        initial = super().get_initial()
        initial["clearance_type"] = self.ooi.scan_profile.scan_profile_type

        if self.ooi.scan_profile and not isinstance(self.ooi.scan_profile, InheritedScanProfile):
            initial["level"] = self.ooi.scan_profile.level

        return initial

    def post(self, request, *args, **kwargs):
<<<<<<< HEAD
        try:
            clearance_type = self.request.POST["clearance_type"]
            super().post(request, *args, **kwargs)
            if clearance_type == ScanProfileType.INHERITED.value:
                self.octopoes_api_connector.save_scan_profile(
                    EmptyScanProfile(reference=self.ooi.reference), valid_time=datetime.now(timezone.utc)
                )
        except (ValueError, KeyError):
            messages.error(
                self.request, _("Cannot set clearance level. The clearance type must be inherited or declared.")
            )
        return redirect(get_ooi_url("scan_profile_detail", self.ooi.primary_key, self.organization.code))
=======
        super().post(request, *args, **kwargs)
        self.octopoes_api_connector.save_scan_profile(
            EmptyScanProfile(reference=self.ooi.reference), valid_time=datetime.now(timezone.utc)
        )
        logger.info("Scan profiles set to empty", event_code="800011", ooi=self.ooi.reference)

        return redirect(get_ooi_url("scan_profile_detail", self.ooi.primary_key, self.organization.code))

    def build_breadcrumbs(self) -> list[Breadcrumb]:
        breadcrumbs = super().build_breadcrumbs()
        breadcrumbs.append(
            {
                "url": get_ooi_url("scan_profile_detail", self.ooi.primary_key, self.organization.code),
                "text": _("Reset"),
            }
        )
        return breadcrumbs

    def get_context_data(self, **kwargs):
        context = super().get_context_data(**kwargs)
        context["mandatory_fields"] = get_mandatory_fields(self.request)
        return context
>>>>>>> 9c0e6f4e
<|MERGE_RESOLUTION|>--- conflicted
+++ resolved
@@ -40,7 +40,6 @@
         return initial
 
     def post(self, request, *args, **kwargs):
-<<<<<<< HEAD
         try:
             clearance_type = self.request.POST["clearance_type"]
             super().post(request, *args, **kwargs)
@@ -48,32 +47,9 @@
                 self.octopoes_api_connector.save_scan_profile(
                     EmptyScanProfile(reference=self.ooi.reference), valid_time=datetime.now(timezone.utc)
                 )
+                logger.info("Scan profiles set to empty", event_code="800011", ooi=self.ooi.reference)
         except (ValueError, KeyError):
             messages.error(
                 self.request, _("Cannot set clearance level. The clearance type must be inherited or declared.")
             )
-        return redirect(get_ooi_url("scan_profile_detail", self.ooi.primary_key, self.organization.code))
-=======
-        super().post(request, *args, **kwargs)
-        self.octopoes_api_connector.save_scan_profile(
-            EmptyScanProfile(reference=self.ooi.reference), valid_time=datetime.now(timezone.utc)
-        )
-        logger.info("Scan profiles set to empty", event_code="800011", ooi=self.ooi.reference)
-
-        return redirect(get_ooi_url("scan_profile_detail", self.ooi.primary_key, self.organization.code))
-
-    def build_breadcrumbs(self) -> list[Breadcrumb]:
-        breadcrumbs = super().build_breadcrumbs()
-        breadcrumbs.append(
-            {
-                "url": get_ooi_url("scan_profile_detail", self.ooi.primary_key, self.organization.code),
-                "text": _("Reset"),
-            }
-        )
-        return breadcrumbs
-
-    def get_context_data(self, **kwargs):
-        context = super().get_context_data(**kwargs)
-        context["mandatory_fields"] = get_mandatory_fields(self.request)
-        return context
->>>>>>> 9c0e6f4e
+        return redirect(get_ooi_url("scan_profile_detail", self.ooi.primary_key, self.organization.code))