--- conflicted
+++ resolved
@@ -20,17 +20,14 @@
 
 
 def sort_by_severity_desc(findings) -> List[Dict[str, Any]]:
-<<<<<<< HEAD
-    sorted_findings = sorted(findings, key=lambda x: x["risk_level_score"], reverse=True)
-    for index, finding in enumerate(sorted_findings, start=1):
-        finding["finding_number"] = index
-    return sorted_findings
-=======
     # Sorting is stable (when multiple records have the same key, their original
     # order is preserved) so if we first sort by finding id the findings with
     # the same risk score will be sorted by finding id
     sorted_by_finding_id = sorted(findings, key=lambda x: x["finding_type"].id)
-    return sorted(sorted_by_finding_id, key=lambda x: x["risk_level_score"], reverse=True)
+    sorted_findings = sorted(sorted_by_finding_id, key=lambda x: x["risk_level_score"], reverse=True)
+    for index, finding in enumerate(sorted_findings, start=1):
+        finding["finding_number"] = index
+    return sorted_findings
 
 
 def generate_findings_metadata(
@@ -59,7 +56,6 @@
             )
 
     return sort_by_severity_desc(findings_meta)
->>>>>>> a3b69e11
 
 
 class FindingListView(BreadcrumbsMixin, BaseOOIListView, OrganizationView):
@@ -69,25 +65,6 @@
 
     def get_queryset(self):
         findings = super().get_queryset()
-<<<<<<< HEAD
-        findings_meta = []
-        severity_filter = self.request.GET.get("severity")
-        for finding in findings[: findings.count]:
-            finding_type = get_finding_type_from_finding(finding)
-            knowledge_base = get_knowledge_base_data_for_ooi(finding_type)
-            severity = knowledge_base["risk_level_severity"]
-            if not severity_filter or severity_filter.lower() == severity.lower():
-                findings_meta.append(
-                    {
-                        "finding_number": 0,
-                        "finding": finding,
-                        "finding_type": finding_type,
-                        "severity": severity.capitalize(),
-                        "risk_level_score": knowledge_base["risk_level_score"],
-                    }
-                )
-        return sort_by_severity_desc(findings_meta)
-=======
         muted_findings = OOIList(
             self.octopoes_api_connector,
             {MutedFinding},
@@ -111,7 +88,6 @@
             )
             logger.exception("Failed get list of findings")
             return []
->>>>>>> a3b69e11
 
     def build_breadcrumbs(self):
         return [
