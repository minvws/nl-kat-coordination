from collections.abc import Iterable
from datetime import datetime, timezone
from typing import Any

import structlog
from django.urls.base import reverse_lazy
from django.utils.translation import gettext_lazy as _
from django.views.generic import ListView
from tools.forms.base import ObservedAtForm
from tools.forms.findings import FindingSearchForm, FindingSeverityMultiSelectForm, MutedFindingSelectionForm
from tools.view_helpers import BreadcrumbsMixin

from octopoes.models.ooi.findings import RiskLevelSeverity
from rocky.views.mixins import ConnectorFormMixin, FindingList, OctopoesView, SeveritiesMixin

logger = structlog.get_logger(__name__)


def sort_by_severity_desc(findings) -> list[dict[str, Any]]:
    # Sorting is stable (when multiple records have the same key, their original
    # order is preserved) so if we first sort by finding id the findings with
    # the same risk score will be sorted by finding id
    sorted_by_finding_id = sorted(findings, key=lambda x: x["finding_type"].id)
    sorted_findings = sorted(sorted_by_finding_id, key=lambda x: x["risk_level_score"], reverse=True)
    for index, finding in enumerate(sorted_findings, start=1):
        finding["finding_number"] = index
    return sorted_findings


def generate_findings_metadata(
    findings: FindingList,
    severity_filter: Iterable[RiskLevelSeverity] | None = None,
) -> list[dict[str, Any]]:
    findings_meta = []

    for finding in findings[: FindingList.HARD_LIMIT]:
        finding_type = finding.finding_type

        if not severity_filter or (finding_type.risk_severity and finding_type.risk_severity in severity_filter):
            findings_meta.append(
                {
                    "finding_number": 0,
                    "finding": finding,
                    "finding_type": finding_type,
                    "severity": finding_type.risk_severity.name if finding_type.risk_severity else "",
                    "risk_level_score": finding_type.risk_score,
                }
            )

    return sort_by_severity_desc(findings_meta)


class FindingListFilter(OctopoesView, ConnectorFormMixin, SeveritiesMixin, ListView):
    connector_form_class = ObservedAtForm

    def setup(self, request, *args, **kwargs):
        super().setup(request, *args, **kwargs)
        self.severities = self.get_severities()
        self.muted_findings = request.GET.get("muted_findings", "non-muted")

        self.exclude_muted = self.muted_findings == "non-muted"
        self.only_muted = self.muted_findings == "muted"

<<<<<<< HEAD
        self.search_string = request.GET.get("search", "")
=======
    def count_observed_at_filter(self) -> int:
        return 1 if datetime.now(timezone.utc).date() != self.observed_at.date() else 0

    def count_active_filters(self):
        return len(self.severities) + 1 if self.muted_findings else 0 + self.count_observed_at_filter()
>>>>>>> c728cac4

    def get_queryset(self) -> FindingList:
        return FindingList(
            octopoes_connector=self.octopoes_api_connector,
            valid_time=self.observed_at,
            severities=self.severities,
            exclude_muted=self.exclude_muted,
            only_muted=self.only_muted,
            search_string=self.search_string,
        )

    def get_context_data(self, **kwargs):
        context = super().get_context_data(**kwargs)
        context["observed_at_form"] = self.get_connector_form()
        context["observed_at"] = self.observed_at
        context["severity_filter"] = FindingSeverityMultiSelectForm({"severity": list(self.severities)})
        context["muted_findings_filter"] = MutedFindingSelectionForm({"muted_findings": self.muted_findings})
        context["finding_search_form"] = FindingSearchForm(self.request.GET)
        context["only_muted"] = self.only_muted
        context["active_filters_counter"] = self.count_active_filters()
        return context


class FindingListView(BreadcrumbsMixin, FindingListFilter):
    template_name = "findings/finding_list.html"
    paginate_by = 150

    def build_breadcrumbs(self):
        return [
            {
                "url": reverse_lazy("finding_list", kwargs={"organization_code": self.organization.code}),
                "text": _("Findings"),
            }
        ]


class Top10FindingListView(FindingListView):
    template_name = "findings/finding_list.html"
    paginate_by = 10

    def build_breadcrumbs(self):
        return [
            {
                "url": reverse_lazy("organization_crisis_room", kwargs={"organization_code": self.organization.code}),
                "text": _("Crisis room"),
            }
        ]<|MERGE_RESOLUTION|>--- conflicted
+++ resolved
@@ -61,15 +61,13 @@
         self.exclude_muted = self.muted_findings == "non-muted"
         self.only_muted = self.muted_findings == "muted"
 
-<<<<<<< HEAD
         self.search_string = request.GET.get("search", "")
-=======
+
     def count_observed_at_filter(self) -> int:
         return 1 if datetime.now(timezone.utc).date() != self.observed_at.date() else 0
 
     def count_active_filters(self):
         return len(self.severities) + 1 if self.muted_findings else 0 + self.count_observed_at_filter()
->>>>>>> c728cac4
 
     def get_queryset(self) -> FindingList:
         return FindingList(
