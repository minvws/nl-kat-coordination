from collections import defaultdict
from datetime import datetime, timezone
from enum import Enum
from typing import Optional

from django.contrib import messages
from django.core.paginator import Paginator, Page
from django.http import Http404
from django.shortcuts import redirect
from requests.exceptions import RequestException

from katalogus.client import get_katalogus
from katalogus.utils import get_enabled_boefjes_for_ooi_class
from katalogus.views.mixins import BoefjeMixin
from octopoes.models import OOI, Reference

from rocky import scheduler
from rocky.views.mixins import OOIBreadcrumbsMixin
from rocky.views.ooi_detail_related_object import OOIRelatedObjectAddView
from rocky.views.ooi_view import BaseOOIDetailView
from tools.forms.base import ObservedAtForm
from tools.forms.ooi import PossibleBoefjesFilterForm
from tools.models import Indemnification, OrganizationMember
from tools.ooi_helpers import format_display


class PageActions(Enum):
    START_SCAN = "start_scan"


class OOIDetailView(
    BoefjeMixin,
    OOIRelatedObjectAddView,
    BaseOOIDetailView,
    OOIBreadcrumbsMixin,
):
    template_name = "oois/ooi_detail.html"
    connector_form_class = ObservedAtForm
    scan_history_limit = 10

    def post(self, request, *args, **kwargs):
        if not self.indemnification_present:
            messages.add_message(
                request, messages.ERROR, f"Indemnification not present at organization {self.organization}."
            )
            return self.get(request, status_code=403, *args, **kwargs)

        if "action" not in self.request.POST:
            return self.get(request, status_code=404, *args, **kwargs)

        self.ooi = self.get_ooi()

        action = self.request.POST.get("action")
        if not self.handle_page_action(action):
            return self.get(request, status_code=500, *args, **kwargs)

        success_message = (
            "Your scan is running successfully in the background. \n "
            "Results will be added to the object list when they are in. "
            "It may take some time, a refresh of the page may be needed to show the results."
        )
        messages.add_message(request, messages.SUCCESS, success_message)

        return redirect("task_list", organization_code=self.organization.code)

    def handle_page_action(self, action: str) -> bool:
        try:
            if action == PageActions.START_SCAN.value:
                boefje_id = self.request.POST.get("boefje_id")
                ooi_id = self.request.GET.get("ooi_id")

                boefje = get_katalogus(self.organization.code).get_plugin(boefje_id)
                ooi = self.get_single_ooi(pk=ooi_id)
                self.run_boefje_for_oois(boefje, [ooi])
                return True

        except RequestException as exception:
            messages.add_message(self.request, messages.ERROR, f"{action} failed: '{exception}'")

    def get_current_ooi(self) -> Optional[OOI]:
        # self.ooi is already the current state of the OOI
        if self.get_observed_at().date() == datetime.utcnow().date():
            return self.ooi

        try:
            return self.get_ooi(pk=self.get_ooi_id(), observed_at=datetime.now(timezone.utc))
        except Http404:
            return None

    def get_organizationmember(self):
        return OrganizationMember.objects.get(user=self.request.user, organization=self.organization)

    def get_organization_indemnification(self):
        return Indemnification.objects.filter(organization=self.organization).exists()

    def get_scan_history(self) -> Page:
        scheduler_id = f"boefje-{self.organization.code}"

        filters = [
            {"field": "data__input_ooi", "operator": "eq", "value": self.get_ooi_id()},
        ]

        # FIXME: in context of ooi detail is doesn't make sense to search
        # for an object name
        if self.request.GET.get("scan_history_search"):
            filters.append(
                {
                    "field": "data__boefje__name",
                    "operator": "eq",
                    "value": self.request.GET.get("scan_history_search"),
                }
            )

        page = int(self.request.GET.get("scan_history_page", 1))

        status = self.request.GET.get("scan_history_status")

        min_created_at = None
        if self.request.GET.get("scan_history_from"):
            min_created_at = datetime.strptime(self.request.GET.get("scan_history_from"), "%Y-%m-%d")

        max_created_at = None
        if self.request.GET.get("scan_history_to"):
            max_created_at = datetime.strptime(self.request.GET.get("scan_history_to"), "%Y-%m-%d")

        scan_history = scheduler.client.get_lazy_task_list(
            scheduler_id=scheduler_id,
            status=status,
            min_created_at=min_created_at,
            max_created_at=max_created_at,
            filters=filters,
        )

        return Paginator(scan_history, self.scan_history_limit).page(page)

    def get_context_data(self, **kwargs):
        context = super().get_context_data(**kwargs)

        filter_form = PossibleBoefjesFilterForm(self.request.GET)

        # List from katalogus
        boefjes = get_enabled_boefjes_for_ooi_class(self.ooi.__class__, self.organization)

        if boefjes:
            context["enabled_boefjes_available"] = True

        # Filter boefjes on scan level <= OOI clearance level when not "show all"
        # or when not "acknowledged clearance level > 0"
        member = self.get_organizationmember()
        if (
            (filter_form.is_valid() and not filter_form.cleaned_data["show_all"])
            or member.acknowledged_clearance_level <= 0
            or self.get_organization_indemnification()
        ):
            boefjes = [boefje for boefje in boefjes if boefje.scan_level.value <= self.ooi.scan_profile.level]

        context["boefjes"] = boefjes
        context["ooi"] = self.ooi

        declarations, observations, inferences = self.get_origins(
            self.ooi.reference, self.get_observed_at(), self.organization
        )

        inference_params = self.octopoes_api_connector.list_origin_parameters(
            {inference.origin.id for inference in inferences}
        )
        inference_params_per_inference = defaultdict(list)
        for inference_param in inference_params:
            inference_params_per_inference[inference_param.origin_id].append(inference_param)

        for inference in inferences:
            inference.params = inference_params_per_inference.get(inference.origin.id, [])

        context["declarations"] = declarations
        context["observations"] = observations
        context["inferences"] = inferences
        context["member"] = self.get_organizationmember()
        context["object_details"] = format_display(self.get_ooi_properties(self.ooi))
        context["ooi_types"] = self.get_ooi_types_input_values(self.ooi)
        context["observed_at_form"] = self.get_connector_form()
        context["observed_at"] = self.get_observed_at()
        context["ooi_past_due"] = context["observed_at"].date() < datetime.utcnow().date()
        context["related"] = self.get_related_objects()
        context["ooi_current"] = self.get_current_ooi()
        context["findings_severity_summary"] = self.findings_severity_summary()
        context["severity_summary_totals"] = self.get_findings_severity_totals()
        context["possible_boefjes_filter_form"] = filter_form
        context["organization_indemnification"] = self.get_organization_indemnification()
        context["scan_history"] = self.get_scan_history()
        context["scan_history_form_fields"] = [
            "scan_history_from",
            "scan_history_to",
            "scan_history_status",
            "scan_history_search",
            "scan_history_page",
        ]
<<<<<<< HEAD
        if self.request.GET.get("show_clearance_level_inheritance"):
            clearance_level_inheritance = self.get_scan_profile_inheritance(self.ooi)
            formatted_inheritance = [
                {
                    "object_type": Reference.from_str(section.reference).class_,
                    "primary_key": section.reference,
                    "human_readable": Reference.from_str(section.reference).human_readable,
                    "level": section.level,
                }
                for section in clearance_level_inheritance
            ]
            context["clearance_level_inheritance"] = formatted_inheritance
=======
>>>>>>> 55feedee
        return context<|MERGE_RESOLUTION|>--- conflicted
+++ resolved
@@ -194,7 +194,6 @@
             "scan_history_search",
             "scan_history_page",
         ]
-<<<<<<< HEAD
         if self.request.GET.get("show_clearance_level_inheritance"):
             clearance_level_inheritance = self.get_scan_profile_inheritance(self.ooi)
             formatted_inheritance = [
@@ -207,6 +206,4 @@
                 for section in clearance_level_inheritance
             ]
             context["clearance_level_inheritance"] = formatted_inheritance
-=======
->>>>>>> 55feedee
         return context