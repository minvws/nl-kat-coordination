--- conflicted
+++ resolved
@@ -1,4 +1,3 @@
-<<<<<<< HEAD
 from django.contrib.auth.signals import user_logged_in, user_logged_out, user_login_failed
 from django.dispatch import receiver
 from structlog import get_logger
@@ -11,6 +10,10 @@
 def user_logged_in_callback(sender, request, user, **kwargs):
     logger.info("User logged in", username=user.get_username())
 
+import structlog
+from django.contrib.admin.models import LogEntry
+
+logger = structlog.get_logger(__name__)
 
 # Signal sent when a user logs out
 @receiver(user_logged_out)
@@ -22,12 +25,6 @@
 @receiver(user_login_failed)
 def user_login_failed_callback(sender, credentials, request, **kwargs):
     logger.info("User login failed", credentials=credentials)
-=======
-import structlog
-from django.contrib.admin.models import LogEntry
-
-logger = structlog.get_logger(__name__)
-
 
 def log_save(sender, instance, created, **kwargs) -> None:
     if isinstance(instance, LogEntry):
@@ -60,5 +57,4 @@
         instance,
         object_type=instance._meta.object_name,
         object=str(instance),
-    )
->>>>>>> 74bf17a6
+    )