{% load i18n %}
{% load ooi_extra %}

<nav class="tabs" aria-label="{% translate "List of views for OOI" %}">
    <ul>
        <li {% if view == "ooi_detail" %}aria-current="page"{% endif %}>
            <a href="{% ooi_url 'ooi_detail' ooi.primary_key organization.code query=mandatory_fields %}">{% translate "Overview" %}</a>
        </li>
        <li {% if view == "ooi_tree" %}aria-current="page"{% endif %}>
            <a href="{% ooi_url 'ooi_tree' ooi.primary_key organization.code query=mandatory_fields %}">{% translate "Tree" %}</a>
        </li>
        <li {% if view == "graph" %}aria-current="page"{% endif %}>
            <a href="{% ooi_url 'ooi_graph' ooi.primary_key organization.code query=mandatory_fields %}">{% translate "Graph" %}</a>
        </li>
        <li {% if view == "deep_links" %} aria-current="page"{% endif %}>
            <a href="{% ooi_url 'ooi_sources' ooi.primary_key organization.code query=mandatory_fields %}">{% translate "Deep Links" %}</a>
        </li>
        {% if not ooi|is_finding and not ooi|is_finding_type %}
<<<<<<< HEAD
            <li {% if view == "scan_profile_detail" %} aria-current="page"{% endif %}>
                {% if scan_profile %}
                    <a href="{% url 'scan_profile_detail' scan_profile.id organization.code %}?ooi_id={{ ooi_id }}{% include "partials/elements/href_querystring_from_list.html" with list=mandatory_fields %}
                     ">{% translate "Clearance level" %} ({{ scan_profile.get_scan_level }}</a>
                {% endif %}
                <a href="{% ooi_url 'scan_profile_detail' ooi.primary_key organization.code %}&{% include "partials/elements/href_querystring_from_list.html" with list=mandatory_fields %}
                 ">{% translate "Clearance level" %} ({{ ooi.scan_profile.human_readable }}, {{ ooi.scan_profile.scan_profile_type }})</a>
=======
            <li {% if view == "scan_profile_detail" %}aria-current="page"{% endif %}>
                <a href="{% ooi_url 'scan_profile_detail' ooi.primary_key organization.code query=mandatory_fields %}">{% translate "Clearance level" %} ({{ ooi.scan_profile.human_readable }}, {{ ooi.scan_profile.scan_profile_type }})</a>
>>>>>>> 33359491
            </li>
            <li {% if view == "ooi_findings" %}aria-current="page"{% endif %}>
                <a href="{% ooi_url 'ooi_findings' ooi.primary_key organization.code query=mandatory_fields %}">{% translate "Findings" %}</a>
            </li>
        {% endif %}
    </ul>
</nav><|MERGE_RESOLUTION|>--- conflicted
+++ resolved
@@ -12,22 +12,12 @@
         <li {% if view == "graph" %}aria-current="page"{% endif %}>
             <a href="{% ooi_url 'ooi_graph' ooi.primary_key organization.code query=mandatory_fields %}">{% translate "Graph" %}</a>
         </li>
-        <li {% if view == "deep_links" %} aria-current="page"{% endif %}>
+        <li {% if view == "deep_links" %}aria-current="page"{% endif %}>
             <a href="{% ooi_url 'ooi_sources' ooi.primary_key organization.code query=mandatory_fields %}">{% translate "Deep Links" %}</a>
         </li>
         {% if not ooi|is_finding and not ooi|is_finding_type %}
-<<<<<<< HEAD
-            <li {% if view == "scan_profile_detail" %} aria-current="page"{% endif %}>
-                {% if scan_profile %}
-                    <a href="{% url 'scan_profile_detail' scan_profile.id organization.code %}?ooi_id={{ ooi_id }}{% include "partials/elements/href_querystring_from_list.html" with list=mandatory_fields %}
-                     ">{% translate "Clearance level" %} ({{ scan_profile.get_scan_level }}</a>
-                {% endif %}
-                <a href="{% ooi_url 'scan_profile_detail' ooi.primary_key organization.code %}&{% include "partials/elements/href_querystring_from_list.html" with list=mandatory_fields %}
-                 ">{% translate "Clearance level" %} ({{ ooi.scan_profile.human_readable }}, {{ ooi.scan_profile.scan_profile_type }})</a>
-=======
             <li {% if view == "scan_profile_detail" %}aria-current="page"{% endif %}>
                 <a href="{% ooi_url 'scan_profile_detail' ooi.primary_key organization.code query=mandatory_fields %}">{% translate "Clearance level" %} ({{ ooi.scan_profile.human_readable }}, {{ ooi.scan_profile.scan_profile_type }})</a>
->>>>>>> 33359491
             </li>
             <li {% if view == "ooi_findings" %}aria-current="page"{% endif %}>
                 <a href="{% ooi_url 'ooi_findings' ooi.primary_key organization.code query=mandatory_fields %}">{% translate "Findings" %}</a>
