{% extends "layouts/base.html" %}

{% load i18n %}
{% load static %}
{% load ooi_extra %}
{% load compress %}
{% load component_tags %}

{% block content %}
    {% include "header.html" %}

    <main id="main-content">
        <section>
            <div>
                <div class="fifty-fifty">
                    <div>
                        <h1>
                            {% translate "Object list" %} @
                            {% if observed_at %}{{ observed_at|date:'DATE_FORMAT' }}{% endif %}
                        </h1>
                        <p>
                            {% blocktranslate trimmed with organization.name as organization_name %}
                                An overview of objects found for organization <strong>{{ organization_name }}</strong>.
                                Objects can be added manually or by running Boefjes.
                                Click an object for additional information.
                            {% endblocktranslate %}
                        </p>
                    </div>
                    {% include "partials/ooi_list_toolbar.html" %}

                </div>
<<<<<<< HEAD
            </div>
            <div>
                {% include "partials/new_dashboard_item_modal.html" with modal_id="new-dashboard-item-modal" item_type="objects" %}

=======
>>>>>>> 32d34063
                <div class="toolbar">
                    {% if organization_member.can_add_dashboard_item and organization_member.can_change_dashboard %}
                        <a href="#new-dashboard-item-modal"
                           class="button ghost"
                           data-modal-id="new-dashboard-item-modal">{% translate "Add to dashboard" %}</a>
                    {% endif %}
                </div>
                {% include "partials/ooi_list_filters.html" %}

                <div class="toolbar">
                    <p class="de-emphasized">
                        {% blocktranslate with length=ooi_list|length total=total_oois trimmed %}
                            Showing {{ length }} of {{ total }} objects
                        {% endblocktranslate %}
                    </p>
                </div>
                <form method="post"
                      id="ooi_list_form"
                      class="inline layout-wide checkboxes_required">
                    {% csrf_token %}
                    <div class="horizontal-scroll">
                        <table>
                            <caption class="visually-hidden">
                                {% translate "Objects " %}
                                <span class="visually-hidden">, {% translate "column headers with buttons are sortable" %}</span>
                            </caption>
                            <thead>
                                <th>
                                    <input class="toggle-all" data-toggle-target="ooi" type="checkbox">
                                </th>
                                <th>{{ table_columns.object }}</th>
                                <th scope="col"
                                    class="sortable"
                                    {% if order_by == "object_type" %}aria-sort="{{ sorting_order_class }}"{% endif %}>
                                    <button form="ooi_list_settings"
                                            name="order_by"
                                            value="object_type"
                                            class="sort">
                                        {{ table_columns.object_type }}
                                        <span aria-hidden="true"
                                              class="icon ti-{% if order_by == "object_type" and sorting_order == "asc" %}chevron-up{% elif order_by == "object_type" and sorting_order == "desc" %}chevron-down{% else %}direction{% endif %}"></span>
                                    </button>
                                </th>
                                <th scope="col"
                                    class="sortable"
                                    {% if order_by == "scan_level" %}aria-sort="{{ sorting_order_class }}"{% endif %}>
                                    <button form="ooi_list_settings"
                                            name="order_by"
                                            value="scan_level"
                                            lass="sort">
                                        {{ table_columns.clearance_level }}
                                        <span aria-hidden="true"
                                              class="icon ti-{% if order_by == "scan_level" and sorting_order == "asc" %}chevron-up{% elif order_by == "scan_level" and sorting_order == "desc" %}chevron-down{% else %}direction{% endif %}"></span>
                                    </button>
                                </th>
                                <th>{{ table_columns.clearance_type }}</th>
                            </thead>
                            <tbody>
                                {% for object in ooi_list %}
                                    <tr>
                                        <td>
                                            <input type="checkbox" name="ooi" value="{{ object.primary_key }}">
                                        </td>
                                        <td>
                                            <a href="{% ooi_url "ooi_detail" object.primary_key organization.code observed_at=observed_at %}">{{ object.human_readable }}</a>
                                        </td>
                                        <td>
                                            <a href="{{ request.path }}?observed_at={{ observed_at|date:"Y-m-d" }}&ooi_type={{ object.ooi_type }}">{{ object.ooi_type }}</a>
                                        </td>
                                        <td>
                                            {% include "partials/scan_level_indicator.html" with value=object.scan_profile.level.value %}

                                        </td>
                                        <td>{{ object.scan_profile.scan_profile_type|title }}</td>
                                    </tr>
                                {% endfor %}
                            </tbody>
                        </table>
                    </div>
                    {% if ooi_list %}
                        <fieldset>
                            <div class="horizontal-view">
                                {% if may_update_clearance_level %}
                                    <select id="scan-profiles" name="scan-profile">
                                        {% for level in scan_levels %}<option value="{{ level }}">{{ level }}</option>{% endfor %}
                                    </select>
                                    <button type="submit"
                                            class="dropdown-button"
                                            name="action"
                                            value="update-scan-profile"
                                            form="ooi_list_form">{% translate "Set clearance level" %}</button>
                                {% endif %}
                                {% if perms.tools.can_delete_oois %}
                                    <button type="submit"
                                            class="dropdown-button ghost destructive"
                                            name="action"
                                            value="delete">{% translate "Delete object(s)" %}</button>
                                {% endif %}
                            </div>
                        </fieldset>
                    {% endif %}
                </form>
                {% include "partials/list_paginator.html" %}
                {% include "partials/new_dashboard_item_modal.html" with item_type="objects" template="partials/dashboard_ooi_list.html" source="object_list" %}

            </div>
        </section>
    </main>
{% endblock content %}
{% block html_at_end_body %}
    {{ block.super }}
    {% compress js %}
        <script src="{% static "js/checkboxToggler.js" %}" nonce="{{ request.csp_nonce }}"></script>
        <script src="{% static "modal/script.js" %}" nonce="{{ request.csp_nonce }}" type="module"></script>
    {% endcompress %}
{% endblock html_at_end_body %}<|MERGE_RESOLUTION|>--- conflicted
+++ resolved
@@ -29,13 +29,6 @@
                     {% include "partials/ooi_list_toolbar.html" %}
 
                 </div>
-<<<<<<< HEAD
-            </div>
-            <div>
-                {% include "partials/new_dashboard_item_modal.html" with modal_id="new-dashboard-item-modal" item_type="objects" %}
-
-=======
->>>>>>> 32d34063
                 <div class="toolbar">
                     {% if organization_member.can_add_dashboard_item and organization_member.can_change_dashboard %}
                         <a href="#new-dashboard-item-modal"
