--- conflicted
+++ resolved
@@ -15,21 +15,6 @@
                     {% if observed_at %}{{ observed_at|date:'DATE_FORMAT' }}{% endif %}
                 </h1>
                 <p>
-<<<<<<< HEAD
-                    {% blocktranslate trimmed %}
-                        An overview of your object list. Objects can be added manually or by running boefjes.
-                    </br>
-                    Click an object for additional information.
-                {% endblocktranslate %}
-            </p>
-            <p class="de-emphasized">
-                {% if active_filters %}
-                    <strong>{% translate "Currently filtered on:" %}</strong>
-                    {% for filter, value in active_filters.items %}<strong>{{ filter }}</strong>{{ value|title }}&nbsp;{% endfor %}
-                {% endif %}
-            </p>
-            {% include "partials/ooi_list_toolbar.html" %}
-=======
                     {% blocktranslate trimmed with organization.name as organization_name %}
                         An overview of objects found for organization <strong>{{ organization_name }}</strong>.
                         Objects can be added manually or by running Boefjes.
@@ -37,10 +22,12 @@
                     {% endblocktranslate %}
                 </p>
                 <p class="de-emphasized">
-                    <strong>{% translate "Currently filtered on:" %}</strong> {{ types_display }}
+                    {% if active_filters %}
+                        <strong>{% translate "Currently filtered on:" %}</strong>
+                        {% for filter, value in active_filters.items %}<strong>{{ filter }}</strong>{{ value|title }}&nbsp;{% endfor %}
+                    {% endif %}
                 </p>
                 {% include "partials/ooi_list_toolbar.html" %}
->>>>>>> 0e3e1801
 
                 {% translate "Filter" as filter_title %}
                 {% include "partials/ooi_list_filters.html" with title=filter_title clearance_level_filter_form=clearance_level_filter_form %}
