--- conflicted
+++ resolved
@@ -78,7 +78,6 @@
                                         </td>
                                         {% if perms.tools.can_scan_organization %}
                                             <td>
-<<<<<<< HEAD
                                                 {% if boefje.scan_level.value <= member.acknowledged_clearance_level %}
                                                     {% include "partials/single_action_form.html" with btn_text="Start Scan" action="start_scan" key="boefje_id" value=boefje.id %}
 
@@ -88,11 +87,6 @@
                                                     </p>
                                                 </td>
                                             {% endif %}
-=======
-                                                {% include "partials/single_action_form.html" with btn_text="Start Scan" action="start_scan" key="boefje_id" value=boefje.id %}
-
-                                            </td>
->>>>>>> a800aa05
                                         {% endif %}
                                     </tr>
                                 {% endfor %}
