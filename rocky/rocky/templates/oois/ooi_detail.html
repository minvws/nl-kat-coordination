{% extends "layouts/base.html" %}

{% load i18n %}
{% load static %}
{% load ooi_extra %}

{% block content %}
    {% include "header.html" %}

    <main id="main-content">
        <section>
            <div>
                {% if ooi_past_due %}
                    {% include "oois/ooi_past_due_warning.html" with ooi_current=ooi_current %}

                {% endif %}
                {% include "partials/ooi_head.html" with ooi=ooi view="ooi_detail" %}
<<<<<<< HEAD
                {% include "oois/ooi_detail_object.html" with ooi=ooi object_details=object_details %}
                {% if is_question %}
                  {% include "forms/json_schema_form.html" with json_schema=ooi.json_schema %}
                {% endif %}
=======
            </div>

            <div>
                {% include "oois/ooi_detail_object.html" with ooi=ooi object_details=object_details %}
>>>>>>> fe8ecb33
            </div>

            <div>
                {% include "oois/ooi_detail_origins_declarations.html" %}
                {% include "oois/ooi_detail_origins_observations.html" %}
                {% include "oois/ooi_detail_origins_inference.html" %}
                {% include "partials/ooi_detail_related_object.html" with query=mandatory_fields ooi_past_due=ooi_past_due related=related ooi=ooi %}
                {% include "partials/scan_history.html" %}

            </div>
            <div>
                {% if not ooi|is_finding and not ooi|is_finding_type %}
                    {% include "oois/ooi_detail_findings_overview.html" with severity_summary=findings_severity_summary severity_summary_totals=severity_summary_totals %}

                {% endif %}
            </div>
            <div>
                <h2>{% translate "Scan" %} {{ ooi.human_readable }} {% translate "using boefjes" %}</h2>
                {% if enabled_boefjes_available %}
                    <div class="horizontal-view">
                        <div>
                            {% if member.acknowledged_clearance_level > 0 and organization_indemnification %}
                                <form method="get" class="inline">
                                    <input type="hidden" name="ooi_id" value="{{ ooi }}">
                                    {% include "partials/form/form_errors.html" with form=possible_boefjes_filter_form %}

                                    {% for field in possible_boefjes_filter_form %}
                                        <fieldset>
                                            {{ field }}
                                        </fieldset>
                                    {% endfor %}
                                </form>
                            {% endif %}
                        </div>
                    </div>
                {% endif %}
                {% if boefjes %}
                    <div class="horizontal-scroll">
                        <table>
                            <thead>
                                <tr>
                                    <th>{% translate "Boefje" %}</th>
                                    <th>{% translate "Description" %}</th>
                                    <th>{% translate "Scan profile" %}</th>
                                    {% if perms.tools.can_scan_organization %}
                                        <th>{% translate "Scan" %}</th>
                                    {% endif %}
                                </tr>
                            </thead>
                            <tbody>
                                {% for boefje in boefjes %}
                                    <tr>
                                        <td>
                                            <a href="{% url "plugin_detail" organization_code=organization.code plugin_type="boefje" plugin_id=boefje.id %}?ooi_id={{ ooi }}">{{ boefje.name }}</a>
                                        </td>
                                        <td>{{ boefje.description }}</td>
                                        <td>
                                            {% include "partials/scan_level_indicator.html" with value=boefje.scan_level.value %}

                                        </td>
                                        {% if perms.tools.can_scan_organization %}
                                            <td>
                                                {% include "partials/single_action_form.html" with btn_text="Start Scan" action="start_scan" key="boefje_id" value=boefje.id %}

                                            </td>
                                        {% endif %}
                                    </tr>
                                {% endfor %}
                            </tbody>
                        </table>
                    </div>
                {% else %}
                    <div class="system">
                        {% if not enabled_boefjes_available %}
                            <p >
                                {% translate "There are no boefjes enabled to scan an OOI of type" %} "{{ ooi.get_ooi_type }}". {% translate "See" %} <a href="{% url "katalogus" organization.code %}">KAT-alogus</a> {% translate "to find and enable boefjes that can scan within the current level." %}
                            </p>
                        {% else %}
                            <p>
                                {% translate "There are no boefjes available within the current clearance level of" %} "{{ ooi.human_readable }}". {% translate "See" %} <a href="{% url "katalogus" organization.code %}">KAT-alogus</a> {% translate "to find and enable boefjes that can scan within the current level." %}
                            </p>
                            <p>
                                {% translate "Or if you have the authorization, upgrade the clearance level of" %} "{{ ooi.human_readable }}".
                            </p>
                        {% endif %}
                    </div>
                {% endif %}
                {% if ooi.scan_profile.scan_profile_type == 'inherited' %}
                    {% include "partials/explanations.html" %}

                {% endif %}
            </div>
        </section>
    </main>
{% endblock content %}
{% block html_at_end_body %}
    {{ block.super }}
    <script src="{% static "/js/autoSubmit.js" %}" nonce="{{ request.csp_nonce }}"></script>
{% if is_question %}
    <script src="{% static "/js/jsonSchemaToForm.js" %}" nonce="{{ request.csp_nonce }}"></script>
{% endif %}
{% endblock html_at_end_body %}<|MERGE_RESOLUTION|>--- conflicted
+++ resolved
@@ -15,17 +15,13 @@
 
                 {% endif %}
                 {% include "partials/ooi_head.html" with ooi=ooi view="ooi_detail" %}
-<<<<<<< HEAD
+            </div>
+
+            <div>
                 {% include "oois/ooi_detail_object.html" with ooi=ooi object_details=object_details %}
                 {% if is_question %}
                   {% include "forms/json_schema_form.html" with json_schema=ooi.json_schema %}
                 {% endif %}
-=======
-            </div>
-
-            <div>
-                {% include "oois/ooi_detail_object.html" with ooi=ooi object_details=object_details %}
->>>>>>> fe8ecb33
             </div>
 
             <div>
