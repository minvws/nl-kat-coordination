--- conflicted
+++ resolved
@@ -22,27 +22,40 @@
             <th>{% translate 'Has trusted permisson to set OOI clearance levels' %}</th>
             <th>{% translate 'Acknowledged permisson to set OOI clearance levels' %}</th>
             <th>{% translate 'Grant/revoke permisson to set OOI clearance levels' %}</th>
-<<<<<<< HEAD
             <th>{% translate 'Edit' %}</th>
-=======
             <th>{% translate 'Suspend' %}</th>
             {% comment %} <th>{% translate 'Verified' %}</th> {% endcomment %}
->>>>>>> 974ecdcf
           </tr>
         </thead>
         <tbody>
           {% for member in members %}
-<<<<<<< HEAD
             {% if not member.user.is_superuser or request.user.is_superuser %}
               <tr>
                 <td>
-                  {% if not member.member_name %}
+                  {% if not member.user.full_name %}
                     {% translate 'Unset' %}
                   {% else %}
-                    {{ member.member_name }}
+                    {{ member.user.full_name }}
                   {% endif %}
+                  <br>
                 </td>
-                <td>{{ member.status }}</td>
+                <td>
+                  {% if member.status == "blocked" %}
+                    {% translate 'Suspended' %}
+                  {% else %}
+                    {{ member.status|title }}
+                  {% endif %}
+                  <br>
+                </td>
+                <td>
+                  {% if member.user.is_superuser %}
+                    {% translate 'Super user' %}
+                  {% endif %}
+                  {% for group in member.user.groups.all %}
+                    {{ group.name|title }}
+                    <br>
+                  {% endfor %}
+                </td>
                 <td>{{ member.user.date_joined }}</td>
                 <td>
                   {% if member.trusted_clearance_level > 0 %}
@@ -53,80 +66,40 @@
                 </td>
                 <td>
                   {% if member.acknowledged_clearance_level > 0 %}
-                    Yes (L{{ member.acknowledged_clearance_level }})
+                    {% translate 'Yes' %} (L{{ member.acknowledged_clearance_level }})
                   {% else %}
-                    No
+                    {% translate 'No' %}
                   {% endif %}
                 </td>
                 <td>
                   {% for group in member.user.groups.all %}
                     {% for permission in group.permissions.all %}
                       {% if 'can_set_clearance_level' in permission.codename %}
-=======
-            <tr>
-              <td>{{ member.user }}<br>
-              <td>
-                {% if member.status == "blocked" %}
-                  {% translate 'Suspended' %}
-                {% else %}
-                  {{ member.status|title }}
-                {% endif %}
-              <br>
-              <td>
-              {% if member.user.is_superuser %}
-                {% translate 'Super user' %}
-              {% endif %}
-              {% for group in member.user.groups.all %}
-                  {{ group.name|title }}<br>
-              {% endfor %}
-              <td>{{ member.user.date_joined }}</td>
-              <td>
-                {% if member.trusted_clearance_level > 0 %}
-                  {% translate 'Yes' %} (L{{ member.trusted_clearance_level }})
-                {% else %}
-                  {% translate 'No' %}
-                {% endif %}
-              </td>
-              <td>
-                {% if member.acknowledged_clearance_level > 0 %}
-                  Yes (L{{ member.acknowledged_clearance_level }})
-                {% else %}
-                  No
-                {% endif %}
-              </td>
-              <td>
-                {% for group in member.user.groups.all %}
-                  {% for permission in group.permissions.all %}
-                    {% if 'can_set_clearance_level' in permission.codename %}
-                      {% if not member.user.is_superuser %}
->>>>>>> 974ecdcf
-                        {% if member.trusted_clearance_level > 0 %}
-                          {% include 'partials/single_action_form.html' with btn_text="Revoke" action='withdraw_clearance' key='member_id' value=member.id btn_class="ghost" %}
-                        {% else %}
-                          {% include 'partials/single_action_form.html' with btn_text="Grant" action='give_clearance' key='member_id' value=member.id %}
+                        {% if not member.user.is_superuser %}
+                          {% if member.trusted_clearance_level > 0 %}
+                            {% include 'partials/single_action_form.html' with btn_text="Revoke" action='withdraw_clearance' key='member_id' value=member.id btn_class="ghost" %}
+                          {% else %}
+                            {% include 'partials/single_action_form.html' with btn_text="Grant" action='give_clearance' key='member_id' value=member.id %}
+                          {% endif %}
                         {% endif %}
                       {% endif %}
                     {% endfor %}
                   {% endfor %}
-<<<<<<< HEAD
                 </td>
                 <td>
-                  <a href="{% url 'organization_member_edit' organization.code member.id %}"><button class="icon ti-edit">{% translate 'Edit' %}</button></a>
+                  <a href="{% url 'organization_member_edit' organization.code member.id %}">
+                    <button class="icon ti-edit">{% translate 'Edit' %}</button>
+                  </a>
+                </td>
+                <td>
+                  {% if member.status == "blocked" %}
+                    {% include 'partials/single_action_checkbox_form.html' with input_checked=member.blocked input_disabled=member.user.is_superuser action='unblock' key='member_id' value=member.id %}
+                  {% else %}
+                    {% include 'partials/single_action_checkbox_form.html' with input_checked=member.blocked input_disabled=member.user.is_superuser action='block' key='member_id' value=member.id %}
+                  {% endif %}
                 </td>
               </tr>
             {% endif %}
-=======
-                {% endfor %}
-              </td>
-              <td>
-                {% if member.status == "blocked" %}
-                  {% include 'partials/single_action_checkbox_form.html' with input_checked=member.blocked input_disabled=member.user.is_superuser action='unblock' key='member_id' value=member.id %}
-                {% else %}
-                  {% include 'partials/single_action_checkbox_form.html' with input_checked=member.blocked input_disabled=member.user.is_superuser action='block' key='member_id' value=member.id %}
-                {% endif %}
-              </td>
-            </tr>
->>>>>>> 974ecdcf
           {% endfor %}
         </tbody>
       </table>
