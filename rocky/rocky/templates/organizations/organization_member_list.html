{% extends "layouts/base.html" %}

{% load i18n %}
{% load static %}

{% block content %}
    {% include "header.html" %}

    <main id="main-content">
        <section>
            <div>
                <h1>{% translate "Organization" %}: {{ organization.name }}</h1>
                {% blocktranslate with organization_name=organization.name %}
                    An overview of "{{ organization_name }}" its members.
                {% endblocktranslate %}
                <h2>{% translate "Members" %}</h2>
                {% if perms.tools.add_organizationmember %}
                    <div class="horizontal-view toolbar">
<<<<<<< HEAD
                        <a href="{% url "organization_member_add_account_type" organization.code %}"
                           class="button">{% translate "Add new member" %}</a>
=======
                      <div class="dropdown">
                          <button aria-controls="export-add" class="dropdown-button">
                            {% translate "Add member(s)" %}<span aria-hidden="true" class="icon ti-chevron-down"></span>
                          </button>
                        <ul id="export-add" aria-expanded="false" class="dropdown-list">
                          <li>
                            <a href="{% url "organization_member_add" organization.code %}">
                            {% translate "Manually" %}</a>
                          </li>
                          <li>
                            <a href="{% url "organization_member_upload" organization.code %}">
                            {% translate "Upload a CSV" %}</a>
                          </li>
                        </ul>
                      </div>

>>>>>>> dcfc7e7d
                    </div>
                {% endif %}
                {% include "partials/organization_member_list_filters.html" with checkbox_filters=checkbox_filters %}

                <div class="horizontal-scroll">
                    <table>
                        <caption>{% translate "Member overview:" %}</caption>
                        <thead>
                            <tr>
                                <th>{% translate "E-mail" %}</th>
                                <th>{% translate "Role" %}</th>
                                <th>{% translate "Status" %}</th>
                                <th>{% translate "Assigned clearance level" %}</th>
                                <th>{% translate "Accepted clearance level" %}</th>
                                <th>{% translate "Edit" %}</th>
                                <th>{% translate "Blocked" %}</th>
                            </tr>
                        </thead>
                        <tbody>
                            {% for member in members %}
                                {% if not member.user.is_superuser or request.user.is_superuser %}
                                    <tr>
                                        <td>
                                            {{ member.user.email }}
                                            <br>
                                        </td>
                                        <td>
                                            {% if member.user.is_superuser %}
                                                {% translate "Super user" %}
                                            {% endif %}
                                            {% for group in member.groups.all %}
                                                {{ group.name|title }}
                                                <br>
                                            {% endfor %}
                                        </td>
                                        <td class="nowrap">
                                            {% if member.user.is_superuser %}
                                                <span class="active"></span> {% translate "Active" %}
                                            {% else %}
                                                <span class="{% if member.blocked %}blocked{% else %}{{ member.status }}{% endif %}"></span>
                                                {% if member.blocked %}
                                                    {% translate "Blocked" %}
                                                {% else %}
                                                    {{ member.status|title }}
                                                {% endif %}
                                            {% endif %}
                                        </td>
                                        <td>
                                            {% if member.trusted_clearance_level < 0 %}
                                                None
                                            {% else %}
                                                L{{ member.trusted_clearance_level }}
                                            {% endif %}
                                        </td>
                                        <td>
                                            {% if member.acknowledged_clearance_level < 0 %}
                                                None
                                            {% else %}
                                                L{{ member.acknowledged_clearance_level }}
                                            {% endif %}
                                        </td>
                                        <td>
                                            {% if member.user.is_superuser %}
                                                <button class="icon ti-edit action-button disabled">{% translate "Edit" %}</button>
                                            {% else %}
                                                <a href="{% url "organization_member_edit" organization.code member.id %}">
                                                    <button class="icon ti-edit action-button">{% translate "Edit" %}</button>
                                                </a>
                                            {% endif %}
                                        </td>
                                        <td>
                                            {% if member.blocked %}
                                                {% include "partials/single_action_checkbox_form.html" with input_checked=member.blocked input_disabled=member.user.is_superuser action="unblock" key="member_id" value=member.id %}

                                            {% else %}
                                                {% comment %} Disable the "block" checkbox for members that are super users or for the member of the user that's logged in so they can't lock themself out of the organisation by accident{% endcomment %}
                                                {% if member.user.is_superuser or member.user.email == request.user.email %}
                                                    {% include "partials/single_action_checkbox_form.html" with input_checked=member.blocked input_disabled="disabled" action="block" key="member_id" value=member.id %}

                                                {% else %}
                                                    {% include "partials/single_action_checkbox_form.html" with input_checked=member.blocked action="block" key="member_id" value=member.id %}

                                                {% endif %}
                                            {% endif %}
                                        </td>
                                    </tr>
                                {% endif %}
                            {% endfor %}
                        </tbody>
                    </table>
                </div>
            </div>
        </section>
    </main>
{% endblock content %}
{% block html_at_end_body %}
    {{ block.super }}
    <script src="{% static "/js/checkboxToggler.js" %}"
            nonce="{{ request.csp_nonce }}"></script>
{% endblock html_at_end_body %}<|MERGE_RESOLUTION|>--- conflicted
+++ resolved
@@ -16,27 +16,19 @@
                 <h2>{% translate "Members" %}</h2>
                 {% if perms.tools.add_organizationmember %}
                     <div class="horizontal-view toolbar">
-<<<<<<< HEAD
-                        <a href="{% url "organization_member_add_account_type" organization.code %}"
-                           class="button">{% translate "Add new member" %}</a>
-=======
-                      <div class="dropdown">
-                          <button aria-controls="export-add" class="dropdown-button">
-                            {% translate "Add member(s)" %}<span aria-hidden="true" class="icon ti-chevron-down"></span>
-                          </button>
-                        <ul id="export-add" aria-expanded="false" class="dropdown-list">
-                          <li>
-                            <a href="{% url "organization_member_add" organization.code %}">
-                            {% translate "Manually" %}</a>
-                          </li>
-                          <li>
-                            <a href="{% url "organization_member_upload" organization.code %}">
-                            {% translate "Upload a CSV" %}</a>
-                          </li>
-                        </ul>
-                      </div>
-
->>>>>>> dcfc7e7d
+                        <div class="dropdown">
+                            <button aria-controls="export-add" class="dropdown-button">
+                                {% translate "Add member(s)" %}<span aria-hidden="true" class="icon ti-chevron-down"></span>
+                            </button>
+                            <ul id="export-add" aria-expanded="false" class="dropdown-list">
+                                <li>
+                                    <a href="{% url "organization_member_add" organization.code %}">{% translate "Manually" %}</a>
+                                </li>
+                                <li>
+                                    <a href="{% url "organization_member_upload" organization.code %}">{% translate "Upload a CSV" %}</a>
+                                </li>
+                            </ul>
+                        </div>
                     </div>
                 {% endif %}
                 {% include "partials/organization_member_list_filters.html" with checkbox_filters=checkbox_filters %}
