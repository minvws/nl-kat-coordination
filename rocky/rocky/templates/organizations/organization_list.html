--- conflicted
+++ resolved
@@ -5,8 +5,8 @@
 {% load permissions %}
 
 {% block content %}
-<<<<<<< HEAD
   {% include 'header.html' %}
+
   <main id="main-content">
     <section>
       <div>
@@ -39,7 +39,10 @@
                       <td>
                         <a href="{% url 'organization_crisis_room' organization_code=organization.code %}">{{ organization.code }}</a>
                       </td>
-                      <td>{% include 'organizations/organization_tags.html' %}</td>
+                      <td>
+                        {% include 'organizations/organization_tags.html' %}
+
+                      </td>
                       <td>{{ organization.member_count }}</td>
                     </tr>
                   {% endif %}
@@ -53,60 +56,8 @@
       </div>
     </section>
   </main>
-{% endblock %}
-=======
-    {% include "header.html" %}
-
-    <main id="main-content">
-        <section>
-            <div>
-                <h1>{% translate "Organizations" %}</h1>
-                {% if perms.tools.add_organization %}
-                    <div class="horizontal-view toolbar">
-                        <a href="{% url 'organization_add' %}" class="button">{% translate "Add new organization" %}</a>
-                    </div>
-                {% endif %}
-                <div class="horizontal-scroll">
-                    {% if object_list %}
-                        <table>
-                            <caption>{% translate "Organization overview:" %}</caption>
-                            <thead>
-                                <tr>
-                                    <th>{% translate "Name" %}</th>
-                                    <th>{% translate "Code" %}</th>
-                                    <th>{% translate "Tags" %}</th>
-                                    <th>{% translate "Members" %}</th>
-                                </tr>
-                            </thead>
-                            <tbody>
-                                {% for organization in object_list %}
-                                    <tr>
-                                        <td>
-                                            <a href="{% url "organization_crisis_room" organization_code=organization.code %}">{{ organization.name }}</a>
-                                        </td>
-                                        <td>
-                                            <a href="{% url "organization_crisis_room" organization_code=organization.code %}">{{ organization.code }}</a>
-                                        </td>
-                                        <td>
-                                            {% include "organizations/organization_tags.html" %}
->>>>>>> 81abf03b
-
-                                        </td>
-                                        <td>{{ organization.member_count }}</td>
-                                    </tr>
-                                {% endfor %}
-                            </tbody>
-                        </table>
-                    {% else %}
-                        {% translate "There where no organizations found for your user account" %}.
-                    {% endif %}
-                </div>
-            </div>
-        </section>
-    </main>
 {% endblock content %}
 {% block html_at_end_body %}
-    {{ block.super }}
-    <script src="{% static "/js/checkboxToggler.js" %}"
-            nonce="{{ request.csp_nonce }}"></script>
+  {{ block.super }}
+  <script src="{% static "/js/checkboxToggler.js" %}" nonce="{{ request.csp_nonce }}"></script>
 {% endblock html_at_end_body %}