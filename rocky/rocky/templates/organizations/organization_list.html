{% extends 'layouts/base.html' %}
{% load i18n %}
{% load static %}

{% block content %}
  {% include 'header.html' %}
  <main id="main-content">
    <section>
      <div>
        <h1>{% translate 'Organizations' %}</h1>
        {% if perms.tools.add_organization %}
          <div class="horizontal-view toolbar">
            <a href="{% url 'organization_add' %}" class="button">{% translate 'Add new organization' %}</a>
          </div>
        {% endif %}
        <div class="horizontal-scroll">
          {% if object_list %}
            <table>
              <caption>{% translate 'Organization overview:' %}</caption>
              <thead>
                <tr>
                  <th>{% translate 'Name' %}</th>
                  <th>{% translate 'Code' %}</th>
                  <th>{% translate 'Tags' %}</th>
                  <th>{% translate 'Members' %}</th>
                </tr>
              </thead>
              <tbody>
                {% for organization in object_list %}
                  <tr>
                    <td>
<<<<<<< HEAD
                      <a href="{% url 'organization_crisis_room' organization_code=object.organization.code %}">{{ object.organization.name }}</a>
                    </td>
                    <td>
                      <a href="{% url 'organization_crisis_room' organization_code=object.organization.code %}">{{ object.organization.code }}</a>
=======
                      <a href="{% url 'organization_detail' organization_code=organization.code %}">{{ organization.name }}</a>
                    </td>
                    <td>
                      <a href="{% url 'organization_detail' organization_code=organization.code %}">{{ organization.code }}</a>
>>>>>>> fb98426c
                    </td>
                    <td>{% include 'organizations/organization_tags.html' %}</td>
                    <td>{{ organization.member_count }}</td>
                  </tr>
                {% endfor %}
              </tbody>
            </table>
          {% else %}
            {% translate 'There where no organizations found for your user account' %}.
          {% endif %}
        </div>
      </div>
    </section>
  </main>
{% endblock %}

{% block html_at_end_body %}
  {{ block.super }}
  <script src="{% static '/js/checkboxToggler.js' %}" nonce="{{ request.csp_nonce }}"></script>
{% endblock %}<|MERGE_RESOLUTION|>--- conflicted
+++ resolved
@@ -29,17 +29,10 @@
                 {% for organization in object_list %}
                   <tr>
                     <td>
-<<<<<<< HEAD
-                      <a href="{% url 'organization_crisis_room' organization_code=object.organization.code %}">{{ object.organization.name }}</a>
+                      <a href="{% url 'organization_crisis_room' organization_code=object.organization.code %}">{{ organization.name }}</a>
                     </td>
                     <td>
-                      <a href="{% url 'organization_crisis_room' organization_code=object.organization.code %}">{{ object.organization.code }}</a>
-=======
-                      <a href="{% url 'organization_detail' organization_code=organization.code %}">{{ organization.name }}</a>
-                    </td>
-                    <td>
-                      <a href="{% url 'organization_detail' organization_code=organization.code %}">{{ organization.code }}</a>
->>>>>>> fb98426c
+                      <a href="{% url 'organization_crisis_room' organization_code=object.organization.code %}">{{ organization.code }}</a>
                     </td>
                     <td>{% include 'organizations/organization_tags.html' %}</td>
                     <td>{{ organization.member_count }}</td>
