{% extends 'layouts/base.html' %}
{% load i18n %}
{% load static %}

{% block content %}
  {% include 'header.html' %}
  <main id="main-content">
    <section>
      <div>
        <h1>{% translate 'Organizations' %}</h1>
        {% if perms.tools.add_organization %}
          <div class="horizontal-view toolbar">
            <a href="{% url 'organization_add' %}" class="button">{% translate 'Add new organization' %}</a>
          </div>
        {% endif %}
        <div class="horizontal-scroll">
<<<<<<< HEAD
          {% if object_list %}
            <table>
              <caption>{% translate 'Organization overview:' %}</caption>
              <thead>
                <tr>
                  <th>{% translate 'Name' %}</th>
                  <th>{% translate 'Code' %}</th>
                  <th>{% translate 'Members' %}</th>
=======
          <table>
            <caption>{% translate 'Organization overview:' %}</caption>
            <thead>
              <tr>
                <th>{% translate 'Name' %}</th>
                <th>{% translate 'Code' %}</th>
                <th>{% translate 'Tags' %}</th>
                <th>{% translate 'Members' %}</th>
              </tr>
            </thead>
            <tbody>
              {% for object in object_list %}
                <tr>
                  <td>
                    <a href="{% url 'organization_detail' organization_code=object.organization.code %}">{{ object.organization.name }}</a>
                  </td>
                  <td>
                    <a href="{% url 'organization_detail' organization_code=object.organization.code %}">{{ object.organization.code }}</a>
                  </td>
                  <td>{% include 'organizations/organization_tags.html' with organization=object.organization %}</td>
                  <td>{{ object.total_members }}</td>
>>>>>>> e7f9432c
                </tr>
              </thead>
              <tbody>
                {% for object in object_list %}
                  <tr>
                    <td>
                      <a href="{% url 'organization_detail' organization_code=object.organization.code %}">{{ object.organization.name }}</a>
                    </td>
                    <td>
                      <a href="{% url 'organization_detail' organization_code=object.organization.code %}">{{ object.organization.code }}</a>
                    </td>
                    <td>{{ object.total_members }}</td>
                  </tr>
                {% endfor %}
              </tbody>
            </table>
          {% else %}
            {% translate 'There where no organizations found for your user account' %}.
          {% endif %}
        </div>
      </div>
    </section>
  </main>
{% endblock %}

{% block html_at_end_body %}
  {{ block.super }}
  <script src="{% static '/js/checkboxToggler.js' %}" nonce="{{ request.csp_nonce }}"></script>
{% endblock %}<|MERGE_RESOLUTION|>--- conflicted
+++ resolved
@@ -14,7 +14,6 @@
           </div>
         {% endif %}
         <div class="horizontal-scroll">
-<<<<<<< HEAD
           {% if object_list %}
             <table>
               <caption>{% translate 'Organization overview:' %}</caption>
@@ -22,30 +21,8 @@
                 <tr>
                   <th>{% translate 'Name' %}</th>
                   <th>{% translate 'Code' %}</th>
+                  <th>{% translate 'Tags' %}</th>
                   <th>{% translate 'Members' %}</th>
-=======
-          <table>
-            <caption>{% translate 'Organization overview:' %}</caption>
-            <thead>
-              <tr>
-                <th>{% translate 'Name' %}</th>
-                <th>{% translate 'Code' %}</th>
-                <th>{% translate 'Tags' %}</th>
-                <th>{% translate 'Members' %}</th>
-              </tr>
-            </thead>
-            <tbody>
-              {% for object in object_list %}
-                <tr>
-                  <td>
-                    <a href="{% url 'organization_detail' organization_code=object.organization.code %}">{{ object.organization.name }}</a>
-                  </td>
-                  <td>
-                    <a href="{% url 'organization_detail' organization_code=object.organization.code %}">{{ object.organization.code }}</a>
-                  </td>
-                  <td>{% include 'organizations/organization_tags.html' with organization=object.organization %}</td>
-                  <td>{{ object.total_members }}</td>
->>>>>>> e7f9432c
                 </tr>
               </thead>
               <tbody>
@@ -57,6 +34,7 @@
                     <td>
                       <a href="{% url 'organization_detail' organization_code=object.organization.code %}">{{ object.organization.code }}</a>
                     </td>
+                    <td>{% include 'organizations/organization_tags.html' with organization=object.organization %}</td>
                     <td>{{ object.total_members }}</td>
                   </tr>
                 {% endfor %}
