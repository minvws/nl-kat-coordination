{% load i18n %}

{% if field.field.widget.allow_multiple_selected %}
    {% include "partials/form/field_input.html" %}

{% else %}
<<<<<<< HEAD
{% if not field.field.widget.attrs.horizontal_form_cb %}
  <div class="checkbox {% if field.field.required %}required{% endif %}">
    {% if field.field.required %}
      <span class="nota-bene">{% translate 'This field is required' %}</span>
    {% endif %}
    <div class="horizontal-view">
      {{ field }}
      {{ field.label_tag }}
    </div>
    {% include 'partials/form/field_input_help_text.html' with help_text=field.help_text %}
    {% include 'partials/form/field_input_errors.html' %}
  </div>
{% else %}
  <fieldset>
    <legend>
      {{ field.label_tag }}
    </legend>
    <div class="horizontal-view">
      {{ field }}
    </div>
  </fieldset>
{% endif %}

=======
    <div class="checkbox {% if field.field.required %}required{% endif %}">
        {% if field.field.required %}
            <span class="nota-bene">{% translate "This field is required" %}</span>
        {% endif %}
        <div class="horizontal-view">
            {{ field }}
            {{ field.label_tag }}
        </div>
        {% include "partials/form/field_input_help_text.html" with help_text=field.help_text %}
        {% include "partials/form/field_input_errors.html" %}

    </div>
>>>>>>> 2e795943
{% endif %}<|MERGE_RESOLUTION|>--- conflicted
+++ resolved
@@ -2,44 +2,27 @@
 
 {% if field.field.widget.allow_multiple_selected %}
     {% include "partials/form/field_input.html" %}
-
 {% else %}
-<<<<<<< HEAD
-{% if not field.field.widget.attrs.horizontal_form_cb %}
-  <div class="checkbox {% if field.field.required %}required{% endif %}">
-    {% if field.field.required %}
-      <span class="nota-bene">{% translate 'This field is required' %}</span>
-    {% endif %}
-    <div class="horizontal-view">
-      {{ field }}
-      {{ field.label_tag }}
-    </div>
-    {% include 'partials/form/field_input_help_text.html' with help_text=field.help_text %}
-    {% include 'partials/form/field_input_errors.html' %}
-  </div>
-{% else %}
-  <fieldset>
-    <legend>
-      {{ field.label_tag }}
-    </legend>
-    <div class="horizontal-view">
-      {{ field }}
-    </div>
-  </fieldset>
-{% endif %}
-
-=======
-    <div class="checkbox {% if field.field.required %}required{% endif %}">
+    {% if not field.field.widget.attrs.horizontal_form_cb %}
+      <div class="checkbox {% if field.field.required %}required{% endif %}">
         {% if field.field.required %}
-            <span class="nota-bene">{% translate "This field is required" %}</span>
+          <span class="nota-bene">{% translate "This field is required" %}</span>
         {% endif %}
         <div class="horizontal-view">
-            {{ field }}
-            {{ field.label_tag }}
+          {{ field }}
+          {{ field.label_tag }}
         </div>
         {% include "partials/form/field_input_help_text.html" with help_text=field.help_text %}
         {% include "partials/form/field_input_errors.html" %}
-
-    </div>
->>>>>>> 2e795943
+      </div>
+    {% else %}
+      <fieldset>
+        <legend>
+          {{ field.label_tag }}
+        </legend>
+        <div class="horizontal-view">
+          {{ field }}
+        </div>
+      </fieldset>
+    {% endif %}
 {% endif %}