{% load i18n %}

<fieldset>
    <legend>
        {{ field.label_tag }}
    </legend>
    {% if form_view != "vertical" %}
        <div {% if field.field.required %} class="required"{% endif %}>
            {% if field.field.required %}
                <span class="nota-bene">{% translate "This field is required" %}</span>
            {% endif %}
            {% if not field.field.widget.attrs.fixed_paws %}
                {{ field }}
            {% elif field.field.widget.attrs.fixed_paws < 0 %}
                {% translate "Unset" %}
            {% else %}
                {% include "partials/scan_level_indicator.html" with value=field.field.widget.attrs.fixed_paws custom_class=field.field.widget.attrs.class %}

            {% endif %}
            {% include "partials/form/field_input_help_text.html" with help_text=field.help_text %}
            {% include "partials/form/field_input_errors.html" %}

            {% if form_name == 'login' and field.name == "username" %}
                <div class="input-link">
                    <a href="{% url 'recover_email' %}">{% translate "Forgot email" %}</a>
                </div>
            {% endif %}
            {% if form_name == 'login' and field.name == "password" %}
                <div class="input-link">
                    <a href="{% url 'password_reset' %}">{% translate "Forgot password" %}</a>
                </div>
            {% endif %}
        </div>
    </fieldset>
{% else %}
    {{ field.label_tag }}
    <div {% if field.field.required %} class="required"{% endif %}>
        {% if field.field.required %}
            <span class="nota-bene">{% translate "This field is required" %}</span>
        {% endif %}
        {{ field }}
<<<<<<< HEAD
      {% elif field.field.widget.attrs.fixed_paws < 0 %}
        {% translate 'Not set' %}
      {% else %}
        {% include 'partials/scan_level_indicator.html' with value=field.field.widget.attrs.fixed_paws custom_class=field.field.widget.attrs.class %}
      {% endif %}
      {% include 'partials/form/field_input_help_text.html' with help_text=field.help_text %}
      {% include 'partials/form/field_input_errors.html' %}
      {% if form_name == 'login' and field.name == 'username' %}
        <div class="input-link">
          <a href="{% url 'recover_email' %}">{% translate 'Forgot email' %}</a>
        </div>
      {% endif %}
      {% if form_name == 'login' and field.name == 'password' %}
        <div class="input-link">
          <a href="{% url 'password_reset' %}">{% translate 'Forgot password' %}</a>
        </div>
      {% endif %}
=======
        {% include "partials/form/field_input_help_text.html" with help_text=field.help_text %}
        {% include "partials/form/field_input_errors.html" %}

>>>>>>> 2e795943
    </div>
{% endif %}<|MERGE_RESOLUTION|>--- conflicted
+++ resolved
@@ -1,36 +1,35 @@
 {% load i18n %}
 
 <fieldset>
-    <legend>
-        {{ field.label_tag }}
-    </legend>
-    {% if form_view != "vertical" %}
-        <div {% if field.field.required %} class="required"{% endif %}>
-            {% if field.field.required %}
-                <span class="nota-bene">{% translate "This field is required" %}</span>
-            {% endif %}
-            {% if not field.field.widget.attrs.fixed_paws %}
-                {{ field }}
-            {% elif field.field.widget.attrs.fixed_paws < 0 %}
-                {% translate "Unset" %}
-            {% else %}
-                {% include "partials/scan_level_indicator.html" with value=field.field.widget.attrs.fixed_paws custom_class=field.field.widget.attrs.class %}
+  <legend>
+    {{ field.label_tag }}
+  </legend>
+  {% if form_view != "vertical" %}
+    <div {% if field.field.required %} class="required"{% endif %}>
+        {% if field.field.required %}
+            <span class="nota-bene">{% translate "This field is required" %}</span>
+        {% endif %}
+        {% if not field.field.widget.attrs.fixed_paws %}
+            {{ field }}
+        {% elif field.field.widget.attrs.fixed_paws < 0 %}
+            {% translate "Not set" %}
+        {% else %}
+            {% include "partials/scan_level_indicator.html" with value=field.field.widget.attrs.fixed_paws custom_class=field.field.widget.attrs.class %}
+        {% endif %}
 
-            {% endif %}
-            {% include "partials/form/field_input_help_text.html" with help_text=field.help_text %}
-            {% include "partials/form/field_input_errors.html" %}
+        {% include "partials/form/field_input_help_text.html" with help_text=field.help_text %}
+        {% include "partials/form/field_input_errors.html" %}
 
-            {% if form_name == 'login' and field.name == "username" %}
-                <div class="input-link">
-                    <a href="{% url 'recover_email' %}">{% translate "Forgot email" %}</a>
-                </div>
-            {% endif %}
-            {% if form_name == 'login' and field.name == "password" %}
-                <div class="input-link">
-                    <a href="{% url 'password_reset' %}">{% translate "Forgot password" %}</a>
-                </div>
-            {% endif %}
-        </div>
+        {% if form_name == "login" and field.name == "username" %}
+            <div class="input-link">
+                <a href="{% url "recover_email" %}">{% translate "Forgot email" %}</a>
+            </div>
+        {% endif %}
+        {% if form_name == "login" and field.name == "password" %}
+            <div class="input-link">
+                <a href="{% url "password_reset" %}">{% translate "Forgot password" %}</a>
+            </div>
+        {% endif %}
     </fieldset>
 {% else %}
     {{ field.label_tag }}
@@ -38,29 +37,10 @@
         {% if field.field.required %}
             <span class="nota-bene">{% translate "This field is required" %}</span>
         {% endif %}
+
         {{ field }}
-<<<<<<< HEAD
-      {% elif field.field.widget.attrs.fixed_paws < 0 %}
-        {% translate 'Not set' %}
-      {% else %}
-        {% include 'partials/scan_level_indicator.html' with value=field.field.widget.attrs.fixed_paws custom_class=field.field.widget.attrs.class %}
-      {% endif %}
-      {% include 'partials/form/field_input_help_text.html' with help_text=field.help_text %}
-      {% include 'partials/form/field_input_errors.html' %}
-      {% if form_name == 'login' and field.name == 'username' %}
-        <div class="input-link">
-          <a href="{% url 'recover_email' %}">{% translate 'Forgot email' %}</a>
-        </div>
-      {% endif %}
-      {% if form_name == 'login' and field.name == 'password' %}
-        <div class="input-link">
-          <a href="{% url 'password_reset' %}">{% translate 'Forgot password' %}</a>
-        </div>
-      {% endif %}
-=======
+
         {% include "partials/form/field_input_help_text.html" with help_text=field.help_text %}
         {% include "partials/form/field_input_errors.html" %}
-
->>>>>>> 2e795943
     </div>
 {% endif %}