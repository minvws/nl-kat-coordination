{% load static %}
{% load i18n %}

<header>
    {% include "partials/skip-to-content.html" %}

    <nav data-open-label="Menu"
         data-close-label="Sluit menu"
         data-media="(min-width: 56rem)"
         aria-label="Hoofdnavigatie">

<<<<<<< HEAD
        <!-- Collapsible menu -->
        {% include "partials/language-switcher.html" %}
        <div>
            <ul>
                {% if request.user.is_authenticated %}
                    {% if not view_type == "onboarding" %}
                        {% include "partials/organizations_menu_dropdown.html" %}
=======
        <div> <!-- Content wrapper -->
            <a href="{% url "landing_page" %}"
            class="logo"
            title="OpenKAT"
            aria-label="{% translate "OpenKAT logo, go to the homepage of OpenKAT" %}">
                <img src="{% static 'img/kat_logo.png' %}" alt="{% translate "OpenKAT" %}"/>
                Kwetsbaarheden Analyse Tool
            </a>
>>>>>>> 15821764

            {% if request.user.is_authenticated %}
                {% if not view_type == "onboarding" %}
                    {% include "partials/organizations_menu_dropdown.html" %}

                {% endif %}
            {% endif %}

            <div class="collapsing-menu"> <!-- Collapsible menu -->
                <ul>
                    {% if request.user.is_authenticated %}
                        {% if not organization.code %}
                            <li>
                                <a href="{% url "crisis_room" %}"
                                {% if 'crisis-room' in request.path|urlencode %} aria-current="page"{% endif %}>{% translate "Crisis room" %}</a>
                            </li>
                        {% else %}
                            <li>
                                <a href="{% url "organization_crisis_room" organization.code %}"
                                {% if 'crisis_room' in request.path|urlencode %} aria-current="page"{% endif %}>{% translate "Crisis room" %}</a>
                            </li>
                        {% endif %}
                        {% if organization.code and not view_type == "onboarding" %}
                            <li>
                                <a href="{% url "katalogus" organization.code %}"
                                {% if 'kat-alogus' in request.path|urlencode %} aria-current="page"{% endif %}>{% translate "KAT-alogus" %}</a>
                            </li>
                            <li>
                                <a href="{% url "finding_list" organization.code %}"
                                {% if 'finding' in request.path|urlencode or 'Finding' in request.get_full_path|urlencode %} aria-current="page"{% endif %}>{% translate "Findings" %}</a>
                            </li>
                            <li>
                                <a href="{% url "ooi_list" organization.code %}"
                                {% if 'objects' in request.path|urlencode and not 'Finding' in request.get_full_path|urlencode %} aria-current="page"{% endif %}>{% translate "Objects" %}</a>
                            </li>
                            <li>
                                <a href="{% url "task_list" organization.code %}"
                                {% if 'tasks' in request.path|urlencode %} aria-current="page"{% endif %}>{% translate "Tasks" %}</a>
                            </li>
                            {% if request.user.is_superuser or perms.tools.view_organization %}
                                <li>
                                    <a href="{% url "organization_member_list" organization.code %}"
                                    {% if 'members' in request.path|urlencode %} aria-current="page"{% endif %}>{% translate "Members" %}</a>
                                </li>
                                <li>
                                    <a href="{% url "organization_settings" organization.code %}"
                                    {% if 'settings' in request.path|urlencode %} aria-current="page"{% endif %}>{% translate "Settings" %}</a>
                                </li>
                            {% endif %}
                        {% endif %}
                    {% endif %}
                </ul>

                <div>
                    <div class="language-selector">
                        <p>Kies een taal:</p>
                        <p class="visually-hidden" id="language-selector-description">Select your language</p>
                        <div class="language-selector-options" aria-describedby="language-selector-description" aria-expanded="false">
                        <button aria-haspopup="listbox" aria-current="true" class="dropdown-button ghost">
                            EN
                        </button>
                        <ul role="listbox">
                            <li>
                                <a hreflang="nl" href="#" role="option" data-value="Nederlands" lang="nl">Nederlands</a>
                            </li>
                            <li>
                                <a hreflang="en" href="#" role="option" data-value="English" lang="en">English</a>
                            </li>
                            <li>
                                <a hreflang="fy" href="#" role="option" data-value="Frysk" lang="fy">Frysk</a>
                            </li>
                            <li aria-current="true">
                                <a hreflang="pap-CW" href="#" role="option" data-value="Papiamentu" lang="pap-CW">Papiamentu</a>
                            </li>
                            <li>
                                <a hreflang="pap-AW" href="#" role="option" data-value="Papiamento" lang="pap-AW">Papiamento</a>
                            </li>
                        </ul>
                        </div>
                    </div>

                    <ul>
                        {% include "partials/secondary-menu.html" %}
                    </ul>
                </div>
            </div>
        </div>
    </nav>
    {% if breadcrumbs %}
        <nav class="breadcrumb-bar" aria-label="{% translate "Breadcrumbs" %}">
            <div>
                <ul>
                    {% for breadcrumb in breadcrumbs %}
                        {% if forloop.last %}
                            <li>
                                <a aria-current="true" href="{{ breadcrumb.url }}">{{ breadcrumb.text }}</a>
                            </li>
                        {% else %}
                            <li>
                                <a href="{{ breadcrumb.url }}">{{ breadcrumb.text }}</a>
                            </li>
                        {% endif %}
                    {% endfor %}
                </ul>
            </div>
        </nav>
    {% endif %}
</header>
{% include "partials/notifications/confirmation.html" %}<|MERGE_RESOLUTION|>--- conflicted
+++ resolved
@@ -9,15 +9,6 @@
          data-media="(min-width: 56rem)"
          aria-label="Hoofdnavigatie">
 
-<<<<<<< HEAD
-        <!-- Collapsible menu -->
-        {% include "partials/language-switcher.html" %}
-        <div>
-            <ul>
-                {% if request.user.is_authenticated %}
-                    {% if not view_type == "onboarding" %}
-                        {% include "partials/organizations_menu_dropdown.html" %}
-=======
         <div> <!-- Content wrapper -->
             <a href="{% url "landing_page" %}"
             class="logo"
@@ -26,7 +17,6 @@
                 <img src="{% static 'img/kat_logo.png' %}" alt="{% translate "OpenKAT" %}"/>
                 Kwetsbaarheden Analyse Tool
             </a>
->>>>>>> 15821764
 
             {% if request.user.is_authenticated %}
                 {% if not view_type == "onboarding" %}
