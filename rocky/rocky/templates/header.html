--- conflicted
+++ resolved
@@ -3,9 +3,9 @@
 {% load permissions %}
 
 <header>
-<<<<<<< HEAD
   {% include 'partials/skip-to-content.html' %}
   {% include 'partials/page-meta.html' %}
+
   <nav data-open-label="Menu"
        data-close-label="Sluit menu"
        data-media="(min-width: 56rem)"
@@ -22,6 +22,7 @@
       {% if request.user.is_authenticated %}
         {% if not view_type == "onboarding" %}
           {% include 'partials/organizations_menu_dropdown.html' %}
+
         {% endif %}
         {% if not organization.code %}
           <li>
@@ -64,99 +65,85 @@
           {% endif %}
         {% endif %}
       {% endif %}
-      <li class="secondary-menu">{% include 'partials/secondary-menu.html' %}</li>
+      <li class="secondary-menu">
+        {% include 'partials/secondary-menu.html' %}
+
+      </li>
     </ul>
   </nav>
   {% if breadcrumbs %}
     <nav class="breadcrumb-bar" aria-label="{% translate 'Breadcrumbs' %}">
       <div>
-=======
-    {% include "partials/skip-to-content.html" %}
-    {% include "partials/page-meta.html" %}
+        <ul>
+          {% if request.user.is_authenticated %}
+            {% if not view_type == "onboarding" %}
+              {% include "partials/organizations_menu_dropdown.html" %}
 
-    <nav data-open-label="Menu"
-         data-close-label="Sluit menu"
-         data-media="(min-width: 56rem)"
-         aria-label="Hoofdnavigatie">
-        <a href="{% url "landing_page" %}"
-           class="logo"
-           title="OpenKAT"
-           aria-label="{% translate "OpenKAT logo, go to the homepage of OpenKAT" %}">
-            <img src="{% static 'img/kat_logo.png' %}" alt="{% translate "OpenKAT" %}"/>
-            Kwetsbaarheden Analyse Tool
-        </a>
-        <!-- Adjust breakpoint as needed -->
->>>>>>> 81abf03b
-        <ul>
-            {% if request.user.is_authenticated %}
-                {% if not view_type == "onboarding" %}
-                    {% include "partials/organizations_menu_dropdown.html" %}
+            {% endif %}
+            {% if not organization.code %}
+              <li>
+                <a href="{% url "crisis_room" %}"
+                   {% if 'crisis-room' in request.path|urlencode %} aria-current="page"{% endif %}>{% translate "Crisis room" %}</a>
+              </li>
+            {% else %}
+              <li>
+                <a href="{% url "organization_crisis_room" organization.code %}"
+                   {% if 'crisis_room' in request.path|urlencode %} aria-current="page"{% endif %}>{% translate "Crisis room" %}</a>
+              </li>
+            {% endif %}
+            {% if organization.code and not view_type == "onboarding" %}
+              <li>
+                <a href="{% url "katalogus" organization.code %}"
+                   {% if 'kat-alogus' in request.path|urlencode %} aria-current="page"{% endif %}>{% translate "KAT-alogus" %}</a>
+              </li>
+              <li>
+                <a href="{% url "finding_list" organization.code %}"
+                   {% if 'finding' in request.path|urlencode or 'Finding' in request.get_full_path|urlencode %} aria-current="page"{% endif %}>{% translate "Findings" %}</a>
+              </li>
+              <li>
+                <a href="{% url "ooi_list" organization.code %}"
+                   {% if 'objects' in request.path|urlencode and not 'Finding' in request.get_full_path|urlencode %} aria-current="page"{% endif %}>{% translate "Objects" %}</a>
+              </li>
+              <li>
+                <a href="{% url "task_list" organization.code %}"
+                   {% if 'tasks' in request.path|urlencode %} aria-current="page"{% endif %}>{% translate "Tasks" %}</a>
+              </li>
+              {% if request.user.is_superuser or perms.tools.view_organization %}
+                <li>
+                  <a href="{% url "organization_member_list" organization.code %}"
+                     {% if 'members' in request.path|urlencode %} aria-current="page"{% endif %}>{% translate "Members" %}</a>
+                </li>
+                <li>
+                  <a href="{% url "organization_settings" organization.code %}"
+                     {% if 'settings' in request.path|urlencode %} aria-current="page"{% endif %}>{% translate "Settings" %}</a>
+                </li>
+              {% endif %}
+            {% endif %}
+          {% endif %}
+          <li class="secondary-menu">
+            {% include "partials/secondary-menu.html" %}
 
+          </li>
+        </ul>
+      </nav>
+      {% if breadcrumbs %}
+        <nav class="breadcrumb-bar" aria-label="{% translate "Breadcrumbs" %}">
+          <div>
+            <ul>
+              {% for breadcrumb in breadcrumbs %}
+                {% if forloop.last %}
+                  <li>
+                    <a aria-current="true" href="{{ breadcrumb.url }}">{{ breadcrumb.text }}</a>
+                  </li>
+                {% else %}
+                  <li>
+                    <a href="{{ breadcrumb.url }}">{{ breadcrumb.text }}</a>
+                  </li>
                 {% endif %}
-                {% if not organization.code %}
-                    <li>
-                        <a href="{% url "crisis_room" %}"
-                           {% if 'crisis-room' in request.path|urlencode %} aria-current="page"{% endif %}>{% translate "Crisis room" %}</a>
-                    </li>
-                {% else %}
-                    <li>
-                        <a href="{% url "organization_crisis_room" organization.code %}"
-                           {% if 'crisis_room' in request.path|urlencode %} aria-current="page"{% endif %}>{% translate "Crisis room" %}</a>
-                    </li>
-                {% endif %}
-                {% if organization.code and not view_type == "onboarding" %}
-                    <li>
-                        <a href="{% url "katalogus" organization.code %}"
-                           {% if 'kat-alogus' in request.path|urlencode %} aria-current="page"{% endif %}>{% translate "KAT-alogus" %}</a>
-                    </li>
-                    <li>
-                        <a href="{% url "finding_list" organization.code %}"
-                           {% if 'finding' in request.path|urlencode or 'Finding' in request.get_full_path|urlencode %} aria-current="page"{% endif %}>{% translate "Findings" %}</a>
-                    </li>
-                    <li>
-                        <a href="{% url "ooi_list" organization.code %}"
-                           {% if 'objects' in request.path|urlencode and not 'Finding' in request.get_full_path|urlencode %} aria-current="page"{% endif %}>{% translate "Objects" %}</a>
-                    </li>
-                    <li>
-                        <a href="{% url "task_list" organization.code %}"
-                           {% if 'tasks' in request.path|urlencode %} aria-current="page"{% endif %}>{% translate "Tasks" %}</a>
-                    </li>
-                    {% if request.user.is_superuser or perms.tools.view_organization %}
-                        <li>
-                            <a href="{% url "organization_member_list" organization.code %}"
-                               {% if 'members' in request.path|urlencode %} aria-current="page"{% endif %}>{% translate "Members" %}</a>
-                        </li>
-                        <li>
-                            <a href="{% url "organization_settings" organization.code %}"
-                               {% if 'settings' in request.path|urlencode %} aria-current="page"{% endif %}>{% translate "Settings" %}</a>
-                        </li>
-                    {% endif %}
-                {% endif %}
-            {% endif %}
-            <li class="secondary-menu">
-                {% include "partials/secondary-menu.html" %}
-
-            </li>
-        </ul>
-    </nav>
-    {% if breadcrumbs %}
-        <nav class="breadcrumb-bar" aria-label="{% translate "Breadcrumbs" %}">
-            <div>
-                <ul>
-                    {% for breadcrumb in breadcrumbs %}
-                        {% if forloop.last %}
-                            <li>
-                                <a aria-current="true" href="{{ breadcrumb.url }}">{{ breadcrumb.text }}</a>
-                            </li>
-                        {% else %}
-                            <li>
-                                <a href="{{ breadcrumb.url }}">{{ breadcrumb.text }}</a>
-                            </li>
-                        {% endif %}
-                    {% endfor %}
-                </ul>
-            </div>
+              {% endfor %}
+            </ul>
+          </div>
         </nav>
-    {% endif %}
-</header>
-{% include "partials/notifications/confirmation.html" %}+      {% endif %}
+    </header>
+    {% include "partials/notifications/confirmation.html" %}