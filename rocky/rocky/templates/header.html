--- conflicted
+++ resolved
@@ -97,9 +97,5 @@
         </nav>
     {% endif %}
 </header>
-<<<<<<< HEAD
 
-{% include "partials/notifications/confirmation.html" %}
-=======
-{% include "partials/notifications_block.html" %}
->>>>>>> 1312fcd6
+{% include "partials/notifications_block.html" %}