{% extends "layouts/base.html" %}

{% load i18n %}
{% load static %}
{% load ooi_extra %}
{% load compress %}

{% block content %}
    {% include "header.html" %}

    <main id="main-content">
        <section>
            <div>
                <h1>{% translate "Findings @ " %}{{ observed_at|date }}</h1>
                <p>
                    {% blocktranslate trimmed with organization.name as organization_name %}
                        An overview of all findings OpenKAT found for organization <strong>{{ organization_name }}</strong>.
                        Each finding relates to an object. Click a finding for additional information.
                    {% endblocktranslate %}
                </p>
                {% include "partials/findings_list_toolbar.html" %}
                {% include "findings/findings_filter.html" %}

                {% translate "Object list" as filter_title %}
                {% if object_list|length > 1 and perms.tools.can_mute_findings %}
                    <form method="post"
                          id="finding-list-form"
                          class="inline layout-wide"
                          action="{% url 'finding_mute_bulk' organization.code %}">
                        {% csrf_token %}
                    {% endif %}
                    <p class="de-emphasized">
                        {% translate "Showing " %}{{ object_list|length }} {% translate "of" %} {{ paginator.count }} {% translate "findings" %}
                    </p>
                    <div class="horizontal-scroll sticky-column">
                        <table class="action-buttons nowrap">
                            <caption class="visually-hidden">
                                {% translate "Findings table " %}
                                <span class="visually-hidden">, {% translate "column headers with buttons are sortable" %}</span>
                            </caption>
                            <thead>
                                <tr>
                                    {% if object_list|length > 1 and perms.tools.can_mute_findings %}
                                        <th>
                                            <input class="toggle-all" data-toggle-target="finding" type="checkbox">
                                        </th>
                                    {% endif %}
<<<<<<< HEAD
                                    <th scope="col"
                                        class="sortable"
                                        {% if order_by == "score" %}aria-sort="{{ sorting_order_class }}"{% endif %}>
                                        <button form="finding-list" name="order_by" value="score" class="sort">
                                            {% translate "Severity" %}
                                            <span aria-hidden="true"
                                                  class="icon ti-{% if order_by == "score" and sorting_order == "asc" %}chevron-up{% elif order_by == "score" and sorting_order == "desc" %}chevron-down{% else %}direction{% endif %}"></span>
                                        </button>
                                    </th>
                                    <th scope="col"
                                        class="sortable"
                                        {% if order_by == "finding_type" %}aria-sort="{{ sorting_order_class }}"{% endif %}>
                                        <button form="finding-list" name="order_by" value="finding_type" class="sort">
                                            {% translate "Finding" %}
                                            <span aria-hidden="true"
                                                  class="icon ti-{% if order_by == "finding_type" and sorting_order == "asc" %}chevron-up{% elif order_by == "finding_type" and sorting_order == "desc" %}chevron-down{% else %}direction{% endif %}"></span>
                                        </button>
                                    </th>
                                    <th>{% translate "Tree" %}</th>
                                    <th>{% translate "Graph" %}</th>
                                    <th class="visually-hidden">{% translate "Details" %}</th>
=======
                                    <th>{% translate "Severity" %}</th>
                                    <th>{% translate "Finding" %}</th>
                                    <th class="actions">{% translate "Tree" %}</th>
                                    <th class="actions">{% translate "Graph" %}</th>
                                    <th class="sticky-cell visually-hidden actions">{% translate "Details" %}</th>
>>>>>>> 66b77cc3
                                </tr>
                            </thead>
                            <tbody>
                                {% for hydrated_finding in object_list %}
                                    <tr>
                                        {% if object_list|length > 1 and perms.tools.can_mute_findings %}
                                            <td>
                                                <input type="checkbox"
                                                       name="finding"
                                                       value="{{ hydrated_finding.finding.primary_key }}">
                                            </td>
                                        {% endif %}
                                        <td>
                                            <span class="{{ hydrated_finding.finding_type.risk_severity.value|lower }}">{{ hydrated_finding.finding_type.risk_severity.value|capfirst }}</span>
                                        </td>
                                        <td>
                                            <a href="{% ooi_url "ooi_detail" hydrated_finding.finding.primary_key organization.code query=mandatory_fields %}"
                                               title="{% blocktranslate trimmed with finding=hydrated_finding.finding.primary_key %} Show details for {{ finding }} {% endblocktranslate %}">{{ hydrated_finding.finding.human_readable }}</a>
                                        </td>
                                        <td class="actions">
                                            <a aria-label="Navigate to tree view of {{ hydrated_finding.finding.human_readable }}"
                                               class="icon ti-subtask button"
                                               href="{% ooi_url 'ooi_tree' hydrated_finding.finding.primary_key organization.code query=mandatory_fields %}">{% translate "Tree" %}</a>
                                        </td>
                                        <td class="actions">
                                            <a aria-label="Navigate to graph view of {{ hydrated_finding.finding.human_readable }}"
                                               class="icon ti-affiliate button"
                                               href="{% ooi_url 'ooi_graph' hydrated_finding.finding.primary_key organization.code query=mandatory_fields %}">{% translate "Graph" %}</a>
                                        </td>
                                        <td class="actions sticky-cell">
                                            <button type="button"
                                                    class="expando-button"
                                                    data-icon-open-class="icon ti-chevron-down"
                                                    data-icon-close-class="icon ti-chevron-up"
                                                    data-close-label="{% translate "Close details" %}">
                                                {% translate "Open details" %}
                                            </button>
                                        </td>
                                    </tr>
                                    <tr class="expando-row">
                                        <td colspan="6">
                                            <h2 class="heading-normal">{% translate "Finding type" %}</h2>
                                            <a href="{% ooi_url "ooi_detail" hydrated_finding.finding_type organization.code query=mandatory_fields %}"
                                               title="{% blocktranslate trimmed with finding_type=hydrated_finding.finding_type.human_readable %} Show details for {{ finding_type }} {% endblocktranslate %}">{{ hydrated_finding.finding_type.human_readable }}</a>
                                            <h2 class="heading-normal">{% translate "OOI type" %}</h2>
                                            <a href="{% url "ooi_list" organization_code=organization.code %}?ooi_type={{ hydrated_finding.ooi.object_type }}"
                                               title="{% blocktranslate trimmed with ooi_type=hydrated_finding.ooi.object_type %} Show {{ ooi_type }} objects {% endblocktranslate %}">{{ hydrated_finding.ooi.object_type }}</a>
                                            <h2 class="heading-normal">{% translate "Source OOI" %}</h2>
                                            <a href="{% ooi_url "ooi_detail" hydrated_finding.finding.ooi organization.code query=mandatory_fields %}"
                                               title="{% blocktranslate trimmed with ooi=hydrated_finding.finding.ooi.human_readable %} Show details for {{ ooi }} {% endblocktranslate %}">{{ hydrated_finding.finding.ooi.human_readable }}</a>
                                            <h2 class="heading-normal">{% translate "Risk score" %}</h2>
                                            <p>{{ hydrated_finding.finding_type.risk_score }}</p>
                                        </td>
                                    </tr>
                                {% endfor %}
                            </tbody>
                        </table>
                    </div>
                    {% if object_list|length > 1 and perms.tools.can_mute_findings %}
                        {% if not only_muted %}
                            <fieldset>
                                <legend>{% translate "Mute findings" %}</legend>
                                <div>
                                    <label for="id_reason">{% translate "Reason:" %}</label>
                                    <div>
                                        <textarea name="reason" cols="5" rows="3" id="id_reason"></textarea>
                                    </div>
                                    <div>
                                        <label for="id_end_valid_time">{% translate "Expires by (UTC):" %}</label>
                                        <input type="datetime-local" name="end_valid_time" id="id_end_valid_time">
                                    </div>
                                </div>
                            </fieldset>
                        {% endif %}
                        <div class="button-container">
                            {% if only_muted %}
                                <button type="submit" form="finding-list-form">{% translate "Unmute Findings" %}</button>
                                <input type="checkbox" class="hidden" value="true" name="unmute" checked>
                            {% else %}
                                <button type="submit" form="finding-list-form">{% translate "Mute Findings" %}</button>
                            {% endif %}
                        </div>
                    </form>
                {% endif %}
                {% include "partials/list_paginator.html" %}

            </div>
        </section>
    </main>
{% endblock content %}
{% block html_at_end_body %}
    {{ block.super }}
    {% compress js %}
        <script src="{% static "js/checkboxToggler.js" %}" nonce="{{ request.csp_nonce }}"></script>
    {% endcompress %}
{% endblock html_at_end_body %}<|MERGE_RESOLUTION|>--- conflicted
+++ resolved
@@ -45,7 +45,6 @@
                                             <input class="toggle-all" data-toggle-target="finding" type="checkbox">
                                         </th>
                                     {% endif %}
-<<<<<<< HEAD
                                     <th scope="col"
                                         class="sortable"
                                         {% if order_by == "score" %}aria-sort="{{ sorting_order_class }}"{% endif %}>
@@ -66,14 +65,7 @@
                                     </th>
                                     <th>{% translate "Tree" %}</th>
                                     <th>{% translate "Graph" %}</th>
-                                    <th class="visually-hidden">{% translate "Details" %}</th>
-=======
-                                    <th>{% translate "Severity" %}</th>
-                                    <th>{% translate "Finding" %}</th>
-                                    <th class="actions">{% translate "Tree" %}</th>
-                                    <th class="actions">{% translate "Graph" %}</th>
                                     <th class="sticky-cell visually-hidden actions">{% translate "Details" %}</th>
->>>>>>> 66b77cc3
                                 </tr>
                             </thead>
                             <tbody>
