--- conflicted
+++ resolved
@@ -114,10 +114,6 @@
 {% block html_at_end_body %}
     {{ block.super }}
     {% compress js %}
-<<<<<<< HEAD
         <script src="{% static "js/renderNormalizerOutputOOIs.js" %}" nonce="{{ request.csp_nonce }}"></script>
-=======
-        <script src="{% static "/js/renderNormalizerOutputOOIs.js" %}" nonce="{{ request.csp_nonce }}"></script>
->>>>>>> 9634dc03
     {% endcompress %}
 {% endblock html_at_end_body %}