--- conflicted
+++ resolved
@@ -48,12 +48,7 @@
 KEIKO_API = env.url("KEIKO_API", "").geturl()
 
 # SECURITY WARNING: don't run with debug turned on in production!
-<<<<<<< HEAD
 DEBUG = env("DEBUG")
-# SECURITY WARNING: enable two factor authentication in production!
-TWOFACTOR_ENABLED = env.bool("TWOFACTOR_ENABLED", True)
-=======
-DEBUG = os.getenv("DEBUG") == "True"
 
 # Make sure this header can never be set by an attacker, see also the security
 # warning at https://docs.djangoproject.com/en/4.2/howto/auth-remote-user/
@@ -71,12 +66,11 @@
 
 
 # SECURITY WARNING: enable two factor authentication in production!
-TWOFACTOR_ENABLED = os.getenv("TWOFACTOR_ENABLED", "False" if REMOTE_USER_HEADER else "True").casefold() != "false"
+TWOFACTOR_ENABLED = env.bool("TWOFACTOR_ENABLED", False if REMOTE_USER_HEADER else True)
 
 # A list of strings representing the host/domain names that this Django site can serve.
 # https://docs.djangoproject.com/en/4.2/ref/settings/#allowed-hosts
 ALLOWED_HOSTS = os.getenv("DJANGO_ALLOWED_HOSTS", "*").split()
->>>>>>> bddc1d8b
 
 
 SPAN_EXPORT_GRPC_ENDPOINT = os.getenv("SPAN_EXPORT_GRPC_ENDPOINT")
@@ -379,12 +373,4 @@
     ("solid", _("Solid")),
     ("dashed", _("Dashed")),
     ("dotted", _("Dotted")),
-<<<<<<< HEAD
-]
-
-SPAN_EXPORT_GRPC_ENDPOINT = env("SPAN_EXPORT_GRPC_ENDPOINT", default=None)
-if SPAN_EXPORT_GRPC_ENDPOINT is not None:
-    OpenTelemetryHelper.setup_instrumentation(SPAN_EXPORT_GRPC_ENDPOINT)
-=======
-]
->>>>>>> bddc1d8b
+]