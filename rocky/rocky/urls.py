--- conflicted
+++ resolved
@@ -84,11 +84,7 @@
         name="organization_add",
     ),
     path(
-<<<<<<< HEAD
-        "organizations/<int:pk>/edit/",
-=======
-        "<organization_code>/<path:pk>/edit/",
->>>>>>> 0b93fe61
+        "<organization_code>/<int:pk>/edit/",
         OrganizationEditView.as_view(),
         name="organization_edit",
     ),
