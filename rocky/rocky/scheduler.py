from __future__ import annotations

import datetime
import uuid
from enum import Enum
from typing import Any, Dict, List, Optional, Set, Union

import requests
from django.conf import settings
from pydantic import BaseModel, Field

from rocky.health import ServiceHealth


class Boefje(BaseModel):
    """Boefje representation."""

    id: str
    name: Optional[str]
    description: Optional[str]
    repository_id: Optional[str]
    version: Optional[str] = Field(default=None)
    scan_level: Optional[int] = Field(default=None)
    consumes: Optional[Union[str, Set[str]]]
    produces: Optional[Set[str]]


class BoefjeMeta(BaseModel):
    """BoefjeMeta is the response object returned by the Bytes API"""

    id: str
    boefje: Boefje
    input_ooi: Optional[str]
    arguments: Dict[str, Any]
    organization: str
    started_at: Optional[datetime.datetime]
    ended_at: Optional[datetime.datetime]


class RawData(BaseModel):
    id: str
    boefje_meta: BoefjeMeta
    mime_types: List[Dict[str, str]]
    secure_hash: Optional[str]
    hash_retrieval_link: Optional[str]


class Normalizer(BaseModel):
    """Normalizer representation."""

    id: Optional[str]
    name: Optional[str]
    version: Optional[str] = Field(default=None)


class NormalizerMeta(BaseModel):
    id: str
    raw_data: RawData
    normalizer: Normalizer
    started_at: datetime.datetime
    ended_at: datetime.datetime


class NormalizerTask(BaseModel):
    """NormalizerTask represent data needed for a Normalizer to run."""

    id: Optional[str]
    normalizer: Normalizer
    raw_data: RawData


class BoefjeTask(BaseModel):
    """BoefjeTask represent data needed for a Boefje to run."""

    id: Optional[str]
    boefje: Boefje
    input_ooi: Optional[str]
    organization: str


class QueuePrioritizedItem(BaseModel):
    """Representation of a queue.PrioritizedItem on the priority queue. Used
    for unmarshalling of priority queue prioritized items to a JSON
    representation.
    """

    id: uuid.UUID
    priority: int
    hash: Optional[str]
    data: Union[BoefjeTask, NormalizerTask]


class TaskStatus(Enum):
    """Status of a task."""

    PENDING = "pending"
    QUEUED = "queued"
    DISPATCHED = "dispatched"
    RUNNING = "running"
    COMPLETED = "completed"
    FAILED = "failed"


class Task(BaseModel):
    id: str
    scheduler_id: str
    type: str
    p_item: QueuePrioritizedItem
    status: TaskStatus
    created_at: datetime.datetime
    modified_at: datetime.datetime

    class Config:
        orm_mode = True


class PaginatedTasksResponse(BaseModel):
    count: int
    next: Optional[str]
    previous: Optional[str]
    results: List[Task]


class LazyTaskList:
    def __init__(
        self,
        scheduler_client: SchedulerClient,
        **kwargs,
    ):
        self.scheduler_client = scheduler_client
        self.kwargs = kwargs
        self._count = None

    @property
    def count(self) -> int:
        if self._count is None:
            self._count = self.scheduler_client.list_tasks(
                limit=0,
                **self.kwargs,
            ).count
        return self._count

    def __len__(self):
        return self.count

    def __getitem__(self, key) -> List[Task]:
        if isinstance(key, slice):
            offset = key.start or 0
            limit = key.stop - offset
        elif isinstance(key, int):
            offset = key
            limit = 1
        else:
            raise TypeError("Invalid slice argument type.")

        res = self.scheduler_client.list_tasks(
            limit=limit,
            offset=offset,
            **self.kwargs,
        )

        self._count = res.count
        return res.results


class SchedulerClient:
    def __init__(self, base_uri: str):
        self.session = requests.Session()
        self._base_uri = base_uri

    def list_tasks(
        self,
        **kwargs,
    ) -> PaginatedTasksResponse:
<<<<<<< HEAD
        params = {
            "scheduler_id": scheduler_id,
            "type": type,
            "limit": limit,
            "offset": offset,
            "status": status,
            "min_created_at": min_created_at,
            "max_created_at": max_created_at,
        }

        res = self.session.post(f"{self._base_uri}/tasks", params=params, json=filters)
=======
        res = self.session.get(f"{self._base_uri}/tasks", params=kwargs)
>>>>>>> 5a9f59ca
        return PaginatedTasksResponse.parse_raw(res.text)

    def get_lazy_task_list(
        self,
        scheduler_id: str,
        task_type: Optional[str] = None,
        status: Optional[str] = None,
        min_created_at: Optional[datetime.datetime] = None,
        max_created_at: Optional[datetime.datetime] = None,
        input_ooi: Optional[str] = None,
        plugin_id: Optional[str] = None,
        boefje_name: Optional[str] = None,
    ) -> LazyTaskList:
        return LazyTaskList(
            self,
            scheduler_id=scheduler_id,
            type=task_type,
            status=status,
            min_created_at=min_created_at,
            max_created_at=max_created_at,
            input_ooi=input_ooi,
            plugin_id=plugin_id,
            boefje_name=boefje_name,
        )

    def get_task_details(self, task_id):
        res = self.session.get(f"{self._base_uri}/tasks/{task_id}")
        return res.json()

    def push_task(self, queue_name: str, prioritized_item: QueuePrioritizedItem) -> None:
        res = self.session.post(f"{self._base_uri}/queues/{queue_name}/push", data=prioritized_item.json())
        res.raise_for_status()

    def health(self) -> ServiceHealth:
        health_endpoint = self.session.get(f"{self._base_uri}/health")
        health_endpoint.raise_for_status()
        return ServiceHealth.parse_raw(health_endpoint.content)


client = SchedulerClient(settings.SCHEDULER_API)<|MERGE_RESOLUTION|>--- conflicted
+++ resolved
@@ -172,21 +172,7 @@
         self,
         **kwargs,
     ) -> PaginatedTasksResponse:
-<<<<<<< HEAD
-        params = {
-            "scheduler_id": scheduler_id,
-            "type": type,
-            "limit": limit,
-            "offset": offset,
-            "status": status,
-            "min_created_at": min_created_at,
-            "max_created_at": max_created_at,
-        }
-
-        res = self.session.post(f"{self._base_uri}/tasks", params=params, json=filters)
-=======
         res = self.session.get(f"{self._base_uri}/tasks", params=kwargs)
->>>>>>> 5a9f59ca
         return PaginatedTasksResponse.parse_raw(res.text)
 
     def get_lazy_task_list(
