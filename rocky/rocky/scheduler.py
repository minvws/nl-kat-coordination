from __future__ import annotations

import datetime
import json
import uuid
from enum import Enum
<<<<<<< HEAD
from functools import cached_property
from http import HTTPStatus
=======
>>>>>>> e6ce9cfe
from logging import getLogger
from typing import Any

import httpx
from django.conf import settings
from django.utils.translation import gettext_lazy as _
from httpx import HTTPError, HTTPStatusError, RequestError, codes
from pydantic import BaseModel, ConfigDict, Field, SerializeAsAny

from rocky.health import ServiceHealth

logger = getLogger(__name__)


class Boefje(BaseModel):
    """Boefje representation."""

    id: str
    name: str | None = Field(default=None)
    version: str | None = Field(default=None)


class BoefjeMeta(BaseModel):
    """BoefjeMeta is the response object returned by the Bytes API"""

    id: uuid.UUID
    boefje: Boefje
    input_ooi: str | None = None
    arguments: dict[str, Any]
    organization: str
    started_at: datetime.datetime | None = None
    ended_at: datetime.datetime | None = None


class RawData(BaseModel):
    id: uuid.UUID
    boefje_meta: BoefjeMeta
    mime_types: list[dict[str, str]]
    secure_hash: str | None = None
    hash_retrieval_link: str | None = None


class Normalizer(BaseModel):
    """Normalizer representation."""

    id: str | None = None
    name: str | None = None
    version: str | None = Field(default=None)


class NormalizerMeta(BaseModel):
    id: uuid.UUID
    raw_data: RawData
    normalizer: Normalizer
    started_at: datetime.datetime
    ended_at: datetime.datetime


class NormalizerTask(BaseModel):
    """NormalizerTask represent data needed for a Normalizer to run."""

    id: uuid.UUID | None = None
    normalizer: Normalizer
    raw_data: RawData
    type: str = "normalizer"


class BoefjeTask(BaseModel):
    """BoefjeTask represent data needed for a Boefje to run."""

    id: uuid.UUID | None = None
    boefje: Boefje
    input_ooi: str | None = None
    organization: str
    type: str = "boefje"


class PrioritizedItem(BaseModel):
    """Representation of a queue.PrioritizedItem on the priority queue. Used
    for unmarshalling of priority queue prioritized items to a JSON
    representation.
    """

    id: uuid.UUID | None = None
    hash: str | None = None
    priority: int
    data: SerializeAsAny[BoefjeTask | NormalizerTask]


class TaskStatus(Enum):
    """Status of a task."""

    PENDING = "pending"
    QUEUED = "queued"
    DISPATCHED = "dispatched"
    RUNNING = "running"
    COMPLETED = "completed"
    FAILED = "failed"


class Task(BaseModel):
    id: uuid.UUID | None = None
    scheduler_id: str
    type: str
    p_item: PrioritizedItem
    status: TaskStatus
    created_at: datetime.datetime
    modified_at: datetime.datetime
    model_config = ConfigDict(from_attributes=True)


class PaginatedTasksResponse(BaseModel):
    count: int
    next: str | None = None
    previous: str | None = None
    results: list[Task]


class SchedulerTaskList:
    HARD_LIMIT = 99_999_999

    def __init__(
        self,
        scheduler_client: SchedulerClient,
        **kwargs,
    ):
        self.scheduler_client = scheduler_client
        self.kwargs = kwargs
<<<<<<< HEAD
        self._count = 0
=======
        self._count: int | None = None
>>>>>>> e6ce9cfe

    @cached_property
    def count(self) -> int:
        if self._count is None:
            self._count = self.scheduler_client.list_tasks(
                limit=0,
                **self.kwargs,
            ).count
        return self._count

    def __len__(self):
        return self.count

<<<<<<< HEAD
    def __getitem__(self, key: Union[int, slice]) -> List[Task]:
=======
    def __getitem__(self, key) -> list[Task]:
>>>>>>> e6ce9cfe
        if isinstance(key, slice):
            offset = key.start or 0
            limit = SchedulerTaskList.HARD_LIMIT
            if key.stop:
                limit = key.stop - offset
        elif isinstance(key, int):
            offset = key
            limit = 1
        else:
            raise TypeError("Invalid slice argument type.")

        res = self.scheduler_client.list_tasks(
            limit=limit,
            offset=offset,
            **self.kwargs,
        )

        self._count = res.count
        return res.results


class SchedulerError(Exception):
    message = _("Could not connect to Scheduler. Service is possibly down.")

    def __str__(self):
        return str(self.message)


class TooManyRequestsError(SchedulerError):
    message = _("Task queue is full, please try again later.")


class BadRequestError(SchedulerError):
    message = _("Task is invalid.")


class ConflictError(SchedulerError):
    message = _("Task already queued.")


class TaskNotFoundError(SchedulerError):
    message = _("Task could not be found.")


class SchedulerClient:
<<<<<<< HEAD
    def __init__(self, base_uri: str, organization_code: str):
        self._base_uri = base_uri
        self.organization_code = organization_code
        self.session = requests.Session()

    def list_tasks(self, **kwargs) -> PaginatedTasksResponse:
        res = self.session.get(f"{self._base_uri}/tasks", params=kwargs)
        return PaginatedTasksResponse.model_validate_json(res.content)

    def get_task_details(self, task_id: str) -> Optional[Task]:
        res = self.session.get(f"{self._base_uri}/tasks/{task_id}")
=======
    def __init__(self, base_uri: str):
        self._client = httpx.Client(base_url=base_uri)

    def list_tasks(
        self,
        **kwargs,
    ) -> PaginatedTasksResponse:
        kwargs = {k: v for k, v in kwargs.items() if v is not None}  # filter Nones from kwargs
        res = self._client.get("/tasks", params=kwargs)
        return PaginatedTasksResponse.model_validate_json(res.content)

    def get_lazy_task_list(
        self,
        scheduler_id: str,
        task_type: str | None = None,
        status: str | None = None,
        min_created_at: datetime.datetime | None = None,
        max_created_at: datetime.datetime | None = None,
        input_ooi: str | None = None,
        plugin_id: str | None = None,
        boefje_name: str | None = None,
    ) -> LazyTaskList:
        return LazyTaskList(
            self,
            scheduler_id=scheduler_id,
            type=task_type,
            status=status,
            min_created_at=min_created_at,
            max_created_at=max_created_at,
            input_ooi=input_ooi,
            plugin_id=plugin_id,
            boefje_name=boefje_name,
        )

    def get_task_details(self, organization_code: str, task_id: str) -> Task:
        res = self._client.get(f"/tasks/{task_id}")
>>>>>>> e6ce9cfe
        res.raise_for_status()
        task_details = Task.model_validate_json(res.content)

        if task_details.type == "normalizer":
            organization = task_details.p_item.data.raw_data.boefje_meta.organization
        else:
            organization = task_details.p_item.data.organization

        if organization != self.organization_code:
            raise TaskNotFoundError()

        return task_details

    def push_task(self, prioritized_item: PrioritizedItem) -> None:
        try:
<<<<<<< HEAD
            queue_name = f"{prioritized_item.data.type}-{self.organization_code}"
            res = self.session.post(f"{self._base_uri}/queues/{queue_name}/push", data=prioritized_item.json())
=======
            res = self._client.post(
                f"/queues/{queue_name}/push",
                content=prioritized_item.json(),
                headers={"Content-Type": "application/json"},
            )
>>>>>>> e6ce9cfe
            res.raise_for_status()
        except HTTPStatusError as http_error:
            code = http_error.response.status_code
            if code == codes.TOO_MANY_REQUESTS:
                raise TooManyRequestsError()
            elif code == codes.BAD_REQUEST:
                raise BadRequestError()
            elif code == codes.CONFLICT:
                raise ConflictError()
<<<<<<< HEAD
=======
            else:
                raise SchedulerError()
        except RequestError:
            raise SchedulerError()
>>>>>>> e6ce9cfe

    def health(self) -> ServiceHealth:
        health_endpoint = self._client.get("/health")
        health_endpoint.raise_for_status()
        return ServiceHealth.model_validate_json(health_endpoint.content)

<<<<<<< HEAD
    def get_task_stats(self, task_type: str) -> Dict:
        try:
            res = self.session.get(f"{self._base_uri}/tasks/stats/{task_type}-{self.organization_code}")
=======
    def get_task_stats(self, organization_code: str, task_type: str) -> dict:
        try:
            res = self._client.get(f"/tasks/stats/{task_type}-{organization_code}")
>>>>>>> e6ce9cfe
            res.raise_for_status()
        except HTTPError:
            raise SchedulerError()
        task_stats = json.loads(res.content)
        return task_stats


def get_scheduler(organization_code: str) -> SchedulerClient:
    return SchedulerClient(settings.SCHEDULER_API, organization_code)<|MERGE_RESOLUTION|>--- conflicted
+++ resolved
@@ -4,11 +4,7 @@
 import json
 import uuid
 from enum import Enum
-<<<<<<< HEAD
 from functools import cached_property
-from http import HTTPStatus
-=======
->>>>>>> e6ce9cfe
 from logging import getLogger
 from typing import Any
 
@@ -137,11 +133,7 @@
     ):
         self.scheduler_client = scheduler_client
         self.kwargs = kwargs
-<<<<<<< HEAD
-        self._count = 0
-=======
         self._count: int | None = None
->>>>>>> e6ce9cfe
 
     @cached_property
     def count(self) -> int:
@@ -155,11 +147,7 @@
     def __len__(self):
         return self.count
 
-<<<<<<< HEAD
-    def __getitem__(self, key: Union[int, slice]) -> List[Task]:
-=======
     def __getitem__(self, key) -> list[Task]:
->>>>>>> e6ce9cfe
         if isinstance(key, slice):
             offset = key.start or 0
             limit = SchedulerTaskList.HARD_LIMIT
@@ -205,21 +193,9 @@
 
 
 class SchedulerClient:
-<<<<<<< HEAD
     def __init__(self, base_uri: str, organization_code: str):
-        self._base_uri = base_uri
+        self._client = httpx.Client(base_url=base_uri)
         self.organization_code = organization_code
-        self.session = requests.Session()
-
-    def list_tasks(self, **kwargs) -> PaginatedTasksResponse:
-        res = self.session.get(f"{self._base_uri}/tasks", params=kwargs)
-        return PaginatedTasksResponse.model_validate_json(res.content)
-
-    def get_task_details(self, task_id: str) -> Optional[Task]:
-        res = self.session.get(f"{self._base_uri}/tasks/{task_id}")
-=======
-    def __init__(self, base_uri: str):
-        self._client = httpx.Client(base_url=base_uri)
 
     def list_tasks(
         self,
@@ -229,32 +205,8 @@
         res = self._client.get("/tasks", params=kwargs)
         return PaginatedTasksResponse.model_validate_json(res.content)
 
-    def get_lazy_task_list(
-        self,
-        scheduler_id: str,
-        task_type: str | None = None,
-        status: str | None = None,
-        min_created_at: datetime.datetime | None = None,
-        max_created_at: datetime.datetime | None = None,
-        input_ooi: str | None = None,
-        plugin_id: str | None = None,
-        boefje_name: str | None = None,
-    ) -> LazyTaskList:
-        return LazyTaskList(
-            self,
-            scheduler_id=scheduler_id,
-            type=task_type,
-            status=status,
-            min_created_at=min_created_at,
-            max_created_at=max_created_at,
-            input_ooi=input_ooi,
-            plugin_id=plugin_id,
-            boefje_name=boefje_name,
-        )
-
-    def get_task_details(self, organization_code: str, task_id: str) -> Task:
+    def get_task_details(self, task_id: str) -> Task:
         res = self._client.get(f"/tasks/{task_id}")
->>>>>>> e6ce9cfe
         res.raise_for_status()
         task_details = Task.model_validate_json(res.content)
 
@@ -270,16 +222,12 @@
 
     def push_task(self, prioritized_item: PrioritizedItem) -> None:
         try:
-<<<<<<< HEAD
             queue_name = f"{prioritized_item.data.type}-{self.organization_code}"
-            res = self.session.post(f"{self._base_uri}/queues/{queue_name}/push", data=prioritized_item.json())
-=======
             res = self._client.post(
                 f"/queues/{queue_name}/push",
                 content=prioritized_item.json(),
                 headers={"Content-Type": "application/json"},
             )
->>>>>>> e6ce9cfe
             res.raise_for_status()
         except HTTPStatusError as http_error:
             code = http_error.response.status_code
@@ -289,28 +237,19 @@
                 raise BadRequestError()
             elif code == codes.CONFLICT:
                 raise ConflictError()
-<<<<<<< HEAD
-=======
             else:
                 raise SchedulerError()
         except RequestError:
             raise SchedulerError()
->>>>>>> e6ce9cfe
 
     def health(self) -> ServiceHealth:
         health_endpoint = self._client.get("/health")
         health_endpoint.raise_for_status()
         return ServiceHealth.model_validate_json(health_endpoint.content)
 
-<<<<<<< HEAD
-    def get_task_stats(self, task_type: str) -> Dict:
-        try:
-            res = self.session.get(f"{self._base_uri}/tasks/stats/{task_type}-{self.organization_code}")
-=======
     def get_task_stats(self, organization_code: str, task_type: str) -> dict:
         try:
             res = self._client.get(f"/tasks/stats/{task_type}-{organization_code}")
->>>>>>> e6ce9cfe
             res.raise_for_status()
         except HTTPError:
             raise SchedulerError()
