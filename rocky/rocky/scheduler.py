from __future__ import annotations

import datetime
import uuid
from enum import Enum
from http import HTTPStatus
from typing import Any, Dict, List, Optional, Union

import requests
from django.conf import settings
<<<<<<< HEAD
from pydantic import BaseModel, ConfigDict, Field
=======
from django.utils.translation import gettext_lazy as _
from pydantic import BaseModel, Field
from requests.exceptions import HTTPError
>>>>>>> dea83fed

from rocky.health import ServiceHealth


class Boefje(BaseModel):
    """Boefje representation."""

    id: str
    name: Optional[str] = Field(default=None)
    version: Optional[str] = Field(default=None)


class BoefjeMeta(BaseModel):
    """BoefjeMeta is the response object returned by the Bytes API"""

    id: uuid.UUID
    boefje: Boefje
    input_ooi: Optional[str] = None
    arguments: Dict[str, Any]
    organization: str
    started_at: Optional[datetime.datetime] = None
    ended_at: Optional[datetime.datetime] = None


class RawData(BaseModel):
    id: uuid.UUID
    boefje_meta: BoefjeMeta
    mime_types: List[Dict[str, str]]
    secure_hash: Optional[str] = None
    hash_retrieval_link: Optional[str] = None


class Normalizer(BaseModel):
    """Normalizer representation."""

    id: Optional[str] = None
    name: Optional[str] = None
    version: Optional[str] = Field(default=None)


class NormalizerMeta(BaseModel):
    id: uuid.UUID
    raw_data: RawData
    normalizer: Normalizer
    started_at: datetime.datetime
    ended_at: datetime.datetime


class NormalizerTask(BaseModel):
    """NormalizerTask represent data needed for a Normalizer to run."""

    id: uuid.UUID
    normalizer: Normalizer
    raw_data: RawData
    type: str = "normalizer"


class BoefjeTask(BaseModel):
    """BoefjeTask represent data needed for a Boefje to run."""

    id: uuid.UUID
    boefje: Boefje
    input_ooi: Optional[str] = None
    organization: str
    type: str = "boefje"


class QueuePrioritizedItem(BaseModel):
    """Representation of a queue.PrioritizedItem on the priority queue. Used
    for unmarshalling of priority queue prioritized items to a JSON
    representation.
    """

    id: uuid.UUID
    priority: int
    hash: Optional[str] = None
    data: Union[BoefjeTask, NormalizerTask]


class TaskStatus(Enum):
    """Status of a task."""

    PENDING = "pending"
    QUEUED = "queued"
    DISPATCHED = "dispatched"
    RUNNING = "running"
    COMPLETED = "completed"
    FAILED = "failed"


class Task(BaseModel):
    id: uuid.UUID
    scheduler_id: str
    type: str
    p_item: QueuePrioritizedItem
    status: TaskStatus
    created_at: datetime.datetime
    modified_at: datetime.datetime
    model_config = ConfigDict(from_attributes=True)


class PaginatedTasksResponse(BaseModel):
    count: int
    next: Optional[str] = None
    previous: Optional[str] = None
    results: List[Task]


class LazyTaskList:
    def __init__(
        self,
        scheduler_client: SchedulerClient,
        **kwargs,
    ):
        self.scheduler_client = scheduler_client
        self.kwargs = kwargs
        self._count = None

    @property
    def count(self) -> int:
        if self._count is None:
            self._count = self.scheduler_client.list_tasks(
                limit=0,
                **self.kwargs,
            ).count
        return self._count

    def __len__(self):
        return self.count

    def __getitem__(self, key) -> List[Task]:
        if isinstance(key, slice):
            offset = key.start or 0
            limit = key.stop - offset
        elif isinstance(key, int):
            offset = key
            limit = 1
        else:
            raise TypeError("Invalid slice argument type.")

        res = self.scheduler_client.list_tasks(
            limit=limit,
            offset=offset,
            **self.kwargs,
        )

        self._count = res.count
        return res.results


class SchedulerError(Exception):
    message = _("Connectivity issues with Mula.")

    def __str__(self):
        return str(self.message)


class TooManyRequestsError(SchedulerError):
    message = _("Task queue is full, please try again later.")


class BadRequestError(SchedulerError):
    message = _("Task is invalid.")


class ConflictError(SchedulerError):
    message = _("Task already queued.")


class SchedulerClient:
    def __init__(self, base_uri: str):
        self.session = requests.Session()
        self._base_uri = base_uri

    def list_tasks(
        self,
        **kwargs,
    ) -> PaginatedTasksResponse:
        res = self.session.get(f"{self._base_uri}/tasks", params=kwargs)
        return PaginatedTasksResponse.parse_raw(res.text)

    def get_lazy_task_list(
        self,
        scheduler_id: str,
        task_type: Optional[str] = None,
        status: Optional[str] = None,
        min_created_at: Optional[datetime.datetime] = None,
        max_created_at: Optional[datetime.datetime] = None,
        input_ooi: Optional[str] = None,
        plugin_id: Optional[str] = None,
        boefje_name: Optional[str] = None,
    ) -> LazyTaskList:
        return LazyTaskList(
            self,
            scheduler_id=scheduler_id,
            type=task_type,
            status=status,
            min_created_at=min_created_at,
            max_created_at=max_created_at,
            input_ooi=input_ooi,
            plugin_id=plugin_id,
            boefje_name=boefje_name,
        )

    def get_task_details(self, task_id) -> Task:
        res = self.session.get(f"{self._base_uri}/tasks/{task_id}")
        res.raise_for_status()
        return Task.parse_raw(res.content)

    def push_task(self, queue_name: str, prioritized_item: QueuePrioritizedItem) -> None:
        try:
            res = self.session.post(f"{self._base_uri}/queues/{queue_name}/push", data=prioritized_item.json())
            res.raise_for_status()
        except HTTPError as http_error:
            code = http_error.response.status_code
            if code == HTTPStatus.TOO_MANY_REQUESTS:
                raise TooManyRequestsError()
            elif code == HTTPStatus.BAD_REQUEST:
                raise BadRequestError()
            elif code == HTTPStatus.CONFLICT:
                raise ConflictError()
            else:
                raise SchedulerError()

    def health(self) -> ServiceHealth:
        health_endpoint = self.session.get(f"{self._base_uri}/health")
        health_endpoint.raise_for_status()
        return ServiceHealth.parse_raw(health_endpoint.content)


client = SchedulerClient(settings.SCHEDULER_API)<|MERGE_RESOLUTION|>--- conflicted
+++ resolved
@@ -8,13 +8,10 @@
 
 import requests
 from django.conf import settings
-<<<<<<< HEAD
 from pydantic import BaseModel, ConfigDict, Field
-=======
 from django.utils.translation import gettext_lazy as _
 from pydantic import BaseModel, Field
 from requests.exceptions import HTTPError
->>>>>>> dea83fed
 
 from rocky.health import ServiceHealth
 
