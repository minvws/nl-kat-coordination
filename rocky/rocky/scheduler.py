from __future__ import annotations

import collections
import datetime
import logging
import time
import uuid
from enum import Enum
from functools import cached_property
from typing import Any

import httpx
import structlog
from django.conf import settings
from django.utils.translation import gettext_lazy as _
from httpx import ConnectError, HTTPError, HTTPStatusError, RequestError, codes
from pydantic import BaseModel, ConfigDict, Field, SerializeAsAny, TypeAdapter, ValidationError

from rocky.health import ServiceHealth

logger = structlog.get_logger(__name__)


class Boefje(BaseModel):
    """Boefje representation."""

    id: str
    name: str | None = Field(default=None)
    version: str | None = Field(default=None)


class BoefjeMeta(BaseModel):
    """BoefjeMeta is the response object returned by the Bytes API"""

    id: uuid.UUID
    boefje: Boefje
    input_ooi: str | None = None
    arguments: dict[str, Any]
    organization: str
    started_at: datetime.datetime | None = None
    ended_at: datetime.datetime | None = None


class RawData(BaseModel):
    id: uuid.UUID
    boefje_meta: BoefjeMeta
    mime_types: list[dict[str, str]]
    secure_hash: str | None = None
    hash_retrieval_link: str | None = None


class Normalizer(BaseModel):
    """Normalizer representation."""

    id: str | None = None
    name: str | None = None
    version: str | None = Field(default=None)


class NormalizerMeta(BaseModel):
    id: uuid.UUID
    raw_data: RawData
    normalizer: Normalizer
    started_at: datetime.datetime
    ended_at: datetime.datetime


class NormalizerTask(BaseModel):
    """NormalizerTask represent data needed for a Normalizer to run."""

    type: str = "normalizer"

    id: uuid.UUID | None = None
    normalizer: Normalizer
    raw_data: RawData


class BoefjeTask(BaseModel):
    """BoefjeTask represent data needed for a Boefje to run."""

    type: str = "boefje"

    id: uuid.UUID | None = None
    boefje: Boefje
    input_ooi: str | None = None
    organization: str


class ReportTask(BaseModel):
    """ReportTask represent data needed for a Report to run."""

    type: str = "report"

    organisation_id: str
    report_recipe_id: str


class TaskStatus(Enum):
    # Task has been created but not yet queued
    PENDING = "pending"

    # Task has been pushed onto queue and is ready to be picked up
    QUEUED = "queued"

    # Task has been picked up by a worker
    DISPATCHED = "dispatched"

    # Task has been picked up by a worker, and the worker indicates that it is
    # running.
    RUNNING = "running"

    # Task has been completed
    COMPLETED = "completed"

    # Task has failed
    FAILED = "failed"

    # Task has been cancelled
    CANCELLED = "cancelled"


class Task(BaseModel):
    model_config = ConfigDict(from_attributes=True)

    id: uuid.UUID = Field(default_factory=uuid.uuid4)
    scheduler_id: str
    schedule_id: str | None = None
    organisation: str
    priority: int
    status: TaskStatus | None = TaskStatus.PENDING
    type: str | None = None
    hash: str | None = None
    data: SerializeAsAny[BoefjeTask | NormalizerTask | ReportTask]
    created_at: datetime.datetime | None = None
    modified_at: datetime.datetime | None = None

    def organization_id(self) -> str:
        if isinstance(self.data, BoefjeTask):
            return self.data.organization

        if isinstance(self.data, NormalizerTask):
            return self.data.raw_data.boefje_meta.organization

        if isinstance(self.data, ReportTask):
            return self.data.organisation_id

        raise ValueError("No organization found related to task")


class ScheduleRequest(BaseModel):
    model_config = ConfigDict(from_attributes=True)

    scheduler_id: str
    organisation: str
    data: dict
    schedule: str | None = None
    deadline_at: str


class ScheduleResponse(BaseModel):
    model_config = ConfigDict(from_attributes=True)

    id: uuid.UUID
    scheduler_id: str
    organisation: str
    hash: str
    data: dict
    enabled: bool
    schedule: str | None
    deadline_at: datetime.datetime | None
    created_at: datetime.datetime
    modified_at: datetime.datetime


class Queue(BaseModel):
    id: str
    size: int


class PaginatedTasksResponse(BaseModel):
    count: int
    next: str | None = None
    previous: str | None = None
    results: list[Task]


class PaginatedSchedulesResponse(BaseModel):
    count: int
    next: str | None = None
    previous: str | None = None
    results: list[ScheduleResponse]


class SchedulerResponse(BaseModel):
    id: str
    type: str
    item_type: str
    qsize: int
<<<<<<< HEAD
    last_activity: str | None
=======
    last_activity: datetime.datetime | None = None
>>>>>>> 54a518d8


class LazyTaskList:
    HARD_LIMIT = 500

    def __init__(self, scheduler_client: SchedulerClient, **kwargs: Any):
        self.scheduler_client = scheduler_client
        self.kwargs = kwargs
        self._count: int | None = None

    @cached_property
    def count(self) -> int:
        if self._count is None:
            self._count = self.scheduler_client.list_tasks(limit=0, **self.kwargs).count
        return self._count

    def __len__(self):
        return self.count

    def __getitem__(self, key: slice | int) -> list[Task]:
        if isinstance(key, slice):
            offset = key.start or 0
            limit = min(LazyTaskList.HARD_LIMIT, key.stop - offset or key.stop or LazyTaskList.HARD_LIMIT)

        elif isinstance(key, int):
            offset = key
            limit = 1
        else:
            raise TypeError("Invalid slice argument type.")

        logging.info("Getting max %s lazy items at offset %s with filter %s", limit, offset, self.kwargs)
        res = self.scheduler_client.list_tasks(limit=limit, offset=offset, **self.kwargs)

        self._count = res.count

        return res.results


class SchedulerError(Exception):
    message: str = _("The Scheduler has an unexpected error. Check the Scheduler logs for further details.")

    def __init__(self, *args: object, extra_message: str | None = None) -> None:
        super().__init__(*args)
        if extra_message is not None:
            self.message = extra_message + self.message

    def __str__(self) -> str:
        return str(self.message)


class SchedulerConnectError(SchedulerError):
    message = _("Could not connect to Scheduler. Service is possibly down.")


class SchedulerValidationError(SchedulerError):
    message = _("Your request could not be validated.")


class SchedulerTaskNotFound(SchedulerError):
    message = _("Task could not be found.")


class SchedulerTooManyRequestError(SchedulerError):
    message = _("Scheduler is receiving too many requests. Increase SCHEDULER_PQ_MAXSIZE or wait for task to finish.")


class SchedulerBadRequestError(SchedulerError):
    message = _("Bad request. Your request could not be interpreted by the Scheduler.")


class SchedulerConflictError(SchedulerError):
    message = _("The Scheduler has received a conflict. Your task is already in queue.")


class SchedulerHTTPError(SchedulerError):
    message = _("A HTTPError occurred. See Scheduler logs for more info.")


class SchedulerClient:
    def __init__(self, base_uri: str, organization_code: str | None):
        self._client = httpx.Client(base_url=base_uri, timeout=settings.ROCKY_OUTGOING_REQUEST_TIMEOUT)
        self.organization_code = organization_code

    def list_schedules(self, **kwargs) -> PaginatedSchedulesResponse:
        try:
            kwargs = {k: v for k, v in kwargs.items() if v is not None}  # filter Nones from kwargs
            res = self._client.get("/schedules", params=kwargs)
            res.raise_for_status()
            return PaginatedSchedulesResponse.model_validate_json(res.content)
        except ValidationError:
            raise SchedulerValidationError(extra_message=_("Schedule list: "))
        except ConnectError:
            raise SchedulerConnectError(extra_message=_("Schedule list: "))

    def get_schedule_details(self, schedule_id: str) -> ScheduleResponse:
        try:
            res = self._client.get(f"/schedules/{schedule_id}")
            res.raise_for_status()
            return ScheduleResponse.model_validate_json(res.content)
        except ConnectError:
            raise SchedulerConnectError()

    def post_schedule_search(self, filters: dict[str, list[dict[str, str]]]) -> PaginatedSchedulesResponse:
        try:
            res = self._client.post("/schedules/search", json=filters)
            res.raise_for_status()
            return PaginatedSchedulesResponse.model_validate_json(res.content)
        except ConnectError:
            raise SchedulerConnectError()

    def get_scheduler(self, scheduler_id: str) -> SchedulerResponse:
        """Max trials is 100 seconds"""
        trials = 0
        interval = 10  # in seconds
        while trials < 10:
            try:
                res = self._client.get(f"/schedulers/{scheduler_id}")
                res.raise_for_status()
                break
            except HTTPStatusError as http_error:
                if http_error.response.status_code == codes.NOT_FOUND:
                    trials += 1
                    time.sleep(interval)
                    continue
                raise SchedulerHTTPError()
<<<<<<< HEAD

        return SchedulerResponse.model_validate_json(res.content)
=======
        return True
>>>>>>> 54a518d8

    def patch_schedule(self, schedule_id: str, params: dict[str, Any]) -> None:
        try:
            response = self._client.patch(f"/schedules/{schedule_id}", json=params)
            response.raise_for_status()
            logger.info("Schedule updated", event_code=800082, schedule_id=schedule_id, params=params)
        except (HTTPStatusError, ConnectError):
            raise SchedulerHTTPError()

    def post_schedule(self, schedule: ScheduleRequest) -> ScheduleResponse:
        logger.info("Creating schedule", schedule=schedule)
        try:
            res = self._client.post("/schedules", json=schedule.model_dump(exclude_none=True))
            logger.info(res.content)
            res.raise_for_status()
            logger.info("Schedule created", event_code=800081, schedule=schedule)

            return ScheduleResponse.model_validate_json(res.content)
        except (ValidationError, HTTPStatusError, ConnectError):
            raise SchedulerValidationError(extra_message="Report schedule failed: ")

    def delete_schedule(self, schedule_id: str) -> None:
        try:
            response = self._client.delete(f"/schedules/{schedule_id}")
            response.raise_for_status()
            logger.info("Schedule deleted", event_code=800083, schedule_id=schedule_id)
        except (HTTPStatusError, ConnectError):
            raise SchedulerHTTPError()

    def list_tasks(self, **kwargs) -> PaginatedTasksResponse:
        try:
            filter_key = "filters"
            params = {k: v for k, v in kwargs.items() if v is not None if k != filter_key}  # filter Nones from kwargs
            endpoint = "/tasks"
            res = self._client.post(endpoint, params=params, json=kwargs.get(filter_key))
            return PaginatedTasksResponse.model_validate_json(res.content)
        except ValidationError:
            raise SchedulerValidationError(extra_message=_("Task list: "))
        except ConnectError:
            raise SchedulerConnectError(extra_message=_("Task list: "))

    def get_task_details(self, task_id: str) -> Task:
        try:
            task_id = str(uuid.UUID(task_id))
            return Task.model_validate_json(self._get(f"/tasks/{task_id}", "content"))
        except ValueError:
            raise SchedulerTaskNotFound()

    def push_task(self, item: Task) -> None:
        try:
            res = self._client.post(
                f"/schedulers/{item.scheduler_id}/push",
                content=item.model_dump_json(exclude_none=True),
                headers={"Content-Type": "application/json"},
            )
            res.raise_for_status()
        except HTTPStatusError as http_error:
            code = http_error.response.status_code
            if code == codes.TOO_MANY_REQUESTS:
                raise SchedulerTooManyRequestError() from http_error
            elif code == codes.BAD_REQUEST:
                raise SchedulerBadRequestError() from http_error
            elif code == codes.CONFLICT:
                raise SchedulerConflictError() from http_error
        except RequestError as request_error:
            raise SchedulerError() from request_error

    def get_queues(self) -> list[Queue]:
        response = self._client.get("/queues")
        response.raise_for_status()

        return TypeAdapter(list[Queue]).validate_json(response.content)

    def pop_item(self, scheduler_id: str) -> PaginatedTasksResponse:
        response = self._client.post(f"/schedulers/{scheduler_id}/pop")
        response.raise_for_status()
        return PaginatedTasksResponse.model_validate_json(response.content)

    def patch_task(self, task_id: uuid.UUID, status: TaskStatus) -> None:
        response = self._client.patch(f"/tasks/{task_id}", json={"status": status.value})
        response.raise_for_status()

    def health(self) -> ServiceHealth:
        return ServiceHealth.model_validate_json(self._get("/health", return_type="content"))

    def _get_task_stats(self, scheduler_id: str, organisation_id: str | None = None) -> dict:
        """Return task stats for specific scheduler."""
        if organisation_id is None:
            return self._get(f"/tasks/stats?=scheduler_id={scheduler_id}")  # type: ignore

        return self._get(f"/tasks/stats?=scheduler_id={scheduler_id}&organisation_id={organisation_id}")  # type: ignore

    def get_task_stats(self, task_type: str) -> dict:
        """Return task stats for specific task type."""
        return self._get_task_stats(scheduler_id=task_type, organisation_id=self.organization_code)

    @staticmethod
    def _merge_stat_dicts(dicts: list[dict]) -> dict:
        """Merge multiple stats dicts."""
        stat_sum: dict[str, collections.Counter] = collections.defaultdict(collections.Counter)
        for dct in dicts:
            for timeslot, counts in dct.items():
                stat_sum[timeslot].update(counts)
        return dict(stat_sum)

    def get_combined_schedulers_stats(self, scheduler_ids: list) -> dict:
        """Return merged stats for a set of scheduler ids."""
        return SchedulerClient._merge_stat_dicts(
            dicts=[self._get_task_stats(scheduler_id) for scheduler_id in scheduler_ids]
        )

    def _get(self, path: str, return_type: str = "json") -> dict | bytes:
        """Helper to do a get request and raise warning for path."""
        try:
            res = self._client.get(path)
            res.raise_for_status()
        except HTTPError as exc:
            raise SchedulerError(path) from exc
        except ConnectError as exc:
            raise SchedulerConnectError(path) from exc

        if return_type == "content":
            return res.content
        return res.json()

    def get_scheduled_reports(self, **params) -> list[dict[str, Any]]:
        try:
            response = self._client.get("/schedules", params=params)
            response.raise_for_status()
        except HTTPStatusError:
            logger.error("A HTTPStatusError occurred. Check logs for more info.")
        return response.json()["results"]


def scheduler_client(organization_code: str | None) -> SchedulerClient:
    return SchedulerClient(settings.SCHEDULER_API, organization_code)<|MERGE_RESOLUTION|>--- conflicted
+++ resolved
@@ -196,11 +196,7 @@
     type: str
     item_type: str
     qsize: int
-<<<<<<< HEAD
-    last_activity: str | None
-=======
     last_activity: datetime.datetime | None = None
->>>>>>> 54a518d8
 
 
 class LazyTaskList:
@@ -326,12 +322,8 @@
                     time.sleep(interval)
                     continue
                 raise SchedulerHTTPError()
-<<<<<<< HEAD
 
         return SchedulerResponse.model_validate_json(res.content)
-=======
-        return True
->>>>>>> 54a518d8
 
     def patch_schedule(self, schedule_id: str, params: dict[str, Any]) -> None:
         try:
