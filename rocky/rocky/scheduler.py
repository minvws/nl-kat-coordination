from __future__ import annotations

import collections
import datetime
import logging
import uuid
from enum import Enum
from functools import cached_property
from typing import Any

import httpx
import structlog
from django.conf import settings
from django.utils.translation import gettext_lazy as _
from httpx import ConnectError, HTTPError, HTTPStatusError, RequestError, codes
from pydantic import BaseModel, ConfigDict, Field, SerializeAsAny, TypeAdapter, ValidationError

from rocky.health import ServiceHealth

logger = structlog.get_logger(__name__)


class Boefje(BaseModel):
    """Boefje representation."""

    id: str
    name: str | None = Field(default=None)
    version: str | None = Field(default=None)


class BoefjeMeta(BaseModel):
    """BoefjeMeta is the response object returned by the Bytes API"""

    id: uuid.UUID
    boefje: Boefje
    input_ooi: str | None = None
    arguments: dict[str, Any]
    organization: str
    started_at: datetime.datetime | None = None
    ended_at: datetime.datetime | None = None


class RawData(BaseModel):
    id: uuid.UUID
    boefje_meta: BoefjeMeta
    mime_types: list[dict[str, str]]
    secure_hash: str | None = None
    hash_retrieval_link: str | None = None


class Normalizer(BaseModel):
    """Normalizer representation."""

    id: str | None = None
    name: str | None = None
    version: str | None = Field(default=None)


class NormalizerMeta(BaseModel):
    id: uuid.UUID
    raw_data: RawData
    normalizer: Normalizer
    started_at: datetime.datetime
    ended_at: datetime.datetime


class NormalizerTask(BaseModel):
    """NormalizerTask represent data needed for a Normalizer to run."""

    type: str = "normalizer"

    id: uuid.UUID | None = None
    normalizer: Normalizer
    raw_data: RawData


class BoefjeTask(BaseModel):
    """BoefjeTask represent data needed for a Boefje to run."""

    type: str = "boefje"

    id: uuid.UUID | None = None
    boefje: Boefje
    input_ooi: str | None = None
    organization: str


class ReportTask(BaseModel):
    """ReportTask represent data needed for a Report to run."""

    type: str = "report"

    organisation_id: str
    report_recipe_id: str


class TaskStatus(Enum):
    # Task has been created but not yet queued
    PENDING = "pending"

    # Task has been pushed onto queue and is ready to be picked up
    QUEUED = "queued"

    # Task has been picked up by a worker
    DISPATCHED = "dispatched"

    # Task has been picked up by a worker, and the worker indicates that it is
    # running.
    RUNNING = "running"

    # Task has been completed
    COMPLETED = "completed"

    # Task has failed
    FAILED = "failed"

    # Task has been cancelled
    CANCELLED = "cancelled"


class Task(BaseModel):
    model_config = ConfigDict(from_attributes=True)

    id: uuid.UUID = Field(default_factory=uuid.uuid4)
    scheduler_id: str
    schedule_id: str | None = None
    priority: int
    status: TaskStatus | None = TaskStatus.PENDING
    type: str | None = None
    hash: str | None = None
    data: SerializeAsAny[BoefjeTask | NormalizerTask | ReportTask]
    created_at: datetime.datetime | None = None
    modified_at: datetime.datetime | None = None

    def organization_id(self) -> str:
        if isinstance(self.data, BoefjeTask):
            return self.data.organization

        if isinstance(self.data, NormalizerTask):
            return self.data.raw_data.boefje_meta.organization

        if isinstance(self.data, ReportTask):
            return self.data.organisation_id

        raise ValueError("No organization found related to task")


class ScheduleRequest(BaseModel):
    model_config = ConfigDict(from_attributes=True)

    scheduler_id: str
    data: dict
    schedule: str
    deadline_at: str


class ScheduleResponse(BaseModel):
    model_config = ConfigDict(from_attributes=True)

    id: uuid.UUID
    hash: str
    data: dict
    enabled: bool
    schedule: str
    tasks: list[Task]
    deadline_at: datetime.datetime
    created_at: datetime.datetime
    modified_at: datetime.datetime


class Queue(BaseModel):
    id: str
    size: int


class PaginatedTasksResponse(BaseModel):
    count: int
    next: str | None = None
    previous: str | None = None
    results: list[Task]


class PaginatedSchedulesResponse(BaseModel):
    count: int
    next: str | None = None
    previous: str | None = None
    results: list[ScheduleResponse]


class LazyTaskList:
<<<<<<< HEAD
    HARD_LIMIT = 500

    def __init__(self, scheduler_client: SchedulerClient, **kwargs):
=======
    def __init__(
        self,
        scheduler_client: SchedulerClient,
        **kwargs: Any,
    ):
>>>>>>> b7d3a86b
        self.scheduler_client = scheduler_client
        self.kwargs = kwargs
        self._count: int | None = None

    @cached_property
    def count(self) -> int:
        if self._count is None:
            self._count = self.scheduler_client.list_tasks(limit=0, **self.kwargs).count
        return self._count

    def __len__(self):
        return self.count

    def __getitem__(self, key: slice | int) -> list[Task]:
        if isinstance(key, slice):
            offset = key.start or 0
            limit = min(LazyTaskList.HARD_LIMIT, key.stop - offset or key.stop or LazyTaskList.HARD_LIMIT)

        elif isinstance(key, int):
            offset = key
            limit = 1
        else:
            raise TypeError("Invalid slice argument type.")

        logging.info("Getting max %s lazy items at offset %s with filter %s", limit, offset, self.kwargs)
        res = self.scheduler_client.list_tasks(limit=limit, offset=offset, **self.kwargs)

        self._count = res.count

        return res.results


class SchedulerError(Exception):
    message: str = _("The Scheduler has an unexpected error. Check the Scheduler logs for further details.")

    def __init__(self, *args: object, extra_message: str | None = None) -> None:
        super().__init__(*args)
        if extra_message is not None:
            self.message = extra_message + self.message

    def __str__(self) -> str:
        return str(self.message)


class SchedulerConnectError(SchedulerError):
    message = _("Could not connect to Scheduler. Service is possibly down.")


class SchedulerValidationError(SchedulerError):
    message = _("Your request could not be validated.")


class SchedulerTaskNotFound(SchedulerError):
    message = _("Task could not be found.")


class SchedulerTooManyRequestError(SchedulerError):
    message = _("Scheduler is receiving too many requests. Increase SCHEDULER_PQ_MAXSIZE or wait for task to finish.")


class SchedulerBadRequestError(SchedulerError):
    message = _("Bad request. Your request could not be interpreted by the Scheduler.")


class SchedulerConflictError(SchedulerError):
    message = _("The Scheduler has received a conflict. Your task is already in queue.")


class SchedulerHTTPError(SchedulerError):
    message = _("A HTTPError occurred. See Scheduler logs for more info.")


class SchedulerClient:
<<<<<<< HEAD
    def __init__(self, base_uri: str, organization_code: str | None):
        self._client = httpx.Client(base_url=base_uri, timeout=settings.ROCKY_OUTGOING_REQUEST_TIMEOUT)
        self.organization_code = organization_code
=======
    def __init__(self, base_uri: str):
        self._client = httpx.Client(base_url=base_uri)

    def list_tasks(
        self,
        **kwargs: Any,
    ) -> PaginatedTasksResponse:
        kwargs = {k: v for k, v in kwargs.items() if v is not None}  # filter Nones from kwargs
        res = self._client.get("/tasks", params=kwargs)
        return PaginatedTasksResponse.model_validate_json(res.content)

    def get_lazy_task_list(
        self,
        scheduler_id: str,
        task_type: str | None = None,
        status: str | None = None,
        min_created_at: datetime.datetime | None = None,
        max_created_at: datetime.datetime | None = None,
        input_ooi: str | None = None,
        plugin_id: str | None = None,
        boefje_name: str | None = None,
    ) -> LazyTaskList:
        return LazyTaskList(
            self,
            scheduler_id=scheduler_id,
            type=task_type,
            status=status,
            min_created_at=min_created_at,
            max_created_at=max_created_at,
            input_ooi=input_ooi,
            plugin_id=plugin_id,
            boefje_name=boefje_name,
        )
>>>>>>> b7d3a86b

    def list_schedules(self, **kwargs) -> PaginatedSchedulesResponse:
        try:
            kwargs = {k: v for k, v in kwargs.items() if v is not None}  # filter Nones from kwargs
            res = self._client.get("/schedules", params=kwargs)
            res.raise_for_status()
            return PaginatedSchedulesResponse.model_validate_json(res.content)
        except ValidationError:
            raise SchedulerValidationError(extra_message=_("Schedule list: "))
        except ConnectError:
            raise SchedulerConnectError(extra_message=_("Schedule list: "))

    def get_schedule_details(self, schedule_id: str) -> ScheduleResponse:
        try:
            res = self._client.get(f"/schedules/{schedule_id}")
            res.raise_for_status()
            return ScheduleResponse.model_validate_json(res.content)
        except ConnectError:
            raise SchedulerConnectError()

    def post_schedule_search(self, filters: dict[str, list[dict[str, str]]]) -> PaginatedSchedulesResponse:
        try:
            res = self._client.post("/schedules/search", json=filters)
            res.raise_for_status()
            return PaginatedSchedulesResponse.model_validate_json(res.content)
        except ConnectError:
            raise SchedulerConnectError()

    def patch_schedule(self, schedule_id: str, params: dict[str, Any]) -> None:
        try:
            response = self._client.patch(f"/schedules/{schedule_id}", json=params)
            response.raise_for_status()
            logger.info("Schedule updated", event_code=800082, schedule_id=schedule_id, params=params)
        except (HTTPStatusError, ConnectError):
            raise SchedulerHTTPError()

    def post_schedule(self, schedule: ScheduleRequest) -> ScheduleResponse:
        try:
            res = self._client.post("/schedules", json=schedule.model_dump(exclude_none=True))
            res.raise_for_status()
            logger.info("Schedule created", event_code=800081, schedule=schedule)
            return ScheduleResponse.model_validate_json(res.content)
        except (ValidationError, HTTPStatusError, ConnectError):
            raise SchedulerValidationError(extra_message="Report schedule failed: ")

    def delete_schedule(self, schedule_id: str) -> None:
        try:
            response = self._client.delete(f"/schedules/{schedule_id}")
            response.raise_for_status()
            logger.info("Schedule deleted", event_code=800083, schedule_id=schedule_id)
        except (HTTPStatusError, ConnectError):
            raise SchedulerHTTPError()

    def list_tasks(self, **kwargs) -> PaginatedTasksResponse:
        try:
            filter_key = "filters"
            params = {k: v for k, v in kwargs.items() if v is not None if k != filter_key}  # filter Nones from kwargs
            endpoint = "/tasks"
            res = self._client.post(endpoint, params=params, json=kwargs.get(filter_key))
            return PaginatedTasksResponse.model_validate_json(res.content)
        except ValidationError:
            raise SchedulerValidationError(extra_message=_("Task list: "))
        except ConnectError:
            raise SchedulerConnectError(extra_message=_("Task list: "))

    def get_task_details(self, task_id: str) -> Task:
        try:
            task_id = str(uuid.UUID(task_id))
            return Task.model_validate_json(self._get(f"/tasks/{task_id}", "content"))
        except ValueError:
            raise SchedulerTaskNotFound()

    def push_task(self, item: Task) -> None:
        try:
            res = self._client.post(
                f"/queues/{item.scheduler_id}/push",
                content=item.model_dump_json(exclude_none=True),
                headers={"Content-Type": "application/json"},
            )
            res.raise_for_status()
        except HTTPStatusError as http_error:
            code = http_error.response.status_code
            if code == codes.TOO_MANY_REQUESTS:
                raise SchedulerTooManyRequestError() from http_error
            elif code == codes.BAD_REQUEST:
                raise SchedulerBadRequestError() from http_error
            elif code == codes.CONFLICT:
                raise SchedulerConflictError() from http_error
        except RequestError as request_error:
            raise SchedulerError() from request_error

    def get_queues(self) -> list[Queue]:
        response = self._client.get("/queues")
        response.raise_for_status()

        return TypeAdapter(list[Queue]).validate_json(response.content)

    def pop_item(self, queue: str) -> Task | None:
        response = self._client.post(f"/queues/{queue}/pop")
        response.raise_for_status()

        return TypeAdapter(Task | None).validate_json(response.content)

    def patch_task(self, task_id: uuid.UUID, status: TaskStatus) -> None:
        response = self._client.patch(f"/tasks/{task_id}", json={"status": status.value})
        response.raise_for_status()

    def health(self) -> ServiceHealth:
        return ServiceHealth.model_validate_json(self._get("/health", return_type="content"))

    def _get_task_stats(self, scheduler_id: str) -> dict:
        """Return task stats for specific scheduler."""
        return self._get(f"/tasks/stats/{scheduler_id}")  # type: ignore

    def get_task_stats(self, task_type: str) -> dict:
        """Return task stats for specific task type."""
        return self._get_task_stats(scheduler_id=f"{task_type}-{self.organization_code}")

    @staticmethod
    def _merge_stat_dicts(dicts: list[dict]) -> dict:
        """Merge multiple stats dicts."""
        stat_sum: dict[str, collections.Counter] = collections.defaultdict(collections.Counter)
        for dct in dicts:
            for timeslot, counts in dct.items():
                stat_sum[timeslot].update(counts)
        return dict(stat_sum)

    def get_combined_schedulers_stats(self, scheduler_ids: list) -> dict:
        """Return merged stats for a set of scheduler ids."""
        return SchedulerClient._merge_stat_dicts(
            dicts=[self._get_task_stats(scheduler_id=scheduler_id) for scheduler_id in scheduler_ids]
        )

    def _get(self, path: str, return_type: str = "json") -> dict | bytes:
        """Helper to do a get request and raise warning for path."""
        try:
            res = self._client.get(path)
            res.raise_for_status()
        except HTTPError as exc:
            raise SchedulerError(path) from exc
        except ConnectError as exc:
            raise SchedulerConnectError(path) from exc

        if return_type == "content":
            return res.content
        return res.json()

    def get_scheduled_reports(self, **params) -> list[dict[str, Any]]:
        try:
            response = self._client.get("/schedules", params=params)
            response.raise_for_status()
        except HTTPStatusError:
            logger.error("A HTTPStatusError occurred. Check logs for more info.")
        return response.json()["results"]


def scheduler_client(organization_code: str | None) -> SchedulerClient:
    return SchedulerClient(settings.SCHEDULER_API, organization_code)<|MERGE_RESOLUTION|>--- conflicted
+++ resolved
@@ -188,17 +188,9 @@
 
 
 class LazyTaskList:
-<<<<<<< HEAD
     HARD_LIMIT = 500
 
-    def __init__(self, scheduler_client: SchedulerClient, **kwargs):
-=======
-    def __init__(
-        self,
-        scheduler_client: SchedulerClient,
-        **kwargs: Any,
-    ):
->>>>>>> b7d3a86b
+    def __init__(self, scheduler_client: SchedulerClient, **kwargs: Any):
         self.scheduler_client = scheduler_client
         self.kwargs = kwargs
         self._count: int | None = None
@@ -272,45 +264,9 @@
 
 
 class SchedulerClient:
-<<<<<<< HEAD
     def __init__(self, base_uri: str, organization_code: str | None):
         self._client = httpx.Client(base_url=base_uri, timeout=settings.ROCKY_OUTGOING_REQUEST_TIMEOUT)
         self.organization_code = organization_code
-=======
-    def __init__(self, base_uri: str):
-        self._client = httpx.Client(base_url=base_uri)
-
-    def list_tasks(
-        self,
-        **kwargs: Any,
-    ) -> PaginatedTasksResponse:
-        kwargs = {k: v for k, v in kwargs.items() if v is not None}  # filter Nones from kwargs
-        res = self._client.get("/tasks", params=kwargs)
-        return PaginatedTasksResponse.model_validate_json(res.content)
-
-    def get_lazy_task_list(
-        self,
-        scheduler_id: str,
-        task_type: str | None = None,
-        status: str | None = None,
-        min_created_at: datetime.datetime | None = None,
-        max_created_at: datetime.datetime | None = None,
-        input_ooi: str | None = None,
-        plugin_id: str | None = None,
-        boefje_name: str | None = None,
-    ) -> LazyTaskList:
-        return LazyTaskList(
-            self,
-            scheduler_id=scheduler_id,
-            type=task_type,
-            status=status,
-            min_created_at=min_created_at,
-            max_created_at=max_created_at,
-            input_ooi=input_ooi,
-            plugin_id=plugin_id,
-            boefje_name=boefje_name,
-        )
->>>>>>> b7d3a86b
 
     def list_schedules(self, **kwargs) -> PaginatedSchedulesResponse:
         try:
