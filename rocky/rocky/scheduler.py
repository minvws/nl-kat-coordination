from __future__ import annotations

import datetime
import uuid
from enum import Enum
from http import HTTPStatus
from typing import Any, Dict, List, Optional, Union

import requests
from django.conf import settings
from django.utils.translation import gettext_lazy as _
from pydantic import BaseModel, ConfigDict, Field
from requests.exceptions import HTTPError

from rocky.health import ServiceHealth


class Boefje(BaseModel):
    """Boefje representation."""

    id: str
    name: Optional[str] = Field(default=None)
    version: Optional[str] = Field(default=None)


class BoefjeMeta(BaseModel):
    """BoefjeMeta is the response object returned by the Bytes API"""

    id: uuid.UUID
    boefje: Boefje
    input_ooi: Optional[str] = None
    arguments: Dict[str, Any]
    organization: str
    started_at: Optional[datetime.datetime] = None
    ended_at: Optional[datetime.datetime] = None


class RawData(BaseModel):
    id: uuid.UUID
    boefje_meta: BoefjeMeta
    mime_types: List[Dict[str, str]]
    secure_hash: Optional[str] = None
    hash_retrieval_link: Optional[str] = None


class Normalizer(BaseModel):
    """Normalizer representation."""

    id: Optional[str] = None
    name: Optional[str] = None
    version: Optional[str] = Field(default=None)


class NormalizerMeta(BaseModel):
    id: uuid.UUID
    raw_data: RawData
    normalizer: Normalizer
    started_at: datetime.datetime
    ended_at: datetime.datetime


class NormalizerTask(BaseModel):
    """NormalizerTask represent data needed for a Normalizer to run."""

    id: uuid.UUID
    normalizer: Normalizer
    raw_data: RawData
    type: str = "normalizer"


class BoefjeTask(BaseModel):
    """BoefjeTask represent data needed for a Boefje to run."""

    id: uuid.UUID
    boefje: Boefje
    input_ooi: Optional[str] = None
    organization: str
    type: str = "boefje"


class QueuePrioritizedItem(BaseModel):
    """Representation of a queue.PrioritizedItem on the priority queue. Used
    for unmarshalling of priority queue prioritized items to a JSON
    representation.
    """

    id: uuid.UUID
    priority: int
    hash: Optional[str] = None
    data: Union[BoefjeTask, NormalizerTask]


class TaskStatus(Enum):
    """Status of a task."""

    PENDING = "pending"
    QUEUED = "queued"
    DISPATCHED = "dispatched"
    RUNNING = "running"
    COMPLETED = "completed"
    FAILED = "failed"


class Task(BaseModel):
    id: uuid.UUID
    scheduler_id: str
    type: str
    p_item: QueuePrioritizedItem
    status: TaskStatus
    created_at: datetime.datetime
    modified_at: datetime.datetime
    model_config = ConfigDict(from_attributes=True)


class PaginatedTasksResponse(BaseModel):
    count: int
    next: Optional[str] = None
    previous: Optional[str] = None
    results: List[Task]


class LazyTaskList:
    def __init__(
        self,
        scheduler_client: SchedulerClient,
        **kwargs,
    ):
        self.scheduler_client = scheduler_client
        self.kwargs = kwargs
        self._count = None

    @property
    def count(self) -> int:
        if self._count is None:
            self._count = self.scheduler_client.list_tasks(
                limit=0,
                **self.kwargs,
            ).count
        return self._count

    def __len__(self):
        return self.count

    def __getitem__(self, key) -> List[Task]:
        if isinstance(key, slice):
            offset = key.start or 0
            limit = key.stop - offset
        elif isinstance(key, int):
            offset = key
            limit = 1
        else:
            raise TypeError("Invalid slice argument type.")

        res = self.scheduler_client.list_tasks(
            limit=limit,
            offset=offset,
            **self.kwargs,
        )

        self._count = res.count
        return res.results


class SchedulerError(Exception):
    message = _("Connectivity issues with Mula.")

    def __str__(self):
        return str(self.message)


class TooManyRequestsError(SchedulerError):
    message = _("Task queue is full, please try again later.")


class BadRequestError(SchedulerError):
    message = _("Task is invalid.")


class ConflictError(SchedulerError):
    message = _("Task already queued.")


class SchedulerClient:
    def __init__(self, base_uri: str):
        self.session = requests.Session()
        self._base_uri = base_uri

    def list_tasks(
        self,
        **kwargs,
    ) -> PaginatedTasksResponse:
        res = self.session.get(f"{self._base_uri}/tasks", params=kwargs)
        return PaginatedTasksResponse.model_validate_json(res.content)

    def get_lazy_task_list(
        self,
        scheduler_id: str,
        task_type: Optional[str] = None,
        status: Optional[str] = None,
        min_created_at: Optional[datetime.datetime] = None,
        max_created_at: Optional[datetime.datetime] = None,
        input_ooi: Optional[str] = None,
        plugin_id: Optional[str] = None,
        boefje_name: Optional[str] = None,
    ) -> LazyTaskList:
        return LazyTaskList(
            self,
            scheduler_id=scheduler_id,
            type=task_type,
            status=status,
            min_created_at=min_created_at,
            max_created_at=max_created_at,
            input_ooi=input_ooi,
            plugin_id=plugin_id,
            boefje_name=boefje_name,
        )

    def get_task_details(self, organization_code: str, task_id: str) -> Optional[Task]:
        res = self.session.get(f"{self._base_uri}/tasks/{task_id}")
        res.raise_for_status()
<<<<<<< HEAD
        task_details = Task.parse_raw(res.content)
        if task_details.p_item.data.organization == organization_code:
            return task_details
=======
        return Task.model_validate_json(res.content)
>>>>>>> 44712cb3

    def push_task(self, queue_name: str, prioritized_item: QueuePrioritizedItem) -> None:
        try:
            res = self.session.post(f"{self._base_uri}/queues/{queue_name}/push", data=prioritized_item.json())
            res.raise_for_status()
        except HTTPError as http_error:
            code = http_error.response.status_code
            if code == HTTPStatus.TOO_MANY_REQUESTS:
                raise TooManyRequestsError()
            elif code == HTTPStatus.BAD_REQUEST:
                raise BadRequestError()
            elif code == HTTPStatus.CONFLICT:
                raise ConflictError()
            else:
                raise SchedulerError()

    def health(self) -> ServiceHealth:
        health_endpoint = self.session.get(f"{self._base_uri}/health")
        health_endpoint.raise_for_status()
        return ServiceHealth.model_validate_json(health_endpoint.content)


client = SchedulerClient(settings.SCHEDULER_API)<|MERGE_RESOLUTION|>--- conflicted
+++ resolved
@@ -218,13 +218,9 @@
     def get_task_details(self, organization_code: str, task_id: str) -> Optional[Task]:
         res = self.session.get(f"{self._base_uri}/tasks/{task_id}")
         res.raise_for_status()
-<<<<<<< HEAD
         task_details = Task.parse_raw(res.content)
         if task_details.p_item.data.organization == organization_code:
             return task_details
-=======
-        return Task.model_validate_json(res.content)
->>>>>>> 44712cb3
 
     def push_task(self, queue_name: str, prioritized_item: QueuePrioritizedItem) -> None:
         try:
