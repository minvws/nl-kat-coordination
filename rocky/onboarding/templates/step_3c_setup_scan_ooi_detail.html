--- conflicted
+++ resolved
@@ -61,26 +61,13 @@
                         </dd>
                     </div>
                 </dl>
-<<<<<<< HEAD
             </div>
             <div class="button-container">
+                <a href="{% url "step_report" organization.code %}" class="button">{% translate "Start scanning" %}</a>
                 {% if organization %}
                     <a href="{% url "complete_onboarding" organization.code %}"
                        class="button ghost">{% translate "Skip onboarding" %}</a>
                 {% endif %}
-                <a href="{% url "step_report" organization.code %}" class="button">{% translate "Start scanning" %}</a>
-=======
-                <form method="post" class="inline">
-                    {% csrf_token %}
-                    <div class="button-container">
-                        <button type="submit" class="button">{% translate "Start scanning" %}</button>
-                        {% if organization %}
-                            <a href="{% url "complete_onboarding" organization.code %}"
-                               class="button ghost">{% translate "Skip onboarding" %}</a>
-                        {% endif %}
-                    </div>
-                </form>
->>>>>>> 3bfc8673
             </div>
         </section>
     </main>
