{% extends "layouts/base.html" %}

{% load i18n %}
{% load static %}
{% load compress %}

{% block content %}
    {% include "header.html" with view_type="onboarding" %}

    <main id="main-content">
        <section>
            <div>
                <h1>{% translate "Setup scan - Enable plugins" %}</h1>
                {% include "partials/stepper.html" %}

                <h2>{% translate "Enabling plugins and start scanning" %}</h2>
                <p>
                    {% blocktranslate trimmed %}
                        OpenKAT uses plugins to scan, check and analyze. There are three types of plugins.
                    {% endblocktranslate %}
                </p>
                <p>
                    {% blocktranslate trimmed %}
                        The first plugin are <b>Boefjes</b>, which scan objects for data. These are security tools like nmap, LeakIX and WPscan.
                    </p>
                {% endblocktranslate %}
                <p>
                    {% blocktranslate trimmed %}
                        The other two plugins are <b>Normalizers</b> and <b>Bits</b>, which are used to process the output of Boefjes. They can create findings and related objects.
                        Bits are also used to create organization specific findings, based on policy requirements.
                    </p>
                {% endblocktranslate %}
                <br>
                <p>
                    {% blocktranslate trimmed %}
                        For the onboarding we will enable the Boefjes shown below. Once enabled these Boefjes gather publicly available information on suitable objects with a clearance level of 1 or higher. Normalizers and Bits are enabled by default.
                    {% endblocktranslate %}
                </p>
                <div class="column-4 tiles plugins images-cover">
                    {% for required_plugin in plugins.required %}
                        {% include "partials/plugin_tile.html" with form_id="enable_plugin_form" plugin=required_plugin remove_action_buttons="yes" add_checkbox="yes" checked="yes" %}

                    {% endfor %}
                    {% for optional_plugin in plugins.optional %}
                        {% include "partials/plugin_tile.html" with form_id="enable_plugin_form" plugin=optional_plugin remove_action_buttons="yes" add_checkbox="yes" checked="yes" %}

                    {% endfor %}
                </div>
                <br>
                <form id="enable_plugin_form" novalidate method="post" class="inline">
                    {% csrf_token %}
                    <div class="button-container">
<<<<<<< HEAD
                        <button type="submit">{% translate "Enable and continue" %}</button>
=======
                        <a href="{% url "step_9_choose_report_type" organization.code %}"
                           class="button"
                           type="submit">{% translate "Enable plugins and start scan" %}</a>
>>>>>>> 8fe66a51
                        <a href="{% url "complete_onboarding" organization.code %}"
                           class="button ghost">{% translate "Skip onboarding" %}</a>
                    </div>
                </form>
            </div>
        </section>
    </main>
{% endblock content %}
{% block html_at_end_body %}
    {{ block.super }}
    {% compress js %}
        <script src="{% static "js/checkboxToggler.js" %}" nonce="{{ request.csp_nonce }}"></script>
    {% endcompress %}
{% endblock html_at_end_body %}<|MERGE_RESOLUTION|>--- conflicted
+++ resolved
@@ -50,13 +50,7 @@
                 <form id="enable_plugin_form" novalidate method="post" class="inline">
                     {% csrf_token %}
                     <div class="button-container">
-<<<<<<< HEAD
                         <button type="submit">{% translate "Enable and continue" %}</button>
-=======
-                        <a href="{% url "step_9_choose_report_type" organization.code %}"
-                           class="button"
-                           type="submit">{% translate "Enable plugins and start scan" %}</a>
->>>>>>> 8fe66a51
                         <a href="{% url "complete_onboarding" organization.code %}"
                            class="button ghost">{% translate "Skip onboarding" %}</a>
                     </div>
