from django.urls import reverse_lazy
from django.utils.translation import gettext_lazy as _
from reports.views.base import get_selection
from tools.models import Organization
from tools.view_helpers import StepsMixin

ONBOARDING_PERMISSIONS = (
    "tools.can_scan_organization",
    "tools.can_set_clearance_level",
    "tools.can_enable_disable_boefje",
)

DNS_REPORT_LEAST_CLEARANCE_LEVEL = 1


class IntroductionStepsMixin(StepsMixin):
    organization: Organization

    def build_steps(self):
        steps = [
            {
                "text": _("1: Welcome"),
                "url": reverse_lazy("step_1_introduction_registration") + get_selection(self.request),
            },
            {
                "text": _("2: Organization setup"),
<<<<<<< HEAD
                "url": reverse_lazy("step_2a_organization_setup") + get_selection(self.request),
            },
            {
                "text": _("3: Add object"),
                "url": reverse_lazy(
                    "step_5_add_scan_ooi", kwargs={"ooi_type": "URL", "organization_code": self.organization.code}
                )
                + get_selection(self.request),
            },
            {
                "text": _("4: Plugins"),
                "url": reverse_lazy("step_9_choose_report_type", kwargs={"organization_code": self.organization.code})
                + get_selection(self.request),
            },
            {
                "text": _("5: Choose report"),
                "url": reverse_lazy(
                    "step_8_setup_scan_select_plugins", kwargs={"organization_code": self.organization.code}
                )
                + get_selection(self.request),
            },
            {
                "text": _("6: Generating report"),
                "url": reverse_lazy("step_10_report", kwargs={"organization_code": self.organization.code})
=======
                "url": reverse_lazy("step_2a_organization_setup", kwargs={"organization_code": self.organization.code})
                + get_selection(self.request),
            },
            {
                "text": _("3: Add object"),
                "url": reverse_lazy("step_5_add_scan_ooi", kwargs={"organization_code": self.organization.code})
                + get_selection(self.request),
            },
            {
                "text": _("4: Plugins"),
                "url": reverse_lazy("step_11_report", kwargs={"organization_code": self.organization.code})
>>>>>>> 8fe66a51
                + get_selection(self.request),
            },
            {
                "text": _("5: Generating report"),
                "url": reverse_lazy("step_9_choose_report_type", kwargs={"organization_code": self.organization.code})
                + get_selection(self.request),
            },
        ]
        return steps


class IntroductionRegistrationStepsMixin(StepsMixin):
    organization: Organization

    def build_steps(self):
        steps = [
<<<<<<< HEAD
            {
                "text": _("1: Introduction"),
                "url": reverse_lazy("step_1_introduction_registration") + get_selection(self.request),
            },
            {
                "text": _("2: Organization setup"),
                "url": reverse_lazy("step_2a_organization_setup") + get_selection(self.request),
=======
            {"text": _("1: Introduction"), "url": reverse_lazy("step_1_introduction_registration")},
            {"text": _("2: Organization setup"), "url": reverse_lazy("step_2a_organization_setup")},
            {"text": _("3: Add object"), "url": "step_5_add_scan_ooi"},
            {"text": _("4: Plugins"), "url": "step_7_clearance_level_introduction"},
            {"text": _("5: Generating report"), "url": "step_9_choose_report_type"},
        ]
        return steps


class IntroductionAdminStepsMixin(StepsMixin):
    organization: Organization

    def build_steps(self):
        steps = [
            {"text": _("1: Introduction"), "url": reverse_lazy("step_1_introduction_registration")},
            {"text": _("2: Organization setup"), "url": reverse_lazy("step_2a_organization_setup")},
            {
                "text": _("3: Add object"),
                "url": reverse_lazy(
                    "step_3_indemnification_setup", kwargs={"organization_code": self.organization.code}
                ),
            },
            {
                "text": _("4: Plugins"),
                "url": reverse_lazy(
                    "step_7_clearance_level_introduction", kwargs={"organization_code": self.organization.code}
                ),
            },
            {
                "text": _("5: Generating report"),
                "url": reverse_lazy(
                    "step_9_choose_report_type"  # , kwargs={"organization_code": self.organization.code}
                ),
>>>>>>> 8fe66a51
            },
        ]
        return steps<|MERGE_RESOLUTION|>--- conflicted
+++ resolved
@@ -24,7 +24,6 @@
             },
             {
                 "text": _("2: Organization setup"),
-<<<<<<< HEAD
                 "url": reverse_lazy("step_2a_organization_setup") + get_selection(self.request),
             },
             {
@@ -49,19 +48,6 @@
             {
                 "text": _("6: Generating report"),
                 "url": reverse_lazy("step_10_report", kwargs={"organization_code": self.organization.code})
-=======
-                "url": reverse_lazy("step_2a_organization_setup", kwargs={"organization_code": self.organization.code})
-                + get_selection(self.request),
-            },
-            {
-                "text": _("3: Add object"),
-                "url": reverse_lazy("step_5_add_scan_ooi", kwargs={"organization_code": self.organization.code})
-                + get_selection(self.request),
-            },
-            {
-                "text": _("4: Plugins"),
-                "url": reverse_lazy("step_11_report", kwargs={"organization_code": self.organization.code})
->>>>>>> 8fe66a51
                 + get_selection(self.request),
             },
             {
@@ -78,7 +64,6 @@
 
     def build_steps(self):
         steps = [
-<<<<<<< HEAD
             {
                 "text": _("1: Introduction"),
                 "url": reverse_lazy("step_1_introduction_registration") + get_selection(self.request),
@@ -86,41 +71,6 @@
             {
                 "text": _("2: Organization setup"),
                 "url": reverse_lazy("step_2a_organization_setup") + get_selection(self.request),
-=======
-            {"text": _("1: Introduction"), "url": reverse_lazy("step_1_introduction_registration")},
-            {"text": _("2: Organization setup"), "url": reverse_lazy("step_2a_organization_setup")},
-            {"text": _("3: Add object"), "url": "step_5_add_scan_ooi"},
-            {"text": _("4: Plugins"), "url": "step_7_clearance_level_introduction"},
-            {"text": _("5: Generating report"), "url": "step_9_choose_report_type"},
-        ]
-        return steps
-
-
-class IntroductionAdminStepsMixin(StepsMixin):
-    organization: Organization
-
-    def build_steps(self):
-        steps = [
-            {"text": _("1: Introduction"), "url": reverse_lazy("step_1_introduction_registration")},
-            {"text": _("2: Organization setup"), "url": reverse_lazy("step_2a_organization_setup")},
-            {
-                "text": _("3: Add object"),
-                "url": reverse_lazy(
-                    "step_3_indemnification_setup", kwargs={"organization_code": self.organization.code}
-                ),
-            },
-            {
-                "text": _("4: Plugins"),
-                "url": reverse_lazy(
-                    "step_7_clearance_level_introduction", kwargs={"organization_code": self.organization.code}
-                ),
-            },
-            {
-                "text": _("5: Generating report"),
-                "url": reverse_lazy(
-                    "step_9_choose_report_type"  # , kwargs={"organization_code": self.organization.code}
-                ),
->>>>>>> 8fe66a51
             },
         ]
         return steps