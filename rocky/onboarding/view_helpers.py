--- conflicted
+++ resolved
@@ -1,11 +1,7 @@
 from django.urls import reverse_lazy
 from django.utils.translation import gettext_lazy as _
-<<<<<<< HEAD
+from tools.models import Organization
 from tools.view_helpers import BreadcrumbsMixin, StepsMixin
-=======
-from tools.models import Organization
-from tools.view_helpers import StepsMixin
->>>>>>> 213ef3d9
 
 ONBOARDING_PERMISSIONS = (
     "tools.can_scan_organization",
