--- conflicted
+++ resolved
@@ -114,11 +114,7 @@
 ):
     template_name = "step_3g_setup_scan_select_plugins.html"
     current_step = 3
-<<<<<<< HEAD
-    plugins: Dict[str, List[str]] = DNSReport.plugins
-=======
-    report: type[Report] = DNSReport
->>>>>>> 3bfc8673
+    plugins: dict[str, list[str]] = DNSReport.plugins
     permission_required = "tools.can_enable_disable_boefje"
 
     def get_plugins(self):
@@ -266,7 +262,7 @@
     current_step = 3
     permission_required = "tools.can_scan_organization"
 
-    def get_context_data(self, **kwargs: Any) -> Dict[str, Any]:
+    def get_context_data(self, **kwargs: Any) -> dict[str, Any]:
         context = super().get_context_data(**kwargs)
         context["ooi"] = self.get_ooi(self.request.GET.get("ooi_id"))
         return context
@@ -423,35 +419,6 @@
         member.save()
 
 
-<<<<<<< HEAD
-=======
-class BaseReportView(BaseOOIDetailView):
-    report: type[Report]
-    depth = 15
-
-    def get_tree_dict(self):
-        return create_object_tree_item_from_ref(self.tree.root, self.tree.store)
-
-    def get_filtered_tree(self, tree_dict):
-        return filter_ooi_tree(tree_dict, self.report.get_ooi_type_filter())
-
-    def get_findings_list(self):
-        return build_findings_list_from_store(self.tree.store, self.report.get_finding_filter())
-
-    def get_context_data(self, **kwargs):
-        context = super().get_context_data(**kwargs)
-        context["findings_list"] = self.get_findings_list()
-        context["tree"] = self.get_filtered_tree(self.get_tree_dict())
-        return context
-
-
-class DnsReportView(OrganizationPermissionRequiredMixin, OnboardingBreadcrumbsMixin, BaseReportView):
-    template_name = "dns_report.html"
-    permission_required = "tools.can_scan_organization"
-    report = DNSReport
-
-
->>>>>>> 3bfc8673
 class RegistrationBreadcrumbsMixin(BreadcrumbsMixin):
     breadcrumbs = [
         {"url": reverse_lazy("step_introduction_registration"), "text": _("OpenKAT Setup")},
