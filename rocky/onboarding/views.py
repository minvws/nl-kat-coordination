from typing import Any, Dict, List, Type

from account.forms import OnboardingOrganizationUpdateForm, OrganizationForm
from account.mixins import (
    OrganizationPermissionRequiredMixin,
    OrganizationView,
)
from django.contrib import messages
from django.contrib.auth import get_user_model
from django.contrib.auth.mixins import PermissionRequiredMixin
from django.core.exceptions import BadRequest
from django.http import Http404
from django.shortcuts import redirect
from django.urls import reverse_lazy
from django.urls.base import reverse
from django.utils.translation import gettext_lazy as _
from django.views.generic import TemplateView
from django.views.generic.edit import CreateView, FormView, UpdateView
from katalogus.client import get_katalogus
from tools.forms.boefje import SelectBoefjeForm
<<<<<<< HEAD
from tools.forms.ooi_form import OOIForm
from tools.models import GROUP_REDTEAM, Organization, OrganizationMember
=======
from tools.models import Organization, OrganizationMember
from tools.ooi_form import OOIForm
>>>>>>> 47596775
from tools.ooi_helpers import (
    create_object_tree_item_from_ref,
    filter_ooi_tree,
    get_or_create_ooi,
)
from tools.view_helpers import Breadcrumb, BreadcrumbsMixin, get_ooi_url

from octopoes.connector.octopoes import OctopoesAPIConnector
from octopoes.models import OOI
from octopoes.models.ooi.network import Network
from octopoes.models.types import type_by_name
from onboarding.forms import (
    OnboardingCreateUserAdminForm,
    OnboardingCreateUserClientForm,
    OnboardingCreateUserRedTeamerForm,
    OnboardingSetClearanceLevelForm,
)
from onboarding.view_helpers import (
    ONBOARDING_PERMISSIONS,
    KatIntroductionAdminStepsMixin,
    KatIntroductionRegistrationStepsMixin,
    KatIntroductionStepsMixin,
)
from rocky.bytes_client import get_bytes_client
from rocky.exceptions import (
    ClearanceLevelTooLowException,
    IndemnificationNotPresentException,
    RockyError,
)
from rocky.views.indemnification_add import IndemnificationAddView
from rocky.views.ooi_report import DNSReport, Report, build_findings_list_from_store
from rocky.views.ooi_view import BaseOOIDetailView, BaseOOIFormView, SingleOOITreeMixin

User = get_user_model()


class OnboardingBreadcrumbsMixin(BreadcrumbsMixin):
    def build_breadcrumbs(self):
        return [
            {
                "url": reverse_lazy("step_introduction", kwargs={"organization_code": self.organization.code}),
                "text": _("OpenKAT introduction"),
            },
        ]


class OnboardingStart(OrganizationView):
    def get(self, request, *args, **kwargs):
        if request.user.is_superuser:
            return redirect("step_introduction_registration")
        if self.organization_member.has_perms(ONBOARDING_PERMISSIONS):
            return redirect("step_introduction", kwargs={"organization_code": self.organization.code})
        return redirect("crisis_room")


# REDTEAMER FLOW


class OnboardingIntroductionView(
    OrganizationPermissionRequiredMixin,
    KatIntroductionStepsMixin,
    TemplateView,
):
    template_name = "step_1_introduction.html"
    current_step = 1
    permission_required = "tools.can_scan_organization"


class OnboardingChooseReportInfoView(
    OrganizationPermissionRequiredMixin,
    KatIntroductionStepsMixin,
    TemplateView,
):
    template_name = "step_2a_choose_report_info.html"
    current_step = 2
    permission_required = "tools.can_scan_organization"


class OnboardingChooseReportTypeView(
    OrganizationPermissionRequiredMixin,
    KatIntroductionStepsMixin,
    TemplateView,
):
    template_name = "step_2b_choose_report_type.html"
    current_step = 2
    permission_required = "tools.can_scan_organization"


class OnboardingSetupScanSelectPluginsView(
    OrganizationPermissionRequiredMixin,
    KatIntroductionStepsMixin,
    TemplateView,
):
    template_name = "step_3e_setup_scan_select_plugins.html"
    current_step = 3
    report: Type[Report] = DNSReport
    permission_required = "tools.can_enable_disable_boefje"

    def get_form(self):
        boefjes = self.report.get_boefjes(self.organization)
        boefjes = [
            boefje for boefje in boefjes if boefje["boefje"].scan_level <= int(self.request.session["clearance_level"])
        ]
        kwargs = {
            "initial": {"boefje": [item["id"] for item in boefjes if item.get("required", False)]},
        }

        if self.request.method in ("POST", "PUT"):
            kwargs.update(
                {
                    "data": self.request.POST,
                }
            )

        return SelectBoefjeForm(boefjes=boefjes, organization=self.organization, **kwargs)

    def post(self, request, *args, **kwargs):
        if "ooi_id" not in request.GET:
            raise BadRequest("No OOI ID provided")
        ooi_id = request.GET["ooi_id"]

        form = self.get_form()
        if form.is_valid():
            if "boefje" in request.POST:
                data = form.cleaned_data
                request.session["selected_boefjes"] = data
            return redirect(get_ooi_url("step_setup_scan_ooi_detail", ooi_id, self.organization.code))
        return self.get(request, *args, **kwargs)

    def get_context_data(self, **kwargs: Any) -> Dict[str, Any]:
        context = super().get_context_data(**kwargs)
        context["select_boefjes_form"] = self.get_form()
        return context


class OnboardingSetupScanOOIInfoView(
    OrganizationPermissionRequiredMixin,
    KatIntroductionStepsMixin,
    TemplateView,
):
    template_name = "step_3a_setup_scan_ooi_info.html"
    current_step = 3
    permission_required = "tools.can_scan_organization"


class OnboardingOOIForm(OOIForm):
    """
    hidden_fields - key (field name) value (field value) pair that will rendered as hidden field
    """

    def __init__(
        self, hidden_fields: Dict[str, str], ooi_class: Type[OOI], connector: OctopoesAPIConnector, *args, **kwargs
    ):
        self.hidden_ooi_fields = hidden_fields
        super().__init__(ooi_class, connector, *args, **kwargs)

    def get_fields(self):
        return self.generate_form_fields(self.hidden_ooi_fields)


class OnboardingSetupScanOOIAddView(
    OrganizationPermissionRequiredMixin,
    KatIntroductionStepsMixin,
    BaseOOIFormView,
):
    template_name = "step_3b_setup_scan_ooi_add.html"
    current_step = 3
    permission_required = "tools.can_scan_organization"
    form_class = OnboardingOOIForm
    hidden_form_fields = {
        "network": {
            "ooi": Network(name="internet"),
        }
    }

    def setup(self, request, *args, **kwargs):
        super().setup(request, *args, **kwargs)
        self.ooi_class = self.get_ooi_class()

    def get_hidden_form_fields(self):
        hidden_fields = {}
        bytes_client = get_bytes_client(self.organization.code)

        for field_name, params in self.hidden_form_fields.items():
            ooi, created = get_or_create_ooi(self.octopoes_api_connector, bytes_client, params["ooi"])
            hidden_fields[field_name] = ooi.primary_key

            if created:
                messages.success(
                    self.request,
                    _(
                        "OpenKAT added the following required object to your object list to complete your request: {}"
                    ).format(str(ooi)),
                )
        return hidden_fields

    def get_form_kwargs(self):
        kwargs = super().get_form_kwargs()
        hidden_fields = self.get_hidden_form_fields()
        kwargs.update({"hidden_fields": hidden_fields, "initial": hidden_fields})

        return kwargs

    def get_ooi_class(self) -> Type[OOI]:
        try:
            return type_by_name(self.kwargs["ooi_type"])
        except KeyError:
            raise Http404("OOI not found")

    def get_ooi_success_url(self, ooi: OOI) -> str:
        self.request.session["ooi_id"] = ooi.primary_key
        return get_ooi_url("step_set_clearance_level", ooi.primary_key, self.organization.code)

    def build_breadcrumbs(self) -> List[Breadcrumb]:
        return super().build_breadcrumbs() + [
            {
                "url": reverse("ooi_add_type_select", kwargs={"organization_code": self.organization.code}),
                "text": _("Creating an object"),
            },
        ]

    def get_context_data(self, **kwargs: Any) -> Dict[str, Any]:
        context = super().get_context_data(**kwargs)
        context["type"] = self.ooi_class.get_ooi_type()
        return context


class OnboardingSetupScanOOIDetailView(
    OrganizationPermissionRequiredMixin,
    SingleOOITreeMixin,
    KatIntroductionStepsMixin,
    OnboardingBreadcrumbsMixin,
    TemplateView,
):
    template_name = "step_3c_setup_scan_ooi_detail.html"
    current_step = 3
    permission_required = "tools.can_scan_organization"

    def get_ooi_id(self) -> str:
        if "ooi_id" in self.request.session:
            return self.request.session["ooi_id"]
        return super().get_ooi_id()

    def get(self, request, *args, **kwargs):
        self.ooi = self.get_ooi()
        return super().get(request, *args, **kwargs)

    def post(self, request, *args, **kwargs):
        ooi = self.get_ooi()
        level = int(self.request.session["clearance_level"])
        try:
            self.raise_clearance_level(ooi.reference, level)
        except IndemnificationNotPresentException:
            messages.add_message(
                self.request,
                messages.ERROR,
                _(
                    "Could not raise clearance level of %s to L%s. \
                Indemnification not present at organization %s."
                )
                % (
                    ooi.reference.human_readable,
                    level,
                    self.organization.name,
                ),
            )
            return self.get(request, *args, **kwargs)
        except ClearanceLevelTooLowException:
            messages.add_message(
                self.request,
                messages.ERROR,
                _(
                    "Could not raise clearance level of %s to L%s. \
                You acknowledged a clearance level of %s."
                )
                % (
                    ooi.reference.human_readable,
                    level,
                    self.organization_member.acknowledged_clearance_level,
                ),
            )
            return self.get(request, *args, **kwargs)

        self.enable_selected_boefjes()
        return redirect(get_ooi_url("step_report", self.get_ooi_id(), self.organization.code))

    def enable_selected_boefjes(self) -> None:
        if not self.request.session.get("selected_boefjes"):
            return
        for boefje_id in self.request.session["selected_boefjes"]:
            get_katalogus(self.organization.code).enable_boefje_by_id(boefje_id)

    def get_context_data(self, **kwargs):
        context = super().get_context_data(**kwargs)
        context["ooi"] = self.ooi
        return context


class OnboardingSetClearanceLevelView(
    OrganizationPermissionRequiredMixin,
    KatIntroductionStepsMixin,
    OnboardingBreadcrumbsMixin,
    FormView,
):
    template_name = "step_3d_set_clearance_level.html"
    form_class = OnboardingSetClearanceLevelForm
    permission_required = "tools.can_set_clearance_level"
    current_step = 3
    initial = {"level": 2}

    def get_context_data(self, **kwargs):
        context = super().get_context_data(**kwargs)
        context["boefjes"] = self.get_boefjes_tiles()
        context["ooi"] = self.request.GET.get("ooi_id", None)
        return context

    def get_success_url(self, **kwargs):
        return get_ooi_url("step_setup_scan_select_plugins", self.request.GET.get("ooi_id"), self.organization.code)

    def form_valid(self, form):
        self.request.session["clearance_level"] = form.cleaned_data["level"]
        self.add_success_notification()
        return super().form_valid(form)

    def add_success_notification(self):
        success_message = _("Clearance level has been set")
        messages.add_message(self.request, messages.SUCCESS, success_message)

    def get_boefje_cover_img(self, boefje_id):
        return reverse("plugin_cover", kwargs={"plugin_id": boefje_id, "organization_code": self.organization.code})

    def get_boefjes_tiles(self):
        tiles = [
            {
                "tile_image": self.get_boefje_cover_img("dns_zone"),
                "scan_level": "l1",
                "name": "DNS-Zone",
                "description": "Fetch the parent DNS zone of a hostname",
            },
            {
                "tile_image": self.get_boefje_cover_img("fierce"),
                "scan_level": "l3",
                "name": "Fierce",
                "description": "Finds subdomains by brute force",
            },
        ]
        return tiles


class OnboardingReportView(
    OrganizationPermissionRequiredMixin,
    KatIntroductionStepsMixin,
    TemplateView,
):
    template_name = "step_4_report.html"
    current_step = 4
    permission_required = "tools.can_scan_organization"

    def post(self, request, *args, **kwargs):
        if "ooi_id" not in request.GET:
            raise BadRequest("No OOI ID provided")
        ooi_id = request.GET["ooi_id"]

        self.set_member_onboarded()
        return redirect(get_ooi_url("dns_report", ooi_id, self.organization.code))

    def set_member_onboarded(self):
        member = OrganizationMember.objects.get(user=self.request.user, organization=self.organization)
        member.onboarded = True
        member.status = OrganizationMember.STATUSES.ACTIVE
        member.save()


class BaseReportView(BaseOOIDetailView):
    report: Type[Report]
    depth = 15

    def get_tree_dict(self):
        return create_object_tree_item_from_ref(self.tree.root, self.tree.store)

    def get_filtered_tree(self, tree_dict):
        return filter_ooi_tree(tree_dict, self.report.get_ooi_type_filter())

    def get_findings_list(self):
        return build_findings_list_from_store(self.tree.store, self.report.get_finding_filter())

    def get_context_data(self, **kwargs):
        context = super().get_context_data(**kwargs)
        context["findings_list"] = self.get_findings_list()
        context["tree"] = self.get_filtered_tree(self.get_tree_dict())
        return context


class DnsReportView(OrganizationPermissionRequiredMixin, OnboardingBreadcrumbsMixin, BaseReportView):
    template_name = "dns_report.html"
    permission_required = "tools.can_scan_organization"
    report = DNSReport


class RegistrationBreadcrumbsMixin(BreadcrumbsMixin):
    breadcrumbs = [
        {"url": reverse_lazy("step_introduction_registration"), "text": _("OpenKAT Setup")},
    ]


# account flow


class OnboardingIntroductionRegistrationView(
    PermissionRequiredMixin, KatIntroductionRegistrationStepsMixin, TemplateView
):
    """
    Step: 1 - Registration introduction
    """

    template_name = "account/step_1_registration_intro.html"
    current_step = 1
    permission_required = "tools.add_organizationmember"


class OnboardingOrganizationSetupView(
    PermissionRequiredMixin,
    KatIntroductionRegistrationStepsMixin,
    CreateView,
):
    """
    Step 2: Create a new organization
    """

    model = Organization
    template_name = "account/step_2a_organization_setup.html"
    form_class = OrganizationForm
    current_step = 2
    permission_required = "tools.add_organization"

    def get(self, request, *args, **kwargs):
        organization = Organization.objects.first()
        if organization:
            self.get_or_create_organizationmember(organization)
            return redirect(reverse("step_organization_update", kwargs={"organization_code": organization.code}))
        return super().get(request, *args, **kwargs)

    def post(self, request, *args, **kwargs):
        try:
            return super().post(request, *args, **kwargs)
        except RockyError as e:
            messages.add_message(request, messages.ERROR, str(e))

        return self.get(request, *args, **kwargs)

    def get_success_url(self) -> str:
        organization = Organization.objects.first()
        self.get_or_create_organizationmember(organization)
        return reverse_lazy("step_indemnification_setup", kwargs={"organization_code": organization.code})

    def form_valid(self, form):
        org_name = form.cleaned_data["name"]
        result = super().form_valid(form)
        self.add_success_notification(org_name)

        return result

    def get_or_create_organizationmember(self, organization):
        if self.request.user.is_superuser:
            OrganizationMember.objects.get_or_create(
                user=self.request.user,
                organization=organization,
                trusted_clearance_level=4,
                acknowledged_clearance_level=4,
            )
        else:
            OrganizationMember.objects.get_or_create(user=self.request.user, organization=organization)

    def add_success_notification(self, org_name):
        success_message = _("{org_name} successfully created.").format(org_name=org_name)
        messages.add_message(self.request, messages.SUCCESS, success_message)


class OnboardingOrganizationUpdateView(
    OrganizationPermissionRequiredMixin,
    KatIntroductionAdminStepsMixin,
    UpdateView,
):
    """
    Step 2: Update an existing organization (only name not code)
    """

    model = Organization
    template_name = "account/step_2a_organization_update.html"
    form_class = OnboardingOrganizationUpdateForm
    current_step = 2
    permission_required = "tools.change_organization"

    def get_object(self, queryset=None):
        return self.organization

    def get_success_url(self) -> str:
        return reverse_lazy("step_indemnification_setup", kwargs={"organization_code": self.organization.code})

    def form_valid(self, form):
        org_name = form.cleaned_data["name"]
        self.add_success_notification(org_name)
        return super().form_valid(form)

    def add_success_notification(self, org_name):
        success_message = _("{org_name} successfully updated.").format(org_name=org_name)
        messages.add_message(self.request, messages.SUCCESS, success_message)


class OnboardingIndemnificationSetupView(
    KatIntroductionAdminStepsMixin,
    IndemnificationAddView,
):
    """
    Step 3: Agree to idemnification to scan oois
    """

    current_step = 3
    template_name = "account/step_2b_indemnification_setup.html"

    def get_success_url(self) -> str:
        return reverse_lazy("step_account_setup_intro", kwargs={"organization_code": self.organization.code})


class OnboardingAccountSetupIntroView(
    OrganizationPermissionRequiredMixin, KatIntroductionAdminStepsMixin, TemplateView
):
    """
    Step 4: Split flow to or continue with single account or continue to multiple account creation
    """

    template_name = "account/step_2c_account_setup_intro.html"
    current_step = 4
    permission_required = "tools.add_organizationmember"


class OnboardingAccountCreationMixin(OrganizationPermissionRequiredMixin, KatIntroductionAdminStepsMixin, CreateView):
    permission_required = "tools.add_organizationmember"

    def get_form_kwargs(self):
        kwargs = super().get_form_kwargs()
        kwargs["organization_code"] = self.organization.code
        return kwargs


# Account setup for multiple user accounts: redteam, admins, clients


class OnboardingChooseUserTypeView(OrganizationPermissionRequiredMixin, KatIntroductionAdminStepsMixin, TemplateView):
    """
    Step 1: Introduction about how to create multiple user accounts
    """

    current_step = 4
    template_name = "account/step_3_account_user_type.html"
    permission_required = "tools.add_organizationmember"


class OnboardingAccountSetupAdminView(
    RegistrationBreadcrumbsMixin,
    OnboardingAccountCreationMixin,
):
    """
    Step 1: Create an admin account with admin rights
    """

    model = User
    template_name = "account/step_4_account_setup_admin.html"
    form_class = OnboardingCreateUserAdminForm
    current_step = 4

    def get_success_url(self) -> str:
        return reverse_lazy("step_account_setup_red_teamer", kwargs={"organization_code": self.organization.code})

    def form_valid(self, form):
        name = form.cleaned_data["name"]
        self.add_success_notification(name)
        return super().form_valid(form)

    def add_success_notification(self, name):
        success_message = _("{name} successfully created.").format(name=name)
        messages.add_message(self.request, messages.SUCCESS, success_message)


class OnboardingAccountSetupRedTeamerView(
    RegistrationBreadcrumbsMixin,
    OnboardingAccountCreationMixin,
):

    """
    Step 2: Create an redteamer account with redteam rights
    """

    model = User
    template_name = "account/step_5_account_setup_red_teamer.html"
    form_class = OnboardingCreateUserRedTeamerForm
    current_step = 4

    def get_success_url(self, **kwargs):
        return reverse_lazy("step_account_setup_client", kwargs={"organization_code": self.organization.code})

    def form_valid(self, form):
        name = form.cleaned_data["name"]
        self.add_success_notification(name)
        return super().form_valid(form)

    def add_success_notification(self, name):
        success_message = _("{name} successfully created.").format(name=name)
        messages.add_message(self.request, messages.SUCCESS, success_message)


class OnboardingAccountSetupClientView(RegistrationBreadcrumbsMixin, OnboardingAccountCreationMixin):
    """
    Step 3: Create a client account.
    """

    model = User
    template_name = "account/step_6_account_setup_client.html"
    form_class = OnboardingCreateUserClientForm
    current_step = 4

    def get_success_url(self, **kwargs):
        return reverse_lazy("complete_onboarding", kwargs={"organization_code": self.organization.code})

    def form_valid(self, form):
        name = form.cleaned_data["name"]
        self.add_success_notification(name)
        return super().form_valid(form)

    def add_success_notification(self, name):
        success_message = _("{name} successfully created.").format(name=name)
        messages.add_message(self.request, messages.SUCCESS, success_message)


class CompleteOnboarding(OrganizationView):
    """
    Complete onboarding for redteamers and superusers.
    """

    def get(self, request, *args, **kwargs):
        self.organization_member.onboarded = True
        self.organization_member.status = OrganizationMember.STATUSES.ACTIVE
        self.organization_member.save()
        return redirect(reverse("crisis_room"))<|MERGE_RESOLUTION|>--- conflicted
+++ resolved
@@ -18,13 +18,8 @@
 from django.views.generic.edit import CreateView, FormView, UpdateView
 from katalogus.client import get_katalogus
 from tools.forms.boefje import SelectBoefjeForm
-<<<<<<< HEAD
 from tools.forms.ooi_form import OOIForm
-from tools.models import GROUP_REDTEAM, Organization, OrganizationMember
-=======
 from tools.models import Organization, OrganizationMember
-from tools.ooi_form import OOIForm
->>>>>>> 47596775
 from tools.ooi_helpers import (
     create_object_tree_item_from_ref,
     filter_ooi_tree,
