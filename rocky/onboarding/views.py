--- conflicted
+++ resolved
@@ -19,24 +19,12 @@
 from reports.views.base import get_selection
 from requests import HTTPError
 from tools.models import GROUP_ADMIN, GROUP_CLIENT, GROUP_REDTEAM, Organization, OrganizationMember
-<<<<<<< HEAD
-from tools.ooi_helpers import (
-    get_or_create_ooi,
-)
+from tools.ooi_helpers import get_or_create_ooi
 from tools.view_helpers import Breadcrumb, get_ooi_url
-=======
-from tools.ooi_helpers import create_object_tree_item_from_ref, filter_ooi_tree, get_or_create_ooi
-from tools.view_helpers import Breadcrumb, BreadcrumbsMixin, get_ooi_url
->>>>>>> 4ca96c3a
 
 from octopoes.models.ooi.network import Network
-<<<<<<< HEAD
 from octopoes.models.ooi.web import URL
 from onboarding.forms import OnboardingCreateObjectURLForm, OnboardingSetClearanceLevelForm
-=======
-from octopoes.models.types import type_by_name
-from onboarding.forms import OnboardingSetClearanceLevelForm
->>>>>>> 4ca96c3a
 from onboarding.view_helpers import (
     DNS_REPORT_LEAST_CLEARANCE_LEVEL,
     ONBOARDING_PERMISSIONS,
@@ -46,9 +34,7 @@
     OnboardingBreadcrumbsMixin,
     RegistrationBreadcrumbsMixin,
 )
-from rocky.exceptions import (
-    RockyError,
-)
+from rocky.exceptions import RockyError
 from rocky.messaging import clearance_level_warning_dns_report
 from rocky.views.indemnification_add import IndemnificationAddView
 from rocky.views.ooi_view import SingleOOITreeMixin
@@ -141,50 +127,7 @@
     template_name = "step_3b_setup_scan_ooi_add.html"
     current_step = 3
     permission_required = "tools.can_scan_organization"
-<<<<<<< HEAD
     form_class = OnboardingCreateObjectURLForm
-=======
-    form_class = OnboardingOOIForm
-    hidden_form_fields = {
-        "network": {
-            "ooi": Network(name="internet"),
-        }
-    }
-
-    def setup(self, request, *args, **kwargs):
-        super().setup(request, *args, **kwargs)
-        self.ooi_class = self.get_ooi_class()
-
-    def get_hidden_form_fields(self):
-        hidden_fields = {}
-        bytes_client = get_bytes_client(self.organization.code)
-
-        for field_name, params in self.hidden_form_fields.items():
-            ooi, created = get_or_create_ooi(self.octopoes_api_connector, bytes_client, params["ooi"], self.observed_at)
-            hidden_fields[field_name] = ooi.primary_key
-
-            if created:
-                messages.success(
-                    self.request,
-                    _(
-                        "OpenKAT added the following required object to your object list to complete your request: {}"
-                    ).format(str(ooi)),
-                )
-        return hidden_fields
-
-    def get_form_kwargs(self):
-        kwargs = super().get_form_kwargs()
-        hidden_fields = self.get_hidden_form_fields()
-        kwargs.update({"hidden_fields": hidden_fields, "initial": hidden_fields})
-
-        return kwargs
-
-    def get_ooi_class(self) -> type[OOI]:
-        try:
-            return type_by_name(self.kwargs["ooi_type"])
-        except KeyError:
-            raise Http404("OOI not found")
->>>>>>> 4ca96c3a
 
     def form_valid(self, form):
         cleaned_url = form.cleaned_data["url"]
@@ -296,8 +239,8 @@
     def post(self, request: HttpRequest, *args: Any, **kwargs: Any) -> HttpResponse:
         ooi_id = self.request.GET.get("ooi_id")
         ooi = self.get_ooi(ooi_id)
-        level = DNS_REPORT_LEAST_CLEARANCE_LEVEL
-        if not self.can_raise_clearance_level(ooi, level):
+
+        if not self.can_raise_clearance_level(ooi, DNS_REPORT_LEAST_CLEARANCE_LEVEL):
             return self.get(request, *args, **kwargs)
         return redirect(get_ooi_url("step_setup_scan_select_plugins", ooi_id, self.organization.code))
 
