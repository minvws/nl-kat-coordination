from typing import Any, Dict, List, Type

from account.forms import OnboardingOrganizationUpdateForm, OrganizationForm
from account.mixins import (
    OrganizationView,
    PermissionRequiredMixin,
    RockyPermissionRequiredMixin,
)
from django.contrib import messages
from django.contrib.auth import get_user_model
from django.contrib.auth.mixins import UserPassesTestMixin
from django.contrib.auth.models import Group
from django.core.exceptions import BadRequest
from django.http import Http404
from django.shortcuts import redirect
from django.urls import reverse_lazy
from django.urls.base import reverse
from django.utils.translation import gettext_lazy as _
from django.views.generic import TemplateView
from django.views.generic.edit import CreateView, FormView, UpdateView
from django_otp.decorators import otp_required
from katalogus.client import get_katalogus
from tools.forms.boefje import SelectBoefjeForm
from tools.models import GROUP_REDTEAM, Organization, OrganizationMember
from tools.ooi_form import OOIForm
from tools.ooi_helpers import (
    create_object_tree_item_from_ref,
    filter_ooi_tree,
    get_or_create_ooi,
)
from tools.view_helpers import Breadcrumb, BreadcrumbsMixin, get_ooi_url
from two_factor.views.utils import class_view_decorator

from octopoes.connector.octopoes import OctopoesAPIConnector
from octopoes.models import OOI
from octopoes.models.ooi.network import Network
from octopoes.models.types import type_by_name
from onboarding.forms import (
    OnboardingCreateUserAdminForm,
    OnboardingCreateUserClientForm,
    OnboardingCreateUserRedTeamerForm,
    OnboardingSetClearanceLevelForm,
)
from onboarding.view_helpers import (
    KatIntroductionAdminStepsMixin,
    KatIntroductionRegistrationStepsMixin,
    KatIntroductionStepsMixin,
)
from rocky.bytes_client import get_bytes_client
from rocky.exceptions import (
    ClearanceLevelTooLowException,
    IndemnificationNotPresentException,
    RockyError,
)
from rocky.views.indemnification_add import IndemnificationAddView
from rocky.views.ooi_report import DNSReport, Report, build_findings_list_from_store
from rocky.views.ooi_view import BaseOOIDetailView, BaseOOIFormView, SingleOOITreeMixin

User = get_user_model()


class OnboardingBreadcrumbsMixin(BreadcrumbsMixin):
    def build_breadcrumbs(self):
        return [
            {
                "url": reverse_lazy("step_introduction", kwargs={"organization_code": self.organization.code}),
                "text": _("OpenKAT introduction"),
            },
        ]


class OnboardingStart(OrganizationView):
    def get(self, request, *args, **kwargs):
        if request.user.is_superuser:
            return redirect("step_introduction_registration")
        if self.organization_member.is_redteam:
            return redirect("step_introduction", kwargs={"organization_code": self.organization.code})
        return redirect("crisis_room")


class RedteamRequiredMixin(UserPassesTestMixin):
    def test_func(self):
        if self.request.user.is_superuser:
            return True
        members = OrganizationMember.objects.filter(user=self.request.user)
        for member in members:
            if member.is_redteam:
                return True
        return False


# REDTEAMER FLOW
@class_view_decorator(otp_required)
class OnboardingIntroductionView(
    RedteamRequiredMixin,
    KatIntroductionStepsMixin,
    TemplateView,
):
    template_name = "step_1_introduction.html"
    current_step = 1


@class_view_decorator(otp_required)
class OnboardingChooseReportInfoView(
    RedteamRequiredMixin,
    KatIntroductionStepsMixin,
    TemplateView,
):
    template_name = "step_2a_choose_report_info.html"
    current_step = 2


@class_view_decorator(otp_required)
class OnboardingChooseReportTypeView(
    RedteamRequiredMixin,
    KatIntroductionStepsMixin,
    TemplateView,
):
    template_name = "step_2b_choose_report_type.html"
    current_step = 2


@class_view_decorator(otp_required)
class OnboardingSetupScanSelectPluginsView(
    RedteamRequiredMixin,
    KatIntroductionStepsMixin,
    TemplateView,
):
    template_name = "step_3e_setup_scan_select_plugins.html"
    current_step = 3
    report: Type[Report] = DNSReport

    def get_form(self):
        boefjes = self.report.get_boefjes(self.organization)
        boefjes = [
            boefje for boefje in boefjes if boefje["boefje"].scan_level <= int(self.request.session["clearance_level"])
        ]
        kwargs = {
            "initial": {"boefje": [item["id"] for item in boefjes if item.get("required", False)]},
        }

        if self.request.method in ("POST", "PUT"):
            kwargs.update(
                {
                    "data": self.request.POST,
                }
            )

        return SelectBoefjeForm(boefjes=boefjes, organization=self.organization, **kwargs)

    def post(self, request, *args, **kwargs):
        if "ooi_id" not in request.GET:
            raise BadRequest("No OOI ID provided")
        ooi_id = request.GET["ooi_id"]

        form = self.get_form()
        if form.is_valid():
            if "boefje" in request.POST:
                data = form.cleaned_data
                request.session["selected_boefjes"] = data
            return redirect(get_ooi_url("step_setup_scan_ooi_detail", ooi_id, self.organization.code))
        return self.get(request, *args, **kwargs)

    def get_context_data(self, **kwargs: Any) -> Dict[str, Any]:
        context = super().get_context_data(**kwargs)
        context["select_boefjes_form"] = self.get_form()
        return context


@class_view_decorator(otp_required)
class OnboardingSetupScanOOIInfoView(
    RedteamRequiredMixin,
    KatIntroductionStepsMixin,
    TemplateView,
):
    template_name = "step_3a_setup_scan_ooi_info.html"
    current_step = 3


class OnboardingOOIForm(OOIForm):
    """
    hidden_fields - key (field name) value (field value) pair that will rendered as hidden field
    """

    def __init__(
        self, hidden_fields: Dict[str, str], ooi_class: Type[OOI], connector: OctopoesAPIConnector, *args, **kwargs
    ):
        self.hidden_ooi_fields = hidden_fields
        super().__init__(ooi_class, connector, *args, **kwargs)

    def get_fields(self):
        return self.generate_form_fields(self.hidden_ooi_fields)


@class_view_decorator(otp_required)
class OnboardingSetupScanOOIAddView(
    RedteamRequiredMixin,
    KatIntroductionStepsMixin,
    BaseOOIFormView,
):
    template_name = "step_3b_setup_scan_ooi_add.html"
    current_step = 3
    form_class = OnboardingOOIForm
    hidden_form_fields = {
        "network": {
            "ooi": Network(name="internet"),
        }
    }

    def setup(self, request, *args, **kwargs):
        super().setup(request, *args, **kwargs)
        self.ooi_class = self.get_ooi_class()

    def get_hidden_form_fields(self):
        hidden_fields = {}
        bytes_client = get_bytes_client(self.organization.code)

        for field_name, params in self.hidden_form_fields.items():
            ooi, created = get_or_create_ooi(self.octopoes_api_connector, bytes_client, params["ooi"])
            hidden_fields[field_name] = ooi.primary_key

            if created:
                messages.success(
                    self.request,
                    _(
                        "OpenKAT added the following required object to your object list to complete your request: {}"
                    ).format(str(ooi)),
                )
        return hidden_fields

    def get_form_kwargs(self):
        kwargs = super().get_form_kwargs()
        hidden_fields = self.get_hidden_form_fields()
        kwargs.update({"hidden_fields": hidden_fields, "initial": hidden_fields})

        return kwargs

    def get_ooi_class(self) -> Type[OOI]:
        try:
            return type_by_name(self.kwargs["ooi_type"])
        except KeyError:
            raise Http404("OOI not found")

    def get_ooi_success_url(self, ooi: OOI) -> str:
        self.request.session["ooi_id"] = ooi.primary_key
        return get_ooi_url("step_set_clearance_level", ooi.primary_key, self.organization.code)

    def build_breadcrumbs(self) -> List[Breadcrumb]:
        return super().build_breadcrumbs() + [
            {
                "url": reverse("ooi_add_type_select", kwargs={"organization_code": self.organization.code}),
                "text": _("Creating an object"),
            },
        ]

    def get_context_data(self, **kwargs: Any) -> Dict[str, Any]:
        context = super().get_context_data(**kwargs)
        context["type"] = self.ooi_class.get_ooi_type()
        return context


@class_view_decorator(otp_required)
class OnboardingSetupScanOOIDetailView(
    RedteamRequiredMixin,
    SingleOOITreeMixin,
    KatIntroductionStepsMixin,
    OnboardingBreadcrumbsMixin,
    TemplateView,
):
    template_name = "step_3c_setup_scan_ooi_detail.html"
    current_step = 3

    def get_ooi_id(self) -> str:
        if "ooi_id" in self.request.session:
            return self.request.session["ooi_id"]
        return super().get_ooi_id()

    def get(self, request, *args, **kwargs):
        self.ooi = self.get_ooi()
        return super().get(request, *args, **kwargs)

    def post(self, request, *args, **kwargs):
        ooi = self.get_ooi()
        level = int(self.request.session["clearance_level"])
        try:
            self.raise_clearance_level(ooi.reference, level)
        except (IndemnificationNotPresentException, ClearanceLevelTooLowException):
            return self.get(request, *args, **kwargs)

        self.enable_selected_boefjes()
        return redirect(get_ooi_url("step_report", self.get_ooi_id(), self.organization.code))

    def enable_selected_boefjes(self) -> None:
        if not self.request.session.get("selected_boefjes"):
            return
        for boefje_id in self.request.session["selected_boefjes"]:
            get_katalogus(self.organization.code).enable_boefje_by_id(boefje_id)

    def get_context_data(self, **kwargs):
        context = super().get_context_data(**kwargs)
        context["ooi"] = self.ooi
        return context


@class_view_decorator(otp_required)
class OnboardingSetClearanceLevelView(
    RedteamRequiredMixin,
    KatIntroductionStepsMixin,
    OnboardingBreadcrumbsMixin,
    FormView,
):
    template_name = "step_3d_set_clearance_level.html"
    form_class = OnboardingSetClearanceLevelForm
    current_step = 3
    initial = {"level": 2}

    def get_context_data(self, **kwargs):
        context = super().get_context_data(**kwargs)
        context["boefjes"] = self.get_boefjes_tiles()
        context["ooi"] = self.request.GET.get("ooi_id", None)
        return context

    def get_success_url(self, **kwargs):
        return get_ooi_url("step_setup_scan_select_plugins", self.request.GET.get("ooi_id"), self.organization.code)

    def form_valid(self, form):
        self.request.session["clearance_level"] = form.cleaned_data["level"]
        self.add_success_notification()
        return super().form_valid(form)

    def add_success_notification(self):
        success_message = _("Clearance level has been set")
        messages.add_message(self.request, messages.SUCCESS, success_message)

    def get_boefje_cover_img(self, boefje_id):
        return reverse("plugin_cover", kwargs={"plugin_id": boefje_id, "organization_code": self.organization.code})

    def get_boefjes_tiles(self):
        tiles = [
            {
                "tile_image": self.get_boefje_cover_img("dns_zone"),
                "scan_level": "l1",
                "name": "DNS-Zone",
                "description": "Fetch the parent DNS zone of a hostname",
            },
            {
                "tile_image": self.get_boefje_cover_img("fierce"),
                "scan_level": "l3",
                "name": "Fierce",
                "description": "Finds subdomains by brute force",
            },
        ]
        return tiles


@class_view_decorator(otp_required)
class OnboardingReportView(
    RedteamRequiredMixin,
    KatIntroductionStepsMixin,
    TemplateView,
):
    template_name = "step_4_report.html"
    current_step = 4

    def post(self, request, *args, **kwargs):
        if "ooi_id" not in request.GET:
            raise BadRequest("No OOI ID provided")
        ooi_id = request.GET["ooi_id"]

        self.set_member_onboarded()
        return redirect(get_ooi_url("dns_report", ooi_id, self.organization.code))

    def set_member_onboarded(self):
        member = OrganizationMember.objects.get(user=self.request.user, organization=self.organization)
        member.onboarded = True
        member.status = OrganizationMember.STATUSES.ACTIVE
        member.save()


class BaseReportView(RedteamRequiredMixin, BaseOOIDetailView):
    report: Type[Report]
    depth = 15

    def get_tree_dict(self):
        return create_object_tree_item_from_ref(self.tree.root, self.tree.store)

    def get_filtered_tree(self, tree_dict):
        return filter_ooi_tree(tree_dict, self.report.get_ooi_type_filter())

    def get_findings_list(self):
        return build_findings_list_from_store(self.tree.store, self.report.get_finding_filter())

    def get_context_data(self, **kwargs):
        context = super().get_context_data(**kwargs)
        context["findings_list"] = self.get_findings_list()
        context["tree"] = self.get_filtered_tree(self.get_tree_dict())
        return context


@class_view_decorator(otp_required)
class DnsReportView(OnboardingBreadcrumbsMixin, BaseReportView):
    template_name = "dns_report.html"
    report = DNSReport

    def get_dns_zone_for_url(self):
        """
        Path to DNSZone: url > hostnamehttpurl > netloc > dns_zone
        """
        if self.ooi.ooi_type != "URL":
            return self.ooi

        try:
            web_url = self.tree.store[str(self.ooi.web_url)]
            netloc = self.tree.store[str(web_url.netloc)]
            dns_zone = super().get_ooi(pk=str(netloc.dns_zone))
            return dns_zone
        except KeyError:
            messages.add_message(self.request, messages.ERROR, _("No DNS zone found."))
            return self.ooi


class RegistrationBreadcrumbsMixin(BreadcrumbsMixin):
    breadcrumbs = [
        {"url": reverse_lazy("step_introduction_registration"), "text": _("OpenKAT Setup")},
    ]


class AdminRequiredMixin(UserPassesTestMixin):
    def test_func(self):
        if self.request.user.is_superuser:
            return True
        members = OrganizationMember.objects.filter(user=self.request.user)
        for member in members:
            if member.is_admin:
                return True
        return False


# account flow
@class_view_decorator(otp_required)
class OnboardingIntroductionRegistrationView(AdminRequiredMixin, KatIntroductionRegistrationStepsMixin, TemplateView):
    """
    Step: 1 - Registration introduction
    """

    template_name = "account/step_1_registration_intro.html"
    current_step = 1


@class_view_decorator(otp_required)
class OnboardingOrganizationSetupView(
    PermissionRequiredMixin,
    KatIntroductionRegistrationStepsMixin,
    CreateView,
):
    """
    Step 2: Create a new organization
    """

    model = Organization
    template_name = "account/step_2a_organization_setup.html"
    form_class = OrganizationForm
    current_step = 2
    permission_required = "tools.add_organization"

    def get(self, request, *args, **kwargs):
        organization = Organization.objects.first()
        if organization:
            self.get_or_create_organizationmember(organization)
            return redirect(reverse("step_organization_update", kwargs={"organization_code": organization.code}))
        return super().get(request, *args, **kwargs)

    def post(self, request, *args, **kwargs):
        try:
            return super().post(request, *args, **kwargs)
        except RockyError as e:
            messages.add_message(request, messages.ERROR, str(e))

        return self.get(request, *args, **kwargs)

    def get_success_url(self) -> str:
        organization = Organization.objects.first()
        self.get_or_create_organizationmember(organization)
        return reverse_lazy("step_indemnification_setup", kwargs={"organization_code": organization.code})

    def form_valid(self, form):
        org_name = form.cleaned_data["name"]
        result = super().form_valid(form)
        self.add_success_notification(org_name)

        return result

    def get_or_create_organizationmember(self, organization):
        if self.request.user.is_superuser:
            OrganizationMember.objects.get_or_create(
                user=self.request.user,
                organization=organization,
                trusted_clearance_level=4,
                acknowledged_clearance_level=4,
            )
        else:
            OrganizationMember.objects.get_or_create(user=self.request.user, organization=organization)

    def add_success_notification(self, org_name):
        success_message = _("{org_name} successfully created.").format(org_name=org_name)
        messages.add_message(self.request, messages.SUCCESS, success_message)


@class_view_decorator(otp_required)
class OnboardingOrganizationUpdateView(
    RockyPermissionRequiredMixin,
    KatIntroductionAdminStepsMixin,
    UpdateView,
):
    """
    Step 2: Update an existing organization (only name not code)
    """

    model = Organization
    template_name = "account/step_2a_organization_update.html"
    form_class = OnboardingOrganizationUpdateForm
    current_step = 2
    permission_required = "tools.change_organization"

    def get_object(self, queryset=None):
        return self.organization

    def get_success_url(self) -> str:
        return reverse_lazy("step_indemnification_setup", kwargs={"organization_code": self.organization.code})

    def form_valid(self, form):
        org_name = form.cleaned_data["name"]
        self.add_success_notification(org_name)
        return super().form_valid(form)

    def add_success_notification(self, org_name):
        success_message = _("{org_name} successfully updated.").format(org_name=org_name)
        messages.add_message(self.request, messages.SUCCESS, success_message)


@class_view_decorator(otp_required)
class OnboardingIndemnificationSetupView(
    KatIntroductionAdminStepsMixin,
    IndemnificationAddView,
):
    """
    Step 3: Agree to idemnification to scan oois
    """

    current_step = 3
    template_name = "account/step_2b_indemnification_setup.html"

    def get_success_url(self) -> str:
        return reverse_lazy("step_account_setup_intro", kwargs={"organization_code": self.organization.code})


@class_view_decorator(otp_required)
class OnboardingAccountSetupIntroView(AdminRequiredMixin, KatIntroductionAdminStepsMixin, TemplateView):
    """
    Step 4: Split flow to or continue with single account or continue to multiple account creation
    """

    template_name = "account/step_2c_account_setup_intro.html"
    current_step = 4


@class_view_decorator(otp_required)
class OnboardingAccountCreationMixin(AdminRequiredMixin, KatIntroductionAdminStepsMixin, CreateView):
    def get_form_kwargs(self):
        kwargs = super().get_form_kwargs()
        kwargs["organization_code"] = self.organization.code
        return kwargs


# Account setup for multiple user accounts: redteam, admins, clients
@class_view_decorator(otp_required)
class OnboardingChooseUserTypeView(KatIntroductionAdminStepsMixin, TemplateView):
    """
    Step 1: Introduction about how to create multiple user accounts
    """

    current_step = 4
    template_name = "account/step_3_account_user_type.html"


@class_view_decorator(otp_required)
class OnboardingAccountSetupAdminView(
    RegistrationBreadcrumbsMixin,
    OnboardingAccountCreationMixin,
):
    """
    Step 1: Create an admin account with admin rights
    """

    model = User
    template_name = "account/step_4_account_setup_admin.html"
    form_class = OnboardingCreateUserAdminForm
    current_step = 4

    def get_success_url(self) -> str:
        return reverse_lazy("step_account_setup_red_teamer", kwargs={"organization_code": self.organization.code})

    def form_valid(self, form):
        name = form.cleaned_data["name"]
        self.add_success_notification(name)
        return super().form_valid(form)

    def add_success_notification(self, name):
        success_message = _("{name} successfully created.").format(name=name)
        messages.add_message(self.request, messages.SUCCESS, success_message)


@class_view_decorator(otp_required)
class OnboardingAccountSetupRedTeamerView(
    RegistrationBreadcrumbsMixin,
    OnboardingAccountCreationMixin,
):

    """
    Step 2: Create an redteamer account with redteam rights
    """

    model = User
    template_name = "account/step_5_account_setup_red_teamer.html"
    form_class = OnboardingCreateUserRedTeamerForm
    current_step = 4

    def get_success_url(self, **kwargs):
        return reverse_lazy("step_account_setup_client", kwargs={"organization_code": self.organization.code})

    def form_valid(self, form):
        name = form.cleaned_data["name"]
        self.add_success_notification(name)
        return super().form_valid(form)

    def add_success_notification(self, name):
        success_message = _("{name} successfully created.").format(name=name)
        messages.add_message(self.request, messages.SUCCESS, success_message)


@class_view_decorator(otp_required)
class OnboardingAccountSetupClientView(RegistrationBreadcrumbsMixin, OnboardingAccountCreationMixin):
    """
    Step 3: Create a client account.
    """

    model = User
    template_name = "account/step_6_account_setup_client.html"
    form_class = OnboardingCreateUserClientForm
    current_step = 4

    def get_success_url(self, **kwargs):
        return reverse_lazy("crisis_room")

    def form_valid(self, form):
        name = form.cleaned_data["name"]
        self.add_success_notification(name)
        return super().form_valid(form)

    def add_success_notification(self, name):
        success_message = _("{name} successfully created.").format(name=name)
        messages.add_message(self.request, messages.SUCCESS, success_message)


@class_view_decorator(otp_required)
class CompleteOnboarding(OrganizationView):
    """
    Complete onboarding for redteamers and superusers.
    """

    def get(self, request, *args, **kwargs):
        if self.request.user.is_superuser and not self.organization_member.is_redteam:
            self.organization_member.groups.add(Group.objects.get(name=GROUP_REDTEAM))
            return redirect(reverse("step_introduction", kwargs={"organization_code": self.organization.code}))
<<<<<<< HEAD
        self.organization_member.onboarded = True
        self.organization_member.save()
=======
        member.onboarded = True
        member.status = OrganizationMember.STATUSES.ACTIVE
        member.save()
>>>>>>> 7641a2ca
        return redirect(reverse("crisis_room"))<|MERGE_RESOLUTION|>--- conflicted
+++ resolved
@@ -672,12 +672,7 @@
         if self.request.user.is_superuser and not self.organization_member.is_redteam:
             self.organization_member.groups.add(Group.objects.get(name=GROUP_REDTEAM))
             return redirect(reverse("step_introduction", kwargs={"organization_code": self.organization.code}))
-<<<<<<< HEAD
         self.organization_member.onboarded = True
+        self.organization_member.status = OrganizationMember.STATUSES.ACTIVE
         self.organization_member.save()
-=======
-        member.onboarded = True
-        member.status = OrganizationMember.STATUSES.ACTIVE
-        member.save()
->>>>>>> 7641a2ca
         return redirect(reverse("crisis_room"))