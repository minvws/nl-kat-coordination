from datetime import datetime, timezone
from typing import Any

from account.forms import MemberRegistrationForm, OnboardingOrganizationUpdateForm, OrganizationForm
from account.mixins import OrganizationPermissionRequiredMixin, OrganizationView
from account.views import OOIClearanceMixin
from django.contrib import messages
from django.contrib.auth import get_user_model
from django.contrib.auth.mixins import PermissionRequiredMixin
from django.shortcuts import redirect
from django.urls import reverse_lazy
from django.urls.base import reverse
from django.utils.http import urlencode
from django.utils.translation import gettext_lazy as _
from django.views.generic import TemplateView
from django.views.generic.edit import CreateView, FormView, UpdateView
from httpx import HTTPError
from katalogus.client import Plugin, get_katalogus
from reports.report_types.definitions import ReportPlugins
from reports.report_types.dns_report.report import DNSReport
from reports.views.base import get_selection
from reports.views.generate_report import SaveGenerateReportMixin
from tools.models import GROUP_ADMIN, GROUP_CLIENT, GROUP_REDTEAM, Organization, OrganizationMember
from tools.ooi_helpers import get_or_create_ooi
from tools.view_helpers import Breadcrumb

from octopoes.models import OOI
from octopoes.models.ooi.dns.zone import Hostname
from octopoes.models.ooi.network import Network
from octopoes.models.ooi.web import URL
from onboarding.forms import OnboardingCreateObjectURLForm, OnboardingSetClearanceLevelForm
from onboarding.view_helpers import (
    DNS_REPORT_LEAST_CLEARANCE_LEVEL,
    ONBOARDING_PERMISSIONS,
    IntroductionAdminStepsMixin,
    IntroductionRegistrationStepsMixin,
    IntroductionStepsMixin,
    OnboardingBreadcrumbsMixin,
    RegistrationBreadcrumbsMixin,
)
from rocky.exceptions import RockyError
from rocky.messaging import clearance_level_warning_dns_report
from rocky.views.indemnification_add import IndemnificationAddView
from rocky.views.ooi_view import SingleOOIMixin, SingleOOITreeMixin

User = get_user_model()


class OnboardingStart(OrganizationView):
    def get(self, request, *args, **kwargs):
        if request.user.is_superuser:
            return redirect("step_introduction_registration")
        if self.organization_member.has_perms(ONBOARDING_PERMISSIONS):
            return redirect("step_introduction", kwargs={"organization_code": self.organization.code})
        return redirect("crisis_room")


# REDTEAMER FLOW


class OnboardingIntroductionView(
    OrganizationPermissionRequiredMixin,
    IntroductionStepsMixin,
    OrganizationView,
    TemplateView,
):
    """
    1. Start the onboarding wizard. What is OpenKAT and what it does.
    """

    template_name = "step_1_introduction.html"
    current_step = 1
    permission_required = "tools.can_scan_organization"


class OnboardingChooseReportInfoView(
    OrganizationPermissionRequiredMixin,
    IntroductionStepsMixin,
    OrganizationView,
    TemplateView,
):
    """
    2. Introduction into reporting. All the necessities to generate a report.
    """

    template_name = "step_2a_choose_report_info.html"
    current_step = 2
    permission_required = "tools.can_scan_organization"


class OnboardingChooseReportTypeView(
    OrganizationPermissionRequiredMixin,
    IntroductionStepsMixin,
    OrganizationView,
    TemplateView,
):
    """
    3. Choose a report type. Gives the user a choice of many report types. Ex. DNS report
    """

    template_name = "step_2b_choose_report_type.html"
    current_step = 2
    permission_required = "tools.can_scan_organization"


class OnboardingSetupScanOOIInfoView(
    OrganizationPermissionRequiredMixin,
    IntroductionStepsMixin,
    OrganizationView,
    TemplateView,
):
    """
    4. Explanation that an object is needed to make scans.
    """

    template_name = "step_3a_setup_scan_ooi_info.html"
    current_step = 3
    permission_required = "tools.can_scan_organization"


class OnboardingSetupScanOOIAddView(
    OrganizationPermissionRequiredMixin,
    IntroductionStepsMixin,
    SingleOOITreeMixin,
    FormView,
):
    """
    5. The user will create a URL object. Shows a form and validation to create object.
    """

    template_name = "step_3b_setup_scan_ooi_add.html"
    current_step = 3
    permission_required = "tools.can_scan_organization"
    form_class = OnboardingCreateObjectURLForm

    def setup(self, request, *args, **kwargs):
        super().setup(request, *args, **kwargs)
        self.report_type = self.request.GET.get("report_type", "")

    def get_or_create_url_object(self, url: str) -> OOI:
        network = Network(name="internet")
        url = URL(network=network.reference, raw=url)
        observed_at = datetime.now(timezone.utc)
        url_ooi, _ = get_or_create_ooi(self.octopoes_api_connector, self.bytes_client, url, observed_at)
        return url_ooi

    def form_valid(self, form):
        cleaned_url = form.cleaned_data["url"]
        ooi = self.get_or_create_url_object(cleaned_url)
        selection = {"ooi": ooi.primary_key, "report_type": self.report_type}
        return redirect(
            reverse("step_clearance_level_introduction", kwargs={"organization_code": self.organization.code})
            + get_selection(self.request, selection)
        )

    def build_breadcrumbs(self) -> list[Breadcrumb]:
        return super().build_breadcrumbs() + [
            {
                "url": reverse("ooi_add_type_select", kwargs={"organization_code": self.organization.code})
                + get_selection(self.request),
                "text": _("Creating an object"),
            },
        ]


class OnboardingClearanceLevelIntroductionView(
    OrganizationPermissionRequiredMixin,
    IntroductionStepsMixin,
    OnboardingBreadcrumbsMixin,
    OrganizationView,
    TemplateView,
):
    """
    6. Explanation what clearance levels mean.
    """

    template_name = "step_3d_clearance_level_introduction.html"
    permission_required = "tools.can_set_clearance_level"
    current_step = 3

    def get_boefjes_tiles(self) -> list[dict[str, Any]]:
        tiles = [
            {
                "id": "dns_zone",
                "type": "boefje",
                "scan_level": "1",
                "name": "DNS-Zone",
                "description": _("Fetch the parent DNS zone of a hostname"),
                "enabled": False,
            },
            {
                "id": "fierce",
                "type": "boefje",
                "scan_level": "3",
                "name": "Fierce",
                "description": _("Finds subdomains by brute force"),
                "enabled": False,
            },
        ]
        return tiles

    def get_context_data(self, **kwargs):
        context = super().get_context_data(**kwargs)
        context["ooi"] = self.request.GET.get("ooi", "")
        context["boefjes"] = self.get_boefjes_tiles()
        return context


class OnboardingAcknowledgeClearanceLevelView(
    OrganizationPermissionRequiredMixin,
    IntroductionStepsMixin,
    OnboardingBreadcrumbsMixin,
    OOIClearanceMixin,
    OrganizationView,
    TemplateView,
):
    """
    7. Explains the user that before setting a clearance level, they must have a permissiom to do so.
    Here they acknowledge the clearance level assigned by their administrator.
    """

    template_name = "step_3e_trusted_acknowledge_clearance_level.html"
    permission_required = "tools.can_set_clearance_level"
    current_step = 3

    def get_context_data(self, **kwargs):
        context = super().get_context_data(**kwargs)
        context["ooi"] = self.request.GET.get("ooi", "")
        context["dns_report_least_clearance_level"] = DNS_REPORT_LEAST_CLEARANCE_LEVEL
        return context


class OnboardingSetClearanceLevelView(
    OrganizationPermissionRequiredMixin,
    IntroductionStepsMixin,
    OnboardingBreadcrumbsMixin,
    SingleOOITreeMixin,
    FormView,
):
    """
    8. Set the actual clearance level on the object created before.
    """

    template_name = "step_3f_set_clearance_level.html"
    permission_required = "tools.can_set_clearance_level"
    current_step = 3
    form_class = OnboardingSetClearanceLevelForm
    initial = {"level": DNS_REPORT_LEAST_CLEARANCE_LEVEL}

    def setup(self, request, *args, **kwargs):
        super().setup(request, *args, **kwargs)
        self.url = self.request.GET.get("ooi", "")
        self.report_type = self.request.GET.get("report_type", "")
        self.selection = {"ooi": self.url, "report_type": self.report_type}

    def form_valid(self, form):
        ooi = self.get_ooi(self.url)
        if not self.can_raise_clearance_level(ooi, DNS_REPORT_LEAST_CLEARANCE_LEVEL):
            return self.get(self.request, self.args, self.kwargs)
        return redirect(
            reverse("step_setup_scan_select_plugins", kwargs={"organization_code": self.organization.code})
            + get_selection(self.request, self.selection)
        )

    def get_context_data(self, **kwargs):
        context = super().get_context_data(**kwargs)
        context["ooi"] = self.url
        context["dns_report_least_clearance_level"] = DNS_REPORT_LEAST_CLEARANCE_LEVEL
        return context


class OnboardingSetupScanSelectPluginsView(
    OrganizationPermissionRequiredMixin,
    IntroductionStepsMixin,
    OrganizationView,
    TemplateView,
):
    """
    9. Shows the user all required and optional plugins to select from. Required plugins are mandatory to continue.
    """

    template_name = "step_3g_setup_scan_select_plugins.html"
    permission_required = "tools.can_enable_disable_boefje"
    current_step = 3
    plugins: ReportPlugins = DNSReport.plugins

    def get_plugins(self) -> dict[str, list[Plugin]]:
        all_plugins = {}
        for required_optional, plugin_ids in self.plugins.items():
            plugins = [get_katalogus(self.organization.code).get_plugin(plugin_id) for plugin_id in plugin_ids]  # type: ignore
            all_plugins[required_optional] = plugins

        return all_plugins

    def post(self, request, *args, **kwargs):
        selected_plugins = request.POST.getlist("plugin", [])

        if not selected_plugins:
            messages.error(request, _("Please select a plugin to proceed."))
            return self.get(request, *args, **kwargs)
        for plugin_id in self.plugins["required"]:
            if plugin_id not in selected_plugins:
                messages.error(request, _("Please select all required plugins to proceed."))
                return self.get(request, *args, **kwargs)
        for selected_plugin in selected_plugins:
            try:
                get_katalogus(self.organization.code).enable_boefje_by_id(selected_plugin)
            except HTTPError:
                messages.error(
                    request,
                    _("An error occurred while enabling {}. The plugin is not available.").format(selected_plugin),
                )
                return self.get(request, *args, **kwargs)

        messages.success(request, _("Plugins successfully enabled."))

        return redirect(
            reverse("step_setup_scan_ooi_detail", kwargs={"organization_code": self.organization.code})
            + get_selection(self.request)
        )

    def get_context_data(self, **kwargs: Any) -> dict[str, Any]:
        context = super().get_context_data(**kwargs)
        context["plugins"] = self.get_plugins()
        return context


class OnboardingSetupScanOOIDetailView(
    OrganizationPermissionRequiredMixin,
    SingleOOITreeMixin,
    IntroductionStepsMixin,
    OnboardingBreadcrumbsMixin,
    TemplateView,
):
    """
    9. Shows the user object information, more in depth info about the object.
    """

    template_name = "step_3c_setup_scan_ooi_detail.html"
    current_step = 3
    permission_required = "tools.can_scan_organization"

    def get_context_data(self, **kwargs):
        context = super().get_context_data(**kwargs)
        context["ooi"] = self.get_ooi(self.request.GET.get("ooi", ""))
        return context


class OnboardingReportView(
    OrganizationPermissionRequiredMixin,
    SaveGenerateReportMixin,
    IntroductionStepsMixin,
    SingleOOIMixin,
    TemplateView,
):
    """
    10. The user already started the scan and is now waiting till scans are finished to generate the report.
    Onboarding finished and member onboarded, next step will be the actual report.
    """

    template_name = "step_4_report.html"
    current_step = 4
    permission_required = "tools.can_scan_organization"

    def setup(self, request, *args, **kwargs):
        super().setup(request, *args, **kwargs)
        ooi = self.get_ooi(self.request.GET.get("ooi", ""))
        self.oois = Hostname(name=ooi.web_url.tokenized["netloc"]["name"], network=ooi.network)
        self.selected_oois = [self.oois.primary_key]

    def get_report_type_selection(self) -> list[str]:
        return [self.request.GET.get("report_type", "")]

    def post(self, request, *args, **kwargs):
<<<<<<< HEAD
        report_ooi = self.save_report()
        self.set_member_onboarded()
=======
        self.set_member_onboarded()

        report_ooi = self.save_report([("Onboarding Report", "Onboarding Report")])
>>>>>>> 38e4984b

        return redirect(
            reverse("view_report", kwargs={"organization_code": self.organization.code})
            + "?"
            + urlencode({"report_id": report_ooi.reference})
        )

    def set_member_onboarded(self):
        member = OrganizationMember.objects.get(user=self.request.user, organization=self.organization)
        member.onboarded = True
        member.status = OrganizationMember.STATUSES.ACTIVE
        member.save()


# account flow


class OnboardingIntroductionRegistrationView(PermissionRequiredMixin, IntroductionRegistrationStepsMixin, TemplateView):
    """
    Step: 1 - Registration introduction
    """

    template_name = "account/step_1_registration_intro.html"
    current_step = 1
    permission_required = "tools.add_organizationmember"


class OnboardingOrganizationSetupView(
    PermissionRequiredMixin,
    IntroductionRegistrationStepsMixin,
    CreateView,
):
    """
    Step 2: Create a new organization
    """

    model = Organization
    template_name = "account/step_2a_organization_setup.html"
    form_class = OrganizationForm
    current_step = 2
    permission_required = "tools.add_organization"

    def get(self, request, *args, **kwargs):
        members = OrganizationMember.objects.filter(user=self.request.user)
        if members:
            return redirect(
                reverse("step_organization_update", kwargs={"organization_code": members.first().organization.code})
            )
        return super().get(request, *args, **kwargs)

    def post(self, request, *args, **kwargs):
        try:
            return super().post(request, *args, **kwargs)
        except RockyError as e:
            messages.add_message(request, messages.ERROR, str(e))

        return self.get(request, *args, **kwargs)

    def get_success_url(self) -> str:
        self.create_first_member(self.object)
        return reverse_lazy("step_indemnification_setup", kwargs={"organization_code": self.object.code})

    def form_valid(self, form):
        org_name = form.cleaned_data["name"]
        result = super().form_valid(form)
        self.add_success_notification(org_name)
        return result

    def create_first_member(self, organization):
        member = OrganizationMember.objects.create(
            user=self.request.user,
            organization=organization,
        )
        if member.user.is_superuser:
            member.trusted_clearance_level = 4
            member.acknowledged_clearance_level = 4
            member.save()

    def add_success_notification(self, org_name):
        success_message = _("{org_name} successfully created.").format(org_name=org_name)
        messages.add_message(self.request, messages.SUCCESS, success_message)


class OnboardingOrganizationUpdateView(
    OrganizationPermissionRequiredMixin,
    IntroductionAdminStepsMixin,
    OrganizationView,
    UpdateView,
):
    """
    Step 2: Update an existing organization (only name not code)
    """

    model = Organization
    template_name = "account/step_2a_organization_update.html"
    form_class = OnboardingOrganizationUpdateForm
    current_step = 2
    permission_required = "tools.change_organization"

    def get_object(self, queryset=None):
        return self.organization

    def get_success_url(self) -> str:
        return reverse_lazy("step_indemnification_setup", kwargs={"organization_code": self.organization.code})

    def form_valid(self, form):
        org_name = form.cleaned_data["name"]
        self.add_success_notification(org_name)
        return super().form_valid(form)

    def add_success_notification(self, org_name):
        success_message = _("{org_name} successfully updated.").format(org_name=org_name)
        messages.add_message(self.request, messages.SUCCESS, success_message)


class OnboardingIndemnificationSetupView(
    IntroductionAdminStepsMixin,
    IndemnificationAddView,
):
    """
    Step 3: Agree to idemnification to scan oois
    """

    current_step = 3
    template_name = "account/step_2b_indemnification_setup.html"

    def get_success_url(self) -> str:
        return reverse_lazy("step_account_setup_intro", kwargs={"organization_code": self.organization.code})


class OnboardingAccountSetupIntroView(
    OrganizationPermissionRequiredMixin, IntroductionAdminStepsMixin, OrganizationView, TemplateView
):
    """
    Step 4: Split flow to or continue with single account or continue to multiple account creation
    """

    template_name = "account/step_2c_account_setup_intro.html"
    current_step = 4
    permission_required = "tools.add_organizationmember"


class OnboardingAccountCreationMixin(
    OrganizationPermissionRequiredMixin, IntroductionAdminStepsMixin, OrganizationView, FormView
):
    account_type: str | None = None
    permission_required = "tools.add_organizationmember"

    def get_form_kwargs(self):
        kwargs = super().get_form_kwargs()
        kwargs["organization"] = self.organization
        kwargs["account_type"] = self.account_type
        return kwargs


# Account setup for multiple user accounts: redteam, admins, clients


class OnboardingChooseUserTypeView(
    OrganizationPermissionRequiredMixin, IntroductionAdminStepsMixin, OrganizationView, TemplateView
):
    """
    Step 1: Introduction about how to create multiple user accounts
    """

    current_step = 4
    template_name = "account/step_3_account_user_type.html"
    permission_required = "tools.add_organizationmember"


class OnboardingAccountSetupAdminView(
    RegistrationBreadcrumbsMixin,
    OnboardingAccountCreationMixin,
):
    """
    Step 1: Create an admin account with admin rights
    """

    template_name = "account/step_4_account_setup_admin.html"
    form_class = MemberRegistrationForm
    current_step = 4
    account_type = GROUP_ADMIN

    def get_success_url(self) -> str:
        return reverse_lazy("step_account_setup_red_teamer", kwargs={"organization_code": self.organization.code})

    def form_valid(self, form):
        name = form.cleaned_data["name"]
        self.add_success_notification(name)
        return super().form_valid(form)

    def add_success_notification(self, name):
        success_message = _("{name} successfully created.").format(name=name)
        messages.add_message(self.request, messages.SUCCESS, success_message)


class OnboardingAccountSetupRedTeamerView(
    RegistrationBreadcrumbsMixin,
    OnboardingAccountCreationMixin,
):
    """
    Step 2: Create an redteamer account with redteam rights
    """

    template_name = "account/step_5_account_setup_red_teamer.html"
    form_class = MemberRegistrationForm
    current_step = 4
    account_type = GROUP_REDTEAM

    def get_success_url(self, **kwargs):
        return reverse_lazy("step_account_setup_client", kwargs={"organization_code": self.organization.code})

    def form_valid(self, form):
        name = form.cleaned_data["name"]
        trusted_clearance_level = form.cleaned_data.get("trusted_clearance_level")
        if trusted_clearance_level and int(trusted_clearance_level) < DNS_REPORT_LEAST_CLEARANCE_LEVEL:
            clearance_level_warning_dns_report(self.request, trusted_clearance_level)
        self.add_success_notification(name)
        return super().form_valid(form)

    def add_success_notification(self, name):
        success_message = _("{name} successfully created.").format(name=name)
        messages.add_message(self.request, messages.SUCCESS, success_message)


class OnboardingAccountSetupClientView(RegistrationBreadcrumbsMixin, OnboardingAccountCreationMixin):
    """
    Step 3: Create a client account.
    """

    template_name = "account/step_6_account_setup_client.html"
    form_class = MemberRegistrationForm
    current_step = 4
    account_type = GROUP_CLIENT

    def get_success_url(self, **kwargs):
        return reverse_lazy("complete_onboarding", kwargs={"organization_code": self.organization.code})

    def form_valid(self, form):
        name = form.cleaned_data["name"]
        self.add_success_notification(name)
        return super().form_valid(form)

    def add_success_notification(self, name):
        success_message = _("{name} successfully created.").format(name=name)
        messages.add_message(self.request, messages.SUCCESS, success_message)


class CompleteOnboarding(OrganizationView):
    """
    Complete onboarding for redteamers and superusers.
    """

    def get(self, request, *args, **kwargs):
        self.organization_member.onboarded = True
        self.organization_member.status = OrganizationMember.STATUSES.ACTIVE
        self.organization_member.save()
        return redirect(reverse("crisis_room"))<|MERGE_RESOLUTION|>--- conflicted
+++ resolved
@@ -365,21 +365,16 @@
     def setup(self, request, *args, **kwargs):
         super().setup(request, *args, **kwargs)
         ooi = self.get_ooi(self.request.GET.get("ooi", ""))
-        self.oois = Hostname(name=ooi.web_url.tokenized["netloc"]["name"], network=ooi.network)
-        self.selected_oois = [self.oois.primary_key]
+        self.oois = [Hostname(name=ooi.web_url.tokenized["netloc"]["name"], network=ooi.network)]
+        self.selected_oois = [self.oois[0].primary_key]
 
     def get_report_type_selection(self) -> list[str]:
         return [self.request.GET.get("report_type", "")]
 
     def post(self, request, *args, **kwargs):
-<<<<<<< HEAD
-        report_ooi = self.save_report()
         self.set_member_onboarded()
-=======
-        self.set_member_onboarded()
 
         report_ooi = self.save_report([("Onboarding Report", "Onboarding Report")])
->>>>>>> 38e4984b
 
         return redirect(
             reverse("view_report", kwargs={"organization_code": self.organization.code})
