from datetime import datetime, timezone
from typing import Any

from account.forms import MemberRegistrationForm, OnboardingOrganizationUpdateForm, OrganizationForm
from account.mixins import OrganizationPermissionRequiredMixin, OrganizationView
from account.views import OOIClearanceMixin
from django.contrib import messages
from django.contrib.auth import get_user_model
from django.contrib.auth.mixins import PermissionRequiredMixin
from django.shortcuts import redirect
from django.urls import reverse_lazy
from django.urls.base import reverse
from django.utils.http import urlencode
from django.utils.translation import gettext_lazy as _
from django.views.generic import TemplateView
from django.views.generic.edit import CreateView, FormView, UpdateView
from httpx import HTTPError
from katalogus.client import Plugin
from reports.report_types.definitions import ReportPlugins
from reports.report_types.dns_report.report import DNSReport
from reports.views.base import get_selection
from reports.views.generate_report import SaveGenerateReportMixin
from tools.models import GROUP_ADMIN, GROUP_CLIENT, GROUP_REDTEAM, Organization, OrganizationMember
from tools.ooi_helpers import get_or_create_ooi
from tools.view_helpers import Breadcrumb

from octopoes.models import OOI
from octopoes.models.ooi.dns.zone import Hostname
from octopoes.models.ooi.network import Network
from octopoes.models.ooi.web import URL
from onboarding.forms import OnboardingCreateObjectURLForm, OnboardingSetClearanceLevelForm
from onboarding.view_helpers import (
    DNS_REPORT_LEAST_CLEARANCE_LEVEL,
    ONBOARDING_PERMISSIONS,
    IntroductionAdminStepsMixin,
    IntroductionRegistrationStepsMixin,
    IntroductionStepsMixin,
    OnboardingBreadcrumbsMixin,
    RegistrationBreadcrumbsMixin,
)
from rocky.exceptions import RockyError
from rocky.messaging import clearance_level_warning_dns_report
from rocky.views.indemnification_add import IndemnificationAddView
<<<<<<< HEAD
from rocky.views.ooi_view import SingleOOIMixin, SingleOOITreeMixin
=======
from rocky.views.mixins import SingleOOITreeMixin
>>>>>>> b7d3a86b

User = get_user_model()


class OnboardingStart(OrganizationView):
    def get(self, request, *args, **kwargs):
        if request.user.is_superuser:
            return redirect("step_introduction_registration")
        if self.organization_member.has_perms(ONBOARDING_PERMISSIONS):
            return redirect("step_introduction", kwargs={"organization_code": self.organization.code})
        return redirect("crisis_room")


# REDTEAMER FLOW


class OnboardingIntroductionView(
    OrganizationPermissionRequiredMixin, IntroductionStepsMixin, OrganizationView, TemplateView
):
    """
    1. Start the onboarding wizard. What is OpenKAT and what it does.
    """

    template_name = "step_1_introduction.html"
    current_step = 1
    permission_required = "tools.can_scan_organization"


class OnboardingChooseReportInfoView(
    OrganizationPermissionRequiredMixin, IntroductionStepsMixin, OrganizationView, TemplateView
):
    """
    2. Introduction into reporting. All the necessities to generate a report.
    """

    template_name = "step_2a_choose_report_info.html"
    current_step = 2
    permission_required = "tools.can_scan_organization"


class OnboardingChooseReportTypeView(
    OrganizationPermissionRequiredMixin, IntroductionStepsMixin, OrganizationView, TemplateView
):
    """
    3. Choose a report type. Gives the user a choice of many report types. Ex. DNS report
    """

    template_name = "step_2b_choose_report_type.html"
    current_step = 2
    permission_required = "tools.can_scan_organization"


class OnboardingSetupScanOOIInfoView(
    OrganizationPermissionRequiredMixin, IntroductionStepsMixin, OrganizationView, TemplateView
):
    """
    4. Explanation that an object is needed to make scans.
    """

    template_name = "step_3a_setup_scan_ooi_info.html"
    current_step = 3
    permission_required = "tools.can_scan_organization"


class OnboardingSetupScanOOIAddView(
<<<<<<< HEAD
    OrganizationPermissionRequiredMixin, IntroductionStepsMixin, SingleOOITreeMixin, FormView
=======
    OrganizationPermissionRequiredMixin,
    IntroductionStepsMixin,
    OnboardingBreadcrumbsMixin,
    SingleOOITreeMixin,
    FormView,
>>>>>>> b7d3a86b
):
    """
    5. The user will create a URL object. Shows a form and validation to create object.
    """

    template_name = "step_3b_setup_scan_ooi_add.html"
    current_step = 3
    permission_required = "tools.can_scan_organization"
    form_class = OnboardingCreateObjectURLForm

    def setup(self, request, *args, **kwargs):
        super().setup(request, *args, **kwargs)
        self.report_type = self.request.GET.get("report_type", "")

    def get_or_create_url_object(self, url: str) -> OOI:
        network = Network(name="internet")
        url = URL(network=network.reference, raw=url, user_id=self.request.user.id)
        observed_at = datetime.now(timezone.utc)
        url_ooi, _ = get_or_create_ooi(self.octopoes_api_connector, self.bytes_client, url, observed_at)
        return url_ooi

    def form_valid(self, form):
        cleaned_url = form.cleaned_data["url"]
        ooi = self.get_or_create_url_object(cleaned_url)
        selection = {"ooi": ooi.primary_key, "report_type": self.report_type}
        return redirect(
            reverse("step_clearance_level_introduction", kwargs={"organization_code": self.organization.code})
            + get_selection(self.request, selection)
        )

    def build_breadcrumbs(self) -> list[Breadcrumb]:
        return super().build_breadcrumbs() + [
            {
                "url": reverse("ooi_add_type_select", kwargs={"organization_code": self.organization.code})
                + get_selection(self.request),
                "text": _("Creating an object"),
            }
        ]


class OnboardingClearanceLevelIntroductionView(
    OrganizationPermissionRequiredMixin,
    IntroductionStepsMixin,
    OnboardingBreadcrumbsMixin,
    OrganizationView,
    TemplateView,
):
    """
    6. Explanation what clearance levels mean.
    """

    template_name = "step_3d_clearance_level_introduction.html"
    permission_required = "tools.can_set_clearance_level"
    current_step = 3

    def get_boefjes_tiles(self) -> list[dict[str, Any]]:
        tiles = [
            {
                "id": "dns_zone",
                "type": "boefje",
                "scan_level": "1",
                "name": "DNS-Zone",
                "description": _("Fetch the parent DNS zone of a hostname"),
                "enabled": False,
            },
            {
                "id": "fierce",
                "type": "boefje",
                "scan_level": "3",
                "name": "Fierce",
                "description": _("Finds subdomains by brute force"),
                "enabled": False,
            },
        ]
        return tiles

    def get_context_data(self, **kwargs):
        context = super().get_context_data(**kwargs)
        context["ooi"] = self.request.GET.get("ooi", "")
        context["boefjes"] = self.get_boefjes_tiles()
        return context


class OnboardingAcknowledgeClearanceLevelView(
    OrganizationPermissionRequiredMixin,
    IntroductionStepsMixin,
    OnboardingBreadcrumbsMixin,
    OOIClearanceMixin,
    OrganizationView,
    TemplateView,
):
    """
    7. Explains the user that before setting a clearance level, they must have a permissiom to do so.
    Here they acknowledge the clearance level assigned by their administrator.
    """

    template_name = "step_3e_trusted_acknowledge_clearance_level.html"
    permission_required = "tools.can_set_clearance_level"
    current_step = 3

    def get_context_data(self, **kwargs):
        context = super().get_context_data(**kwargs)
        context["ooi"] = self.request.GET.get("ooi", "")
        context["dns_report_least_clearance_level"] = DNS_REPORT_LEAST_CLEARANCE_LEVEL
        return context


class OnboardingSetClearanceLevelView(
    OrganizationPermissionRequiredMixin,
    IntroductionStepsMixin,
    OnboardingBreadcrumbsMixin,
    SingleOOITreeMixin,
    FormView,
):
    """
    8. Set the actual clearance level on the object created before.
    """

    template_name = "step_3f_set_clearance_level.html"
    permission_required = "tools.can_set_clearance_level"
    current_step = 3
    form_class = OnboardingSetClearanceLevelForm
    initial = {"level": DNS_REPORT_LEAST_CLEARANCE_LEVEL}

    def setup(self, request, *args, **kwargs):
        super().setup(request, *args, **kwargs)
        self.url = self.request.GET.get("ooi", "")
        self.report_type = self.request.GET.get("report_type", "")
        self.selection = {"ooi": self.url, "report_type": self.report_type}

    def form_valid(self, form):
        ooi = self.get_ooi(self.url)
        if not self.can_raise_clearance_level(ooi, DNS_REPORT_LEAST_CLEARANCE_LEVEL):
            return self.get(self.request, self.args, self.kwargs)
        return redirect(
            reverse("step_setup_scan_select_plugins", kwargs={"organization_code": self.organization.code})
            + get_selection(self.request, self.selection)
        )

    def get_context_data(self, **kwargs):
        context = super().get_context_data(**kwargs)
        context["ooi"] = self.url
        context["dns_report_least_clearance_level"] = DNS_REPORT_LEAST_CLEARANCE_LEVEL
        return context


class OnboardingSetupScanSelectPluginsView(
    OrganizationPermissionRequiredMixin, IntroductionStepsMixin, OrganizationView, TemplateView
):
    """
    9. Shows the user all required and optional plugins to select from. Required plugins are mandatory to continue.
    """

    template_name = "step_3g_setup_scan_select_plugins.html"
    permission_required = "tools.can_enable_disable_boefje"
    current_step = 3
    plugins: ReportPlugins = DNSReport.plugins

    def get_plugins(self) -> dict[str, list[Plugin]]:
        all_plugins = {}
        katalogus = self.get_katalogus()
        for required_optional, plugin_ids in self.plugins.items():
            plugins = katalogus.get_plugins(ids=[plugin_id for plugin_id in plugin_ids])  # type: ignore
            all_plugins[required_optional] = plugins

        return all_plugins

    def post(self, request, *args, **kwargs):
        selected_plugins = request.POST.getlist("plugin", [])

        if not selected_plugins:
            messages.error(request, _("Please select a plugin to proceed."))
            return self.get(request, *args, **kwargs)
        for plugin_id in self.plugins["required"]:
            if plugin_id not in selected_plugins:
                messages.error(request, _("Please select all required plugins to proceed."))
                return self.get(request, *args, **kwargs)
        for selected_plugin in selected_plugins:
            try:
                self.get_katalogus().enable_boefje_by_id(selected_plugin)
            except HTTPError:
                messages.error(
                    request,
                    _("An error occurred while enabling {}. The plugin is not available.").format(selected_plugin),
                )
                return self.get(request, *args, **kwargs)

        messages.success(request, _("Plugins successfully enabled."))

        return redirect(
            reverse("step_setup_scan_ooi_detail", kwargs={"organization_code": self.organization.code})
            + get_selection(self.request)
        )

    def get_context_data(self, **kwargs: Any) -> dict[str, Any]:
        context = super().get_context_data(**kwargs)
        context["plugins"] = self.get_plugins()
        return context


class OnboardingSetupScanOOIDetailView(
    OrganizationPermissionRequiredMixin,
    SingleOOITreeMixin,
    IntroductionStepsMixin,
    OnboardingBreadcrumbsMixin,
    TemplateView,
):
    """
    9. Shows the user object information, more in depth info about the object.
    """

    template_name = "step_3c_setup_scan_ooi_detail.html"
    current_step = 3
    permission_required = "tools.can_scan_organization"

    def get_context_data(self, **kwargs):
        context = super().get_context_data(**kwargs)
        context["ooi"] = self.get_ooi(self.request.GET.get("ooi", ""))
        return context


class OnboardingReportView(
    OrganizationPermissionRequiredMixin, SaveGenerateReportMixin, IntroductionStepsMixin, SingleOOIMixin, TemplateView
):
    """
    10. The user already started the scan and is now waiting till scans are finished to generate the report.
    Onboarding finished and member onboarded, next step will be the actual report.
    """

    template_name = "step_4_report.html"
    current_step = 4
    permission_required = "tools.can_scan_organization"

    def setup(self, request, *args, **kwargs):
        super().setup(request, *args, **kwargs)
        self.selected_oois = self.get_ooi_pks()
        self.selected_report_types = self.get_report_type_ids()

    def get_ooi_pks(self) -> list[str]:
        ooi = self.get_ooi(self.request.GET.get("ooi", ""))
        hostname_ooi = [Hostname(name=ooi.web_url.tokenized["netloc"]["name"], network=ooi.network)]
        return [hostname_ooi[0].primary_key]

    def get_report_type_ids(self) -> list[str]:
        return [self.request.GET.get("report_type", "")]

    def post(self, request, *args, **kwargs):
        self.set_member_onboarded()

        report_ooi = self.save_report([("Onboarding Report", "Onboarding Report")])

        if report_ooi:
            return redirect(
                reverse("view_report", kwargs={"organization_code": self.organization.code})
                + "?"
                + urlencode({"report_id": report_ooi.reference})
            )

        return self.get(request, *args, **kwargs)

    def set_member_onboarded(self):
        member = OrganizationMember.objects.get(user=self.request.user, organization=self.organization)
        member.onboarded = True
        member.status = OrganizationMember.STATUSES.ACTIVE
        member.save()


# account flow


class OnboardingIntroductionRegistrationView(PermissionRequiredMixin, IntroductionRegistrationStepsMixin, TemplateView):
    """
    Step: 1 - Registration introduction
    """

    template_name = "account/step_1_registration_intro.html"
    current_step = 1
    permission_required = "tools.add_organizationmember"


class OnboardingOrganizationSetupView(PermissionRequiredMixin, IntroductionRegistrationStepsMixin, CreateView):
    """
    Step 2: Create a new organization
    """

    model = Organization
    template_name = "account/step_2a_organization_setup.html"
    form_class = OrganizationForm
    current_step = 2
    permission_required = "tools.add_organization"

    def get(self, request, *args, **kwargs):
        if member := OrganizationMember.objects.filter(user=self.request.user).first():
            return redirect(reverse("step_organization_update", kwargs={"organization_code": member.organization.code}))
        return super().get(request, *args, **kwargs)

    def post(self, request, *args, **kwargs):
        try:
            return super().post(request, *args, **kwargs)
        except RockyError as e:
            messages.add_message(request, messages.ERROR, str(e))

        return self.get(request, *args, **kwargs)

    def get_success_url(self) -> str:
        self.create_first_member(self.object)
        return reverse_lazy("step_indemnification_setup", kwargs={"organization_code": self.object.code})

    def form_valid(self, form):
        org_name = form.cleaned_data["name"]
        result = super().form_valid(form)
        self.add_success_notification(org_name)
        return result

    def create_first_member(self, organization):
        member = OrganizationMember.objects.create(user=self.request.user, organization=organization)
        if member.user.is_superuser:
            member.trusted_clearance_level = 4
            member.acknowledged_clearance_level = 4
            member.save()

    def add_success_notification(self, org_name):
        success_message = _("{org_name} successfully created.").format(org_name=org_name)
        messages.add_message(self.request, messages.SUCCESS, success_message)


class OnboardingOrganizationUpdateView(
    OrganizationPermissionRequiredMixin, IntroductionAdminStepsMixin, OrganizationView, UpdateView
):
    """
    Step 2: Update an existing organization (only name not code)
    """

    model = Organization
    template_name = "account/step_2a_organization_update.html"
    form_class = OnboardingOrganizationUpdateForm
    current_step = 2
    permission_required = "tools.change_organization"

    def get_object(self, queryset=None):
        return self.organization

    def get_success_url(self) -> str:
        return reverse_lazy("step_indemnification_setup", kwargs={"organization_code": self.organization.code})

    def form_valid(self, form):
        org_name = form.cleaned_data["name"]
        self.add_success_notification(org_name)
        return super().form_valid(form)

    def add_success_notification(self, org_name):
        success_message = _("{org_name} successfully updated.").format(org_name=org_name)
        messages.add_message(self.request, messages.SUCCESS, success_message)


class OnboardingIndemnificationSetupView(IntroductionAdminStepsMixin, IndemnificationAddView):
    """
    Step 3: Agree to idemnification to scan oois
    """

    current_step = 3
    template_name = "account/step_2b_indemnification_setup.html"

    def get_success_url(self) -> str:
        return reverse_lazy("step_account_setup_intro", kwargs={"organization_code": self.organization.code})


class OnboardingAccountSetupIntroView(
    OrganizationPermissionRequiredMixin, IntroductionAdminStepsMixin, OrganizationView, TemplateView
):
    """
    Step 4: Split flow to or continue with single account or continue to multiple account creation
    """

    template_name = "account/step_2c_account_setup_intro.html"
    current_step = 4
    permission_required = "tools.add_organizationmember"


class OnboardingAccountCreationMixin(
    OrganizationPermissionRequiredMixin, IntroductionAdminStepsMixin, OrganizationView, FormView
):
    account_type: str | None = None
    permission_required = "tools.add_organizationmember"

    def get_form_kwargs(self):
        kwargs = super().get_form_kwargs()
        kwargs["organization"] = self.organization
        kwargs["account_type"] = self.account_type
        return kwargs


# Account setup for multiple user accounts: redteam, admins, clients


class OnboardingChooseUserTypeView(
    OrganizationPermissionRequiredMixin, IntroductionAdminStepsMixin, OrganizationView, TemplateView
):
    """
    Step 1: Introduction about how to create multiple user accounts
    """

    current_step = 4
    template_name = "account/step_3_account_user_type.html"
    permission_required = "tools.add_organizationmember"


class OnboardingAccountSetupAdminView(RegistrationBreadcrumbsMixin, OnboardingAccountCreationMixin):
    """
    Step 1: Create an admin account with admin rights
    """

    template_name = "account/step_4_account_setup_admin.html"
    form_class = MemberRegistrationForm
    current_step = 4
    account_type = GROUP_ADMIN

    def get_success_url(self) -> str:
        return reverse_lazy("step_account_setup_red_teamer", kwargs={"organization_code": self.organization.code})

    def form_valid(self, form):
        name = form.cleaned_data["name"]
        self.add_success_notification(name)
        return super().form_valid(form)

    def add_success_notification(self, name):
        success_message = _("{name} successfully created.").format(name=name)
        messages.add_message(self.request, messages.SUCCESS, success_message)


class OnboardingAccountSetupRedTeamerView(RegistrationBreadcrumbsMixin, OnboardingAccountCreationMixin):
    """
    Step 2: Create an redteamer account with redteam rights
    """

    template_name = "account/step_5_account_setup_red_teamer.html"
    form_class = MemberRegistrationForm
    current_step = 4
    account_type = GROUP_REDTEAM

    def get_success_url(self, **kwargs):
        return reverse_lazy("step_account_setup_client", kwargs={"organization_code": self.organization.code})

    def form_valid(self, form):
        name = form.cleaned_data["name"]
        trusted_clearance_level = form.cleaned_data.get("trusted_clearance_level")
        if trusted_clearance_level and int(trusted_clearance_level) < DNS_REPORT_LEAST_CLEARANCE_LEVEL:
            clearance_level_warning_dns_report(self.request, trusted_clearance_level)
        self.add_success_notification(name)
        return super().form_valid(form)

    def add_success_notification(self, name):
        success_message = _("{name} successfully created.").format(name=name)
        messages.add_message(self.request, messages.SUCCESS, success_message)


class OnboardingAccountSetupClientView(RegistrationBreadcrumbsMixin, OnboardingAccountCreationMixin):
    """
    Step 3: Create a client account.
    """

    template_name = "account/step_6_account_setup_client.html"
    form_class = MemberRegistrationForm
    current_step = 4
    account_type = GROUP_CLIENT

    def get_success_url(self, **kwargs):
        return reverse_lazy("complete_onboarding", kwargs={"organization_code": self.organization.code})

    def form_valid(self, form):
        name = form.cleaned_data["name"]
        self.add_success_notification(name)
        return super().form_valid(form)

    def add_success_notification(self, name):
        success_message = _("{name} successfully created.").format(name=name)
        messages.add_message(self.request, messages.SUCCESS, success_message)


class CompleteOnboarding(OrganizationView):
    """
    Complete onboarding for redteamers and superusers.
    """

    def get(self, request, *args, **kwargs):
        self.organization_member.onboarded = True
        self.organization_member.status = OrganizationMember.STATUSES.ACTIVE
        self.organization_member.save()
        return redirect(reverse("crisis_room"))<|MERGE_RESOLUTION|>--- conflicted
+++ resolved
@@ -41,11 +41,7 @@
 from rocky.exceptions import RockyError
 from rocky.messaging import clearance_level_warning_dns_report
 from rocky.views.indemnification_add import IndemnificationAddView
-<<<<<<< HEAD
 from rocky.views.ooi_view import SingleOOIMixin, SingleOOITreeMixin
-=======
-from rocky.views.mixins import SingleOOITreeMixin
->>>>>>> b7d3a86b
 
 User = get_user_model()
 
@@ -111,15 +107,7 @@
 
 
 class OnboardingSetupScanOOIAddView(
-<<<<<<< HEAD
     OrganizationPermissionRequiredMixin, IntroductionStepsMixin, SingleOOITreeMixin, FormView
-=======
-    OrganizationPermissionRequiredMixin,
-    IntroductionStepsMixin,
-    OnboardingBreadcrumbsMixin,
-    SingleOOITreeMixin,
-    FormView,
->>>>>>> b7d3a86b
 ):
     """
     5. The user will create a URL object. Shows a form and validation to create object.
