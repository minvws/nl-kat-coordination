--- conflicted
+++ resolved
@@ -264,43 +264,8 @@
     def post(self, request, *args, **kwargs):
         ooi = self.get_ooi()
         level = DNS_REPORT_LEAST_CLEARANCE_LEVEL
-<<<<<<< HEAD
 
         self.raise_clearance_level(ooi.reference, level)
-=======
-        try:
-            self.raise_clearance_level(ooi.reference, level)
-        except IndemnificationNotPresentException:
-            messages.add_message(
-                self.request,
-                messages.ERROR,
-                _(
-                    "Could not raise clearance level of %s to L%s. \
-                Indemnification not present at organization %s."
-                )
-                % (
-                    ooi.reference.human_readable,
-                    level,
-                    self.organization.name,
-                ),
-            )
-            return self.get(request, *args, **kwargs)
-        except ClearanceLevelTooLowException:
-            messages.add_message(
-                self.request,
-                messages.ERROR,
-                _(
-                    "Could not raise clearance level of {} to L{}. "
-                    "You acknowledged a clearance level of L{}. "
-                    "Contact your administrator to receive a higher clearance."
-                ).format(
-                    ooi.reference.human_readable,
-                    level,
-                    self.organization_member.acknowledged_clearance_level,
-                ),
-            )
-            return self.get(request, *args, **kwargs)
->>>>>>> 69c40b67
 
         self.enable_selected_boefjes()
         return redirect(get_ooi_url("step_report", self.get_ooi_id(), self.organization.code))
