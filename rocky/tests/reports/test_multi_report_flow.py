--- conflicted
+++ resolved
@@ -152,11 +152,7 @@
 ):
     mock_organization_view_octopoes().get_report.return_value = multi_report_ooi
     mock_bytes_client().get_raws.return_value = [
-<<<<<<< HEAD
-        ("7b305f0d-c0a7-4ad5-af1e-31f81fc229c2", json.dumps(get_multi_report_post_processed_data).encode("utf-8")),
-=======
         ("7b305f0d-c0a7-4ad5-af1e-31f81fc229c2", json.dumps(get_multi_report_post_processed_data).encode("utf-8"))
->>>>>>> 9ab55e44
     ]
 
     request = setup_request(rf.get("view_report", {"report_id": f"{multi_report_ooi.primary_key}"}), client_member.user)
