import json

from pytest_django.asserts import assertContains
from reports.views.aggregate_report import (
    OOISelectionAggregateReportView,
    ReportTypesSelectionAggregateReportView,
    SaveAggregateReportView,
    SetupScanAggregateReportView,
)
from reports.views.base import ViewReportView

from octopoes.models.pagination import Paginated
from octopoes.models.types import OOIType
from tests.conftest import get_aggregate_report_data, setup_request


def test_select_all_oois_post_to_select_report_types(
    rf, client_member, valid_time, mock_organization_view_octopoes, listed_hostnames
):
    """
    Will send the selected oois to the report type selection page.
    """

    mock_organization_view_octopoes().list_objects.return_value = Paginated[OOIType](
        count=len(listed_hostnames), items=listed_hostnames
    )

    request = setup_request(
        rf.post(
            "aggregate_report_select_report_types",
            {"observed_at": valid_time.strftime("%Y-%m-%d"), "ooi": listed_hostnames},
        ),
        client_member.user,
    )

    response = ReportTypesSelectionAggregateReportView.as_view()(
        request, organization_code=client_member.organization.code
    )

    assert response.status_code == 200
    total_objects = str(len(listed_hostnames))
    assertContains(response, f"You have selected {total_objects} objects in previous step.")


def test_select_some_oois_post_to_select_report_types(
    rf, client_member, valid_time, mock_organization_view_octopoes, listed_hostnames
):
    """
    Will send the selected oois to the report type selection page.
    """

    mock_organization_view_octopoes().list_objects.return_value = Paginated[OOIType](
        count=len(listed_hostnames), items=listed_hostnames
    )

    ooi_pks = [hostname.primary_key for hostname in listed_hostnames]
    selection = ooi_pks[0:2]

    request = setup_request(
        rf.post(
            "aggregate_report_select_report_types", {"observed_at": valid_time.strftime("%Y-%m-%d"), "ooi": selection}
        ),
        client_member.user,
    )

    response = ReportTypesSelectionAggregateReportView.as_view()(
        request, organization_code=client_member.organization.code
    )

    assert response.status_code == 200

    total_objects = str(len(selection))

    assertContains(response, f"You have selected {total_objects} objects in previous step.")


def test_change_ooi_selection_for_none_selection(
    rf, client_member, valid_time, mock_organization_view_octopoes, listed_hostnames
):
    """
    Will send the selected oois to the report type selection page.
    """

    mock_organization_view_octopoes().list_objects.return_value = Paginated[OOIType](
        count=len(listed_hostnames), items=listed_hostnames
    )

    request = setup_request(
        rf.post("aggregate_report_select_oois", {"observed_at": valid_time.strftime("%Y-%m-%d")}), client_member.user
    )

    response = OOISelectionAggregateReportView.as_view()(request, organization_code=client_member.organization.code)

    assert response.status_code == 200
    assert response.context_data["selected_oois"] == []


def test_change_ooi_selection_with_ooi_selection(
    rf, client_member, valid_time, mock_organization_view_octopoes, listed_hostnames
):
    """
    Will send the selected oois to the report type selection page.
    """

    mock_organization_view_octopoes().list_objects.return_value = Paginated[OOIType](
        count=len(listed_hostnames), items=listed_hostnames
    )

    ooi_pks = [hostname.primary_key for hostname in listed_hostnames]
    selection = ooi_pks[0:2]

    request = setup_request(
        rf.post("aggregate_report_select_oois", {"observed_at": valid_time.strftime("%Y-%m-%d"), "ooi": selection}),
        client_member.user,
    )

    response = OOISelectionAggregateReportView.as_view()(request, organization_code=client_member.organization.code)

    assert response.status_code == 200

    oois_fetched_from_post = response.context_data["selected_oois"]

    assert len(oois_fetched_from_post) == 2


def test_report_types_selection_nothing_selected(
    rf, client_member, valid_time, mock_organization_view_octopoes, mock_katalogus_client, listed_hostnames
):
    """
    Will send the selected report types to the configuration page (set plugins).
    """

    mock_organization_view_octopoes().list_objects.return_value = Paginated[OOIType](
        count=len(listed_hostnames), items=listed_hostnames
    )

    request = setup_request(
        rf.post("aggregate_report_setup_scan", {"observed_at": valid_time.strftime("%Y-%m-%d")}), client_member.user
    )

    response = SetupScanAggregateReportView.as_view()(request, organization_code=client_member.organization.code)

    assert response.status_code == 307
    assert list(request._messages)[0].message == "Select at least one report type to proceed."


def test_report_types_selection(
    rf,
    client_member,
    valid_time,
    mock_organization_view_octopoes,
    listed_hostnames,
    mocker,
    boefje_dns_records,
    boefje_nmap_tcp,
    rocky_health,
    mock_bytes_client,
):
    """
    Will send the selected report types to the configuration page (set plugins).
    """

    katalogus_mocker = mocker.patch("account.mixins.OrganizationView.get_katalogus")()
    katalogus_mocker.get_plugins.return_value = [boefje_dns_records, boefje_nmap_tcp]

    rocky_health_mocker = mocker.patch("reports.report_types.aggregate_organisation_report.report.get_rocky_health")()
    rocky_health_mocker.return_value = rocky_health

    mock_bytes_client().upload_raw.return_value = "Report|e821aaeb-a6bd-427f-b064-e46837911a5d"

    mock_organization_view_octopoes().list_objects.return_value = Paginated[OOIType](
        count=len(listed_hostnames), items=listed_hostnames
    )

    request = setup_request(
        rf.post(
            "aggregate_report_setup_scan",
            {"observed_at": valid_time.strftime("%Y-%m-%d"), "report_type": ["dns-report", "systems-report"]},
        ),
        client_member.user,
    )

    response = SetupScanAggregateReportView.as_view()(request, organization_code=client_member.organization.code)

    assert response.status_code == 307  # if all plugins are enabled the view will auto redirect to generate report

    # Redirect to export setup
    assert response.headers["Location"] == "/en/test/reports/aggregate-report/export-setup/?"


def test_save_aggregate_report_view(
    rf,
    client_member,
    valid_time,
    mock_organization_view_octopoes,
    listed_hostnames,
    rocky_health,
    mocker,
    boefje_dns_records,
    mock_bytes_client,
):
    """
    Will send data through post to aggregate report and immediately creates a report (not scheduled).
    """

    katalogus_mocker = mocker.patch("account.mixins.OrganizationView.get_katalogus")()
    katalogus_mocker.get_plugins.return_value = [boefje_dns_records]

    rocky_health_mocker = mocker.patch("reports.report_types.aggregate_organisation_report.report.get_rocky_health")()
    rocky_health_mocker.return_value = rocky_health

    mock_bytes_client().upload_raw.return_value = "Report|e821aaeb-a6bd-427f-b064-e46837911a5d"

    mock_organization_view_octopoes().list_objects.return_value = Paginated[OOIType](
        count=len(listed_hostnames), items=listed_hostnames
    )

    request = setup_request(
        rf.post(
            "aggregate_report_save",
            {
                "observed_at": valid_time.strftime("%Y-%m-%d"),
                "ooi": listed_hostnames,
                "report_type": ["systems-report", "dns-report"],
                "start_date": "2024-01-01",
                "start_time": "10:10",
                "recurrence": "once",
                "parent_report_name_format": "${report_type} for ${oois_count} objects",
            },
        ),
        client_member.user,
    )

    response = SaveAggregateReportView.as_view()(request, organization_code=client_member.organization.code)

    assert response.status_code == 302  # after post follows redirect, this to first create report ID
    assert "/reports/scheduled-reports/" in response.url


def test_save_aggregate_report_view_scheduled(
    rf,
    client_member,
    valid_time,
    mock_organization_view_octopoes,
    listed_hostnames,
    rocky_health,
    mocker,
    boefje_dns_records,
    mock_bytes_client,
):
    """
    Will send data through post to aggregate report and creates a scheduled aggregate report.
    """

    katalogus_mocker = mocker.patch("account.mixins.OrganizationView.get_katalogus")()
    katalogus_mocker.get_plugins.return_value = [boefje_dns_records]

    rocky_health_mocker = mocker.patch("reports.report_types.aggregate_organisation_report.report.get_rocky_health")()
    rocky_health_mocker.return_value = rocky_health

    mock_bytes_client().upload_raw.return_value = "Report|1730b72f-b115-412e-ad44-dae6ab3edff9"

    mock_organization_view_octopoes().list_objects.return_value = Paginated[OOIType](
        count=len(listed_hostnames), items=listed_hostnames
    )

    request = setup_request(
        rf.post(
            "aggregate_report_save",
            {
                "observed_at": valid_time.strftime("%Y-%m-%d"),
                "ooi": listed_hostnames,
                "report_type": ["systems-report", "vulnerability-report"],
                "start_date": "2024-01-01",
                "start_time": "10:10",
                "recurrence": "once",
                "parent_report_name_format": "${report_type} for ${oois_count} object(s)",
            },
        ),
        client_member.user,
    )

    response = SaveAggregateReportView.as_view()(request, organization_code=client_member.organization.code)

    assert response.status_code == 302  # after post follows redirect, this to first create report ID
    assert response.url == f"/en/{client_member.organization.code}/reports/scheduled-reports/"


def test_json_download_aggregate_report(
    rf,
    client_member,
    get_aggregate_report_ooi,
    get_aggregate_report_from_bytes,
    mock_organization_view_octopoes,
    mock_bytes_client,
    mock_katalogus_client,
):
    mock_organization_view_octopoes().get_report.return_value = get_aggregate_report_ooi
    mock_bytes_client().get_raws.return_value = [
<<<<<<< HEAD
        ("7b305f0d-c0a7-4ad5-af1e-31f81fc229c2", get_aggregate_report_from_bytes),
=======
        ("7b305f0d-c0a7-4ad5-af1e-31f81fc229c2", get_aggregate_report_from_bytes)
>>>>>>> 9ab55e44
    ]

    request = setup_request(
        rf.get("view_report_json", {"json": "true", "report_id": f"{get_aggregate_report_ooi.primary_key}"}),
        client_member.user,
    )

    json_response = ViewReportView.as_view()(request, organization_code=client_member.organization.code)

    assert json_response.status_code == 200

    json_response_data = json.dumps(json.loads(json_response.content))
    json_compare_data = json.dumps(get_aggregate_report_data())

    assert json_response_data == json_compare_data<|MERGE_RESOLUTION|>--- conflicted
+++ resolved
@@ -297,11 +297,7 @@
 ):
     mock_organization_view_octopoes().get_report.return_value = get_aggregate_report_ooi
     mock_bytes_client().get_raws.return_value = [
-<<<<<<< HEAD
-        ("7b305f0d-c0a7-4ad5-af1e-31f81fc229c2", get_aggregate_report_from_bytes),
-=======
         ("7b305f0d-c0a7-4ad5-af1e-31f81fc229c2", get_aggregate_report_from_bytes)
->>>>>>> 9ab55e44
     ]
 
     request = setup_request(
