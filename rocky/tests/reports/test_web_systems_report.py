--- conflicted
+++ resolved
@@ -60,15 +60,10 @@
         "Hostname.<hostname[is Website].<ooi[is Finding].finding_type": {
             hostname.reference: web_report_finding_types,
         },
-<<<<<<< HEAD
-        "Hostname.<hostname[is ResolvedHostname].address.<address[is IPPort]."
-        "<ooi[is Finding].finding_type": {
-=======
         "Hostname.<hostname[is Website].<website[is SecurityTXT]": {
             hostname.reference: [],
         },
         "Hostname.<hostname[is ResolvedHostname].address.<address[is IPPort].<ooi[is Finding].finding_type": {
->>>>>>> d7c4fef4
             hostname.reference: web_report_finding_types,
         },
         "Hostname.<hostname[is Website].certificate.<ooi[is Finding].finding_type": {
