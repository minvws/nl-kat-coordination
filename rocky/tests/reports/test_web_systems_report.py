from reports.report_types.web_system_report.report import WebSystemReport


<<<<<<< HEAD
def test_web_report_no_findings(mock_octopoes_api_connector, valid_time, hostname):
    mock_octopoes_api_connector.oois = {
        hostname.reference: hostname,
    }
=======
def test_web_report_no_findings(mock_octopoes_api_connector, valid_time, hostname, security_txt):
    mock_octopoes_api_connector.oois = {hostname.reference: hostname}
>>>>>>> 8730e188
    mock_octopoes_api_connector.queries = {
        "Hostname.<hostname[is ResolvedHostname].address": {hostname.reference: []},
        "Hostname.<hostname[is Website].<website[is HTTPResource].<ooi[is Finding].finding_type": {
            hostname.reference: []
        },
        "Hostname.<hostname[is Website].<website[is HTTPResource].<resource[is HTTPHeader]."
<<<<<<< HEAD
        "<ooi[is Finding].finding_type": {
            hostname.reference: [],
        },
        "Hostname.<netloc[is HostnameHTTPURL].<ooi[is Finding].finding_type": {
            hostname.reference: [],
        },
        "Hostname.<hostname[is Website].<ooi[is Finding].finding_type": {
            hostname.reference: [],
        },
=======
        "<ooi[is Finding].finding_type": {hostname.reference: []},
        "Hostname.<netloc[is HostnameHTTPURL].<ooi[is Finding].finding_type": {hostname.reference: []},
        "Hostname.<hostname[is Website].<ooi[is Finding].finding_type": {hostname.reference: []},
        "Hostname.<hostname[is Website].<website[is SecurityTXT]": {hostname.reference: [security_txt]},
>>>>>>> 8730e188
        "Hostname.<hostname[is ResolvedHostname].address.<address[is IPPort].<ooi[is Finding].finding_type": {
            hostname.reference: []
        },
        "Hostname.<hostname[is Website].certificate.<ooi[is Finding].finding_type": {hostname.reference: []},
    }

    report = WebSystemReport(mock_octopoes_api_connector)

    data = report.collect_data([str(hostname.reference)], valid_time)[str(hostname.reference)]

    assert bool(data["web_checks"])


def test_web_report_all_findings(
    mock_octopoes_api_connector, valid_time, hostname, security_txt, web_report_finding_types
):
    mock_octopoes_api_connector.oois = {hostname.reference: hostname}
    mock_octopoes_api_connector.queries = {
        "Hostname.<hostname[is ResolvedHostname].address": {hostname.reference: []},
        "Hostname.<hostname[is Website].<website[is HTTPResource].<ooi[is Finding].finding_type": {
            hostname.reference: web_report_finding_types
        },
        "Hostname.<hostname[is Website].<website[is HTTPResource].<resource[is HTTPHeader]."
        "<ooi[is Finding].finding_type": {hostname.reference: web_report_finding_types},
        "Hostname.<netloc[is HostnameHTTPURL].<ooi[is Finding].finding_type": {
            hostname.reference: web_report_finding_types
        },
        "Hostname.<hostname[is Website].<ooi[is Finding].finding_type": {hostname.reference: web_report_finding_types},
        "Hostname.<hostname[is Website].<website[is SecurityTXT]": {hostname.reference: []},
        "Hostname.<hostname[is ResolvedHostname].address.<address[is IPPort].<ooi[is Finding].finding_type": {
            hostname.reference: web_report_finding_types
        },
        "Hostname.<hostname[is Website].certificate.<ooi[is Finding].finding_type": {
            hostname.reference: web_report_finding_types
        },
    }

    report = WebSystemReport(mock_octopoes_api_connector)

    data = report.collect_data([str(hostname.reference)], valid_time)[str(hostname.reference)]

    checks = data["web_checks"]

    assert checks.has_csp == 0
    assert checks.has_no_csp_vulnerabilities == 0
    assert checks.redirects_http_https == 0
    assert checks.offers_https == 0
    assert checks.has_security_txt == 0
    assert checks.no_uncommon_ports == 0
    assert checks.has_certificates == 0
    assert checks.certificates_not_expired == 0
    assert checks.certificates_not_expiring_soon == 0<|MERGE_RESOLUTION|>--- conflicted
+++ resolved
@@ -1,37 +1,17 @@
 from reports.report_types.web_system_report.report import WebSystemReport
 
 
-<<<<<<< HEAD
 def test_web_report_no_findings(mock_octopoes_api_connector, valid_time, hostname):
-    mock_octopoes_api_connector.oois = {
-        hostname.reference: hostname,
-    }
-=======
-def test_web_report_no_findings(mock_octopoes_api_connector, valid_time, hostname, security_txt):
     mock_octopoes_api_connector.oois = {hostname.reference: hostname}
->>>>>>> 8730e188
     mock_octopoes_api_connector.queries = {
         "Hostname.<hostname[is ResolvedHostname].address": {hostname.reference: []},
         "Hostname.<hostname[is Website].<website[is HTTPResource].<ooi[is Finding].finding_type": {
             hostname.reference: []
         },
         "Hostname.<hostname[is Website].<website[is HTTPResource].<resource[is HTTPHeader]."
-<<<<<<< HEAD
-        "<ooi[is Finding].finding_type": {
-            hostname.reference: [],
-        },
-        "Hostname.<netloc[is HostnameHTTPURL].<ooi[is Finding].finding_type": {
-            hostname.reference: [],
-        },
-        "Hostname.<hostname[is Website].<ooi[is Finding].finding_type": {
-            hostname.reference: [],
-        },
-=======
         "<ooi[is Finding].finding_type": {hostname.reference: []},
         "Hostname.<netloc[is HostnameHTTPURL].<ooi[is Finding].finding_type": {hostname.reference: []},
         "Hostname.<hostname[is Website].<ooi[is Finding].finding_type": {hostname.reference: []},
-        "Hostname.<hostname[is Website].<website[is SecurityTXT]": {hostname.reference: [security_txt]},
->>>>>>> 8730e188
         "Hostname.<hostname[is ResolvedHostname].address.<address[is IPPort].<ooi[is Finding].finding_type": {
             hostname.reference: []
         },
