--- conflicted
+++ resolved
@@ -48,12 +48,8 @@
     child_report_2 = report_list_two_asset_reports[0].input_oois[1]
     assertContains(response, f"{total_subreports}/{total_subreports}")
     assertContains(
-<<<<<<< HEAD
-        response, f"This report consists of {total_subreports} asset reports with the following report types and objects:"
-=======
         response,
         f"This report consists of {total_subreports} asset reports with the following report types and objects:",
->>>>>>> 9ab55e44
     )
     assertNotContains(
         response,
@@ -118,12 +114,8 @@
     child_report_6 = report_list_six_asset_reports[0].input_oois[5]
     assertContains(response, f"5/{total_subreports}")
     assertContains(
-<<<<<<< HEAD
-        response, f"This report consists of {total_subreports} asset reports with the following report types and objects:"
-=======
         response,
         f"This report consists of {total_subreports} asset reports with the following report types and objects:",
->>>>>>> 9ab55e44
     )
     assertContains(
         response,
