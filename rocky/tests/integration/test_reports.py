from dataclasses import asdict

from reports.report_types.aggregate_organisation_report.report import AggregateOrganisationReport, aggregate_reports
from reports.report_types.definitions import MultiReport, Report
from reports.report_types.multi_organization_report.report import MultiOrganizationReport, collect_report_data
from reports.report_types.systems_report.report import SystemReport, SystemType
from reports.report_types.web_system_report.report import WebSystemReport

from octopoes.api.models import Declaration
from octopoes.connector.octopoes import OctopoesAPIConnector
from octopoes.models import Reference
from octopoes.models.ooi.findings import Finding, KATFindingType, RiskLevelSeverity
from octopoes.models.ooi.reports import ReportData
from tests.integration.conftest import seed_system


def test_web_report(octopoes_api_connector: OctopoesAPIConnector, valid_time):
    seed_system(octopoes_api_connector, valid_time)

    report = WebSystemReport(octopoes_api_connector)
    input_ooi = "Hostname|test|example.com"
    data = report.collect_data([input_ooi], valid_time)[input_ooi]

    assert data["input_ooi"] == input_ooi
    assert len(data["finding_types"]) == 1
    assert len(data["web_checks"]) == 1

    assert asdict(data["web_checks"].checks[0]) == {
        "has_csp": True,
        "has_no_csp_vulnerabilities": True,
        "redirects_http_https": True,
        "offers_https": True,
        "has_security_txt": True,
        "no_uncommon_ports": True,
        "has_certificates": True,
        "certificates_not_expired": True,
        "certificates_not_expiring_soon": True,
    }

    finding = Finding(
        finding_type=Reference.from_str("KATFindingType|KAT-NO-CSP"),
        ooi=Reference.from_str("HTTPResource|test|192.0.2.3|tcp|25|smtp|test|example.com|http|test|example.com|80|/"),
    )
    octopoes_api_connector.save_declaration(Declaration(ooi=finding, valid_time=valid_time))
    checks = report.collect_data([input_ooi], valid_time)[input_ooi]["web_checks"].checks
    assert checks[0].has_csp is False
    assert checks[0].has_no_csp_vulnerabilities is False

    finding = Finding(
        finding_type=Reference.from_str("KATFindingType|KAT-NO-CERTIFICATE"),
        ooi=Reference.from_str("Website|test|192.0.2.3|tcp|25|smtp|test|example.com"),
    )
    octopoes_api_connector.save_declaration(Declaration(ooi=finding, valid_time=valid_time))
    data = report.collect_data([input_ooi], valid_time)[input_ooi]
    assert data["web_checks"].checks[0].offers_https is False

    assert len(data["finding_types"]) == 3


def test_system_report(octopoes_api_connector: OctopoesAPIConnector, valid_time):
    seed_system(octopoes_api_connector, valid_time)

    report = SystemReport(octopoes_api_connector)
    input_ooi = "Hostname|test|example.com"
    data = report.collect_data([input_ooi], valid_time)[input_ooi]

    assert data["input_ooi"] == input_ooi
    assert data["summary"] == {"total_domains": 7, "total_systems": 2}
    assert data["services"] == {
        "IPAddressV4|test|192.0.2.3": {
            "hostnames": [
                "Hostname|test|a.example.com",
                "Hostname|test|b.example.com",
                "Hostname|test|c.example.com",
                "Hostname|test|d.example.com",
                "Hostname|test|e.example.com",
                "Hostname|test|example.com",
            ],
            "services": [SystemType.DICOM, SystemType.MAIL, SystemType.OTHER, SystemType.WEB],
        },
        "IPAddressV6|test|3e4d:64a2:cb49:bd48:a1ba:def3:d15d:9230": {
            "hostnames": [
                "Hostname|test|c.example.com",
                "Hostname|test|d.example.com",
                "Hostname|test|example.com",
                "Hostname|test|f.example.com",
            ],
            "services": [SystemType.WEB],
        },
    }


def test_aggregate_report(octopoes_api_connector: OctopoesAPIConnector, valid_time, hostname_oois, organization):
    seed_system(octopoes_api_connector, valid_time)

    reports: list[type[Report] | type[MultiReport]] = (
        AggregateOrganisationReport.reports["required"] + AggregateOrganisationReport.reports["optional"]
    )
    report_ids = [report_type.id for report_type in reports]
    _, data, _, _ = aggregate_reports(octopoes_api_connector, hostname_oois, report_ids, valid_time, organization.code)

    v4_test_hostnames = [
        "Hostname|test|a.example.com",
        "Hostname|test|b.example.com",
        "Hostname|test|c.example.com",
        "Hostname|test|d.example.com",
        "Hostname|test|e.example.com",
        "Hostname|test|example.com",
    ]

    assert data["systems"]["services"] == {
        "IPAddressV4|test|192.0.2.3": {
            "hostnames": v4_test_hostnames,
            "services": [SystemType.DICOM, SystemType.MAIL, SystemType.OTHER, SystemType.WEB],
        },
        "IPAddressV6|test|3e4d:64a2:cb49:bd48:a1ba:def3:d15d:9230": {
            "hostnames": [
                "Hostname|test|c.example.com",
                "Hostname|test|d.example.com",
                "Hostname|test|example.com",
                "Hostname|test|f.example.com",
            ],
            "services": [SystemType.WEB],
        },
    }

    assert len(data["services"]["Dicom"]["IPAddressV4|test|192.0.2.3"]["hostnames"]) == 6
    assert len(data["services"]["Mail"]["IPAddressV4|test|192.0.2.3"]["hostnames"]) == 6
    assert len(data["services"]["Web"]["IPAddressV4|test|192.0.2.3"]["hostnames"]) == 6
    assert len(data["services"]["Other"]["IPAddressV4|test|192.0.2.3"]["hostnames"]) == 6

    assert "IPAddressV6|test|3e4d:64a2:cb49:bd48:a1ba:def3:d15d:9230" not in data["services"]["Dicom"]
    assert "IPAddressV6|test|3e4d:64a2:cb49:bd48:a1ba:def3:d15d:9230" not in data["services"]["Mail"]
    assert "IPAddressV6|test|3e4d:64a2:cb49:bd48:a1ba:def3:d15d:9230" not in data["services"]["Other"]
    assert len(data["services"]["Web"]["IPAddressV6|test|3e4d:64a2:cb49:bd48:a1ba:def3:d15d:9230"]["hostnames"]) == 4

    assert data["open_ports"] == {
        "192.0.2.3": {
            "ports": {22: False, 25: False, 443: False},
            "services": {22: ["ssh"], 25: ["smtp"], 443: ["https"]},
            "hostnames": [x.replace("Hostname|test|", "") for x in v4_test_hostnames],
        },
        "3e4d:64a2:cb49:bd48:a1ba:def3:d15d:9230": {
            "ports": {80: False},
            "services": {80: ["http"]},
            "hostnames": ["c.example.com", "d.example.com", "example.com", "f.example.com"],
        },
    }
    assert data["ipv6"] == {"example.com": {"enabled": True, "systems": ["Dicom", "Mail", "Other", "Web"]}}
    assert data["vulnerabilities"]["IPAddressV4|test|192.0.2.3"]["summary"] == {
        "total_findings": 6,
        "total_criticals": 0,
        "terms": ["CVE-2018-20677", "CVE-2019-8331", "RetireJS-jquerymigrate-f3a3"],
        "recommendations": [],
    }

    v4_vulnerabilities = data["vulnerabilities"]["IPAddressV4|test|192.0.2.3"]
    assert v4_vulnerabilities["title"] == "192.0.2.3"
    assert v4_vulnerabilities["vulnerabilities"]["CVE-2018-20677"]["occurrences"] == 2
    assert v4_vulnerabilities["vulnerabilities"]["RetireJS-jquerymigrate-f3a3"]["occurrences"] == 2
    assert v4_vulnerabilities["vulnerabilities"]["CVE-2019-8331"]["occurrences"] == 2

    v6_vulnerabilities = data["vulnerabilities"]["IPAddressV6|test|3e4d:64a2:cb49:bd48:a1ba:def3:d15d:9230"]
    assert v6_vulnerabilities["title"] == "3e4d:64a2:cb49:bd48:a1ba:def3:d15d:9230"
    assert v6_vulnerabilities["summary"] == {
        "total_findings": 6,
        "total_criticals": 0,
        "terms": ["CVE-2018-20677", "CVE-2019-8331", "RetireJS-jquerymigrate-f3a3"],
        "recommendations": [],
    }
    assert v6_vulnerabilities["title"] == "3e4d:64a2:cb49:bd48:a1ba:def3:d15d:9230"
    assert v6_vulnerabilities["vulnerabilities"]["CVE-2018-20677"]["occurrences"] == 2
    assert v6_vulnerabilities["vulnerabilities"]["RetireJS-jquerymigrate-f3a3"]["occurrences"] == 2
    assert v6_vulnerabilities["vulnerabilities"]["CVE-2019-8331"]["occurrences"] == 2

    assert data["basic_security"]["summary"]["Dicom"] == {
        "rpki": {"number_of_compliant": 1, "total": 1},
        "system_specific": {"number_of_compliant": 0, "total": 0, "checks": {}, "ips": {}},
        "safe_connections": {"number_of_compliant": 1, "total": 1},
    }
    assert data["basic_security"]["summary"]["Mail"] == {
        "rpki": {"number_of_compliant": 1, "total": 1},
        "system_specific": {
            "number_of_compliant": 1,
            "total": 1,
            "checks": {"SPF": 1, "DKIM": 1, "DMARC": 1},
            "ips": {"IPAddressV4|test|192.0.2.3": []},
        },
        "safe_connections": {"number_of_compliant": 1, "total": 1},
    }
    security_txt_finding_type = KATFindingType(
        id="KAT-NO-SECURITY-TXT",
        description="This hostname does not have a Security.txt file.",
        recommendation="Make sure there is a security.txt available.",
        risk_severity=RiskLevelSeverity.RECOMMENDATION,
    )
    assert data["basic_security"]["summary"]["Web"] == {
        "rpki": {"number_of_compliant": 2, "total": 2},
        "system_specific": {
            "number_of_compliant": 2,
            "total": 2,
            "checks": {
                "CSP Present": 2,
                "Secure CSP Header": 2,
                "Redirects HTTP to HTTPS": 2,
                "Offers HTTPS": 2,
                "Has a Security.txt": 2,
                "No unnecessary ports open": 2,
                "Has a certificate": 2,
                "Certificate is not expired": 2,
                "Certificate is not expiring soon": 2,
            },
            "ips": {
                "IPAddressV4|test|192.0.2.3": [security_txt_finding_type],
                "IPAddressV6|test|3e4d:64a2:cb49:bd48:a1ba:def3:d15d:9230": [security_txt_finding_type],
            },
        },
        "safe_connections": {"number_of_compliant": 2, "total": 2},
    }
    assert data["basic_security"]["summary"]["Other"] == {
        "rpki": {"number_of_compliant": 1, "total": 1},
        "system_specific": {"number_of_compliant": 0, "total": 0, "checks": {}, "ips": {}},
        "safe_connections": {"number_of_compliant": 1, "total": 1},
    }

    assert data["total_findings"] == 3
    assert data["total_systems"] == 2


def test_multi_report(
    octopoes_api_connector: OctopoesAPIConnector,
    octopoes_api_connector_2: OctopoesAPIConnector,
    valid_time,
    hostname_oois,
    organization,
):
    seed_system(octopoes_api_connector, valid_time)
    seed_system(octopoes_api_connector_2, valid_time)

    reports = AggregateOrganisationReport.reports["required"] + AggregateOrganisationReport.reports["optional"]
    report_ids = [report_type.id for report_type in reports]
    _, data, report_data, _ = aggregate_reports(
        octopoes_api_connector, hostname_oois, report_ids, valid_time, organization.code
    )
    _, data_2, report_data_2, _ = aggregate_reports(
        octopoes_api_connector_2, hostname_oois, report_ids, valid_time, organization.code
    )

    report_data_object = ReportData(
        organization_code=octopoes_api_connector.client,
        organization_name="Test name",
        organization_tags=["test1"],
        data={"post_processed_data": data, "report_data": report_data},
    )
    report_data_object_2 = ReportData(
        organization_code=octopoes_api_connector_2.client,
        organization_name="Name2",
        organization_tags=["test1", "test2", "test3"],
        data={"post_processed_data": data_2, "report_data": report_data_2},
    )

    # Save second organization info in the first organization
    octopoes_api_connector.save_declaration(Declaration(ooi=report_data_object, valid_time=valid_time))
    octopoes_api_connector.save_declaration(Declaration(ooi=report_data_object_2, valid_time=valid_time))

    multi_report = MultiOrganizationReport(octopoes_api_connector)
    multi_report_data = collect_report_data(
        octopoes_api_connector, [str(report_data_object.reference), str(report_data_object_2.reference)], valid_time
    )
    multi_data = multi_report.post_process_data(multi_report_data)
    assert multi_data["organizations"] == [octopoes_api_connector.client, octopoes_api_connector_2.client]
    assert multi_data["tags"] == {
        "test1": ["test-test_multi_report", "test-test_multi_report-2"],
        "test2": ["test-test_multi_report-2"],
        "test3": ["test-test_multi_report-2"],
    }

    assert multi_data["basic_security_score"] == 100
    assert multi_data["total_critical_vulnerabilities"] == 0
    assert multi_data["total_findings"] == 6
    assert multi_data["total_systems"] == 4
    assert multi_data["total_hostnames"] == 14
    assert multi_data["service_counts"] == {"Mail": 2, "Web": 4, "Dicom": 2, "Other": 2}
    assert multi_data["open_ports"] == {
        "total": 4,
        "ports": {
            "80": {"open": 2, "services": {"http"}},
            "443": {"open": 2, "services": {"https"}},
            "22": {"open": 2, "services": {"ssh"}},
            "25": {"open": 2, "services": {"smtp"}},
        },
    }

    assert multi_data["asset_vulnerabilities"] == [
        {
            "asset": "IPAddressV6|test|3e4d:64a2:cb49:bd48:a1ba:def3:d15d:9230",
<<<<<<< HEAD
            "vulnerabilities": {
                "CVE-2018-20677": 0.0,
                "CVE-2019-8331": 0.0,
                "RetireJS-jquerymigrate-f3a3": 0.0,
            },
=======
            "vulnerabilities": {"CVE-2018-20677": None, "CVE-2019-8331": None, "RetireJS-jquerymigrate-f3a3": None},
>>>>>>> 40c7bbe6
            "organisation": "test-test_multi_report",
            "services": ["Web"],
        },
        {
            "asset": "IPAddressV4|test|192.0.2.3",
<<<<<<< HEAD
            "vulnerabilities": {
                "CVE-2018-20677": 0.0,
                "CVE-2019-8331": 0.0,
                "RetireJS-jquerymigrate-f3a3": 0.0,
            },
=======
            "vulnerabilities": {"CVE-2018-20677": None, "CVE-2019-8331": None, "RetireJS-jquerymigrate-f3a3": None},
>>>>>>> 40c7bbe6
            "organisation": "test-test_multi_report",
            "services": ["Dicom", "Mail", "Other", "Web"],
        },
        {
            "asset": "IPAddressV6|test|3e4d:64a2:cb49:bd48:a1ba:def3:d15d:9230",
<<<<<<< HEAD
            "vulnerabilities": {
                "CVE-2018-20677": 0.0,
                "CVE-2019-8331": 0.0,
                "RetireJS-jquerymigrate-f3a3": 0.0,
            },
=======
            "vulnerabilities": {"CVE-2018-20677": None, "CVE-2019-8331": None, "RetireJS-jquerymigrate-f3a3": None},
>>>>>>> 40c7bbe6
            "organisation": "test-test_multi_report-2",
            "services": ["Web"],
        },
        {
            "asset": "IPAddressV4|test|192.0.2.3",
<<<<<<< HEAD
            "vulnerabilities": {
                "CVE-2018-20677": 0.0,
                "CVE-2019-8331": 0.0,
                "RetireJS-jquerymigrate-f3a3": 0.0,
            },
=======
            "vulnerabilities": {"CVE-2018-20677": None, "CVE-2019-8331": None, "RetireJS-jquerymigrate-f3a3": None},
>>>>>>> 40c7bbe6
            "organisation": "test-test_multi_report-2",
            "services": ["Dicom", "Mail", "Other", "Web"],
        },
    ]
    assert multi_data["services"] == {
        "Mail": ["IPAddressV4|test|192.0.2.3", "IPAddressV4|test|192.0.2.3"],
        "Web": [
            "IPAddressV6|test|3e4d:64a2:cb49:bd48:a1ba:def3:d15d:9230",
            "IPAddressV4|test|192.0.2.3",
            "IPAddressV6|test|3e4d:64a2:cb49:bd48:a1ba:def3:d15d:9230",
            "IPAddressV4|test|192.0.2.3",
        ],
        "Dicom": ["IPAddressV4|test|192.0.2.3", "IPAddressV4|test|192.0.2.3"],
        "Other": ["IPAddressV4|test|192.0.2.3", "IPAddressV4|test|192.0.2.3"],
    }
    assert multi_data["basic_security"]["summary"] == {
        "Mail": {
            "rpki": {"number_of_compliant": 2, "total": 2},
            "system_specific": {"number_of_compliant": 2, "total": 2},
            "safe_connections": {"number_of_compliant": 2, "total": 2},
        },
        "Web": {
            "rpki": {"number_of_compliant": 4, "total": 4},
            "system_specific": {"number_of_compliant": 4, "total": 4},
            "safe_connections": {"number_of_compliant": 4, "total": 4},
        },
        "Dicom": {
            "rpki": {"number_of_compliant": 2, "total": 2},
            "system_specific": {"number_of_compliant": 0, "total": 0},
            "safe_connections": {"number_of_compliant": 2, "total": 2},
        },
        "Other": {
            "rpki": {"number_of_compliant": 2, "total": 2},
            "system_specific": {"number_of_compliant": 0, "total": 0},
            "safe_connections": {"number_of_compliant": 2, "total": 2},
        },
    }
    assert multi_data["basic_security"]["safe_connections"] == {"number_of_available": 10, "number_of_ips": 10}
    assert multi_data["basic_security"]["system_specific"] == {
        "Dicom": {"checks": {}, "total": 0},
        "Mail": {"checks": {"DKIM": 2, "DMARC": 2, "SPF": 2}, "total": 2},
        "Other": {"checks": {}, "total": 0},
        "Web": {
            "checks": {
                "CSP Present": 4,
                "Certificate is not expired": 4,
                "Certificate is not expiring soon": 4,
                "Has a Security.txt": 4,
                "Has a certificate": 4,
                "No unnecessary ports open": 4,
                "Offers HTTPS": 4,
                "Redirects HTTP to HTTPS": 4,
                "Secure CSP Header": 4,
            },
            "total": 4,
        },
    }
    assert multi_data["basic_security"]["rpki"] == {
        "Dicom": {"number_of_available": 4, "number_of_ips": 4, "number_of_valid": 4, "rpki_ips": True},
        "Mail": {"number_of_available": 4, "number_of_ips": 4, "number_of_valid": 4, "rpki_ips": True},
        "Other": {"number_of_available": 4, "number_of_ips": 4, "number_of_valid": 4, "rpki_ips": True},
        "Web": {"number_of_available": 4, "number_of_ips": 4, "number_of_valid": 4, "rpki_ips": True},
    }
    assert multi_data["system_vulnerabilities"] == {
        "CVE-2018-20677": {"cvss": 0.0, "Web": 4, "Dicom": 2, "Mail": 2, "Other": 2},
        "CVE-2019-8331": {"cvss": 0.0, "Web": 4, "Dicom": 2, "Mail": 2, "Other": 2},
        "RetireJS-jquerymigrate-f3a3": {"cvss": 0.0, "Web": 4, "Dicom": 2, "Mail": 2, "Other": 2},
    }
    assert multi_data["ipv6"] == {
        "Dicom": {"total": 2, "enabled": 2},
        "Mail": {"total": 2, "enabled": 2},
        "Other": {"total": 2, "enabled": 2},
        "Web": {"total": 2, "enabled": 2},
    }
    assert multi_data["recommendation_counts"] == {"Make sure there is a security.txt available.": 2}<|MERGE_RESOLUTION|>--- conflicted
+++ resolved
@@ -294,57 +294,25 @@
     assert multi_data["asset_vulnerabilities"] == [
         {
             "asset": "IPAddressV6|test|3e4d:64a2:cb49:bd48:a1ba:def3:d15d:9230",
-<<<<<<< HEAD
-            "vulnerabilities": {
-                "CVE-2018-20677": 0.0,
-                "CVE-2019-8331": 0.0,
-                "RetireJS-jquerymigrate-f3a3": 0.0,
-            },
-=======
             "vulnerabilities": {"CVE-2018-20677": None, "CVE-2019-8331": None, "RetireJS-jquerymigrate-f3a3": None},
->>>>>>> 40c7bbe6
             "organisation": "test-test_multi_report",
             "services": ["Web"],
         },
         {
             "asset": "IPAddressV4|test|192.0.2.3",
-<<<<<<< HEAD
-            "vulnerabilities": {
-                "CVE-2018-20677": 0.0,
-                "CVE-2019-8331": 0.0,
-                "RetireJS-jquerymigrate-f3a3": 0.0,
-            },
-=======
             "vulnerabilities": {"CVE-2018-20677": None, "CVE-2019-8331": None, "RetireJS-jquerymigrate-f3a3": None},
->>>>>>> 40c7bbe6
             "organisation": "test-test_multi_report",
             "services": ["Dicom", "Mail", "Other", "Web"],
         },
         {
             "asset": "IPAddressV6|test|3e4d:64a2:cb49:bd48:a1ba:def3:d15d:9230",
-<<<<<<< HEAD
-            "vulnerabilities": {
-                "CVE-2018-20677": 0.0,
-                "CVE-2019-8331": 0.0,
-                "RetireJS-jquerymigrate-f3a3": 0.0,
-            },
-=======
             "vulnerabilities": {"CVE-2018-20677": None, "CVE-2019-8331": None, "RetireJS-jquerymigrate-f3a3": None},
->>>>>>> 40c7bbe6
             "organisation": "test-test_multi_report-2",
             "services": ["Web"],
         },
         {
             "asset": "IPAddressV4|test|192.0.2.3",
-<<<<<<< HEAD
-            "vulnerabilities": {
-                "CVE-2018-20677": 0.0,
-                "CVE-2019-8331": 0.0,
-                "RetireJS-jquerymigrate-f3a3": 0.0,
-            },
-=======
             "vulnerabilities": {"CVE-2018-20677": None, "CVE-2019-8331": None, "RetireJS-jquerymigrate-f3a3": None},
->>>>>>> 40c7bbe6
             "organisation": "test-test_multi_report-2",
             "services": ["Dicom", "Mail", "Other", "Web"],
         },
@@ -409,9 +377,9 @@
         "Web": {"number_of_available": 4, "number_of_ips": 4, "number_of_valid": 4, "rpki_ips": True},
     }
     assert multi_data["system_vulnerabilities"] == {
-        "CVE-2018-20677": {"cvss": 0.0, "Web": 4, "Dicom": 2, "Mail": 2, "Other": 2},
-        "CVE-2019-8331": {"cvss": 0.0, "Web": 4, "Dicom": 2, "Mail": 2, "Other": 2},
-        "RetireJS-jquerymigrate-f3a3": {"cvss": 0.0, "Web": 4, "Dicom": 2, "Mail": 2, "Other": 2},
+        "CVE-2018-20677": {"cvss": None, "Web": 4, "Dicom": 2, "Mail": 2, "Other": 2},
+        "CVE-2019-8331": {"cvss": None, "Web": 4, "Dicom": 2, "Mail": 2, "Other": 2},
+        "RetireJS-jquerymigrate-f3a3": {"cvss": None, "Web": 4, "Dicom": 2, "Mail": 2, "Other": 2},
     }
     assert multi_data["ipv6"] == {
         "Dicom": {"total": 2, "enabled": 2},
