--- conflicted
+++ resolved
@@ -69,25 +69,6 @@
     ]
     assert data in first_asset_calls
     assert data2 in first_asset_calls
-<<<<<<< HEAD
-
-    data_report = {
-        "input_data": {
-            "input_oois": [
-                "AssetReport|Hostname|test|example.com|dns-report",
-                "AssetReport|Hostname|test|a.example.com|dns-report",
-            ],
-            "report_types": ["dns-report"],
-            "plugins": {"required": {"dns-records", "dns-sec"}, "optional": ["dns-zone"]},
-        }
-    }
-
-    report_data = json.loads(report_runner.bytes_client.upload_raw.mock_calls[2].kwargs["raw"])
-    report_data["input_data"]["plugins"]["required"] = set(
-        report_data["input_data"]["plugins"]["required"]
-    )  # ordering issues
-
-=======
 
     data_report = {
         "input_data": {
@@ -105,7 +86,6 @@
     report_data["input_data"]["plugins"]["required"] = set(report_data["input_data"]["plugins"]["required"])
     report_data["input_data"]["input_oois"] = set(report_data["input_data"]["input_oois"])
 
->>>>>>> 9ab55e44
     assert report_data == data_report
 
     reports = octopoes_api_connector.list_reports(valid_time)
@@ -115,11 +95,7 @@
     asset_reports = reports.items[0].input_oois
     assert len(asset_reports) == 2
 
-<<<<<<< HEAD
-    assert f"DNS Report for a.example.com in {date.today().year}" in {x.name for x in asset_reports}
-=======
     assert "DNS Report for a.example.com" in {x.name for x in asset_reports}
->>>>>>> 9ab55e44
 
     # FIXME: the naming logic in reports/views/mixins.py 107-112 is not right. We expect to find example.com in this
     #  set, but instead only find a.example.com because when ooi_name is 'example.com', the check:
