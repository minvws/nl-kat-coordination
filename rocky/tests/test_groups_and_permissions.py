--- conflicted
+++ resolved
@@ -61,11 +61,12 @@
     assertNotContains(response_client, check_text)
 
 
-@pytest.mark.parametrize("member", ["superuser_member", "redteam_member", "client_member"])
 def test_plugin_settings_list_perms(
-    request,
-    member,
     rf,
+    superuser_member,
+    admin_member,
+    redteam_member,
+    client_member,
     mock_mixins_katalogus,
     plugin_details,
     plugin_schema,
@@ -81,22 +82,6 @@
     mock_mixins_katalogus().get_plugin.return_value = plugin_details
     mock_mixins_katalogus().get_plugin_schema.return_value = plugin_schema
 
-<<<<<<< HEAD
-    member = request.getfixturevalue(member)
-
-    response = PluginDetailView.as_view()(
-        setup_request(rf.get("plugin_detail"), member.user),
-        organization_code=member.organization.code,
-        plugin_type="boefje",
-        plugin_id="test-plugin",
-    )
-
-    assert response.status_code == 200
-
-    # TODO: add perms for clients to see and change plugin settings
-    assertContains(response, "Overview of settings:")
-    assertContains(response, "Object list")
-=======
     response_superuser = PluginDetailView.as_view()(
         setup_request(rf.get("plugin_detail"), superuser_member.user),
         organization_code=superuser_member.organization.code,
@@ -138,5 +123,4 @@
     assertContains(response_superuser, check_text_object_list)
 
     assertContains(response_redteam, check_text)
-    assertContains(response_redteam, check_text_object_list)
->>>>>>> 85d14128
+    assertContains(response_redteam, check_text_object_list)