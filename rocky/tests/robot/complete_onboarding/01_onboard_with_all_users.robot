--- conflicted
+++ resolved
@@ -146,8 +146,4 @@
     Fill Text    xpath=//*[@id="id_email"]    ${email}
     Fill Text    xpath=//*[@id="id_password"]    ${password}
     Click    "Submit"
-<<<<<<< HEAD
-    Get Text    .confirmation    contains    User successfully created.    error account creation failed
-=======
-    #Get Text    .confirmation    contains    succesfully    error account creation failed
->>>>>>> b91e7e63
+    #Get Text    .confirmation    contains    successfully    error account creation failed