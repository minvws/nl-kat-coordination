--- conflicted
+++ resolved
@@ -1880,7 +1880,6 @@
 
 
 @pytest.fixture
-<<<<<<< HEAD
 def dashboard_data(client_member, client_member_b):
     # make sure that no dashboards exist to test this particular set
     Dashboard.objects.all().delete()
@@ -2180,7 +2179,9 @@
             dashboard_data_b: {"report": report_b, "report_data": report_data_b, "highest_risk_level": "medium"}
         },
     }
-=======
+
+
+@pytest.fixture
 def scheduled_report_recipe():
     return ReportRecipe(
         object_type="ReportRecipe",
@@ -2232,5 +2233,4 @@
             created_at=datetime(2025, 2, 12, 16, 1, 19, 951925),
             modified_at=datetime(2025, 2, 12, 16, 1, 19, 951925),
         )
-    ]
->>>>>>> 309dd07f
+    ]