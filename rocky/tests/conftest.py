--- conflicted
+++ resolved
@@ -1829,289 +1829,6 @@
         reference_date=datetime(2024, 11, 21, 10, 7, 7, 441043),
         report_recipe=recipe.reference,
     )
-<<<<<<< HEAD
-    return aggregate_report
-
-
-@pytest.fixture
-def dashboard_data(client_member, client_member_b):
-    recipe_id_a = "ReportRecipe|7ebcdb32-e7f2-4c2d-840a-d7b8e6b37616"
-    recipe_id_b = "ReportRecipe|c41bbf9a-7102-4b6b-b256-b3036e106316"
-
-    dashboard_a = Dashboard.objects.create(
-        name="Crisis Room Findings Dashboard", organization=client_member.organization
-    )
-    dashboard_data_a = DashboardData.objects.create(dashboard=dashboard_a, recipe=recipe_id_a, findings_dashboard=True)
-
-    dashboard_b = Dashboard.objects.create(
-        name="Crisis Room Findings Dashboard", organization=client_member_b.organization
-    )
-    dashboard_data_b = DashboardData.objects.create(dashboard=dashboard_b, recipe=recipe_id_b, findings_dashboard=True)
-
-    return [dashboard_data_a, dashboard_data_b]
-
-
-@pytest.fixture
-def findings_reports(client_member, client_member_b):
-    bytes_raw_id_a = "62258c3d-89b2-4fde-a2e0-d78715a174e6"
-    bytes_raw_id_b = "1b887350-0afb-4786-b587-4323cd8e4180"
-
-    recipe_id_a = "ReportRecipe|7ebcdb32-e7f2-4c2d-840a-d7b8e6b37616"
-    recipe_id_b = "ReportRecipe|c41bbf9a-7102-4b6b-b256-b3036e106316"
-
-    report_a = Report(
-        object_type="Report",
-        scan_profile=None,
-        user_id=None,
-        primary_key="Report|9a0fd1f4-ba2b-4800-ade8-7f17f099e179",
-        name="Crisis Room Aggregate Report",
-        report_type="aggregate-organisation-report",
-        template="aggregate_organisation_report/report.html",
-        date_generated=datetime(2024, 12, 23, 12, 0, 32, 730678),
-        input_oois=["Hostname|internet|mispo.es"],
-        report_id=UUID("9a0fd1f4-ba2b-4800-ade8-7f17f099e179"),
-        organization_code=client_member.organization.code,
-        organization_name=client_member.organization.name,
-        organization_tags=[],
-        data_raw_id=bytes_raw_id_a,
-        observed_at=datetime(2024, 12, 23, 12, 0, 32, 53194),
-        parent_report=None,
-        report_recipe=Reference(recipe_id_a),
-        has_parent=False,
-    )
-
-    report_b = Report(
-        object_type="Report",
-        scan_profile=None,
-        user_id=None,
-        primary_key="Report|2b871ed0-44e5-4375-85af-4a1cf44145f7",
-        name="Crisis Room Aggregate Report",
-        report_type="aggregate-organisation-report",
-        template="aggregate_organisation_report/report.html",
-        date_generated=datetime(2024, 12, 23, 11, 0, 32, 447950),
-        input_oois=["Hostname|internet|mispo.es"],
-        report_id=UUID("2b871ed0-44e5-4375-85af-4a1cf44145f7"),
-        organization_code=client_member_b.organization.code,
-        organization_name=client_member_b.organization.name,
-        organization_tags=[],
-        data_raw_id=bytes_raw_id_b,
-        observed_at=datetime(2024, 12, 23, 11, 0, 31, 602127),
-        parent_report=None,
-        report_recipe=Reference(recipe_id_b),
-        has_parent=False,
-    )
-
-    return [report_a, report_b]
-
-
-@pytest.fixture
-def findings_report_bytes_data():
-    report_data_a = {
-        "systems": {"services": {}},
-        "services": {},
-        "recommendations": [],
-        "recommendation_counts": {},
-        "open_ports": {},
-        "ipv6": {},
-        "vulnerabilities": {},
-        "findings": {
-            "finding_types": [],
-            "summary": {
-                "total_by_severity_per_finding_type": {
-                    "critical": 0,
-                    "high": 0,
-                    "medium": 3,
-                    "low": 1,
-                    "recommendation": 0,
-                    "pending": 0,
-                    "unknown": 0,
-                },
-                "total_by_severity": {
-                    "critical": 0,
-                    "high": 0,
-                    "medium": 4,
-                    "low": 3,
-                    "recommendation": 0,
-                    "pending": 0,
-                    "unknown": 0,
-                },
-                "total_finding_types": 4,
-                "total_occurrences": 7,
-            },
-        },
-        "basic_security": {
-            "rpki": {},
-            "system_specific": {"Mail": [], "Web": [], "DNS": []},
-            "safe_connections": {},
-            "summary": {},
-        },
-        "summary": {"critical_vulnerabilities": 0, "ips_scanned": 0, "hostnames_scanned": 0, "terms_in_report": ""},
-        "total_findings": 0,
-        "total_systems": 0,
-        "total_hostnames": 0,
-        "total_systems_basic_security": 0,
-        "health": [
-            {"service": "rocky", "healthy": True, "version": "0.0.1.dev1", "additional": None, "results": []},
-            {"service": "octopoes", "healthy": True, "version": "0.0.1.dev1", "additional": None, "results": []},
-            {
-                "service": "xtdb",
-                "healthy": True,
-                "version": "1.24.4",
-                "additional": {
-                    "version": "1.24.4",
-                    "revision": "b46e92df67699cb25f3b21a61742c79da564b3b0",
-                    "indexVersion": 22,
-                    "consumerState": None,
-                    "kvStore": "xtdb.rocksdb.RocksKv",
-                    "estimateNumKeys": 56338,
-                    "size": 93781419,
-                },
-                "results": [],
-            },
-            {
-                "service": "katalogus",
-                "healthy": True,
-                "version": "0.0.1-development",
-                "additional": None,
-                "results": [],
-            },
-            {"service": "scheduler", "healthy": True, "version": "0.0.1.dev1", "additional": None, "results": []},
-            {"service": "bytes", "healthy": True, "version": "0.0.1.dev1", "additional": None, "results": []},
-            {"service": "keiko", "healthy": True, "version": "0.0.1.dev1", "additional": None, "results": []},
-        ],
-        "config_oois": [],
-        "input_data": {
-            "input_oois": ["Hostname|internet|mispo.es"],
-            "report_types": ["systems-report", "findings-report"],
-            "plugins": {
-                "required": [
-                    "nmap",
-                    "webpage-analysis",
-                    "ssl-certificates",
-                    "nmap-udp",
-                    "ssl-version",
-                    "testssl-sh-ciphers",
-                    "dns-records",
-                ],
-                "optional": ["leakix", "snyk", "service_banner", "shodan"],
-            },
-        },
-    }
-
-    report_data_b = {
-        "systems": {"services": {}},
-        "services": {},
-        "recommendations": [],
-        "recommendation_counts": {},
-        "open_ports": {},
-        "ipv6": {},
-        "vulnerabilities": {},
-        "findings": {
-            "finding_types": [],
-            "summary": {
-                "total_by_severity_per_finding_type": {
-                    "critical": 1,
-                    "high": 2,
-                    "medium": 4,
-                    "low": 2,
-                    "recommendation": 1,
-                    "pending": 1,
-                    "unknown": 1,
-                },
-                "total_by_severity": {
-                    "critical": 3,
-                    "high": 3,
-                    "medium": 5,
-                    "low": 3,
-                    "recommendation": 1,
-                    "pending": 1,
-                    "unknown": 1,
-                },
-                "total_finding_types": 12,
-                "total_occurrences": 17,
-            },
-        },
-        "basic_security": {
-            "rpki": {},
-            "system_specific": {"Mail": [], "Web": [], "DNS": []},
-            "safe_connections": {},
-            "summary": {},
-        },
-        "summary": {"critical_vulnerabilities": 0, "ips_scanned": 0, "hostnames_scanned": 0, "terms_in_report": ""},
-        "total_findings": 0,
-        "total_systems": 0,
-        "total_hostnames": 0,
-        "total_systems_basic_security": 0,
-        "health": [
-            {"service": "rocky", "healthy": True, "version": "0.0.1.dev1", "additional": None, "results": []},
-            {"service": "octopoes", "healthy": True, "version": "0.0.1.dev1", "additional": None, "results": []},
-            {
-                "service": "xtdb",
-                "healthy": True,
-                "version": "1.24.4",
-                "additional": {
-                    "version": "1.24.4",
-                    "revision": "b46e92df67699cb25f3b21a61742c79da564b3b0",
-                    "indexVersion": 22,
-                    "consumerState": None,
-                    "kvStore": "xtdb.rocksdb.RocksKv",
-                    "estimateNumKeys": 54693,
-                    "size": 91850532,
-                },
-                "results": [],
-            },
-            {
-                "service": "katalogus",
-                "healthy": True,
-                "version": "0.0.1-development",
-                "additional": None,
-                "results": [],
-            },
-            {"service": "scheduler", "healthy": True, "version": "0.0.1.dev1", "additional": None, "results": []},
-            {"service": "bytes", "healthy": True, "version": "0.0.1.dev1", "additional": None, "results": []},
-            {"service": "keiko", "healthy": True, "version": "0.0.1.dev1", "additional": None, "results": []},
-        ],
-        "config_oois": [],
-        "input_data": {
-            "input_oois": ["Hostname|internet|mispo.es"],
-            "report_types": ["systems-report", "findings-report"],
-            "plugins": {
-                "required": [
-                    "nmap",
-                    "webpage-analysis",
-                    "ssl-certificates",
-                    "nmap-udp",
-                    "ssl-version",
-                    "testssl-sh-ciphers",
-                    "dns-records",
-                ],
-                "optional": ["leakix", "snyk", "service_banner", "shodan"],
-            },
-        },
-    }
-    return [report_data_a, report_data_b]
-
-
-@pytest.fixture
-def findings_dashboard_mock_data(dashboard_data, findings_reports, findings_report_bytes_data):
-    dashboard_data_a = dashboard_data[0]
-    dashboard_data_b = dashboard_data[1]
-
-    report_a = findings_reports[0]
-    report_b = findings_reports[1]
-
-    report_data_a = findings_report_bytes_data[0]
-    report_data_b = findings_report_bytes_data[1]
-
-    return {
-        dashboard_data_a.dashboard.organization: {
-            dashboard_data_a: {"report": report_a, "report_data": report_data_a, "highest_risk_level": "medium"}
-        },
-        dashboard_data_b.dashboard.organization: {
-            dashboard_data_b: {"report": report_b, "report_data": report_data_b, "highest_risk_level": "medium"}
-        },
-    }
-=======
 
     return Paginated(count=1, items=[aggregate_report])
 
@@ -2153,4 +1870,283 @@
             ),
         ],
     )
->>>>>>> 38889744
+
+
+@pytest.fixture
+def dashboard_data(client_member, client_member_b):
+    recipe_id_a = "ReportRecipe|7ebcdb32-e7f2-4c2d-840a-d7b8e6b37616"
+    recipe_id_b = "ReportRecipe|c41bbf9a-7102-4b6b-b256-b3036e106316"
+
+    dashboard_a = Dashboard.objects.create(
+        name="Crisis Room Findings Dashboard", organization=client_member.organization
+    )
+    dashboard_data_a = DashboardData.objects.create(dashboard=dashboard_a, recipe=recipe_id_a, findings_dashboard=True)
+
+    dashboard_b = Dashboard.objects.create(
+        name="Crisis Room Findings Dashboard", organization=client_member_b.organization
+    )
+    dashboard_data_b = DashboardData.objects.create(dashboard=dashboard_b, recipe=recipe_id_b, findings_dashboard=True)
+
+    return [dashboard_data_a, dashboard_data_b]
+
+
+@pytest.fixture
+def findings_reports(client_member, client_member_b):
+    bytes_raw_id_a = "62258c3d-89b2-4fde-a2e0-d78715a174e6"
+    bytes_raw_id_b = "1b887350-0afb-4786-b587-4323cd8e4180"
+
+    recipe_id_a = "ReportRecipe|7ebcdb32-e7f2-4c2d-840a-d7b8e6b37616"
+    recipe_id_b = "ReportRecipe|c41bbf9a-7102-4b6b-b256-b3036e106316"
+
+    report_a = Report(
+        object_type="Report",
+        scan_profile=None,
+        user_id=None,
+        primary_key="Report|9a0fd1f4-ba2b-4800-ade8-7f17f099e179",
+        name="Crisis Room Aggregate Report",
+        report_type="aggregate-organisation-report",
+        template="aggregate_organisation_report/report.html",
+        date_generated=datetime(2024, 12, 23, 12, 0, 32, 730678),
+        input_oois=["Hostname|internet|mispo.es"],
+        report_id=UUID("9a0fd1f4-ba2b-4800-ade8-7f17f099e179"),
+        organization_code=client_member.organization.code,
+        organization_name=client_member.organization.name,
+        organization_tags=[],
+        data_raw_id=bytes_raw_id_a,
+        observed_at=datetime(2024, 12, 23, 12, 0, 32, 53194),
+        parent_report=None,
+        report_recipe=Reference(recipe_id_a),
+        has_parent=False,
+    )
+
+    report_b = Report(
+        object_type="Report",
+        scan_profile=None,
+        user_id=None,
+        primary_key="Report|2b871ed0-44e5-4375-85af-4a1cf44145f7",
+        name="Crisis Room Aggregate Report",
+        report_type="aggregate-organisation-report",
+        template="aggregate_organisation_report/report.html",
+        date_generated=datetime(2024, 12, 23, 11, 0, 32, 447950),
+        input_oois=["Hostname|internet|mispo.es"],
+        report_id=UUID("2b871ed0-44e5-4375-85af-4a1cf44145f7"),
+        organization_code=client_member_b.organization.code,
+        organization_name=client_member_b.organization.name,
+        organization_tags=[],
+        data_raw_id=bytes_raw_id_b,
+        observed_at=datetime(2024, 12, 23, 11, 0, 31, 602127),
+        parent_report=None,
+        report_recipe=Reference(recipe_id_b),
+        has_parent=False,
+    )
+
+    return [report_a, report_b]
+
+
+@pytest.fixture
+def findings_report_bytes_data():
+    report_data_a = {
+        "systems": {"services": {}},
+        "services": {},
+        "recommendations": [],
+        "recommendation_counts": {},
+        "open_ports": {},
+        "ipv6": {},
+        "vulnerabilities": {},
+        "findings": {
+            "finding_types": [],
+            "summary": {
+                "total_by_severity_per_finding_type": {
+                    "critical": 0,
+                    "high": 0,
+                    "medium": 3,
+                    "low": 1,
+                    "recommendation": 0,
+                    "pending": 0,
+                    "unknown": 0,
+                },
+                "total_by_severity": {
+                    "critical": 0,
+                    "high": 0,
+                    "medium": 4,
+                    "low": 3,
+                    "recommendation": 0,
+                    "pending": 0,
+                    "unknown": 0,
+                },
+                "total_finding_types": 4,
+                "total_occurrences": 7,
+            },
+        },
+        "basic_security": {
+            "rpki": {},
+            "system_specific": {"Mail": [], "Web": [], "DNS": []},
+            "safe_connections": {},
+            "summary": {},
+        },
+        "summary": {"critical_vulnerabilities": 0, "ips_scanned": 0, "hostnames_scanned": 0, "terms_in_report": ""},
+        "total_findings": 0,
+        "total_systems": 0,
+        "total_hostnames": 0,
+        "total_systems_basic_security": 0,
+        "health": [
+            {"service": "rocky", "healthy": True, "version": "0.0.1.dev1", "additional": None, "results": []},
+            {"service": "octopoes", "healthy": True, "version": "0.0.1.dev1", "additional": None, "results": []},
+            {
+                "service": "xtdb",
+                "healthy": True,
+                "version": "1.24.4",
+                "additional": {
+                    "version": "1.24.4",
+                    "revision": "b46e92df67699cb25f3b21a61742c79da564b3b0",
+                    "indexVersion": 22,
+                    "consumerState": None,
+                    "kvStore": "xtdb.rocksdb.RocksKv",
+                    "estimateNumKeys": 56338,
+                    "size": 93781419,
+                },
+                "results": [],
+            },
+            {
+                "service": "katalogus",
+                "healthy": True,
+                "version": "0.0.1-development",
+                "additional": None,
+                "results": [],
+            },
+            {"service": "scheduler", "healthy": True, "version": "0.0.1.dev1", "additional": None, "results": []},
+            {"service": "bytes", "healthy": True, "version": "0.0.1.dev1", "additional": None, "results": []},
+            {"service": "keiko", "healthy": True, "version": "0.0.1.dev1", "additional": None, "results": []},
+        ],
+        "config_oois": [],
+        "input_data": {
+            "input_oois": ["Hostname|internet|mispo.es"],
+            "report_types": ["systems-report", "findings-report"],
+            "plugins": {
+                "required": [
+                    "nmap",
+                    "webpage-analysis",
+                    "ssl-certificates",
+                    "nmap-udp",
+                    "ssl-version",
+                    "testssl-sh-ciphers",
+                    "dns-records",
+                ],
+                "optional": ["leakix", "snyk", "service_banner", "shodan"],
+            },
+        },
+    }
+
+    report_data_b = {
+        "systems": {"services": {}},
+        "services": {},
+        "recommendations": [],
+        "recommendation_counts": {},
+        "open_ports": {},
+        "ipv6": {},
+        "vulnerabilities": {},
+        "findings": {
+            "finding_types": [],
+            "summary": {
+                "total_by_severity_per_finding_type": {
+                    "critical": 1,
+                    "high": 2,
+                    "medium": 4,
+                    "low": 2,
+                    "recommendation": 1,
+                    "pending": 1,
+                    "unknown": 1,
+                },
+                "total_by_severity": {
+                    "critical": 3,
+                    "high": 3,
+                    "medium": 5,
+                    "low": 3,
+                    "recommendation": 1,
+                    "pending": 1,
+                    "unknown": 1,
+                },
+                "total_finding_types": 12,
+                "total_occurrences": 17,
+            },
+        },
+        "basic_security": {
+            "rpki": {},
+            "system_specific": {"Mail": [], "Web": [], "DNS": []},
+            "safe_connections": {},
+            "summary": {},
+        },
+        "summary": {"critical_vulnerabilities": 0, "ips_scanned": 0, "hostnames_scanned": 0, "terms_in_report": ""},
+        "total_findings": 0,
+        "total_systems": 0,
+        "total_hostnames": 0,
+        "total_systems_basic_security": 0,
+        "health": [
+            {"service": "rocky", "healthy": True, "version": "0.0.1.dev1", "additional": None, "results": []},
+            {"service": "octopoes", "healthy": True, "version": "0.0.1.dev1", "additional": None, "results": []},
+            {
+                "service": "xtdb",
+                "healthy": True,
+                "version": "1.24.4",
+                "additional": {
+                    "version": "1.24.4",
+                    "revision": "b46e92df67699cb25f3b21a61742c79da564b3b0",
+                    "indexVersion": 22,
+                    "consumerState": None,
+                    "kvStore": "xtdb.rocksdb.RocksKv",
+                    "estimateNumKeys": 54693,
+                    "size": 91850532,
+                },
+                "results": [],
+            },
+            {
+                "service": "katalogus",
+                "healthy": True,
+                "version": "0.0.1-development",
+                "additional": None,
+                "results": [],
+            },
+            {"service": "scheduler", "healthy": True, "version": "0.0.1.dev1", "additional": None, "results": []},
+            {"service": "bytes", "healthy": True, "version": "0.0.1.dev1", "additional": None, "results": []},
+            {"service": "keiko", "healthy": True, "version": "0.0.1.dev1", "additional": None, "results": []},
+        ],
+        "config_oois": [],
+        "input_data": {
+            "input_oois": ["Hostname|internet|mispo.es"],
+            "report_types": ["systems-report", "findings-report"],
+            "plugins": {
+                "required": [
+                    "nmap",
+                    "webpage-analysis",
+                    "ssl-certificates",
+                    "nmap-udp",
+                    "ssl-version",
+                    "testssl-sh-ciphers",
+                    "dns-records",
+                ],
+                "optional": ["leakix", "snyk", "service_banner", "shodan"],
+            },
+        },
+    }
+    return [report_data_a, report_data_b]
+
+
+@pytest.fixture
+def findings_dashboard_mock_data(dashboard_data, findings_reports, findings_report_bytes_data):
+    dashboard_data_a = dashboard_data[0]
+    dashboard_data_b = dashboard_data[1]
+
+    report_a = findings_reports[0]
+    report_b = findings_reports[1]
+
+    report_data_a = findings_report_bytes_data[0]
+    report_data_b = findings_report_bytes_data[1]
+
+    return {
+        dashboard_data_a.dashboard.organization: {
+            dashboard_data_a: {"report": report_a, "report_data": report_data_a, "highest_risk_level": "medium"}
+        },
+        dashboard_data_b.dashboard.organization: {
+            dashboard_data_b: {"report": report_b, "report_data": report_data_b, "highest_risk_level": "medium"}
+        },
+    }