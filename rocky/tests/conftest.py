import binascii
import io
import json
import logging
from datetime import datetime, timezone
from ipaddress import IPv4Address, IPv6Address
from os import urandom
from pathlib import Path
from unittest.mock import MagicMock, patch
from uuid import UUID

import pytest
from django.conf import settings
from django.contrib.auth.models import Group, Permission
from django.contrib.messages.middleware import MessageMiddleware
from django.contrib.sessions.middleware import SessionMiddleware
from django.utils.translation import activate, deactivate
from django_otp import DEVICE_ID_SESSION_KEY
from django_otp.middleware import OTPMiddleware
from katalogus.client import parse_plugin
from requests import Response
from tools.models import GROUP_ADMIN, GROUP_CLIENT, GROUP_REDTEAM, Indemnification, Organization, OrganizationMember

from octopoes.models import OOI, DeclaredScanProfile, Reference, ScanLevel
from octopoes.models.ooi.dns.zone import Hostname
from octopoes.models.ooi.findings import CVEFindingType, Finding, KATFindingType, RiskLevelSeverity
from octopoes.models.ooi.network import IPAddressV4, IPAddressV6, IPPort, Network, Protocol
from octopoes.models.ooi.service import IPService, Service
from octopoes.models.ooi.software import Software
from octopoes.models.ooi.web import URL, SecurityTXT, Website
from octopoes.models.origin import Origin, OriginType
from octopoes.models.transaction import TransactionRecord
from rocky.scheduler import Task

LANG_LIST = [code for code, _ in settings.LANGUAGES]

# Quiet faker locale messages down in tests.
logging.getLogger("faker").setLevel(logging.INFO)


@pytest.fixture
def valid_time():
    return datetime.now(timezone.utc)


@pytest.fixture(params=LANG_LIST)
def current_language(request):
    return request.param


@pytest.fixture
def language(current_language):
    activate(current_language)
    yield current_language
    deactivate()


def create_user(django_user_model, email, password, name, device_name, superuser=False):
    user = django_user_model.objects.create_user(email=email, password=password)
    user.full_name = name
    user.is_verified = lambda: True
    user.is_superuser = superuser
    user.save()
    device = user.staticdevice_set.create(name=device_name)
    device.token_set.create(token=binascii.hexlify(urandom(8)).decode())
    return user


def create_organization(name, organization_code):
    katalogus_client = "katalogus.client.KATalogusClientV1"
    octopoes_node = "tools.models.OctopoesAPIConnector"
    with patch(katalogus_client), patch(octopoes_node):
        return Organization.objects.create(name=name, code=organization_code)


def create_member(user, organization):
    Indemnification.objects.create(
        user=user,
        organization=organization,
    )

    return OrganizationMember.objects.create(
        user=user,
        organization=organization,
        status=OrganizationMember.STATUSES.ACTIVE,
        blocked=False,
        trusted_clearance_level=4,
        acknowledged_clearance_level=4,
        onboarded=False,
    )


def add_admin_group_permissions(member):
    group = Group.objects.get(name=GROUP_ADMIN)
    member.groups.add(group)
    admin_permissions = [
        Permission.objects.get(codename="view_organization").id,
        Permission.objects.get(codename="view_organizationmember").id,
        Permission.objects.get(codename="add_organizationmember").id,
        Permission.objects.get(codename="change_organization").id,
        Permission.objects.get(codename="change_organizationmember").id,
        Permission.objects.get(codename="can_delete_oois").id,
        Permission.objects.get(codename="add_indemnification").id,
        Permission.objects.get(codename="can_scan_organization").id,
    ]
    group.permissions.set(admin_permissions)


def add_redteam_group_permissions(member):
    group = Group.objects.get(name=GROUP_REDTEAM)
    member.groups.add(group)
    redteam_permissions = [
        Permission.objects.get(codename="can_scan_organization").id,
        Permission.objects.get(codename="can_enable_disable_boefje").id,
        Permission.objects.get(codename="can_set_clearance_level").id,
        Permission.objects.get(codename="can_delete_oois").id,
        Permission.objects.get(codename="can_mute_findings").id,
        Permission.objects.get(codename="can_view_katalogus_settings").id,
        Permission.objects.get(codename="can_set_katalogus_settings").id,
    ]
    group.permissions.set(redteam_permissions)


def add_client_group_permissions(member):
    group = Group.objects.get(name=GROUP_CLIENT)
    member.groups.add(group)
    client_permissions = [
        Permission.objects.get(codename="can_scan_organization").id,
    ]
    group.permissions.set(client_permissions)


@pytest.fixture(autouse=True)
def seed_groups(db):
    Group.objects.get_or_create(name=GROUP_CLIENT)
    Group.objects.get_or_create(name=GROUP_REDTEAM)
    Group.objects.get_or_create(name=GROUP_ADMIN)


@pytest.fixture
def organization():
    return create_organization("Test Organization", "test")


@pytest.fixture
def organization_b():
    return create_organization("OrganizationB", "org_b")


@pytest.fixture
def superuser(django_user_model):
    return create_user(
        django_user_model, "superuser@openkat.nl", "SuperSuper123!!", "Superuser name", "default", superuser=True
    )


@pytest.fixture
def superuser_b(django_user_model):
    return create_user(
        django_user_model, "superuserB@openkat.nl", "SuperBSuperB123!!", "Superuser B name", "default_b", superuser=True
    )


@pytest.fixture
def superuser_member(superuser, organization):
    return create_member(superuser, organization)


@pytest.fixture
def superuser_member_b(superuser_b, organization_b):
    return create_member(superuser_b, organization_b)


@pytest.fixture
def adminuser(django_user_model):
    return create_user(django_user_model, "admin@openkat.nl", "AdminAdmin123!!", "Admin name", "default_admin")


@pytest.fixture
def adminuser_b(django_user_model):
    return create_user(django_user_model, "adminB@openkat.nl", "AdminBAdminB123!!", "Admin B name", "default_admin_b")


@pytest.fixture
def admin_member(adminuser, organization):
    member = create_member(adminuser, organization)
    adminuser.user_permissions.add(Permission.objects.get(codename="view_organization"))
    add_admin_group_permissions(member)
    return member


@pytest.fixture
def admin_member_b(adminuser_b, organization_b):
    member = create_member(adminuser_b, organization_b)
    adminuser_b.user_permissions.add(Permission.objects.get(codename="view_organization"))
    add_admin_group_permissions(member)
    return member


@pytest.fixture
def redteamuser(django_user_model):
    return create_user(
        django_user_model, "redteamer@openkat.nl", "RedteamRedteam123!!", "Redteam name", "default_redteam"
    )


@pytest.fixture
def redteamuser_b(django_user_model):
    return create_user(
        django_user_model, "redteamerB@openkat.nl", "RedteamBRedteamB123!!", "Redteam B name", "default_redteam_b"
    )


@pytest.fixture
def redteam_member(redteamuser, organization):
    member = create_member(redteamuser, organization)
    add_redteam_group_permissions(member)
    return member


@pytest.fixture
def redteam_member_b(redteamuser_b, organization_b):
    member = create_member(redteamuser_b, organization_b)
    add_redteam_group_permissions(member)
    return member


@pytest.fixture
def clientuser(django_user_model):
    return create_user(django_user_model, "client@openkat.nl", "ClientClient123!!", "Client name", "default_client")


@pytest.fixture
def clientuser_b(django_user_model):
    return create_user(
        django_user_model, "clientB@openkat.nl", "ClientBClientB123!!", "Client B name", "default_client_b"
    )


@pytest.fixture
def client_member(clientuser, organization):
    member = create_member(clientuser, organization)
    add_client_group_permissions(member)
    return member


@pytest.fixture
def client_member_b(clientuser_b, organization_b):
    member = create_member(clientuser_b, organization_b)
    add_client_group_permissions(member)
    return member


@pytest.fixture
def client_user_two_organizations(clientuser, organization, organization_b):
    member = create_member(clientuser, organization)
    add_client_group_permissions(member)
    member = create_member(clientuser, organization_b)
    add_client_group_permissions(member)
    return clientuser


@pytest.fixture
def new_member(django_user_model, organization):
    user = create_user(django_user_model, "cl1@openkat.nl", "TestTest123!!", "New user", "default_new_user")
    member = create_member(user, organization)
    member.status = OrganizationMember.STATUSES.NEW
    member.save()
    return member


@pytest.fixture
def active_member(django_user_model, organization):
    user = create_user(django_user_model, "cl2@openkat.nl", "TestTest123!!", "Active user", "default_active_user")
    member = create_member(user, organization)
    member.status = OrganizationMember.STATUSES.ACTIVE
    member.save()
    return member


@pytest.fixture
def blocked_member(django_user_model, organization):
    user = create_user(django_user_model, "cl3@openkat.nl", "TestTest123!!", "Blocked user", "default_blocked_user")
    member = create_member(user, organization)
    member.status = OrganizationMember.STATUSES.ACTIVE
    member.blocked = True
    member.save()
    return member


@pytest.fixture
def mock_models_katalogus(mocker):
    return mocker.patch("tools.models.get_katalogus")


@pytest.fixture
def mock_views_katalogus(mocker):
    return mocker.patch("rocky.views.ooi_report.get_katalogus")


@pytest.fixture
def mock_bytes_client(mocker):
    return mocker.patch("rocky.bytes_client.BytesClient")


@pytest.fixture
def mock_models_octopoes(mocker):
    return mocker.patch("tools.models.OctopoesAPIConnector")


@pytest.fixture
def mock_organization_view_octopoes(mocker):
    return mocker.patch("account.mixins.OctopoesAPIConnector")


@pytest.fixture
def mock_crisis_room_octopoes(mocker):
    return mocker.patch("crisis_room.views.OctopoesAPIConnector")


@pytest.fixture
def lazy_task_list_empty() -> MagicMock:
    mock = MagicMock()
    mock.__getitem__.return_value = []
    mock.count.return_value = 0
    return mock


@pytest.fixture
def task() -> Task:
    return Task.model_validate(
        {
            "id": "1b20f85f-63d5-4baa-be9e-f3f19d6e3fae",
            "hash": "19ed51514b37d42f79c5e95469956b05",
            "scheduler_id": "boefje-test",
            "type": "boefje",
            "p_item": {
                "id": "1b20f85f-63d5-4baa-be9e-f3f19d6e3fae",
                "hash": "19ed51514b37d42f79c5e95469956b05",
                "priority": 1,
                "data": {
                    "id": "1b20f85f63d54baabe9ef3f19d6e3fae",
                    "boefje": {
                        "id": "test-boefje",
                        "name": "TestBoefje",
                        "description": "Fetch the DNS record(s) of a hostname",
                        "repository_id": None,
                        "version": None,
                        "scan_level": 1,
                        "consumes": ["Hostname"],
                        "produces": [
                            "DNSNSRecord",
                            "DNSARecord",
                            "DNSCNAMERecord",
                            "DNSMXRecord",
                            "DNSZone",
                            "Hostname",
                            "DNSAAAARecord",
                            "IPAddressV4",
                            "DNSSOARecord",
                            "DNSTXTRecord",
                            "IPAddressV6",
                            "Network",
                            "NXDOMAIN",
                        ],
                    },
                    "input_ooi": "Hostname|internet|mispo.es",
                    "organization": "test",
                },
            },
            "status": "completed",
            "created_at": "2022-08-09 11:53:41.378292",
            "modified_at": "2022-08-09 11:54:21.002838",
        }
    )


@pytest.fixture
def bytes_raw_metas():
    return [
        {
            "id": "85c01c8c-c0bf-4fe8-bda5-abdf2d03117c",
            "boefje_meta": {
                "id": "6dea9549-c05d-42c9-b55b-8ad54cb9e413",
                "started_at": "2023-11-01T15:02:46.764085+00:00",
                "ended_at": "2023-11-01T15:02:47.276154+00:00",
                "boefje": {"id": "dns-sec", "version": None},
                "input_ooi": "Hostname|internet|mispoes.nl",
                "arguments": {},
                "organization": "test",
                "runnable_hash": "ed871e9731f3d528ea92ca23c8eb18f38ac47e6d89a634b654a073fc2ca5fb50",
                "environment": {},
            },
            "mime_types": [
                {"value": "boefje/dns-sec"},
                {"value": "boefje/dns-sec-c90404f60aeacf9b254abbd250bd3214e3b1a65b5a883dcbc"},
                {"value": "dns-sec"},
            ],
            "secure_hash": "sha512:23e40f3e0c4381b89a296a5708a3c7a2dff369dc272b5cbce584d0fd7e17b1a5ebb1a947"
            "be36ed19e8930116a46be2f4b450353b786696f83c328f197a8ae741",
            "signing_provider_url": None,
            "hash_retrieval_link": "a9b261d1-e981-42db-bd92-ee0c36372678",
        }
    ]


@pytest.fixture
def bytes_get_raw():
    byte_string = ";; Number of trusted keys: 2\\n;; Chasing: mispoes.nl."
    " A\\n\\n\\nDNSSEC Trust tree:\\nantagonist.nl. (A)\\n|---mispoes.nl. (DNSKEY keytag: 47684 alg: 13 flags:"
    " 257)\\n    |---mispoes.nl. (DS keytag: 47684 digest type: 2)\\n        "
    "|---nl. (DNSKEY keytag: 52707 alg: 13 flags: 256)\\n            "
    "|---nl. (DNSKEY keytag: 17153 alg: 13 flags: 257)\\n            "
    "|---nl. (DS keytag: 17153 digest type: 2)\\n                "
    "|---. (DNSKEY keytag: 46780 alg: 8 flags: 256)\\n                    "
    b"|---. (DNSKEY keytag: 20326 alg: 8 flags: 257)\\n;; Chase successful\\n"

    return byte_string.encode()


@pytest.fixture
def lazy_task_list_with_boefje(task) -> MagicMock:
    mock = MagicMock()
    mock.__getitem__.return_value = [task]
    mock.count.return_value = 1
    return mock


@pytest.fixture
def network() -> Network:
    return Network(
        name="testnetwork",
        scan_profile=DeclaredScanProfile(reference=Reference.from_str("Network|testnetwork"), level=ScanLevel.L1),
    )


@pytest.fixture
def ipaddressv4(network) -> IPAddressV4:
    return IPAddressV4(network=network.reference, address=IPv4Address("192.0.2.1"))


@pytest.fixture
def ipaddressv6(network) -> IPAddressV6:
    return IPAddressV6(network=network.reference, address=IPv6Address("2001:db8::1"))


@pytest.fixture
def ip_port(ipaddressv4) -> IPPort:
    return IPPort(address=ipaddressv4.reference, port=80, protocol=Protocol.TCP)


@pytest.fixture
def hostname(network) -> Hostname:
    return Hostname(name="example.com", network=network.reference)


@pytest.fixture
<<<<<<< HEAD
def url(network):
    return URL(raw="https://example.com/", network=network.reference)


@pytest.fixture
def website(ip_service: IPService, hostname: Hostname):
    return Website(
        ip_service=ip_service.reference,
        hostname=hostname.reference,
    )


@pytest.fixture
def security_txt(website: Website, url: URL):
    return SecurityTXT(website=website.reference, url=url.reference, security_txt="example")


@pytest.fixture
def service():
=======
def service() -> Service:
>>>>>>> c3d7f694
    return Service(name="domain")


@pytest.fixture
<<<<<<< HEAD
def ip_service(ip_port: IPPort, service: Service):
    return IPService(ip_port=ip_port.reference, service=service.reference)


@pytest.fixture
def software():
=======
def software() -> Software:
>>>>>>> c3d7f694
    return Software(name="DICOM")


@pytest.fixture
def cve_finding_type_2019_8331() -> CVEFindingType:
    return CVEFindingType(
        id="CVE-2019-8331",
        description="In Bootstrap before 3.4.1 and 4.3.x before 4.3.1, XSS is possible in the tooltip or "
        "popover data-template attribute.",
        source="https://cve.circl.lu/cve/CVE-2019-8331",
        risk_score=6.1,
        risk_severity=RiskLevelSeverity.MEDIUM,
    )


@pytest.fixture
def cve_finding_type_2019_2019() -> CVEFindingType:
    return CVEFindingType(
        id="CVE-2019-2019",
        description="In ce_t4t_data_cback of ce_t4t.cc, there is a possible out-of-bound read due to a missing bounds "
        "check. This could lead to local information disclosure with no additional execution privileges "
        "needed. User interaction is needed for exploitation.Product: AndroidVersions: Android-7.0 "
        "Android-7.1.1 Android-7.1.2 Android-8.0 Android-8.1 Android-9Android ID: A-115635871",
        source="https://cve.circl.lu/cve/CVE-2019-2019",
        risk_score=6.5,
        risk_severity=RiskLevelSeverity.MEDIUM,
    )


@pytest.fixture
def cve_finding_2019_8331() -> Finding:
    return Finding(
        finding_type=Reference.from_str("CVEFindingType|CVE-2019-8331"),
        ooi=Reference.from_str(
            "Finding|SoftwareInstance|HostnameHTTPURL|https|internet|mispo.es|443|/|Software|Bootstrap|3.3.7|cpe:/a:getbootstrap:bootstrap|CVE-2019-8331"
        ),
        proof=None,
        description="Vulnerability CVE-2019-8331 detected",
        reproduce=None,
    )


@pytest.fixture
def cve_finding_2019_2019() -> Finding:
    return Finding(
        finding_type=Reference.from_str("CVEFindingType|CVE-2019-2019"),
        ooi=Reference.from_str(
            "Finding|SoftwareInstance|HostnameHTTPURL|https|internet|mispo.es|443|/|Software|Bootstrap|3.3.7|cpe:/a:getbootstrap:bootstrap|CVE-2019-2019"
        ),
        proof=None,
        description="Vulnerability CVE-2019-2019 detected",
        reproduce=None,
    )


@pytest.fixture
def cve_finding_type_no_score() -> CVEFindingType:
    return CVEFindingType(
        id="CVE-0000-0001",
        description="CVE Finding without scopre",
        source="https://cve.circl.lu/cve/CVE-0000-0001",
        risk_severity=RiskLevelSeverity.UNKNOWN,
    )


@pytest.fixture
def cve_finding_no_score() -> Finding:
    return Finding(
        finding_type=Reference.from_str("CVEFindingType|CVE-0000-0001"),
        ooi=Reference.from_str(
            "Finding|SoftwareInstance|HostnameHTTPURL|https|internet|mispo.es|443|/|Software|Bootstrap|3.3.7|cpe:/a:getbootstrap:bootstrap|CVE-0000-0001"
        ),
        proof=None,
        description="Vulnerability CVE-0000-0001 detected",
        reproduce=None,
    )


@pytest.fixture
def finding() -> Finding:
    return Finding(
        finding_type=Reference.from_str("KATFindingType|KAT-0001"),
        ooi=Reference.from_str("Network|testnetwork"),
        proof="proof",
        description="description",
        reproduce="reproduce",
    )


@pytest.fixture
<<<<<<< HEAD
def web_report_finding_types():
    return [
        KATFindingType(id="KAT-NO-CSP"),
        KATFindingType(id="KAT-CSP-VULNERABILITIES"),
        KATFindingType(id="KAT-NO-HTTPS-REDIRECT"),
        KATFindingType(id="KAT-NO-CERTIFICATE"),
        KATFindingType(id="KAT-NO-SECURITY-TXT"),
        KATFindingType(id="KAT-UNCOMMON-OPEN-PORT"),
        KATFindingType(id="KAT-OPEN-SYSADMIN-PORT"),
        KATFindingType(id="KAT-OPEN-DATABASE-PORT"),
        KATFindingType(id="KAT-CERTIFICATE-EXPIRED"),
        KATFindingType(id="KAT-CERTIFICATE-EXPIRING-SOON"),
    ]


@pytest.fixture
def no_rpki_finding_type():
=======
def no_rpki_finding_type() -> KATFindingType:
>>>>>>> c3d7f694
    return KATFindingType(id="KAT-NO-RPKI")


@pytest.fixture
def expired_rpki_finding_type() -> KATFindingType:
    return KATFindingType(id="KAT-EXPIRED-RPKI")


@pytest.fixture
def finding_types() -> list[KATFindingType]:
    return [
        KATFindingType(
            id="KAT-0001",
            description="Fake description...",
            recommendation="Fake recommendation...",
            risk_score=9.5,
            risk_severity=RiskLevelSeverity.CRITICAL,
        ),
        KATFindingType(
            id="KAT-0002",
            description="Fake description...",
            recommendation="Fake recommendation...",
            risk_score=9.5,
            risk_severity=RiskLevelSeverity.CRITICAL,
        ),
        KATFindingType(
            id="KAT-0003",
            description="Fake description...",
            recommendation="Fake recommendation...",
            risk_score=3.9,
            risk_severity=RiskLevelSeverity.LOW,
        ),
    ]


@pytest.fixture
def cipher_finding_types() -> list[KATFindingType]:
    return [
        KATFindingType(
            id="KAT-RECOMMENDATION-BAD-CIPHER",
            description="Fake description...",
            recommendation="Fake recommendation...",
            risk_score=3.0,
            risk_severity=RiskLevelSeverity.RECOMMENDATION,
        ),
        KATFindingType(
            id="KAT-CRITICAL-BAD-CIPHER",
            description="Fake description...",
            recommendation="Fake recommendation...",
            risk_score=10.0,
            risk_severity=RiskLevelSeverity.CRITICAL,
        ),
    ]


@pytest.fixture
def cipher_finding_type() -> KATFindingType:
    return KATFindingType(
        id="KAT-MEDIUM-BAD-CIPHER",
        description="Fake description...",
        recommendation="Fake recommendation...",
        risk_score=6.0,
        risk_severity=RiskLevelSeverity.MEDIUM,
    )


@pytest.fixture
def finding_type_kat_no_spf() -> KATFindingType:
    return KATFindingType(
        id="KAT-NO-SPF",
        description="Fake description...",
        recommendation="Fake recommendation...",
        risk_score=9.5,
        risk_severity=RiskLevelSeverity.CRITICAL,
    )


@pytest.fixture
def finding_type_kat_no_dmarc() -> KATFindingType:
    return KATFindingType(
        id="KAT-NO-DMARC",
        description="Fake description...",
        recommendation="Fake recommendation...",
        risk_score=9.5,
        risk_severity=RiskLevelSeverity.CRITICAL,
    )


@pytest.fixture
def finding_type_kat_no_dkim() -> KATFindingType:
    return KATFindingType(
        id="KAT-NO-DKIM",
        description="Fake description...",
        recommendation="Fake recommendation...",
        risk_score=9.5,
        risk_severity=RiskLevelSeverity.CRITICAL,
    )


@pytest.fixture
def finding_type_kat_uncommon_open_port() -> KATFindingType:
    return KATFindingType(
        id="KAT-UNCOMMON-OPEN-PORT",
        description="Fake description...",
        recommendation="Fake recommendation...",
        risk_score=9.5,
        risk_severity=RiskLevelSeverity.CRITICAL,
    )


@pytest.fixture
def finding_type_kat_open_sysadmin_port() -> KATFindingType:
    return KATFindingType(
        id="KAT-OPEN-SYSADMIN-PORT",
        description="Fake description...",
        recommendation="Fake recommendation...",
        risk_score=8.5,
        risk_severity=RiskLevelSeverity.HIGH,
    )


@pytest.fixture
def finding_type_kat_open_database_port() -> KATFindingType:
    return KATFindingType(
        id="KAT-OPEN-DATABASE-PORT",
        description="Fake description...",
        recommendation="Fake recommendation...",
        risk_score=6.5,
        risk_severity=RiskLevelSeverity.MEDIUM,
    )


@pytest.fixture
def finding_type_kat_no_dnssec() -> KATFindingType:
    return KATFindingType(
        id="KAT-NO-DNSSEC",
        description="Fake description...",
        recommendation="Fake recommendation...",
        risk_severity=RiskLevelSeverity.PENDING,
    )


@pytest.fixture
def finding_type_kat_invalid_dnssec() -> KATFindingType:
    return KATFindingType(
        id="KAT-INVALID-DNSSEC",
        recommendation="Fake recommendation...",
        risk_score=3.0,
        risk_severity=RiskLevelSeverity.LOW,
    )


@pytest.fixture
def plugin_details():
    return parse_plugin(
        {
            "id": "test-boefje",
            "type": "boefje",
            "name": "TestBoefje",
            "description": "Meows to the moon",
            "repository_id": "test-repository",
            "scan_level": 1,
            "consumes": ["Network"],
            "produces": ["Network"],
            "enabled": True,
        }
    )


@pytest.fixture
def plugin_schema():
    return {
        "title": "Arguments",
        "type": "object",
        "properties": {
            "TEST_PROPERTY": {
                "title": "TEST_PROPERTY",
                "maxLength": 128,
                "type": "string",
                "description": "Test description",
            },
            "TEST_PROPERTY2": {
                "title": "TEST_PROPERTY2",
                "type": "integer",
                "minimum": 2,
                "maximum": 200,
                "description": "Test description2",
            },
        },
        "required": ["TEST_PROPERTY"],
    }


@pytest.fixture
def plugin_schema_no_required():
    return {
        "title": "Arguments",
        "type": "object",
        "properties": {
            "TEST_PROPERTY": {
                "title": "TEST_PROPERTY",
                "maxLength": 128,
                "type": "string",
                "description": "Test description",
            },
            "TEST_PROPERTY2": {
                "title": "TEST_PROPERTY2",
                "type": "integer",
                "minimum": 2,
                "maximum": 200,
                "description": "Test description2",
            },
        },
    }


def setup_request(request, user):
    request = SessionMiddleware(lambda r: r)(request)
    request.session[DEVICE_ID_SESSION_KEY] = user.staticdevice_set.get().persistent_id
    request = OTPMiddleware(lambda r: r)(request)
    request = MessageMiddleware(lambda r: r)(request)

    request.user = user

    return request


@pytest.fixture
def mock_scheduler(mocker):
    return mocker.patch("rocky.views.ooi_detail.scheduler.client")


def get_stub_path(file_name: str) -> Path:
    return Path(__file__).parent / "stubs" / file_name


def get_boefjes_data() -> list[dict]:
    return json.loads(get_stub_path("katalogus_boefjes.json").read_text())


def get_normalizers_data() -> list[dict]:
    return json.loads(get_stub_path("katalogus_normalizers.json").read_text())


def get_plugins_data() -> list[dict]:
    return get_boefjes_data() + get_normalizers_data()


@pytest.fixture()
def mock_mixins_katalogus(mocker):
    return mocker.patch("katalogus.views.mixins.get_katalogus")


@pytest.fixture
def mock_scheduler_client_task_list(mocker):
    mock_scheduler_client_session = mocker.patch("rocky.scheduler.client.session")
    response = Response()
    response.raw = io.BytesIO(
        json.dumps(
            {
                "count": 1,
                "next": "http://scheduler:8000/tasks?scheduler_id=boefje-test&type=boefje&plugin_id=test_plugin&limit=10&offset=10",
                "previous": None,
                "results": [
                    {
                        "id": "2e757dd3-66c7-46b8-9987-7cd18252cc6d",
                        "scheduler_id": "boefje-test",
                        "type": "boefje",
                        "p_item": {
                            "id": "2e757dd3-66c7-46b8-9987-7cd18252cc6d",
                            "scheduler_id": "boefje-test",
                            "hash": "416aa907e0b2a16c1b324f7d3261c5a4",
                            "priority": 631,
                            "data": {
                                "id": "2e757dd366c746b899877cd18252cc6d",
                                "boefje": {"id": "test-plugin", "version": None},
                                "input_ooi": "Hostname|internet|example.com",
                                "organization": "test",
                                "dispatches": [],
                            },
                            "created_at": "2023-05-09T09:37:20.899668+00:00",
                            "modified_at": "2023-05-09T09:37:20.899675+00:00",
                        },
                        "status": "completed",
                        "created_at": "2023-05-09T09:37:20.909069+00:00",
                        "modified_at": "2023-05-09T09:37:20.909071+00:00",
                    }
                ],
            }
        ).encode()
    )

    mock_scheduler_client_session.get.return_value = response

    return mock_scheduler_client_session


class MockOctopoesAPIConnector:
    oois: dict[Reference, OOI]
    queries: dict[str, dict[Reference | str | None, list[OOI]]]
    valid_time: datetime

    def __init__(self, valid_time: datetime):
        self.valid_time = valid_time

    def get(self, reference: Reference, valid_time: datetime | None = None) -> OOI:
        return self.oois[reference]

    def query(
        self,
        path: str,
        valid_time: datetime,
        source: Reference | str | None = None,
        offset: int = 0,
        limit: int = 50,
    ) -> list[OOI]:
        return self.queries[path][source]

    def get_history(self, reference: Reference) -> list[TransactionRecord]:
        return [
            TransactionRecord(
                txTime=self.valid_time,
                txId=287,
                validTime=self.valid_time,
                contentHash="636a28da4792b9f5007143bb35bd37d48662df9b",
            )
        ]

    def list_origins(
        self,
        valid_time: datetime | None = None,
        source: Reference | None = None,
        result: Reference | None = None,
        task_id: UUID | None = None,
        origin_type: OriginType | None = None,
    ) -> list[Origin]:
        return []


@pytest.fixture
def mock_octopoes_api_connector(valid_time):
    return MockOctopoesAPIConnector(valid_time)


@pytest.fixture
def listed_hostnames(network) -> list[Hostname]:
    return [
        Hostname(network=network.reference, name="example.com"),
        Hostname(network=network.reference, name="a.example.com"),
        Hostname(network=network.reference, name="b.example.com"),
        Hostname(network=network.reference, name="c.example.com"),
        Hostname(network=network.reference, name="d.example.com"),
        Hostname(network=network.reference, name="e.example.com"),
        Hostname(network=network.reference, name="f.example.com"),
    ]<|MERGE_RESOLUTION|>--- conflicted
+++ resolved
@@ -455,7 +455,6 @@
 
 
 @pytest.fixture
-<<<<<<< HEAD
 def url(network):
     return URL(raw="https://example.com/", network=network.reference)
 
@@ -474,24 +473,17 @@
 
 
 @pytest.fixture
-def service():
-=======
 def service() -> Service:
->>>>>>> c3d7f694
     return Service(name="domain")
 
 
 @pytest.fixture
-<<<<<<< HEAD
 def ip_service(ip_port: IPPort, service: Service):
     return IPService(ip_port=ip_port.reference, service=service.reference)
 
 
 @pytest.fixture
-def software():
-=======
 def software() -> Software:
->>>>>>> c3d7f694
     return Software(name="DICOM")
 
 
@@ -582,7 +574,6 @@
 
 
 @pytest.fixture
-<<<<<<< HEAD
 def web_report_finding_types():
     return [
         KATFindingType(id="KAT-NO-CSP"),
@@ -599,10 +590,7 @@
 
 
 @pytest.fixture
-def no_rpki_finding_type():
-=======
 def no_rpki_finding_type() -> KATFindingType:
->>>>>>> c3d7f694
     return KATFindingType(id="KAT-NO-RPKI")
 
 
