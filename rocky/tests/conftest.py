--- conflicted
+++ resolved
@@ -628,7 +628,6 @@
 
 
 @pytest.fixture
-<<<<<<< HEAD
 def tree_data_no_findings():
     return {
         "root": {
@@ -796,8 +795,6 @@
 
 
 @pytest.fixture
-=======
->>>>>>> e31e09ed
 def cipher_finding_types() -> list[KATFindingType]:
     return [
         KATFindingType(
