--- conflicted
+++ resolved
@@ -1522,7 +1522,6 @@
 
 
 @pytest.fixture
-<<<<<<< HEAD
 def paginated_task_list(task):
     return PaginatedTasksResponse(
         count=1,
@@ -1530,7 +1529,8 @@
         previous=None,
         results=[task],
     )
-=======
+
+
 def reports_more_input_oois():
     return [
         (
@@ -1662,5 +1662,4 @@
             "security": {"spf": False, "dkim": False, "dmarc": False, "dnssec": False, "caa": False},
             "finding_types": [],
         }
-    }
->>>>>>> fd23a56a
+    }