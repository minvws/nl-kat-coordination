import json
from pathlib import Path
from unittest.mock import MagicMock
import pytest
from django.contrib.messages.middleware import MessageMiddleware
from django.contrib.sessions.middleware import SessionMiddleware
from django_otp import DEVICE_ID_SESSION_KEY
from django_otp.middleware import OTPMiddleware
from octopoes.models import DeclaredScanProfile, ScanLevel, Reference
from octopoes.models.ooi.findings import Finding
from octopoes.models.ooi.network import Network
from rocky.scheduler import Task
from tools.models import OOIInformation
from tests.setup import OrganizationSetup, UserSetup, MemberSetup


@pytest.fixture
def organization():
    return OrganizationSetup().create_organization()


@pytest.fixture
<<<<<<< HEAD
def superuser(django_user_model):
    return UserSetup(django_user_model)._create_superuser(email="superuser@openkat.nl", password="SuperSuper123!!")
=======
def normal_user_without_organization_member(django_user_model):
    user = django_user_model.objects.create(email="normal@openkat.nl", password="TestTest123!!")
    user.is_verified = lambda: True

    device = user.staticdevice_set.create(name="default")
    device.token_set.create(token="12345678")

    return user


@pytest.fixture
def normal_user(normal_user_without_organization_member, organization):
    user = normal_user_without_organization_member

    OrganizationMember.objects.create(
        user=user,
        organization=organization,
        status=OrganizationMember.STATUSES.ACTIVE,
        trusted_clearance_level=4,
        acknowledged_clearance_level=4,
        onboarded=True,
    )
    Indemnification.objects.create(
        organization=organization,
        user=user,
    )
    user.user_permissions.add(Permission.objects.get(codename="can_scan_organization"))

    return user


@pytest.fixture
def user(django_user_model):
    user = django_user_model.objects.create_superuser(email="admin@openkat.nl", password="TestTest123!!")
    user.is_verified = lambda: True
>>>>>>> 974ecdcf


@pytest.fixture
def superuser_member(superuser, organization):
    return MemberSetup(superuser, organization).create_member()


@pytest.fixture
<<<<<<< HEAD
def adminuser(django_user_model):
    return UserSetup(django_user_model)._create_admin_user(email="admin@openkat.nl", password="AdminAdmin123!!")


@pytest.fixture
def admin_member(adminuser, organization):
    return MemberSetup(adminuser, organization).create_member()


@pytest.fixture
def redteamuser(django_user_model):
    return UserSetup(django_user_model)._create_redteam_user(
        email="redteamer@openkat.nl", password="RedteamRedteam123!!"
=======
def user2(django_user_model):
    user = django_user_model.objects.create_superuser(email="cl1@openkat.nl", password="TestTest123!!")
    user.is_verified = lambda: True

    device = user.staticdevice_set.create(name="default")
    device.token_set.create(token=user.get_username())

    return user


@pytest.fixture
def user3(django_user_model):
    user = django_user_model.objects.create_superuser(email="cl2@openkat.nl", password="TestTest123!!")
    user.is_verified = lambda: True

    device = user.staticdevice_set.create(name="default")
    device.token_set.create(token=user.get_username())

    return user


@pytest.fixture
def my_user(user, organization):
    OrganizationMember.objects.create(
        user=user,
        organization=organization,
        status=OrganizationMember.STATUSES.ACTIVE,
        trusted_clearance_level=4,
        acknowledged_clearance_level=4,
    )
    Indemnification.objects.create(
        organization=organization,
        user=user,
>>>>>>> 974ecdcf
    )


@pytest.fixture
def redteam_member(redteamuser, organization):
    return MemberSetup(redteamuser, organization).create_member()


@pytest.fixture
<<<<<<< HEAD
def clientuser(django_user_model):
    return UserSetup(django_user_model)._create_client_user(email="clientt@openkat.nl", password="ClientClient123!!")
=======
def my_new_user(user2, organization):
    OrganizationMember.objects.create(
        user=user2,
        organization=organization,
        status=OrganizationMember.STATUSES.NEW,
    )
    return user2


@pytest.fixture
def my_blocked_user(user3, organization):
    OrganizationMember.objects.create(
        user=user3,
        organization=organization,
        status=OrganizationMember.STATUSES.BLOCKED,
    )
    return user3


@pytest.fixture
def my_red_teamer(my_user, organization):
    group = Group.objects.create(name=GROUP_ADMIN)
    group.user_set.add(my_user)
>>>>>>> 974ecdcf


@pytest.fixture
def client_member(clientuser, organization):
    return MemberSetup(clientuser, organization).create_member()


@pytest.fixture
def mock_models_katalogus(mocker):
    return mocker.patch("tools.models.get_katalogus")


@pytest.fixture
def mock_views_katalogus(mocker):
    return mocker.patch("rocky.views.ooi_report.get_katalogus")


@pytest.fixture
def mock_bytes_client(mocker):
    return mocker.patch("rocky.bytes_client.BytesClient")


@pytest.fixture
def mock_models_octopoes(mocker):
    return mocker.patch("tools.models.OctopoesAPIConnector")


@pytest.fixture
def mock_organization_view_octopoes(mocker):
    return mocker.patch("account.mixins.OctopoesAPIConnector")


@pytest.fixture
def mock_crisis_room_octopoes(mocker):
    return mocker.patch("crisis_room.views.OctopoesAPIConnector")


@pytest.fixture
def lazy_task_list_empty() -> MagicMock:
    mock = MagicMock()
    mock.__getitem__.return_value = []
    mock.count.return_value = 0
    return mock


@pytest.fixture
def lazy_task_list_with_boefje() -> MagicMock:
    mock = MagicMock()
    mock.__getitem__.return_value = [
        Task.parse_obj(
            {
                "id": "1b20f85f-63d5-4baa-be9e-f3f19d6e3fae",
                "hash": "19ed51514b37d42f79c5e95469956b05",
                "scheduler_id": "boefje-test",
                "type": "boefje",
                "p_item": {
                    "id": "1b20f85f-63d5-4baa-be9e-f3f19d6e3fae",
                    "hash": "19ed51514b37d42f79c5e95469956b05",
                    "priority": 1,
                    "data": {
                        "id": "1b20f85f63d54baabe9ef3f19d6e3fae",
                        "boefje": {
                            "id": "test-boefje",
                            "name": "TestBoefje",
                            "description": "Fetch the DNS record(s) of a hostname",
                            "repository_id": None,
                            "version": None,
                            "scan_level": 1,
                            "consumes": ["Hostname"],
                            "produces": [
                                "DNSNSRecord",
                                "DNSARecord",
                                "DNSCNAMERecord",
                                "DNSMXRecord",
                                "DNSZone",
                                "Hostname",
                                "DNSAAAARecord",
                                "IPAddressV4",
                                "DNSSOARecord",
                                "DNSTXTRecord",
                                "IPAddressV6",
                                "Network",
                                "NXDOMAIN",
                            ],
                        },
                        "input_ooi": "Hostname|internet|mispo.es.",
                        "organization": "_dev",
                    },
                },
                "status": "completed",
                "created_at": "2022-08-09 11:53:41.378292",
                "modified_at": "2022-08-09 11:54:21.002838",
            }
        )
    ]
    mock.count.return_value = 1
    return mock


@pytest.fixture
def network():
    return Network(
        name="testnetwork",
        scan_profile=DeclaredScanProfile(reference=Reference.from_str("Network|testnetwork"), level=ScanLevel.L1),
    )


@pytest.fixture
def finding():
    return Finding(
        finding_type=Reference.from_str("KATFindingType|KAT-0001"),
        ooi=Reference.from_str("Network|testnetwork"),
        proof="proof",
        description="description",
        reproduce="reproduce",
    )


@pytest.fixture
def plugin_details():
    return {
        "id": "test-boefje",
        "type": "boefje",
        "name": "TestBoefje",
        "description": "Meows to the moon",
        "repository_id": "test-repository",
        "scan_level": 1,
        "consumes": ["Network"],
        "produces": ["Network"],
        "enabled": True,
    }


@pytest.fixture
def plugin_schema():
    return {
        "title": "Arguments",
        "type": "object",
        "properties": {
            "TEST_PROPERTY": {
                "title": "TEST_PROPERTY",
                "maxLength": 128,
                "type": "string",
                "description": "Test description",
            }
        },
        "required": ["TEST_PROPERTY"],
    }


@pytest.fixture
def ooi_information() -> OOIInformation:
    data = {"description": "Fake description...", "recommendation": "Fake recommendation...", "risk": "Low"}
    ooi_information = OOIInformation.objects.create(id="KATFindingType|KAT-000", data=data, consult_api=False)
    return ooi_information


def setup_request(request, user):
    request = SessionMiddleware(lambda r: r)(request)
    request.session[DEVICE_ID_SESSION_KEY] = user.staticdevice_set.get().persistent_id
    request = OTPMiddleware(lambda r: r)(request)
    request = MessageMiddleware(lambda r: r)(request)

    request.user = user

    return request


@pytest.fixture
def mock_scheduler(mocker):
    return mocker.patch("rocky.views.ooi_detail.scheduler.client")


def get_boefjes_data():
    return json.loads((Path(__file__).parent / "stubs" / "katalogus_boefjes.json").read_text())<|MERGE_RESOLUTION|>--- conflicted
+++ resolved
@@ -10,7 +10,7 @@
 from octopoes.models.ooi.findings import Finding
 from octopoes.models.ooi.network import Network
 from rocky.scheduler import Task
-from tools.models import OOIInformation
+from tools.models import OOIInformation, OrganizationMember
 from tests.setup import OrganizationSetup, UserSetup, MemberSetup
 
 
@@ -20,46 +20,8 @@
 
 
 @pytest.fixture
-<<<<<<< HEAD
 def superuser(django_user_model):
     return UserSetup(django_user_model)._create_superuser(email="superuser@openkat.nl", password="SuperSuper123!!")
-=======
-def normal_user_without_organization_member(django_user_model):
-    user = django_user_model.objects.create(email="normal@openkat.nl", password="TestTest123!!")
-    user.is_verified = lambda: True
-
-    device = user.staticdevice_set.create(name="default")
-    device.token_set.create(token="12345678")
-
-    return user
-
-
-@pytest.fixture
-def normal_user(normal_user_without_organization_member, organization):
-    user = normal_user_without_organization_member
-
-    OrganizationMember.objects.create(
-        user=user,
-        organization=organization,
-        status=OrganizationMember.STATUSES.ACTIVE,
-        trusted_clearance_level=4,
-        acknowledged_clearance_level=4,
-        onboarded=True,
-    )
-    Indemnification.objects.create(
-        organization=organization,
-        user=user,
-    )
-    user.user_permissions.add(Permission.objects.get(codename="can_scan_organization"))
-
-    return user
-
-
-@pytest.fixture
-def user(django_user_model):
-    user = django_user_model.objects.create_superuser(email="admin@openkat.nl", password="TestTest123!!")
-    user.is_verified = lambda: True
->>>>>>> 974ecdcf
 
 
 @pytest.fixture
@@ -68,7 +30,6 @@
 
 
 @pytest.fixture
-<<<<<<< HEAD
 def adminuser(django_user_model):
     return UserSetup(django_user_model)._create_admin_user(email="admin@openkat.nl", password="AdminAdmin123!!")
 
@@ -82,41 +43,6 @@
 def redteamuser(django_user_model):
     return UserSetup(django_user_model)._create_redteam_user(
         email="redteamer@openkat.nl", password="RedteamRedteam123!!"
-=======
-def user2(django_user_model):
-    user = django_user_model.objects.create_superuser(email="cl1@openkat.nl", password="TestTest123!!")
-    user.is_verified = lambda: True
-
-    device = user.staticdevice_set.create(name="default")
-    device.token_set.create(token=user.get_username())
-
-    return user
-
-
-@pytest.fixture
-def user3(django_user_model):
-    user = django_user_model.objects.create_superuser(email="cl2@openkat.nl", password="TestTest123!!")
-    user.is_verified = lambda: True
-
-    device = user.staticdevice_set.create(name="default")
-    device.token_set.create(token=user.get_username())
-
-    return user
-
-
-@pytest.fixture
-def my_user(user, organization):
-    OrganizationMember.objects.create(
-        user=user,
-        organization=organization,
-        status=OrganizationMember.STATUSES.ACTIVE,
-        trusted_clearance_level=4,
-        acknowledged_clearance_level=4,
-    )
-    Indemnification.objects.create(
-        organization=organization,
-        user=user,
->>>>>>> 974ecdcf
     )
 
 
@@ -126,39 +52,31 @@
 
 
 @pytest.fixture
-<<<<<<< HEAD
 def clientuser(django_user_model):
     return UserSetup(django_user_model)._create_client_user(email="clientt@openkat.nl", password="ClientClient123!!")
-=======
-def my_new_user(user2, organization):
-    OrganizationMember.objects.create(
-        user=user2,
-        organization=organization,
-        status=OrganizationMember.STATUSES.NEW,
-    )
-    return user2
-
-
-@pytest.fixture
-def my_blocked_user(user3, organization):
-    OrganizationMember.objects.create(
-        user=user3,
-        organization=organization,
-        status=OrganizationMember.STATUSES.BLOCKED,
-    )
-    return user3
-
-
-@pytest.fixture
-def my_red_teamer(my_user, organization):
-    group = Group.objects.create(name=GROUP_ADMIN)
-    group.user_set.add(my_user)
->>>>>>> 974ecdcf
 
 
 @pytest.fixture
 def client_member(clientuser, organization):
     return MemberSetup(clientuser, organization).create_member()
+
+
+@pytest.fixture
+def my_new_user(django_user_model, organization):
+    user = UserSetup(django_user_model)._create_superuser(email="cl1@openkat.nl", password="TestTest123!!")
+    member = MemberSetup(user, organization).create_member()
+    member.status = OrganizationMember.STATUSES.NEW
+    member.save()
+    return member
+
+
+@pytest.fixture
+def my_blocked_user(django_user_model, organization):
+    user = UserSetup(django_user_model)._create_superuser(email="cl2@openkat.nl", password="TestTest123!!")
+    member = MemberSetup(user, organization).create_member()
+    member.status = OrganizationMember.STATUSES.BLOCKED
+    member.save()
+    return member
 
 
 @pytest.fixture
