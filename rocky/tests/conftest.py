--- conflicted
+++ resolved
@@ -639,25 +639,18 @@
 
 
 @pytest.fixture
-<<<<<<< HEAD
-def tree_data_dns_findings():
-=======
 def tree_data_findings():
->>>>>>> 2106412c
     return {
         "root": {
             "reference": "Finding|Network|testnetwork|KAT-0001",
             "children": {"ooi": [{"reference": "Network|testnetwork", "children": {}}]},
         },
         "store": {
-<<<<<<< HEAD
-=======
             "Network|testnetwork": {
                 "object_type": "Network",
                 "primary_key": "Network|testnetwork",
                 "name": "testnetwork",
             },
->>>>>>> 2106412c
             "Finding|Network|testnetwork|KAT-0001": {
                 "object_type": "Finding",
                 "primary_key": "Finding|Network|testnetwork|KAT-0001",
@@ -668,68 +661,141 @@
                 "object_type": "Finding",
                 "primary_key": "Finding|Network|testnetwork|KAT-0002",
                 "ooi": "Network|testnetwork",
-<<<<<<< HEAD
-                "finding_type": "KATFindingType|KAT-NO-SPF",
-=======
                 "finding_type": "KATFindingType|KAT-0002",
->>>>>>> 2106412c
             },
             "Finding|Network|testnetwork|KAT-0003": {
                 "object_type": "Finding",
                 "primary_key": "Finding|Network|testnetwork|KAT-0003",
                 "ooi": "Network|testnetwork",
-<<<<<<< HEAD
+                "finding_type": "KATFindingType|KAT-0001",
+            },
+        },
+    }
+
+
+@pytest.fixture
+def tree_data_dns_findings():
+    return {
+        "root": {
+            "reference": "Finding|Network|testnetwork|KAT-0001",
+            "children": {"ooi": [{"reference": "Network|testnetwork", "children": {}}]},
+        },
+        "store": {
+            "Finding|Network|testnetwork|KAT-0001": {
+                "object_type": "Finding",
+                "primary_key": "Finding|Network|testnetwork|KAT-0001",
+                "ooi": "Network|testnetwork",
+                "finding_type": "KATFindingType|KAT-NO-CAA",
+            },
+            "Finding|Network|testnetwork|KAT-0002": {
+                "object_type": "Finding",
+                "primary_key": "Finding|Network|testnetwork|KAT-0002",
+                "ooi": "Network|testnetwork",
                 "finding_type": "KATFindingType|KAT-NO-DKIM",
+            },
+            "Finding|Network|testnetwork|KAT-0003": {
+                "object_type": "Finding",
+                "primary_key": "Finding|Network|testnetwork|KAT-0003",
+                "ooi": "Network|testnetwork",
+                "finding_type": "KATFindingType|KAT-NO-DMARC",
             },
             "Finding|Network|testnetwork|KAT-0004": {
                 "object_type": "Finding",
                 "primary_key": "Finding|Network|testnetwork|KAT-0004",
                 "ooi": "Network|testnetwork",
-                "finding_type": "KATFindingType|KAT-NO-DMARC",
+                "finding_type": "KATFindingType|KAT-NO-DNSSEC",
             },
             "Finding|Network|testnetwork|KAT-0005": {
                 "object_type": "Finding",
                 "primary_key": "Finding|Network|testnetwork|KAT-0005",
                 "ooi": "Network|testnetwork",
-                "finding_type": "KATFindingType|KAT-NO-DNSSEC",
+                "finding_type": "KATFindingType|KAT-NO-SPF",
             },
             "Finding|Network|testnetwork|KAT-0006": {
                 "object_type": "Finding",
                 "primary_key": "Finding|Network|testnetwork|KAT-0006",
                 "ooi": "Network|testnetwork",
-                "finding_type": "KATFindingType|KAT-NO-CAA",
+                "finding_type": "KATFindingType|KAT-INVALID-SPF",
             },
             "Finding|Network|testnetwork|KAT-0007": {
                 "object_type": "Finding",
                 "primary_key": "Finding|Network|testnetwork|KAT-0007",
                 "ooi": "Network|testnetwork",
-                "finding_type": "KATFindingType|KAT-INVALID-SPF",
+                "finding_type": "KATFindingType|KAT-NAMESERVER-NO-IPV6",
             },
             "Finding|Network|testnetwork|KAT-0008": {
                 "object_type": "Finding",
                 "primary_key": "Finding|Network|testnetwork|KAT-0008",
                 "ooi": "Network|testnetwork",
-                "finding_type": "KATFindingType|KAT-NO-IPV6",
-            },
-            "Finding|Network|testnetwork|KAT-0009": {
-                "object_type": "Finding",
-                "primary_key": "Finding|Network|testnetwork|KAT-0009",
-                "ooi": "Network|testnetwork",
-                "finding_type": "KATFindingType|KAT-NO-TWO-IPV6",
-=======
-                "finding_type": "KATFindingType|KAT-0001",
->>>>>>> 2106412c
+                "finding_type": "KATFindingType|KAT-NAMESERVER-NO-TWO-IPV6",
+            },
+            "DNSSOARecord|Network|testnetwork|KAT-0009": {
+                "object_type": "DNSSOARecord",
+                "primary_key": "DNSSOARecord|Network|testnetwork|KAT-0009",
+                "hostname": "Hostname|internet|example.com",
+                "dns_record_type": "SOA",
+                "value": "fake value",
+                "ttl": 3600,
+                "soa_hostname": "Hostname|internet|example.com",
+            },
+            "DNSARecord|Network|testnetwork|KAT-00010": {
+                "object_type": "DNSARecord",
+                "primary_key": "DNSARecord|Network|testnetwork|KAT-00010",
+                "hostname": "Hostname|internet|example.com",
+                "dns_record_type": "A",
+                "value": "fake value",
+                "address": "IPAddressV4|internet|127.0.0.1",
             },
         },
     }
 
 
 @pytest.fixture
-<<<<<<< HEAD
-def cipher_finding_types():
-=======
+def finding_type_kat_no_caa() -> KATFindingType:
+    return KATFindingType(
+        id="KAT-NO-CAA",
+        description="Fake description...",
+        recommendation="Fake recommendation...",
+        risk_score=9.5,
+        risk_severity=RiskLevelSeverity.CRITICAL,
+    )
+
+
+@pytest.fixture
+def finding_type_kat_invalid_spf() -> KATFindingType:
+    return KATFindingType(
+        id="KAT-INVALID-SPF",
+        description="Fake description...",
+        recommendation="Fake recommendation...",
+        risk_score=6.0,
+        risk_severity=RiskLevelSeverity.MEDIUM,
+    )
+
+
+@pytest.fixture
+def finding_type_kat_nameserver_no_ipv6() -> KATFindingType:
+    return KATFindingType(
+        id="KAT-NAMESERVER-NO-IPV6",
+        description="Fake description...",
+        recommendation="Fake recommendation...",
+        risk_score=9.5,
+        risk_severity=RiskLevelSeverity.CRITICAL,
+    )
+
+
+@pytest.fixture
+def finding_type_kat_no_two_ipv6() -> KATFindingType:
+    return KATFindingType(
+        id="KAT-NAMESERVER-NO-TWO-IPV6",
+        description="Fake description...",
+        recommendation="Fake recommendation...",
+        risk_score=1.0,
+        risk_severity=RiskLevelSeverity.LOW,
+    )
+
+
+@pytest.fixture
 def cipher_finding_types() -> list[KATFindingType]:
->>>>>>> 2106412c
     return [
         KATFindingType(
             id="KAT-RECOMMENDATION-BAD-CIPHER",
