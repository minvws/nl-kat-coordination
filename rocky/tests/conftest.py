--- conflicted
+++ resolved
@@ -569,21 +569,6 @@
 
 @pytest.fixture
 def mock_scheduler_client_task_list(mocker):
-<<<<<<< HEAD
-    mock_scheduler_client_session = mocker.patch("rocky.scheduler.get_scheduler")().session
-    scheduler_return_value = mocker.MagicMock()
-    scheduler_return_value.text = json.dumps(
-        {
-            "count": 1,
-            "next": "http://scheduler:8000/tasks?scheduler_id=boefje-test&type=boefje&plugin_id=test_plugin&limit=10&offset=10",
-            "previous": None,
-            "results": [
-                {
-                    "id": "2e757dd3-66c7-46b8-9987-7cd18252cc6d",
-                    "scheduler_id": "boefje-test",
-                    "type": "boefje",
-                    "p_item": {
-=======
     mock_scheduler_client_session = mocker.patch("rocky.scheduler.client.session")
     response = Response()
     response.raw = io.BytesIO(
@@ -594,7 +579,6 @@
                 "previous": None,
                 "results": [
                     {
->>>>>>> 3fde22b5
                         "id": "2e757dd3-66c7-46b8-9987-7cd18252cc6d",
                         "scheduler_id": "boefje-test",
                         "type": "boefje",
