import binascii
import io
import json
import logging
from datetime import datetime, timezone
from ipaddress import IPv4Address, IPv6Address
from os import urandom
from pathlib import Path
from unittest.mock import MagicMock, patch
from uuid import UUID

import pytest
from django.conf import settings
from django.contrib.auth.models import Group, Permission
from django.contrib.messages.middleware import MessageMiddleware
from django.contrib.sessions.middleware import SessionMiddleware
from django.utils.translation import activate, deactivate
from django_otp import DEVICE_ID_SESSION_KEY
from django_otp.middleware import OTPMiddleware
from katalogus.client import parse_plugin
from requests import Response
from tools.models import GROUP_ADMIN, GROUP_CLIENT, GROUP_REDTEAM, Indemnification, Organization, OrganizationMember

from octopoes.models import OOI, DeclaredScanProfile, Reference, ScanLevel
from octopoes.models.ooi.dns.zone import Hostname
from octopoes.models.ooi.findings import CVEFindingType, Finding, KATFindingType, RiskLevelSeverity
from octopoes.models.ooi.network import IPAddressV4, IPAddressV6, IPPort, Network, Protocol
from octopoes.models.ooi.service import Service
from octopoes.models.ooi.software import Software
from octopoes.models.origin import Origin, OriginType
from octopoes.models.transaction import TransactionRecord
from rocky.scheduler import Task

LANG_LIST = [code for code, _ in settings.LANGUAGES]

# Quiet faker locale messages down in tests.
logging.getLogger("faker").setLevel(logging.INFO)


@pytest.fixture
def valid_time():
    return datetime.now(timezone.utc)


@pytest.fixture(params=LANG_LIST)
def current_language(request):
    return request.param


@pytest.fixture
def language(current_language):
    activate(current_language)
    yield current_language
    deactivate()


def create_user(django_user_model, email, password, name, device_name, superuser=False):
    user = django_user_model.objects.create_user(email=email, password=password)
    user.full_name = name
    user.is_verified = lambda: True
    user.is_superuser = superuser
    user.save()
    device = user.staticdevice_set.create(name=device_name)
    device.token_set.create(token=binascii.hexlify(urandom(8)).decode())
    return user


def create_organization(name, organization_code):
    katalogus_client = "katalogus.client.KATalogusClientV1"
    octopoes_node = "tools.models.OctopoesAPIConnector"
    with patch(katalogus_client), patch(octopoes_node):
        return Organization.objects.create(name=name, code=organization_code)


def create_member(user, organization):
    Indemnification.objects.create(
        user=user,
        organization=organization,
    )

    return OrganizationMember.objects.create(
        user=user,
        organization=organization,
        status=OrganizationMember.STATUSES.ACTIVE,
        blocked=False,
        trusted_clearance_level=4,
        acknowledged_clearance_level=4,
        onboarded=False,
    )


def add_admin_group_permissions(member):
    group = Group.objects.get(name=GROUP_ADMIN)
    member.groups.add(group)
    admin_permissions = [
        Permission.objects.get(codename="view_organization").id,
        Permission.objects.get(codename="view_organizationmember").id,
        Permission.objects.get(codename="add_organizationmember").id,
        Permission.objects.get(codename="change_organization").id,
        Permission.objects.get(codename="change_organizationmember").id,
        Permission.objects.get(codename="can_delete_oois").id,
        Permission.objects.get(codename="add_indemnification").id,
        Permission.objects.get(codename="can_scan_organization").id,
    ]
    group.permissions.set(admin_permissions)


def add_redteam_group_permissions(member):
    group = Group.objects.get(name=GROUP_REDTEAM)
    member.groups.add(group)
    redteam_permissions = [
        Permission.objects.get(codename="can_scan_organization").id,
        Permission.objects.get(codename="can_enable_disable_boefje").id,
        Permission.objects.get(codename="can_set_clearance_level").id,
        Permission.objects.get(codename="can_delete_oois").id,
        Permission.objects.get(codename="can_mute_findings").id,
        Permission.objects.get(codename="can_view_katalogus_settings").id,
        Permission.objects.get(codename="can_set_katalogus_settings").id,
    ]
    group.permissions.set(redteam_permissions)


def add_client_group_permissions(member):
    group = Group.objects.get(name=GROUP_CLIENT)
    member.groups.add(group)
    client_permissions = [
        Permission.objects.get(codename="can_scan_organization").id,
    ]
    group.permissions.set(client_permissions)


@pytest.fixture(autouse=True)
def seed_groups(db):
    Group.objects.get_or_create(name=GROUP_CLIENT)
    Group.objects.get_or_create(name=GROUP_REDTEAM)
    Group.objects.get_or_create(name=GROUP_ADMIN)


@pytest.fixture
def organization():
    return create_organization("Test Organization", "test")


@pytest.fixture
def organization_b():
    return create_organization("OrganizationB", "org_b")


@pytest.fixture
def superuser(django_user_model):
    return create_user(
        django_user_model, "superuser@openkat.nl", "SuperSuper123!!", "Superuser name", "default", superuser=True
    )


@pytest.fixture
def superuser_b(django_user_model):
    return create_user(
        django_user_model, "superuserB@openkat.nl", "SuperBSuperB123!!", "Superuser B name", "default_b", superuser=True
    )


@pytest.fixture
def superuser_member(superuser, organization):
    return create_member(superuser, organization)


@pytest.fixture
def superuser_member_b(superuser_b, organization_b):
    return create_member(superuser_b, organization_b)


@pytest.fixture
def adminuser(django_user_model):
    return create_user(django_user_model, "admin@openkat.nl", "AdminAdmin123!!", "Admin name", "default_admin")


@pytest.fixture
def adminuser_b(django_user_model):
    return create_user(django_user_model, "adminB@openkat.nl", "AdminBAdminB123!!", "Admin B name", "default_admin_b")


@pytest.fixture
def admin_member(adminuser, organization):
    member = create_member(adminuser, organization)
    adminuser.user_permissions.add(Permission.objects.get(codename="view_organization"))
    add_admin_group_permissions(member)
    return member


@pytest.fixture
def admin_member_b(adminuser_b, organization_b):
    member = create_member(adminuser_b, organization_b)
    adminuser_b.user_permissions.add(Permission.objects.get(codename="view_organization"))
    add_admin_group_permissions(member)
    return member


@pytest.fixture
def redteamuser(django_user_model):
    return create_user(
        django_user_model, "redteamer@openkat.nl", "RedteamRedteam123!!", "Redteam name", "default_redteam"
    )


@pytest.fixture
def redteamuser_b(django_user_model):
    return create_user(
        django_user_model, "redteamerB@openkat.nl", "RedteamBRedteamB123!!", "Redteam B name", "default_redteam_b"
    )


@pytest.fixture
def redteam_member(redteamuser, organization):
    member = create_member(redteamuser, organization)
    add_redteam_group_permissions(member)
    return member


@pytest.fixture
def redteam_member_b(redteamuser_b, organization_b):
    member = create_member(redteamuser_b, organization_b)
    add_redteam_group_permissions(member)
    return member


@pytest.fixture
def clientuser(django_user_model):
    return create_user(django_user_model, "client@openkat.nl", "ClientClient123!!", "Client name", "default_client")


@pytest.fixture
def clientuser_b(django_user_model):
    return create_user(
        django_user_model, "clientB@openkat.nl", "ClientBClientB123!!", "Client B name", "default_client_b"
    )


@pytest.fixture
def client_member(clientuser, organization):
    member = create_member(clientuser, organization)
    add_client_group_permissions(member)
    return member


@pytest.fixture
def client_member_b(clientuser_b, organization_b):
    member = create_member(clientuser_b, organization_b)
    add_client_group_permissions(member)
    return member


@pytest.fixture
def client_user_two_organizations(clientuser, organization, organization_b):
    member = create_member(clientuser, organization)
    add_client_group_permissions(member)
    member = create_member(clientuser, organization_b)
    add_client_group_permissions(member)
    return clientuser


@pytest.fixture
def new_member(django_user_model, organization):
    user = create_user(django_user_model, "cl1@openkat.nl", "TestTest123!!", "New user", "default_new_user")
    member = create_member(user, organization)
    member.status = OrganizationMember.STATUSES.NEW
    member.save()
    return member


@pytest.fixture
def active_member(django_user_model, organization):
    user = create_user(django_user_model, "cl2@openkat.nl", "TestTest123!!", "Active user", "default_active_user")
    member = create_member(user, organization)
    member.status = OrganizationMember.STATUSES.ACTIVE
    member.save()
    return member


@pytest.fixture
def blocked_member(django_user_model, organization):
    user = create_user(django_user_model, "cl3@openkat.nl", "TestTest123!!", "Blocked user", "default_blocked_user")
    member = create_member(user, organization)
    member.status = OrganizationMember.STATUSES.ACTIVE
    member.blocked = True
    member.save()
    return member


@pytest.fixture
def mock_models_katalogus(mocker):
    return mocker.patch("tools.models.get_katalogus")


@pytest.fixture
def mock_views_katalogus(mocker):
    return mocker.patch("rocky.views.ooi_report.get_katalogus")


@pytest.fixture
def mock_bytes_client(mocker):
    return mocker.patch("rocky.bytes_client.BytesClient")


@pytest.fixture
def mock_models_octopoes(mocker):
    return mocker.patch("tools.models.OctopoesAPIConnector")


@pytest.fixture
def mock_organization_view_octopoes(mocker):
    return mocker.patch("account.mixins.OctopoesAPIConnector")


@pytest.fixture
def mock_crisis_room_octopoes(mocker):
    return mocker.patch("crisis_room.views.OctopoesAPIConnector")


@pytest.fixture
def lazy_task_list_empty() -> MagicMock:
    mock = MagicMock()
    mock.__getitem__.return_value = []
    mock.count.return_value = 0
    return mock


@pytest.fixture
def task() -> Task:
    return Task.model_validate(
        {
            "id": "1b20f85f-63d5-4baa-be9e-f3f19d6e3fae",
            "hash": "19ed51514b37d42f79c5e95469956b05",
            "scheduler_id": "boefje-test",
            "type": "boefje",
            "p_item": {
                "id": "1b20f85f-63d5-4baa-be9e-f3f19d6e3fae",
                "hash": "19ed51514b37d42f79c5e95469956b05",
                "priority": 1,
                "data": {
                    "id": "1b20f85f63d54baabe9ef3f19d6e3fae",
                    "boefje": {
                        "id": "test-boefje",
                        "name": "TestBoefje",
                        "description": "Fetch the DNS record(s) of a hostname",
                        "repository_id": None,
                        "version": None,
                        "scan_level": 1,
                        "consumes": ["Hostname"],
                        "produces": [
                            "DNSNSRecord",
                            "DNSARecord",
                            "DNSCNAMERecord",
                            "DNSMXRecord",
                            "DNSZone",
                            "Hostname",
                            "DNSAAAARecord",
                            "IPAddressV4",
                            "DNSSOARecord",
                            "DNSTXTRecord",
                            "IPAddressV6",
                            "Network",
                            "NXDOMAIN",
                        ],
                    },
                    "input_ooi": "Hostname|internet|mispo.es",
                    "organization": "test",
                },
            },
            "status": "completed",
            "created_at": "2022-08-09 11:53:41.378292",
            "modified_at": "2022-08-09 11:54:21.002838",
        }
    )


@pytest.fixture
def bytes_raw_metas():
    return [
        {
            "id": "85c01c8c-c0bf-4fe8-bda5-abdf2d03117c",
            "boefje_meta": {
                "id": "6dea9549-c05d-42c9-b55b-8ad54cb9e413",
                "started_at": "2023-11-01T15:02:46.764085+00:00",
                "ended_at": "2023-11-01T15:02:47.276154+00:00",
                "boefje": {"id": "dns-sec", "version": None},
                "input_ooi": "Hostname|internet|mispoes.nl",
                "arguments": {},
                "organization": "test",
                "runnable_hash": "ed871e9731f3d528ea92ca23c8eb18f38ac47e6d89a634b654a073fc2ca5fb50",
                "environment": {},
            },
            "mime_types": [
                {"value": "boefje/dns-sec"},
                {"value": "boefje/dns-sec-c90404f60aeacf9b254abbd250bd3214e3b1a65b5a883dcbc"},
                {"value": "dns-sec"},
            ],
            "secure_hash": "sha512:23e40f3e0c4381b89a296a5708a3c7a2dff369dc272b5cbce584d0fd7e17b1a5ebb1a947"
            "be36ed19e8930116a46be2f4b450353b786696f83c328f197a8ae741",
            "signing_provider_url": None,
            "hash_retrieval_link": "a9b261d1-e981-42db-bd92-ee0c36372678",
        }
    ]


@pytest.fixture
def bytes_get_raw():
    byte_string = ";; Number of trusted keys: 2\\n;; Chasing: mispoes.nl."
    " A\\n\\n\\nDNSSEC Trust tree:\\nantagonist.nl. (A)\\n|---mispoes.nl. (DNSKEY keytag: 47684 alg: 13 flags:"
    " 257)\\n    |---mispoes.nl. (DS keytag: 47684 digest type: 2)\\n        "
    "|---nl. (DNSKEY keytag: 52707 alg: 13 flags: 256)\\n            "
    "|---nl. (DNSKEY keytag: 17153 alg: 13 flags: 257)\\n            "
    "|---nl. (DS keytag: 17153 digest type: 2)\\n                "
    "|---. (DNSKEY keytag: 46780 alg: 8 flags: 256)\\n                    "
    b"|---. (DNSKEY keytag: 20326 alg: 8 flags: 257)\\n;; Chase successful\\n"

    return byte_string.encode()


@pytest.fixture
def lazy_task_list_with_boefje(task) -> MagicMock:
    mock = MagicMock()
    mock.__getitem__.return_value = [task]
    mock.count.return_value = 1
    return mock


@pytest.fixture
def network() -> Network:
    return Network(
        name="testnetwork",
        scan_profile=DeclaredScanProfile(reference=Reference.from_str("Network|testnetwork"), level=ScanLevel.L1),
    )


@pytest.fixture
def ipaddressv4(network) -> IPAddressV4:
    return IPAddressV4(network=network.reference, address=IPv4Address("192.0.2.1"))


@pytest.fixture
def ipaddressv6(network) -> IPAddressV6:
    return IPAddressV6(network=network.reference, address=IPv6Address("2001:db8::1"))


@pytest.fixture
def ip_port(ipaddressv4) -> IPPort:
    return IPPort(address=ipaddressv4.reference, port=80, protocol=Protocol.TCP)


@pytest.fixture
def hostname(network) -> Hostname:
    return Hostname(name="example.com", network=network.reference)


@pytest.fixture
def service() -> Service:
    return Service(name="domain")


@pytest.fixture
def software() -> Software:
    return Software(name="DICOM")


@pytest.fixture
def cve_finding_type_2019_8331() -> CVEFindingType:
    return CVEFindingType(
        id="CVE-2019-8331",
        description="In Bootstrap before 3.4.1 and 4.3.x before 4.3.1, XSS is possible in the tooltip or "
        "popover data-template attribute.",
        source="https://cve.circl.lu/cve/CVE-2019-8331",
        risk_score=6.1,
        risk_severity=RiskLevelSeverity.MEDIUM,
    )


@pytest.fixture
<<<<<<< HEAD
def cve_finding_2019_8331() -> Finding:
=======
def cve_finding_type_2019_2019():
    return CVEFindingType(
        id="CVE-2019-2019",
        description="In ce_t4t_data_cback of ce_t4t.cc, there is a possible out-of-bound read due to a missing bounds "
        "check. This could lead to local information disclosure with no additional execution privileges "
        "needed. User interaction is needed for exploitation.Product: AndroidVersions: Android-7.0 "
        "Android-7.1.1 Android-7.1.2 Android-8.0 Android-8.1 Android-9Android ID: A-115635871",
        source="https://cve.circl.lu/cve/CVE-2019-2019",
        risk_score=6.5,
        risk_severity=RiskLevelSeverity.MEDIUM,
    )


@pytest.fixture
def cve_finding_2019_8331():
>>>>>>> d11aac0d
    return Finding(
        finding_type=Reference.from_str("CVEFindingType|CVE-2019-8331"),
        ooi=Reference.from_str(
            "Finding|SoftwareInstance|HostnameHTTPURL|https|internet|mispo.es|443|/|Software|Bootstrap|3.3.7|cpe:/a:getbootstrap:bootstrap|CVE-2019-8331"
        ),
        proof=None,
        description="Vulnerability CVE-2019-8331 detected",
        reproduce=None,
    )


@pytest.fixture
<<<<<<< HEAD
def cve_finding_type_no_score() -> CVEFindingType:
=======
def cve_finding_2019_2019():
    return Finding(
        finding_type=Reference.from_str("CVEFindingType|CVE-2019-2019"),
        ooi=Reference.from_str(
            "Finding|SoftwareInstance|HostnameHTTPURL|https|internet|mispo.es|443|/|Software|Bootstrap|3.3.7|cpe:/a:getbootstrap:bootstrap|CVE-2019-2019"
        ),
        proof=None,
        description="Vulnerability CVE-2019-2019 detected",
        reproduce=None,
    )


@pytest.fixture
def cve_finding_type_no_score():
>>>>>>> d11aac0d
    return CVEFindingType(
        id="CVE-0000-0001",
        description="CVE Finding without scopre",
        source="https://cve.circl.lu/cve/CVE-0000-0001",
        risk_severity=RiskLevelSeverity.UNKNOWN,
    )


@pytest.fixture
def cve_finding_no_score() -> Finding:
    return Finding(
        finding_type=Reference.from_str("CVEFindingType|CVE-0000-0001"),
        ooi=Reference.from_str(
            "Finding|SoftwareInstance|HostnameHTTPURL|https|internet|mispo.es|443|/|Software|Bootstrap|3.3.7|cpe:/a:getbootstrap:bootstrap|CVE-0000-0001"
        ),
        proof=None,
        description="Vulnerability CVE-0000-0001 detected",
        reproduce=None,
    )


@pytest.fixture
def finding() -> Finding:
    return Finding(
        finding_type=Reference.from_str("KATFindingType|KAT-0001"),
        ooi=Reference.from_str("Network|testnetwork"),
        proof="proof",
        description="description",
        reproduce="reproduce",
    )


@pytest.fixture
def no_rpki_finding_type() -> KATFindingType:
    return KATFindingType(id="KAT-NO-RPKI")


@pytest.fixture
def expired_rpki_finding_type() -> KATFindingType:
    return KATFindingType(id="KAT-EXPIRED-RPKI")


@pytest.fixture
def finding_types() -> list[KATFindingType]:
    return [
        KATFindingType(
            id="KAT-0001",
            description="Fake description...",
            recommendation="Fake recommendation...",
            risk_score=9.5,
            risk_severity=RiskLevelSeverity.CRITICAL,
        ),
        KATFindingType(
            id="KAT-0002",
            description="Fake description...",
            recommendation="Fake recommendation...",
            risk_score=9.5,
            risk_severity=RiskLevelSeverity.CRITICAL,
        ),
        KATFindingType(
            id="KAT-0003",
            description="Fake description...",
            recommendation="Fake recommendation...",
            risk_score=3.9,
            risk_severity=RiskLevelSeverity.LOW,
        ),
    ]


@pytest.fixture
def cipher_finding_types() -> list[KATFindingType]:
    return [
        KATFindingType(
            id="KAT-RECOMMENDATION-BAD-CIPHER",
            description="Fake description...",
            recommendation="Fake recommendation...",
            risk_score=3.0,
            risk_severity=RiskLevelSeverity.RECOMMENDATION,
        ),
        KATFindingType(
            id="KAT-CRITICAL-BAD-CIPHER",
            description="Fake description...",
            recommendation="Fake recommendation...",
            risk_score=10.0,
            risk_severity=RiskLevelSeverity.CRITICAL,
        ),
    ]


@pytest.fixture
def cipher_finding_type() -> KATFindingType:
    return KATFindingType(
        id="KAT-MEDIUM-BAD-CIPHER",
        description="Fake description...",
        recommendation="Fake recommendation...",
        risk_score=6.0,
        risk_severity=RiskLevelSeverity.MEDIUM,
    )


@pytest.fixture
def finding_type_kat_no_spf() -> KATFindingType:
    return KATFindingType(
        id="KAT-NO-SPF",
        description="Fake description...",
        recommendation="Fake recommendation...",
        risk_score=9.5,
        risk_severity=RiskLevelSeverity.CRITICAL,
    )


@pytest.fixture
def finding_type_kat_no_dmarc() -> KATFindingType:
    return KATFindingType(
        id="KAT-NO-DMARC",
        description="Fake description...",
        recommendation="Fake recommendation...",
        risk_score=9.5,
        risk_severity=RiskLevelSeverity.CRITICAL,
    )


@pytest.fixture
def finding_type_kat_no_dkim() -> KATFindingType:
    return KATFindingType(
        id="KAT-NO-DKIM",
        description="Fake description...",
        recommendation="Fake recommendation...",
        risk_score=9.5,
        risk_severity=RiskLevelSeverity.CRITICAL,
    )


@pytest.fixture
def finding_type_kat_uncommon_open_port() -> KATFindingType:
    return KATFindingType(
        id="KAT-UNCOMMON-OPEN-PORT",
        description="Fake description...",
        recommendation="Fake recommendation...",
        risk_score=9.5,
        risk_severity=RiskLevelSeverity.CRITICAL,
    )


@pytest.fixture
def finding_type_kat_open_sysadmin_port() -> KATFindingType:
    return KATFindingType(
        id="KAT-OPEN-SYSADMIN-PORT",
        description="Fake description...",
        recommendation="Fake recommendation...",
        risk_score=8.5,
        risk_severity=RiskLevelSeverity.HIGH,
    )


@pytest.fixture
def finding_type_kat_open_database_port() -> KATFindingType:
    return KATFindingType(
        id="KAT-OPEN-DATABASE-PORT",
        description="Fake description...",
        recommendation="Fake recommendation...",
        risk_score=6.5,
        risk_severity=RiskLevelSeverity.MEDIUM,
    )


@pytest.fixture
def finding_type_kat_no_dnssec() -> KATFindingType:
    return KATFindingType(
        id="KAT-NO-DNSSEC",
        description="Fake description...",
        recommendation="Fake recommendation...",
        risk_severity=RiskLevelSeverity.PENDING,
    )


@pytest.fixture
def finding_type_kat_invalid_dnssec() -> KATFindingType:
    return KATFindingType(
        id="KAT-INVALID-DNSSEC",
        recommendation="Fake recommendation...",
        risk_score=3.0,
        risk_severity=RiskLevelSeverity.LOW,
    )


@pytest.fixture
def plugin_details():
    return parse_plugin(
        {
            "id": "test-boefje",
            "type": "boefje",
            "name": "TestBoefje",
            "description": "Meows to the moon",
            "repository_id": "test-repository",
            "scan_level": 1,
            "consumes": ["Network"],
            "produces": ["Network"],
            "enabled": True,
        }
    )


@pytest.fixture
def plugin_schema():
    return {
        "title": "Arguments",
        "type": "object",
        "properties": {
            "TEST_PROPERTY": {
                "title": "TEST_PROPERTY",
                "maxLength": 128,
                "type": "string",
                "description": "Test description",
            },
            "TEST_PROPERTY2": {
                "title": "TEST_PROPERTY2",
                "type": "integer",
                "minimum": 2,
                "maximum": 200,
                "description": "Test description2",
            },
        },
        "required": ["TEST_PROPERTY"],
    }


@pytest.fixture
def plugin_schema_no_required():
    return {
        "title": "Arguments",
        "type": "object",
        "properties": {
            "TEST_PROPERTY": {
                "title": "TEST_PROPERTY",
                "maxLength": 128,
                "type": "string",
                "description": "Test description",
            },
            "TEST_PROPERTY2": {
                "title": "TEST_PROPERTY2",
                "type": "integer",
                "minimum": 2,
                "maximum": 200,
                "description": "Test description2",
            },
        },
    }


def setup_request(request, user):
    request = SessionMiddleware(lambda r: r)(request)
    request.session[DEVICE_ID_SESSION_KEY] = user.staticdevice_set.get().persistent_id
    request = OTPMiddleware(lambda r: r)(request)
    request = MessageMiddleware(lambda r: r)(request)

    request.user = user

    return request


@pytest.fixture
def mock_scheduler(mocker):
    return mocker.patch("rocky.views.ooi_detail.scheduler.client")


def get_stub_path(file_name: str) -> Path:
    return Path(__file__).parent / "stubs" / file_name


def get_boefjes_data() -> list[dict]:
    return json.loads(get_stub_path("katalogus_boefjes.json").read_text())


def get_normalizers_data() -> list[dict]:
    return json.loads(get_stub_path("katalogus_normalizers.json").read_text())


def get_plugins_data() -> list[dict]:
    return get_boefjes_data() + get_normalizers_data()


@pytest.fixture()
def mock_mixins_katalogus(mocker):
    return mocker.patch("katalogus.views.mixins.get_katalogus")


@pytest.fixture
def mock_scheduler_client_task_list(mocker):
    mock_scheduler_client_session = mocker.patch("rocky.scheduler.client.session")
    response = Response()
    response.raw = io.BytesIO(
        json.dumps(
            {
                "count": 1,
                "next": "http://scheduler:8000/tasks?scheduler_id=boefje-test&type=boefje&plugin_id=test_plugin&limit=10&offset=10",
                "previous": None,
                "results": [
                    {
                        "id": "2e757dd3-66c7-46b8-9987-7cd18252cc6d",
                        "scheduler_id": "boefje-test",
                        "type": "boefje",
                        "p_item": {
                            "id": "2e757dd3-66c7-46b8-9987-7cd18252cc6d",
                            "scheduler_id": "boefje-test",
                            "hash": "416aa907e0b2a16c1b324f7d3261c5a4",
                            "priority": 631,
                            "data": {
                                "id": "2e757dd366c746b899877cd18252cc6d",
                                "boefje": {"id": "test-plugin", "version": None},
                                "input_ooi": "Hostname|internet|example.com",
                                "organization": "test",
                                "dispatches": [],
                            },
                            "created_at": "2023-05-09T09:37:20.899668+00:00",
                            "modified_at": "2023-05-09T09:37:20.899675+00:00",
                        },
                        "status": "completed",
                        "created_at": "2023-05-09T09:37:20.909069+00:00",
                        "modified_at": "2023-05-09T09:37:20.909071+00:00",
                    }
                ],
            }
        ).encode()
    )

    mock_scheduler_client_session.get.return_value = response

    return mock_scheduler_client_session


class MockOctopoesAPIConnector:
    oois: dict[Reference, OOI]
    queries: dict[str, dict[Reference | str | None, list[OOI]]]
    valid_time: datetime

    def __init__(self, valid_time: datetime):
        self.valid_time = valid_time

    def get(self, reference: Reference, valid_time: datetime | None = None) -> OOI:
        return self.oois[reference]

    def query(
        self,
        path: str,
        valid_time: datetime,
        source: Reference | str | None = None,
        offset: int = 0,
        limit: int = 50,
    ) -> list[OOI]:
        return self.queries[path][source]

    def get_history(self, reference: Reference) -> list[TransactionRecord]:
        return [
            TransactionRecord(
                txTime=self.valid_time,
                txId=287,
                validTime=self.valid_time,
                contentHash="636a28da4792b9f5007143bb35bd37d48662df9b",
            )
        ]

    def list_origins(
        self,
        valid_time: datetime | None = None,
        source: Reference | None = None,
        result: Reference | None = None,
        task_id: UUID | None = None,
        origin_type: OriginType | None = None,
    ) -> list[Origin]:
        return []


@pytest.fixture
def mock_octopoes_api_connector(valid_time):
    return MockOctopoesAPIConnector(valid_time)


@pytest.fixture
def listed_hostnames(network) -> list[Hostname]:
    return [
        Hostname(network=network.reference, name="example.com"),
        Hostname(network=network.reference, name="a.example.com"),
        Hostname(network=network.reference, name="b.example.com"),
        Hostname(network=network.reference, name="c.example.com"),
        Hostname(network=network.reference, name="d.example.com"),
        Hostname(network=network.reference, name="e.example.com"),
        Hostname(network=network.reference, name="f.example.com"),
    ]<|MERGE_RESOLUTION|>--- conflicted
+++ resolved
@@ -476,10 +476,7 @@
 
 
 @pytest.fixture
-<<<<<<< HEAD
-def cve_finding_2019_8331() -> Finding:
-=======
-def cve_finding_type_2019_2019():
+def cve_finding_type_2019_2019() -> CVEFindingType:
     return CVEFindingType(
         id="CVE-2019-2019",
         description="In ce_t4t_data_cback of ce_t4t.cc, there is a possible out-of-bound read due to a missing bounds "
@@ -493,8 +490,7 @@
 
 
 @pytest.fixture
-def cve_finding_2019_8331():
->>>>>>> d11aac0d
+def cve_finding_2019_8331() -> Finding:
     return Finding(
         finding_type=Reference.from_str("CVEFindingType|CVE-2019-8331"),
         ooi=Reference.from_str(
@@ -507,10 +503,7 @@
 
 
 @pytest.fixture
-<<<<<<< HEAD
-def cve_finding_type_no_score() -> CVEFindingType:
-=======
-def cve_finding_2019_2019():
+def cve_finding_2019_2019() -> Finding:
     return Finding(
         finding_type=Reference.from_str("CVEFindingType|CVE-2019-2019"),
         ooi=Reference.from_str(
@@ -523,8 +516,7 @@
 
 
 @pytest.fixture
-def cve_finding_type_no_score():
->>>>>>> d11aac0d
+def cve_finding_type_no_score() -> CVEFindingType:
     return CVEFindingType(
         id="CVE-0000-0001",
         description="CVE Finding without scopre",
