import binascii
import io
import json
import logging
from datetime import datetime, timezone
from ipaddress import IPv4Address, IPv6Address
from os import urandom
from pathlib import Path
from unittest.mock import MagicMock, patch
from uuid import UUID

import pytest
from django.conf import settings
from django.contrib.auth.models import Group, Permission
from django.contrib.messages.middleware import MessageMiddleware
from django.contrib.sessions.middleware import SessionMiddleware
from django.utils.translation import activate, deactivate
from django_otp import DEVICE_ID_SESSION_KEY
from django_otp.middleware import OTPMiddleware
from katalogus.client import parse_plugin
from requests import Response
from tools.models import (
    GROUP_ADMIN,
    GROUP_CLIENT,
    GROUP_REDTEAM,
    Indemnification,
    Organization,
    OrganizationMember,
)

from octopoes.models import OOI, DeclaredScanProfile, Reference, ScanLevel
from octopoes.models.ooi.dns.zone import Hostname
from octopoes.models.ooi.findings import CVEFindingType, Finding, KATFindingType, RiskLevelSeverity
from octopoes.models.ooi.network import IPAddressV4, IPAddressV6, IPPort, Network, Protocol
from octopoes.models.ooi.service import Service
from octopoes.models.ooi.software import Software
from octopoes.models.origin import Origin, OriginType
from octopoes.models.transaction import TransactionRecord
from rocky.scheduler import Task

LANG_LIST = [code for code, _ in settings.LANGUAGES]

# Quiet faker locale messages down in tests.
logging.getLogger("faker").setLevel(logging.INFO)


@pytest.fixture
def valid_time():
    return datetime.now(timezone.utc)


@pytest.fixture(params=LANG_LIST)
def current_language(request):
    return request.param


@pytest.fixture
def language(current_language):
    activate(current_language)
    yield current_language
    deactivate()


def create_user(django_user_model, email, password, name, device_name, superuser=False):
    user = django_user_model.objects.create_user(email=email, password=password)
    user.full_name = name
    user.is_verified = lambda: True
    user.is_superuser = superuser
    user.save()
    device = user.staticdevice_set.create(name=device_name)
    device.token_set.create(token=binascii.hexlify(urandom(8)).decode())
    return user


def create_organization(name, organization_code):
    katalogus_client = "katalogus.client.KATalogusClientV1"
    octopoes_node = "tools.models.OctopoesAPIConnector"
    with patch(katalogus_client), patch(octopoes_node):
        return Organization.objects.create(name=name, code=organization_code)


def create_member(user, organization):
    Indemnification.objects.create(
        user=user,
        organization=organization,
    )

    return OrganizationMember.objects.create(
        user=user,
        organization=organization,
        status=OrganizationMember.STATUSES.ACTIVE,
        blocked=False,
        trusted_clearance_level=4,
        acknowledged_clearance_level=4,
        onboarded=False,
    )


def add_admin_group_permissions(member):
    group = Group.objects.get(name=GROUP_ADMIN)
    member.groups.add(group)
    admin_permissions = [
        Permission.objects.get(codename="view_organization").id,
        Permission.objects.get(codename="view_organizationmember").id,
        Permission.objects.get(codename="add_organizationmember").id,
        Permission.objects.get(codename="change_organization").id,
        Permission.objects.get(codename="change_organizationmember").id,
        Permission.objects.get(codename="can_delete_oois").id,
        Permission.objects.get(codename="add_indemnification").id,
        Permission.objects.get(codename="can_scan_organization").id,
    ]
    group.permissions.set(admin_permissions)


def add_redteam_group_permissions(member):
    group = Group.objects.get(name=GROUP_REDTEAM)
    member.groups.add(group)
    redteam_permissions = [
        Permission.objects.get(codename="can_scan_organization").id,
        Permission.objects.get(codename="can_enable_disable_boefje").id,
        Permission.objects.get(codename="can_set_clearance_level").id,
        Permission.objects.get(codename="can_delete_oois").id,
        Permission.objects.get(codename="can_mute_findings").id,
        Permission.objects.get(codename="can_view_katalogus_settings").id,
        Permission.objects.get(codename="can_set_katalogus_settings").id,
    ]
    group.permissions.set(redteam_permissions)


def add_client_group_permissions(member):
    group = Group.objects.get(name=GROUP_CLIENT)
    member.groups.add(group)
    client_permissions = [
        Permission.objects.get(codename="can_scan_organization").id,
    ]
    group.permissions.set(client_permissions)


@pytest.fixture(autouse=True)
def seed_groups(db):
    Group.objects.get_or_create(name=GROUP_CLIENT)
    Group.objects.get_or_create(name=GROUP_REDTEAM)
    Group.objects.get_or_create(name=GROUP_ADMIN)


@pytest.fixture
def organization():
    return create_organization("Test Organization", "test")


@pytest.fixture
def organization_b():
    return create_organization("OrganizationB", "org_b")


@pytest.fixture
def superuser(django_user_model):
    return create_user(
        django_user_model, "superuser@openkat.nl", "SuperSuper123!!", "Superuser name", "default", superuser=True
    )


@pytest.fixture
def superuser_b(django_user_model):
    return create_user(
        django_user_model, "superuserB@openkat.nl", "SuperBSuperB123!!", "Superuser B name", "default_b", superuser=True
    )


@pytest.fixture
def superuser_member(superuser, organization):
    return create_member(superuser, organization)


@pytest.fixture
def superuser_member_b(superuser_b, organization_b):
    return create_member(superuser_b, organization_b)


@pytest.fixture
def adminuser(django_user_model):
    return create_user(django_user_model, "admin@openkat.nl", "AdminAdmin123!!", "Admin name", "default_admin")


@pytest.fixture
def adminuser_b(django_user_model):
    return create_user(django_user_model, "adminB@openkat.nl", "AdminBAdminB123!!", "Admin B name", "default_admin_b")


@pytest.fixture
def admin_member(adminuser, organization):
    member = create_member(adminuser, organization)
    adminuser.user_permissions.add(Permission.objects.get(codename="view_organization"))
    add_admin_group_permissions(member)
    return member


@pytest.fixture
def admin_member_b(adminuser_b, organization_b):
    member = create_member(adminuser_b, organization_b)
    adminuser_b.user_permissions.add(Permission.objects.get(codename="view_organization"))
    add_admin_group_permissions(member)
    return member


@pytest.fixture
def redteamuser(django_user_model):
    return create_user(
        django_user_model, "redteamer@openkat.nl", "RedteamRedteam123!!", "Redteam name", "default_redteam"
    )


@pytest.fixture
def redteamuser_b(django_user_model):
    return create_user(
        django_user_model, "redteamerB@openkat.nl", "RedteamBRedteamB123!!", "Redteam B name", "default_redteam_b"
    )


@pytest.fixture
def redteam_member(redteamuser, organization):
    member = create_member(redteamuser, organization)
    add_redteam_group_permissions(member)
    return member


@pytest.fixture
def redteam_member_b(redteamuser_b, organization_b):
    member = create_member(redteamuser_b, organization_b)
    add_redteam_group_permissions(member)
    return member


@pytest.fixture
def clientuser(django_user_model):
    return create_user(django_user_model, "client@openkat.nl", "ClientClient123!!", "Client name", "default_client")


@pytest.fixture
def clientuser_b(django_user_model):
    return create_user(
        django_user_model, "clientB@openkat.nl", "ClientBClientB123!!", "Client B name", "default_client_b"
    )


@pytest.fixture
def client_member(clientuser, organization):
    member = create_member(clientuser, organization)
    add_client_group_permissions(member)
    return member


@pytest.fixture
def client_member_b(clientuser_b, organization_b):
    member = create_member(clientuser_b, organization_b)
    add_client_group_permissions(member)
    return member


@pytest.fixture
def client_user_two_organizations(clientuser, organization, organization_b):
    member = create_member(clientuser, organization)
    add_client_group_permissions(member)
    member = create_member(clientuser, organization_b)
    add_client_group_permissions(member)
    return clientuser


@pytest.fixture
def new_member(django_user_model, organization):
    user = create_user(django_user_model, "cl1@openkat.nl", "TestTest123!!", "New user", "default_new_user")
    member = create_member(user, organization)
    member.status = OrganizationMember.STATUSES.NEW
    member.save()
    return member


@pytest.fixture
def active_member(django_user_model, organization):
    user = create_user(django_user_model, "cl2@openkat.nl", "TestTest123!!", "Active user", "default_active_user")
    member = create_member(user, organization)
    member.status = OrganizationMember.STATUSES.ACTIVE
    member.save()
    return member


@pytest.fixture
def blocked_member(django_user_model, organization):
    user = create_user(django_user_model, "cl3@openkat.nl", "TestTest123!!", "Blocked user", "default_blocked_user")
    member = create_member(user, organization)
    member.status = OrganizationMember.STATUSES.ACTIVE
    member.blocked = True
    member.save()
    return member


@pytest.fixture
def mock_models_katalogus(mocker):
    return mocker.patch("tools.models.get_katalogus")


@pytest.fixture
def mock_views_katalogus(mocker):
    return mocker.patch("rocky.views.ooi_report.get_katalogus")


@pytest.fixture
def mock_bytes_client(mocker):
    return mocker.patch("rocky.bytes_client.BytesClient")


@pytest.fixture
def mock_models_octopoes(mocker):
    return mocker.patch("tools.models.OctopoesAPIConnector")


@pytest.fixture
def mock_organization_view_octopoes(mocker):
    return mocker.patch("account.mixins.OctopoesAPIConnector")


@pytest.fixture
def mock_crisis_room_octopoes(mocker):
    return mocker.patch("crisis_room.views.OctopoesAPIConnector")


@pytest.fixture
def lazy_task_list_empty() -> MagicMock:
    mock = MagicMock()
    mock.__getitem__.return_value = []
    mock.count.return_value = 0
    return mock


@pytest.fixture
def task() -> Task:
    return Task.model_validate(
        {
            "id": "1b20f85f-63d5-4baa-be9e-f3f19d6e3fae",
            "hash": "19ed51514b37d42f79c5e95469956b05",
            "scheduler_id": "boefje-test",
            "type": "boefje",
            "p_item": {
                "id": "1b20f85f-63d5-4baa-be9e-f3f19d6e3fae",
                "hash": "19ed51514b37d42f79c5e95469956b05",
                "priority": 1,
                "data": {
                    "id": "1b20f85f63d54baabe9ef3f19d6e3fae",
                    "boefje": {
                        "id": "test-boefje",
                        "name": "TestBoefje",
                        "description": "Fetch the DNS record(s) of a hostname",
                        "repository_id": None,
                        "version": None,
                        "scan_level": 1,
                        "consumes": ["Hostname"],
                        "produces": [
                            "DNSNSRecord",
                            "DNSARecord",
                            "DNSCNAMERecord",
                            "DNSMXRecord",
                            "DNSZone",
                            "Hostname",
                            "DNSAAAARecord",
                            "IPAddressV4",
                            "DNSSOARecord",
                            "DNSTXTRecord",
                            "IPAddressV6",
                            "Network",
                            "NXDOMAIN",
                        ],
                    },
                    "input_ooi": "Hostname|internet|mispo.es",
                    "organization": "test",
                },
            },
            "status": "completed",
            "created_at": "2022-08-09 11:53:41.378292",
            "modified_at": "2022-08-09 11:54:21.002838",
        }
    )


@pytest.fixture
def bytes_raw_metas():
    return [
        {
            "id": "85c01c8c-c0bf-4fe8-bda5-abdf2d03117c",
            "boefje_meta": {
                "id": "6dea9549-c05d-42c9-b55b-8ad54cb9e413",
                "started_at": "2023-11-01T15:02:46.764085+00:00",
                "ended_at": "2023-11-01T15:02:47.276154+00:00",
                "boefje": {"id": "dns-sec", "version": None},
                "input_ooi": "Hostname|internet|mispoes.nl",
                "arguments": {},
                "organization": "test",
                "runnable_hash": "ed871e9731f3d528ea92ca23c8eb18f38ac47e6d89a634b654a073fc2ca5fb50",
                "environment": {},
            },
            "mime_types": [
                {"value": "boefje/dns-sec"},
                {"value": "boefje/dns-sec-c90404f60aeacf9b254abbd250bd3214e3b1a65b5a883dcbc"},
                {"value": "dns-sec"},
            ],
            "secure_hash": "sha512:23e40f3e0c4381b89a296a5708a3c7a2dff369dc272b5cbce584d0fd7e17b1a5ebb1a947"
            "be36ed19e8930116a46be2f4b450353b786696f83c328f197a8ae741",
            "signing_provider_url": None,
            "hash_retrieval_link": "a9b261d1-e981-42db-bd92-ee0c36372678",
        }
    ]


@pytest.fixture
def bytes_get_raw():
    byte_string = ";; Number of trusted keys: 2\\n;; Chasing: mispoes.nl."
    " A\\n\\n\\nDNSSEC Trust tree:\\nantagonist.nl. (A)\\n|---mispoes.nl. (DNSKEY keytag: 47684 alg: 13 flags:"
    " 257)\\n    |---mispoes.nl. (DS keytag: 47684 digest type: 2)\\n        "
    "|---nl. (DNSKEY keytag: 52707 alg: 13 flags: 256)\\n            "
    "|---nl. (DNSKEY keytag: 17153 alg: 13 flags: 257)\\n            "
    "|---nl. (DS keytag: 17153 digest type: 2)\\n                "
    "|---. (DNSKEY keytag: 46780 alg: 8 flags: 256)\\n                    "
    b"|---. (DNSKEY keytag: 20326 alg: 8 flags: 257)\\n;; Chase successful\\n"

    return byte_string.encode()


@pytest.fixture
def lazy_task_list_with_boefje(task) -> MagicMock:
    mock = MagicMock()
    mock.__getitem__.return_value = [task]
    mock.count.return_value = 1
    return mock


@pytest.fixture
def network():
    return Network(
        name="testnetwork",
        scan_profile=DeclaredScanProfile(reference=Reference.from_str("Network|testnetwork"), level=ScanLevel.L1),
    )


@pytest.fixture
def ipaddressv4(network):
    return IPAddressV4(network=network.reference, address=IPv4Address("192.0.2.1"))


@pytest.fixture
def ipaddressv6(network):
    return IPAddressV6(network=network.reference, address=IPv6Address("2001:db8::1"))


@pytest.fixture
def ip_port(ipaddressv4):
    return IPPort(address=ipaddressv4.reference, port=80, protocol=Protocol.TCP)


@pytest.fixture
def hostname(network):
    return Hostname(name="example.com", network=network.reference)


@pytest.fixture
def service():
    return Service(name="domain")


@pytest.fixture
def software():
    return Software(name="DICOM")


@pytest.fixture
def cve_finding_type_2019_8331():
    return CVEFindingType(
        id="CVE-2019-8331",
        description="In Bootstrap before 3.4.1 and 4.3.x before 4.3.1, XSS is possible in the tooltip or "
        "popover data-template attribute.",
        source="https://cve.circl.lu/cve/CVE-2019-8331",
        risk_score=6.1,
        risk_severity=RiskLevelSeverity.MEDIUM,
    )


@pytest.fixture
def cve_finding_2019_8331():
    return Finding(
        finding_type=Reference.from_str("CVEFindingType|CVE-2019-8331"),
        ooi=Reference.from_str(
            "Finding|SoftwareInstance|HostnameHTTPURL|https|internet|mispo.es|443|/|Software|Bootstrap|3.3.7|cpe:/a:getbootstrap:bootstrap|CVE-2019-8331"
        ),
        proof=None,
        description="Vulnerability CVE-2019-8331 detected",
        reproduce=None,
    )


@pytest.fixture
def cve_finding_type_no_score():
    return CVEFindingType(
        id="CVE-0000-0001",
        description="CVE Finding without scopre",
        source="https://cve.circl.lu/cve/CVE-0000-0001",
        risk_severity=RiskLevelSeverity.UNKNOWN,
    )


@pytest.fixture
def cve_finding_no_score():
    return Finding(
        finding_type=Reference.from_str("CVEFindingType|CVE-0000-0001"),
        ooi=Reference.from_str(
            "Finding|SoftwareInstance|HostnameHTTPURL|https|internet|mispo.es|443|/|Software|Bootstrap|3.3.7|cpe:/a:getbootstrap:bootstrap|CVE-0000-0001"
        ),
        proof=None,
        description="Vulnerability CVE-0000-0001 detected",
        reproduce=None,
    )


@pytest.fixture
def finding():
    return Finding(
        finding_type=Reference.from_str("KATFindingType|KAT-0001"),
        ooi=Reference.from_str("Network|testnetwork"),
        proof="proof",
        description="description",
        reproduce="reproduce",
    )


@pytest.fixture
def finding_types():
    return [
        KATFindingType(
            id="KAT-0001",
            description="Fake description...",
            recommendation="Fake recommendation...",
            risk_score=9.5,
            risk_severity=RiskLevelSeverity.CRITICAL,
        ),
        KATFindingType(
            id="KAT-0002",
            description="Fake description...",
            recommendation="Fake recommendation...",
            risk_score=9.5,
            risk_severity=RiskLevelSeverity.CRITICAL,
        ),
        KATFindingType(
            id="KAT-0003",
            description="Fake description...",
            recommendation="Fake recommendation...",
            risk_score=3.9,
            risk_severity=RiskLevelSeverity.LOW,
        ),
    ]


@pytest.fixture
<<<<<<< HEAD
def cipher_finding_types():
    return [
        KATFindingType(
            id="KAT-RECOMMENDATION-BAD-CIPHER",
            description="Fake description...",
            recommendation="Fake recommendation...",
            risk_score=3.0,
            risk_severity=RiskLevelSeverity.RECOMMENDATION,
        ),
        KATFindingType(
            id="KAT-CRITICAL-BAD-CIPHER",
            description="Fake description...",
            recommendation="Fake recommendation...",
            risk_score=10.0,
            risk_severity=RiskLevelSeverity.CRITICAL,
        ),
    ]


@pytest.fixture
def cipher_finding_type():
    return KATFindingType(
        id="KAT-MEDIUM-BAD-CIPHER",
        description="Fake description...",
        recommendation="Fake recommendation...",
        risk_score=6.0,
        risk_severity=RiskLevelSeverity.MEDIUM,
=======
def finding_type_kat_no_spf():
    return KATFindingType(
        id="KAT-NO-SPF",
        description="Fake description...",
        recommendation="Fake recommendation...",
        risk_score=9.5,
        risk_severity=RiskLevelSeverity.CRITICAL,
    )


@pytest.fixture
def finding_type_kat_no_dmarc():
    return KATFindingType(
        id="KAT-NO-DMARC",
        description="Fake description...",
        recommendation="Fake recommendation...",
        risk_score=9.5,
        risk_severity=RiskLevelSeverity.CRITICAL,
    )


@pytest.fixture
def finding_type_kat_no_dkim():
    return KATFindingType(
        id="KAT-NO-DKIM",
        description="Fake description...",
        recommendation="Fake recommendation...",
        risk_score=9.5,
        risk_severity=RiskLevelSeverity.CRITICAL,
>>>>>>> bead3ebd
    )


@pytest.fixture
def plugin_details():
    return parse_plugin(
        {
            "id": "test-boefje",
            "type": "boefje",
            "name": "TestBoefje",
            "description": "Meows to the moon",
            "repository_id": "test-repository",
            "scan_level": 1,
            "consumes": ["Network"],
            "produces": ["Network"],
            "enabled": True,
        }
    )


@pytest.fixture
def plugin_schema():
    return {
        "title": "Arguments",
        "type": "object",
        "properties": {
            "TEST_PROPERTY": {
                "title": "TEST_PROPERTY",
                "maxLength": 128,
                "type": "string",
                "description": "Test description",
            },
            "TEST_PROPERTY2": {
                "title": "TEST_PROPERTY2",
                "type": "integer",
                "minimum": 2,
                "maximum": 200,
                "description": "Test description2",
            },
        },
        "required": ["TEST_PROPERTY"],
    }


@pytest.fixture
def plugin_schema_no_required():
    return {
        "title": "Arguments",
        "type": "object",
        "properties": {
            "TEST_PROPERTY": {
                "title": "TEST_PROPERTY",
                "maxLength": 128,
                "type": "string",
                "description": "Test description",
            },
            "TEST_PROPERTY2": {
                "title": "TEST_PROPERTY2",
                "type": "integer",
                "minimum": 2,
                "maximum": 200,
                "description": "Test description2",
            },
        },
    }


def setup_request(request, user):
    request = SessionMiddleware(lambda r: r)(request)
    request.session[DEVICE_ID_SESSION_KEY] = user.staticdevice_set.get().persistent_id
    request = OTPMiddleware(lambda r: r)(request)
    request = MessageMiddleware(lambda r: r)(request)

    request.user = user

    return request


@pytest.fixture
def mock_scheduler(mocker):
    return mocker.patch("rocky.views.ooi_detail.scheduler.client")


def get_stub_path(file_name: str) -> Path:
    return Path(__file__).parent / "stubs" / file_name


def get_boefjes_data() -> list[dict]:
    return json.loads(get_stub_path("katalogus_boefjes.json").read_text())


def get_normalizers_data() -> list[dict]:
    return json.loads(get_stub_path("katalogus_normalizers.json").read_text())


def get_plugins_data() -> list[dict]:
    return get_boefjes_data() + get_normalizers_data()


@pytest.fixture()
def mock_mixins_katalogus(mocker):
    return mocker.patch("katalogus.views.mixins.get_katalogus")


@pytest.fixture
def mock_scheduler_client_task_list(mocker):
    mock_scheduler_client_session = mocker.patch("rocky.scheduler.client.session")
    response = Response()
    response.raw = io.BytesIO(
        json.dumps(
            {
                "count": 1,
                "next": "http://scheduler:8000/tasks?scheduler_id=boefje-test&type=boefje&plugin_id=test_plugin&limit=10&offset=10",
                "previous": None,
                "results": [
                    {
                        "id": "2e757dd3-66c7-46b8-9987-7cd18252cc6d",
                        "scheduler_id": "boefje-test",
                        "type": "boefje",
                        "p_item": {
                            "id": "2e757dd3-66c7-46b8-9987-7cd18252cc6d",
                            "scheduler_id": "boefje-test",
                            "hash": "416aa907e0b2a16c1b324f7d3261c5a4",
                            "priority": 631,
                            "data": {
                                "id": "2e757dd366c746b899877cd18252cc6d",
                                "boefje": {"id": "test-plugin", "version": None},
                                "input_ooi": "Hostname|internet|example.com",
                                "organization": "test",
                                "dispatches": [],
                            },
                            "created_at": "2023-05-09T09:37:20.899668+00:00",
                            "modified_at": "2023-05-09T09:37:20.899675+00:00",
                        },
                        "status": "completed",
                        "created_at": "2023-05-09T09:37:20.909069+00:00",
                        "modified_at": "2023-05-09T09:37:20.909071+00:00",
                    }
                ],
            }
        ).encode()
    )

    mock_scheduler_client_session.get.return_value = response

    return mock_scheduler_client_session


class MockOctopoesAPIConnector:
    oois: dict[Reference, OOI]
    queries: dict[str, dict[Reference | str | None, list[OOI]]]
    valid_time: datetime

    def __init__(self, valid_time: datetime):
        self.valid_time = valid_time

    def get(self, reference: Reference, valid_time: datetime | None = None) -> OOI:
        return self.oois[reference]

    def query(
        self,
        path: str,
        valid_time: datetime,
        source: Reference | str | None = None,
        offset: int = 0,
        limit: int = 50,
    ) -> list[OOI]:
        return self.queries[path][source]

    def get_history(self, reference: Reference) -> list[TransactionRecord]:
        return [
            TransactionRecord(
                txTime=self.valid_time,
                txId=287,
                validTime=self.valid_time,
                contentHash="636a28da4792b9f5007143bb35bd37d48662df9b",
            )
        ]

    def list_origins(
        self,
        valid_time: datetime | None = None,
        source: Reference | None = None,
        result: Reference | None = None,
        task_id: UUID | None = None,
        origin_type: OriginType | None = None,
    ) -> list[Origin]:
        return []


@pytest.fixture
def mock_octopoes_api_connector(valid_time):
    return MockOctopoesAPIConnector(valid_time)<|MERGE_RESOLUTION|>--- conflicted
+++ resolved
@@ -557,7 +557,6 @@
 
 
 @pytest.fixture
-<<<<<<< HEAD
 def cipher_finding_types():
     return [
         KATFindingType(
@@ -585,7 +584,10 @@
         recommendation="Fake recommendation...",
         risk_score=6.0,
         risk_severity=RiskLevelSeverity.MEDIUM,
-=======
+    )
+ 
+
+@pytest.fixture
 def finding_type_kat_no_spf():
     return KATFindingType(
         id="KAT-NO-SPF",
@@ -615,7 +617,6 @@
         recommendation="Fake recommendation...",
         risk_score=9.5,
         risk_severity=RiskLevelSeverity.CRITICAL,
->>>>>>> bead3ebd
     )
 
 
