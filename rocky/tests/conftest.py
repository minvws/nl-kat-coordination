--- conflicted
+++ resolved
@@ -1882,12 +1882,7 @@
 @pytest.fixture
 def dashboard_data(client_member, client_member_b):
     # make sure that no dashboards exist to test this particular set
-<<<<<<< HEAD
-    Dashboard.objects.all().delete()
-    DashboardData.objects.all().delete()
-=======
     Dashboard.objects.all().delete()  # deleting dashboard deletes DashboardData as well
->>>>>>> 05d23a27
 
     recipe_id_a = "7ebcdb32-e7f2-4c2d-840a-d7b8e6b37616"
     recipe_id_b = "c41bbf9a-7102-4b6b-b256-b3036e106316"
