--- conflicted
+++ resolved
@@ -1788,14 +1788,6 @@
 
 
 @pytest.fixture
-<<<<<<< HEAD
-def drf_admin_client(create_drf_client, admin_user):
-    client = create_drf_client(admin_user)
-    # We need to set this so that the test client doesn't throw an
-    # exception, but will return error in the API we can test
-    client.raise_request_exception = False
-    return client
-=======
 def boefje_nmap_tcp():
     return Boefje(
         id="nmap",
@@ -1814,4 +1806,12 @@
         runnable_hash=None,
         produces={"boefje/nmap"},
     )
->>>>>>> 85d3227c
+
+
+@pytest.fixture
+def drf_admin_client(create_drf_client, admin_user):
+    client = create_drf_client(admin_user)
+    # We need to set this so that the test client doesn't throw an
+    # exception, but will return error in the API we can test
+    client.raise_request_exception = False
+    return client