--- conflicted
+++ resolved
@@ -5,22 +5,6 @@
     can_scan_organization,
     can_switch_organization,
 )
-
-
-<<<<<<< HEAD
-def test_is_not_red_team(my_user):
-    assert not is_red_team(my_user)
-=======
-def test_organizations_for_user(superuser_member):
-    result = organizations_for_user(superuser_member.user)
-
-    assert len(result) == 1
-
-
-def test_organizations_for_red_teamer(redteam_member):
-    result = organizations_for_user(redteam_member.user)
-    assert len(result) == 1
->>>>>>> 4491a260
 
 
 def test_is_not_red_team(superuser_member):
