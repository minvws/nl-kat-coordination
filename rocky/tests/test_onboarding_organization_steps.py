from pytest_django.asserts import assertContains

from onboarding.views import (
    OnboardingIntroductionView,
    OnboardingChooseReportInfoView,
    OnboardingChooseReportTypeView,
    OnboardingSetupScanOOIInfoView,
    OnboardingSetupScanOOIDetailView,
    OnboardingSetClearanceLevelView,
    OnboardingSetupScanSelectPluginsView,
    OnboardingSetupScanOOIAddView,
    OnboardingReportView,
)
from tests.conftest import setup_request


def test_onboarding_introduction(rf, redteam_member):
    request = setup_request(rf.get("step_introduction"), redteam_member.user)
    response = OnboardingIntroductionView.as_view()(request, organization_code=redteam_member.organization.code)
    assert response.status_code == 200
    assertContains(response, "Welcome to OpenKAT")
    assertContains(response, "Skip onboarding")
    assertContains(response, "Let's get started")


def test_onboarding_choose_report_info(rf, redteam_member):
    request = setup_request(rf.get("step_choose_report_info"), redteam_member.user)
    response = OnboardingChooseReportInfoView.as_view()(request, organization_code=redteam_member.organization.code)
    assert response.status_code == 200
    assertContains(response, "KAT introduction")
    assertContains(response, "Reports")
    assertContains(response, "Data")
    assertContains(response, "Skip onboarding")
    assertContains(response, "Let's choose a report")


def test_onboarding_choose_report_type(rf, redteam_member):
    request = setup_request(rf.get("step_choose_report_type"), redteam_member.user)
    response = OnboardingChooseReportTypeView.as_view()(request, organization_code=redteam_member.organization.code)
    assert response.status_code == 200
    assertContains(response, "KAT introduction")
    assertContains(response, "Choose a report - Type")
    assertContains(response, "Skip onboarding")
    assertContains(response, "DNS report")
    assertContains(response, "Pen test")
    assertContains(response, "Mail report")
    assertContains(response, "DigiD")


def test_onboarding_setup_scan(rf, redteam_member):
    request = setup_request(rf.get("step_setup_scan_ooi_info"), redteam_member.user)
    response = OnboardingSetupScanOOIInfoView.as_view()(request, organization_code=redteam_member.organization.code)
    assert response.status_code == 200
    assertContains(response, "KAT introduction")
    assertContains(response, "Setup scan")
    assertContains(response, "Let OpenKAT know what object to scan")
    assertContains(response, "Understanding objects")
    assertContains(response, "Skip onboarding")
    assertContains(response, "Add URL")


def test_onboarding_setup_scan_detail(rf, redteam_member, mock_organization_view_octopoes, network):
    mock_organization_view_octopoes().get.return_value = network

    request = setup_request(rf.get("step_setup_scan_ooi_add"), redteam_member.user)
    response = OnboardingSetupScanOOIAddView.as_view()(
        request, ooi_type="Network", organization_code=redteam_member.organization.code
    )

    assert response.status_code == 200
    assertContains(response, "KAT introduction")
    assertContains(response, "Setup scan")
    assertContains(response, "Creating an object")
    assertContains(response, "Dependencies")
    assertContains(response, "Create object")
    assertContains(response, "Skip onboarding")


def test_onboarding_set_clearance_level(rf, redteam_member, mock_organization_view_octopoes, network):
    mock_organization_view_octopoes().get.return_value = network
<<<<<<< HEAD

    request = setup_request(rf.get("step_set_clearance_level", {"ooi_id": "Network|internet"}), redteam_member.user)
    response = OnboardingSetClearanceLevelView.as_view()(request, organization_code=redteam_member.organization.code)
=======
    ooi_id = "Network|internet"
    request = setup_request(rf.get("step_set_clearance_level", {"ooi_id": ooi_id}), my_red_teamer)
    response = OnboardingSetClearanceLevelView.as_view()(request, organization_code=organization.code)
>>>>>>> 925644e7

    assert response.status_code == 200
    assertContains(response, "OpenKAT introduction")
    assertContains(response, "Set clearance level for " + ooi_id)
    assertContains(response, "How to know required clearance level")
    assertContains(response, "Set clearance level")
    assertContains(response, "Skip onboarding")


def test_onboarding_select_plugins(rf, redteam_member, mock_views_katalogus, mock_organization_view_octopoes, network):
    mock_organization_view_octopoes().get.return_value = network

    request = setup_request(
        rf.get("step_setup_scan_select_plugins", {"ooi_id": "Network|internet"}), redteam_member.user
    )
    request.session["clearance_level"] = "2"
    response = OnboardingSetupScanSelectPluginsView.as_view()(
        request, organization_code=redteam_member.organization.code
    )

    assert response.status_code == 200
    assertContains(response, "Setup scan - Enable plugins")
    assertContains(response, "Plugins introduction")
    assertContains(response, "Boefjes")
    assertContains(response, "Normalizers")
    assertContains(response, "Bits")
    assertContains(response, "Suggested plugins")
    assertContains(response, "Skip onboarding")
    assertContains(response, "Enable and start scan")


def test_onboarding_ooi_detail_scan(rf, redteam_member, mock_organization_view_octopoes, network):
    mock_organization_view_octopoes().get.return_value = network

    request = setup_request(rf.get("step_setup_scan_ooi_detail", {"ooi_id": "Network|internet"}), redteam_member.user)
    request.session["clearance_level"] = "2"
    response = OnboardingSetupScanOOIDetailView.as_view()(request, organization_code=redteam_member.organization.code)

    assert response.status_code == 200
    assertContains(response, "KAT introduction")
    assertContains(response, "Setup scan")
    assertContains(response, "Creating an object")
    assertContains(response, "Network")
    assertContains(response, "Skip onboarding")
    assertContains(response, "Start scanning")


def test_onboarding_scanning_boefjes(rf, redteam_member, mock_organization_view_octopoes, network):
    mock_organization_view_octopoes().get.return_value = network

    request = setup_request(rf.get("step_report", {"ooi_id": "Network|internet"}), redteam_member.user)
    response = OnboardingReportView.as_view()(request, organization_code=redteam_member.organization.code)

    assert response.status_code == 200
    assertContains(response, "KAT introduction")
    assertContains(response, "Report")
    assertContains(response, "Boefjes are scanning")
    assertContains(response, "Open my DNS-report")<|MERGE_RESOLUTION|>--- conflicted
+++ resolved
@@ -78,15 +78,9 @@
 
 def test_onboarding_set_clearance_level(rf, redteam_member, mock_organization_view_octopoes, network):
     mock_organization_view_octopoes().get.return_value = network
-<<<<<<< HEAD
-
-    request = setup_request(rf.get("step_set_clearance_level", {"ooi_id": "Network|internet"}), redteam_member.user)
+    ooi_id = "Network|internet"
+    request = setup_request(rf.get("step_set_clearance_level", {"ooi_id": ooi_id}), redteam_member.user)
     response = OnboardingSetClearanceLevelView.as_view()(request, organization_code=redteam_member.organization.code)
-=======
-    ooi_id = "Network|internet"
-    request = setup_request(rf.get("step_set_clearance_level", {"ooi_id": ooi_id}), my_red_teamer)
-    response = OnboardingSetClearanceLevelView.as_view()(request, organization_code=organization.code)
->>>>>>> 925644e7
 
     assert response.status_code == 200
     assertContains(response, "OpenKAT introduction")
