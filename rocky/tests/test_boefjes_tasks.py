--- conflicted
+++ resolved
@@ -30,11 +30,13 @@
     )
 
 
-def test_tasks_view_simple(rf, client_member, mock_scheduler_client_task_list):
+def test_tasks_view_simple(rf, client_member, mocker, lazy_task_list_with_boefje):
+    mock_scheduler_client = mocker.patch("rocky.views.tasks.client")
+    mock_scheduler_client.get_lazy_task_list.return_value = lazy_task_list_with_boefje
+
     request = setup_request(rf.get("boefjes_task_list"), client_member.user)
     response = BoefjesTaskListView.as_view()(request, organization_code=client_member.organization.code)
 
-<<<<<<< HEAD
     assertContains(response, "1b20f85f")
     assertContains(response, "Hostname|internet|mispo.es")
 
@@ -50,11 +52,6 @@
             )
         ]
     )
-=======
-    assertContains(response, "2e757dd3")
-    assertContains(response, "Hostname|internet|example.com")
-    assertContains(response, "Completed")
->>>>>>> e2ca4076
 
 
 def test_tasks_view_error(rf, client_member, mocker, lazy_task_list_with_boefje):
