from unittest.mock import call

import pytest
from django.http import Http404
from pytest_django.asserts import assertContains

<<<<<<< HEAD
from rocky.scheduler import SchedulerError, TooManyRequestsError
=======
from rocky.views.bytes_raw import BytesRawView
>>>>>>> 0ca386e5
from rocky.views.tasks import BoefjesTaskListView
from tests.conftest import setup_request


def test_boefjes_tasks(rf, client_member, mock_scheduler, lazy_task_list_empty):
    mock_scheduler.get_lazy_task_list.return_value = lazy_task_list_empty

    request = setup_request(rf.get("boefjes_task_list"), client_member.user)
    response = BoefjesTaskListView.as_view()(request, organization_code=client_member.organization.code)

    assert response.status_code == 200

    mock_scheduler.get_lazy_task_list.assert_has_calls(
        [
            call(
                scheduler_id="boefje-test",
                task_type="boefje",
                status=None,
                min_created_at=None,
                max_created_at=None,
                input_ooi=None,
            )
        ]
    )


def test_tasks_view_simple(rf, client_member, mock_scheduler, lazy_task_list_with_boefje):
    mock_scheduler.get_lazy_task_list.return_value = lazy_task_list_with_boefje

    request = setup_request(rf.get("boefjes_task_list"), client_member.user)
    response = BoefjesTaskListView.as_view()(request, organization_code=client_member.organization.code)

    assertContains(response, "1b20f85f")
    assertContains(response, "Hostname|internet|mispo.es")

    mock_scheduler.get_lazy_task_list.assert_has_calls(
        [
            call(
                scheduler_id="boefje-test",
                task_type="boefje",
                status=None,
                min_created_at=None,
                max_created_at=None,
                input_ooi=None,
            )
        ]
    )


def test_tasks_view_error(rf, client_member, mocker, lazy_task_list_with_boefje):
    mock_scheduler_client = mocker.patch("rocky.scheduler.get_scheduler")()
    mock_scheduler_client.get_lazy_task_list.return_value = lazy_task_list_with_boefje
    mock_scheduler_client.get_lazy_task_list.side_effect = SchedulerError

    request = setup_request(rf.get("boefjes_task_list"), client_member.user)
    response = BoefjesTaskListView.as_view()(request, organization_code=client_member.organization.code)

    assertContains(response, "error")
    assertContains(response, "Could not connect to Scheduler. Service is possibly down.")


def test_reschedule_task(rf, client_member, mock_scheduler, task):
    mock_scheduler.get_task_details.return_value = task

    request = setup_request(
        rf.post(
            f"/en/{client_member.organization.code}/tasks/boefjes/?task_id={task.id}",
            data={"action": "reschedule_task"},
        ),
        client_member.user,
    )
    response = BoefjesTaskListView.as_view()(request, organization_code=client_member.organization.code)

    assert response.status_code == 302
    assert list(request._messages)[0].message == (
        "Task of "
        + task.type.title()
        + " "
        + task.p_item.data.boefje.name
        + " with input object "
        + task.p_item.data.input_ooi
        + " is scheduled and will soon be started in the background. "
        "Results will be added to the object list when they are in. "
        "It may take some time, a refresh of the page may be needed to show the results."
    )


def test_reschedule_task_already_queued(rf, client_member, mock_scheduler, mocker, task):
    mock_scheduler.get_task_details.return_value = task
    mock_scheduler.push_task.side_effect = TooManyRequestsError

    request = setup_request(
        rf.post(
            f"/en/{client_member.organization.code}/tasks/boefjes/?task_id={task.id}",
            data={"action": "reschedule_task"},
        ),
        client_member.user,
    )

    response = BoefjesTaskListView.as_view()(
        request,
        organization_code=client_member.organization.code,
    )

    assert response.status_code == 302
<<<<<<< HEAD

    assert (
        list(request._messages)[0].message
        == "Scheduling "
        + task.type.title()
        + " "
        + task.p_item.data.boefje.name
        + " with input object "
        + task.p_item.data.input_ooi
        + " failed. "
        "Task queue is full, please try again later."
    )
=======
    assert list(request._messages)[0].message == "Task queue is full, please try again later."


def test_reschedule_task_from_other_org(rf, client_member, client_member_b, mocker, task):
    mock_scheduler_client = mocker.patch("rocky.views.tasks.client")
    mock_scheduler_client.get_task_details.return_value = task

    request = setup_request(
        rf.post(
            f"/en/{client_member.organization.code}/tasks/boefjes/?task_id={task.id}",
            data={"action": "reschedule_task"},
        ),
        client_member_b.user,
    )
    with pytest.raises(Http404):
        BoefjesTaskListView.as_view()(request, organization_code=client_member.organization.code)


def test_download_task_other_org_from_other_org_url(
    rf, client_member, client_member_b, mock_bytes_client, bytes_raw_metas
):
    with pytest.raises(Http404):
        BytesRawView.as_view()(
            setup_request(rf.get("bytes_raw"), client_member.user),
            organization_code=client_member_b.organization.code,
            boefje_meta_id=bytes_raw_metas[0]["id"],
        )


def test_download_task_same_org(rf, client_member, mock_bytes_client, bytes_raw_metas, bytes_get_raw):
    mock_bytes_client().get_raw.return_value = bytes_get_raw
    mock_bytes_client().get_raw_metas.return_value = bytes_raw_metas

    request = setup_request(rf.get("bytes_raw"), client_member.user)

    response = BytesRawView.as_view()(
        request,
        organization_code=client_member.organization.code,
        boefje_meta_id=bytes_raw_metas[0]["id"],
    )

    assert response.status_code == 200


def test_download_task_forbidden(rf, client_member, mock_bytes_client, bytes_raw_metas):
    mock_bytes_client().get_raw_metas.side_effect = Http404

    request = setup_request(rf.get("bytes_raw"), client_member.user)

    response = BytesRawView.as_view()(
        request,
        organization_code=client_member.organization.code,
        boefje_meta_id=bytes_raw_metas[0]["id"],
    )

    assert response.status_code == 302
    assert list(request._messages)[0].message == "Getting raw data failed."
>>>>>>> 0ca386e5
<|MERGE_RESOLUTION|>--- conflicted
+++ resolved
@@ -4,11 +4,8 @@
 from django.http import Http404
 from pytest_django.asserts import assertContains
 
-<<<<<<< HEAD
 from rocky.scheduler import SchedulerError, TooManyRequestsError
-=======
 from rocky.views.bytes_raw import BytesRawView
->>>>>>> 0ca386e5
 from rocky.views.tasks import BoefjesTaskListView
 from tests.conftest import setup_request
 
@@ -114,7 +111,6 @@
     )
 
     assert response.status_code == 302
-<<<<<<< HEAD
 
     assert (
         list(request._messages)[0].message
@@ -127,13 +123,10 @@
         + " failed. "
         "Task queue is full, please try again later."
     )
-=======
-    assert list(request._messages)[0].message == "Task queue is full, please try again later."
 
 
-def test_reschedule_task_from_other_org(rf, client_member, client_member_b, mocker, task):
-    mock_scheduler_client = mocker.patch("rocky.views.tasks.client")
-    mock_scheduler_client.get_task_details.return_value = task
+def test_reschedule_task_from_other_org(rf, client_member, client_member_b, mock_scheduler, task):
+    mock_scheduler.get_task_details.return_value = task
 
     request = setup_request(
         rf.post(
@@ -184,5 +177,4 @@
     )
 
     assert response.status_code == 302
-    assert list(request._messages)[0].message == "Getting raw data failed."
->>>>>>> 0ca386e5
+    assert list(request._messages)[0].message == "Getting raw data failed."