import random
from urllib.parse import urlencode

import pytest
from crisis_room.forms import ObjectListSettingsForm
from crisis_room.models import Dashboard, DashboardData
from crisis_room.views import (
    AddDashboardView,
    CrisisRoomView,
    DashboardService,
    DeleteDashboardItemView,
    DeleteDashboardView,
    OrganizationsCrisisRoomView,
    UpdateDashboardItemView,
)
from django.core.exceptions import PermissionDenied
from django.http.request import QueryDict
from pytest_django.asserts import assertContains, assertNotContains

from tests.conftest import setup_request


def test_expected_findings_results_dashboard(rf, mocker, client_member, expected_findings_results):
    """Test if the view is visible and if data is shown in the tables."""

    dashboard_service = mocker.patch("crisis_room.views.DashboardService")()
    dashboard_service.get_dashboard_items.return_value = expected_findings_results

    summary = dashboard_service.get_organizations_findings_summary.side_effect = (
        DashboardService().get_organizations_findings_summary
    )
    summary_data = summary(expected_findings_results)

    total_finding_types = summary_data["total_finding_types"]
    total_occurrences = summary_data["total_occurrences"]

    org_code_a, org_name_a = (
        expected_findings_results[0].item.dashboard.organization.code,
        expected_findings_results[0].item.dashboard.organization.name,
    )
    org_code_b, org_name_b = (
        expected_findings_results[1].item.dashboard.organization.code,
        expected_findings_results[1].item.dashboard.organization.name,
    )

    request = setup_request(rf.get("crisis_room"), client_member.user)
    response = CrisisRoomView.as_view()(request)

    assert response.status_code == 200
    # View should show the 'Findings overview' for all organizations
    assertContains(response, "<h2>Findings overview</h2>", html=True)
    assertContains(response, '<caption class="visually-hidden">Total per severity overview</caption>', html=True)
    assertContains(
        response,
        '<tr><td><span class="critical">Critical</span></td><td class="number">1</td><td class="number">3</td></tr>',
        html=True,
    )
    assertContains(response, '<tr><td>Total</td><td class="number">16</td><td class="number">24</td></tr>', html=True)

    # View should also show the 'Findings for all orgniazations' table for all organizations
    assertContains(response, "<h2>Findings per organization</h2>", html=True)
    assertContains(response, '<caption class="visually-hidden">Findings per organization overview</caption>', html=True)

    assertContains(response, f'<td><a href="/en/crisis-room/{org_code_a}/">{org_name_a}</a></td>', html=True)
    assertContains(response, "<h5>Findings overview</h5>", html=True)
    assertContains(response, '<td>Total</td><td class="number">4</td><td class="number">7</td>', html=True)

    assertContains(response, f'<td><a href="/en/crisis-room/{org_code_b}/">{org_name_b}</a></td>', html=True)

    assertContains(
        response,
        f'<td>Total</td><td class="number">{total_finding_types}</td><td class="number">{total_occurrences}</td>',
        html=True,
    )
    assertContains(
        response, "<p>No critical and high findings have been identified for this organization.</p>", html=True
    )


def test_get_organizations_findings_summary(expected_findings_results):
    """Test if summary has counted the results of both reports correctly."""
    dashboard_service = DashboardService()
    summary_results = dashboard_service.get_organizations_findings_summary(expected_findings_results)

    assert summary_results["total_by_severity_per_finding_type"] == {
        "critical": 1,
        "high": 2,
        "medium": 7,
        "low": 3,
        "recommendation": 1,
        "pending": 1,
        "unknown": 1,
    }
    assert summary_results["total_by_severity"] == {
        "critical": 3,
        "high": 3,
        "medium": 9,
        "low": 6,
        "recommendation": 1,
        "pending": 1,
        "unknown": 1,
    }
    assert summary_results["total_finding_types"] == 16
    assert summary_results["total_occurrences"] == 24


def test_get_organizations_findings_summary_no_input():
    """Test if summary returns an empty dict if there is not input."""
    dashboard_service = DashboardService()
    summary_results = dashboard_service.get_organizations_findings_summary({})

    assert summary_results == {}


def test_get_organizations_findings(findings_reports_data):
    """Test if the highest risk level is collected, only critical and high finding types are returned."""
    dashboard_service = DashboardService()
    report_data = list(findings_reports_data.values())[0]

    report_data["findings"]["finding_types"] = [
        {"finding_type": {"risk_severity": "critical"}, "occurrences": {}},
        {"finding_type": {"risk_severity": "high"}, "occurrences": {}},
        {"finding_type": {"risk_severity": "low"}, "occurrences": {}},
    ]
    findings = dashboard_service.get_organizations_findings(report_data)

    assert len(findings["findings"]["finding_types"]) == 2
    assert findings["highest_risk_level"] == "critical"
    assert findings["findings"]["finding_types"][0]["finding_type"]["risk_severity"] == "critical"
    assert findings["findings"]["finding_types"][1]["finding_type"]["risk_severity"] == "high"


def test_get_organizations_findings_no_finding_types(findings_reports_data):
    """
    When there are no finding types, the result should contain the report data and
    highest_risk_level should be an empty string.
    """
    dashboard_service = DashboardService()
    report_data = list(findings_reports_data.values())[0]
    findings = dashboard_service.get_organizations_findings(report_data)

    assert findings == report_data | {"highest_risk_level": ""}


def test_get_organizations_findings_no_input():
    """When there is no input, the result should only contain an empty highest_risk_level"""
    dashboard_service = DashboardService()
    findings = dashboard_service.get_organizations_findings({})

    assert findings == {"highest_risk_level": ""}


def test_collect_findings_dashboard(findings_results, expected_findings_results):
    """
    Test if the right dashboard is filtered and if the method returns the right dict format.
    Only the most recent report should be visible in the dict.
    """

    assert len(findings_results) == len(expected_findings_results)

    for index in range(len(findings_results)):
        assert findings_results[index].item == expected_findings_results[index].item
        assert findings_results[index].data["report"] == expected_findings_results[index].data["report"]
        assert findings_results[index].data["report_data"] == expected_findings_results[index].data["report_data"]


def test_create_dashboard(rf, redteam_member):
    dashboard_name = "test"
    request = setup_request(
        rf.post("add_dashboard", {"organization_code": "test", "dashboard_name": dashboard_name}), redteam_member.user
    )
    response = AddDashboardView.as_view()(request, organization_code=redteam_member.organization.code)

    assert response.status_code == 302

    messages = list(request._messages)

    assert f"Dashboard '{dashboard_name}' has been created." in messages[0].message

    dashboard = Dashboard.objects.filter(name=dashboard_name)
    assert dashboard.exists()
    assert len(dashboard) == 1


def test_create_dashboard_no_permission(rf, client_member):
    dashboard_name = "test"
    request = setup_request(
        rf.post("add_dashboard", {"organization_code": "test", "dashboard_name": dashboard_name}), client_member.user
    )

    with pytest.raises(PermissionDenied):
        AddDashboardView.as_view()(request, organization_code=client_member.organization.code)


def test_create_dashboard_already_exist(rf, redteam_member):
    dashboard_name = "test"
    Dashboard.objects.create(name=dashboard_name, organization=redteam_member.organization)

    request = setup_request(
        rf.post("add_dashboard", {"organization_code": "test", "dashboard_name": dashboard_name}), redteam_member.user
    )
    response = AddDashboardView.as_view()(request, organization_code=redteam_member.organization.code)

    assert response.status_code == 302

    messages = list(request._messages)

    assert f"Dashboard with name '{dashboard_name}' already exists." in messages[0].message


def test_update_dashboard_item_positioning(rf, redteam_member, dashboard_items):
    item_1, item_2, item_3, item_4 = dashboard_items[0], dashboard_items[1], dashboard_items[2], dashboard_items[3]

    # save positions before swapping to check positions later
    position_item_1 = item_1.position
    position_item_2 = item_2.position
    position_item_3 = item_3.position
    position_item_4 = item_4.position

    request = setup_request(
        rf.post("update_dashboard_item", {"dashboard_item": item_3.id, "move": "up"}), redteam_member.user
    )
    response = UpdateDashboardItemView.as_view()(request, organization_code=redteam_member.organization.code)

    assert response.status_code == 302

    dashboard_data_item_1 = DashboardData.objects.get(id=item_1.id, dashboard__organization=redteam_member.organization)
    dashboard_data_item_2 = DashboardData.objects.get(id=item_2.id, dashboard__organization=redteam_member.organization)
    dashboard_data_item_3 = DashboardData.objects.get(id=item_3.id, dashboard__organization=redteam_member.organization)
    dashboard_data_item_4 = DashboardData.objects.get(id=item_4.id, dashboard__organization=redteam_member.organization)

    # item 1 must have moved down (+1), because we have changed item 2 to move up (-1)
    assert dashboard_data_item_2.position == position_item_2 + 1
    assert dashboard_data_item_3.position == position_item_3 - 1

    # last and first item position must not be changed
    assert dashboard_data_item_1.position == position_item_1
    assert dashboard_data_item_4.position == position_item_4


def test_update_dashboard_item_positioning_no_permission(rf, client_member, dashboard_items):
    request = setup_request(
        rf.post("update_dashboard_item", {"dashboard_item": dashboard_items[2].id, "move": "up"}), client_member.user
    )
    with pytest.raises(PermissionDenied):
        UpdateDashboardItemView.as_view()(request, organization_code=client_member.organization.code)


def test_update_dashboard_item_positioning_lower_than_first_item(rf, redteam_member, dashboard_items):
    item_1 = dashboard_items[0]
    position_item_1 = item_1.position

    request = setup_request(
        rf.post("update_dashboard_item", {"dashboard_item": item_1.id, "move": "up"}), redteam_member.user
    )
    response = UpdateDashboardItemView.as_view()(request, organization_code=redteam_member.organization.code)

    assert response.status_code == 302

    dashboard_data_item_1 = DashboardData.objects.get(id=item_1.id, dashboard__organization=redteam_member.organization)

    # nothing will be updated, as we cannot move up if this is the first item
    assert dashboard_data_item_1.position == position_item_1


def test_update_dashboard_item_positioning_greater_than_last_item(rf, redteam_member, dashboard_items):
    item_4 = dashboard_items[3]
    position_item_4 = item_4.position

    request = setup_request(
        rf.post("update_dashboard_item", {"dashboard_item": item_4.id, "move": "down"}), redteam_member.user
    )
    response = UpdateDashboardItemView.as_view()(request, organization_code=redteam_member.organization.code)

    assert response.status_code == 302

    dashboard_data_item_4 = DashboardData.objects.get(id=item_4.id, dashboard__organization=redteam_member.organization)

    # nothing will be updated, as we cannot move down if this is the last item
    assert dashboard_data_item_4.position == position_item_4


def test_delete_dashboard_item(rf, redteam_member, dashboard_items):
    item_1 = dashboard_items[0]
    item_2 = dashboard_items[1]
    item_3 = dashboard_items[2]
    item_4 = dashboard_items[3]

    position_item_1 = item_1.position
    position_item_2 = item_2.position

    position_item_4 = item_4.position

    request = setup_request(
<<<<<<< HEAD
        rf.post("delete_dashboard_item", {"dashboard_item": item_3.name, "dashboard": item_3.dashboard.name}),
        redteam_member.user,
=======
        rf.post("delete_dashboard_item", {"dashboard_item": item_3.name, "dashboard": item_3.id}), redteam_member.user
>>>>>>> bcb7b0b8
    )
    response = DeleteDashboardItemView.as_view()(request, organization_code=redteam_member.organization.code)

    assert response.status_code == 302

    dashboard_data_item_1 = DashboardData.objects.get(id=item_1.id, dashboard__organization=redteam_member.organization)
    dashboard_data_item_2 = DashboardData.objects.get(id=item_2.id, dashboard__organization=redteam_member.organization)

    with pytest.raises(DashboardData.DoesNotExist):
        DashboardData.objects.get(id=item_3.id, dashboard__organization=redteam_member.organization)

    dashboard_data_item_4 = DashboardData.objects.get(id=item_4.id, dashboard__organization=redteam_member.organization)

    messages = list(request._messages)

    assert f"Dashboard item '{item_3.name}' has been deleted." in messages[0].message

    # check if other dashboard items repositioned based on the deleted item.

    assert dashboard_data_item_1.position == position_item_1
    assert dashboard_data_item_2.position == position_item_2

    assert dashboard_data_item_4.position == position_item_4 - 1


def test_delete_dashboard_item_no_permission(rf, client_member, dashboard_items):
    request = setup_request(
        rf.post(
            "delete_dashboard_item",
            {"dashboard_item": dashboard_items[2].name, "dashboard": dashboard_items[2].dashboard.name},
        ),
        client_member.user,
    )
    with pytest.raises(PermissionDenied):
        DeleteDashboardItemView.as_view()(request, organization_code=client_member.organization.code)


def test_delete_dashboard_item_repositioning(rf, client_member, dashboard_items):
    """After repositioning of items, mixin the order, see when deleting if positioning calculates correctly"""

    positions = [dashboard_item.position for dashboard_item in dashboard_items]
<<<<<<< HEAD
    random_positions = random.sample(positions, len(positions))

    # change the positions of dashboard items randomly
    for index, dashboard_item in enumerate(dashboard_items):
        dashboard_item.position = random_positions[index]
=======
    random.seed(999)
    random.shuffle(positions)

    # change the positions of dashboard items randomly
    for index, dashboard_item in enumerate(dashboard_items):
        dashboard_item.position = positions[index]
>>>>>>> bcb7b0b8
        dashboard_item.save()

    dashboard_items[1].delete()

    # get items after deleting, we order items by position
    dashboard_items = DashboardData.objects.all().order_by("position")

    # position must match index of items
    for index, dashboard_item in enumerate(dashboard_items, start=1):
        assert dashboard_item.position == index


def test_delete_dashboard_item_no_dashboard(rf, redteam_member, dashboard_items):
    item_3 = dashboard_items[2]

    request = setup_request(
<<<<<<< HEAD
        rf.post("delete_dashboard_item", {"dashboard_item": item_3.name, "dashboard": "bla"}), redteam_member.user
=======
        rf.post("delete_dashboard_item", {"dashboard_item": item_3.name, "dashboard": 100}), redteam_member.user
>>>>>>> bcb7b0b8
    )
    response = DeleteDashboardItemView.as_view()(request, organization_code=redteam_member.organization.code)

    assert response.status_code == 302

    # item still exists but dashboard with unknown name cannot be found
    DashboardData.objects.get(id=item_3.id, dashboard__organization=redteam_member.organization)

    messages = list(request._messages)

    assert f"Dashboard item '{item_3.name}' not found." in messages[0].message


def test_delete_dashboard_item_no_dashboard_data(rf, redteam_member, dashboard_items):
    item_2 = dashboard_items[1]

    request = setup_request(
<<<<<<< HEAD
        rf.post("delete_dashboard_item", {"dashboard_item": "bla", "dashboard": item_2.dashboard.name}),
=======
        rf.post("delete_dashboard_item", {"dashboard_item": "bla", "dashboard": item_2.dashboard.id}),
>>>>>>> bcb7b0b8
        redteam_member.user,
    )
    response = DeleteDashboardItemView.as_view()(request, organization_code=redteam_member.organization.code)

    assert response.status_code == 302

    DashboardData.objects.get(id=item_2.id, dashboard__organization=redteam_member.organization)

    messages = list(request._messages)

    assert "Dashboard item 'bla' not found." in messages[0].message


def test_delete_dashboard(rf, redteam_member, dashboard_items):
<<<<<<< HEAD
    item_2 = dashboard_items[1]

    dashboard_name = item_2.dashboard.name

    request = setup_request(rf.post("delete_dashboard", {"dashboard": dashboard_name}), redteam_member.user)
=======
    dashboard_name = dashboard_items[1].dashboard.name
    dashboard_id = dashboard_items[1].dashboard.id

    request = setup_request(
        rf.post("delete_dashboard", {"dashboard_id": dashboard_id, "dashboard_name": dashboard_name}),
        redteam_member.user,
    )
>>>>>>> bcb7b0b8
    response = DeleteDashboardView.as_view()(request, organization_code=redteam_member.organization.code)

    assert response.status_code == 302

<<<<<<< HEAD
    with pytest.raises(Dashboard.DoesNotExist):
        Dashboard.objects.get(name=dashboard_name)

=======
>>>>>>> bcb7b0b8
    messages = list(request._messages)

    assert f"Dashboard '{dashboard_name}' has been deleted." in messages[0].message

<<<<<<< HEAD
=======
    with pytest.raises(Dashboard.DoesNotExist):
        Dashboard.objects.get(id=dashboard_id)

>>>>>>> bcb7b0b8

def test_delete_dashboard_no_permission(rf, client_member, dashboard_items):
    item_2 = dashboard_items[1]

    dashboard_name = item_2.dashboard.name

    request = setup_request(rf.post("delete_dashboard", {"dashboard": dashboard_name}), client_member.user)
    with pytest.raises(PermissionDenied):
        DeleteDashboardView.as_view()(request, organization_code=client_member.organization.code)


<<<<<<< HEAD
def test_delete_dashboard_wrong_name(rf, redteam_member):
    dashboard_name = "bla"

    request = setup_request(rf.post("delete_dashboard", {"dashboard": dashboard_name}), redteam_member.user)
    response = DeleteDashboardView.as_view()(request, organization_code=redteam_member.organization.code)

    assert response.status_code == 302

    messages = list(request._messages)

    assert f"Dashboard '{dashboard_name}' not found." in messages[0].message


def test_create_dashboard_item_form(client_member, dashboard_items):
    form_data = {
        "dashboard": dashboard_items[0].dashboard.name,
=======
def test_create_dashboard_item_form(client_member, dashboard_items):
    form_data = {
        "dashboard": dashboard_items[0].dashboard.id,
>>>>>>> bcb7b0b8
        "title": "Test Form",
        "order_by": "object_type-asc",
        "limit": "10",
        "size": "2",
        "observed_at": "2025-05-07",
        "ooi_type": "Hostname",
        "search_string": "",
        "template": "partials/dashboard_ooi_list.html",
        "recipe_id": "",
        "query_from": "object_list",
        "column_names": ["Object", "Type", "Clearance level", "Clearance type"],
        "column_values": ["object", "object_type", "clearance_level", "clearance_type"],
    }

    form = ObjectListSettingsForm(organization=client_member.organization, data=QueryDict(urlencode(form_data)))

    assert form.is_valid()

    # Check if dashboard data is created, after form is valid, should be created at this point
    DashboardData.objects.get(dashboard=dashboard_items[0].dashboard, name="Test Form")

    # test empty data
    form = ObjectListSettingsForm(organization=client_member.organization, data=QueryDict(""))

    assert not form.is_valid()

    fields = list(form.errors)

    # errors on all fields
    assert "dashboard" in fields
    assert "title" in fields
    assert "order_by" in fields
    assert "limit" in fields
    assert "size" in fields

    # change for data to have the same title that already exists
    form_data["title"] = dashboard_items[0].name

    form = ObjectListSettingsForm(organization=client_member.organization, data=QueryDict(urlencode(form_data)))
    assert not form.is_valid()

    fields = list(form.errors)
    errors = list(form.errors.values())

    assert "title" in fields

    # duplicate title throws form error
    for error_list in errors:
        assert "An item with that name already exists. Try a different title." in error_list

    # set it back
    form_data["title"] = "Test Form"

    # None existent dashboard
    form_data["dashboard"] = "None"

    form = ObjectListSettingsForm(organization=client_member.organization, data=QueryDict(urlencode(form_data)))
    assert not form.is_valid()

    fields = list(form.errors)
    errors = list(form.errors.values())

    assert "dashboard" in fields

    for error_list in errors:
        assert (
            "Select a valid choice. None is not one of the available choices." in error_list
            or "Dashboard does not exist." in error_list
        )


def test_organization_crisis_room(rf, mocker, client_member, dashboard_items):
    mocker.patch("crisis_room.views.OctopoesAPIConnector")

<<<<<<< HEAD
    request = setup_request(
        rf.get("organization_crisis_room", {"dashboard": dashboard_items[0].dashboard.name}), client_member.user
    )
    response = OrganizationsCrisisRoomView.as_view()(request, organization_code=client_member.organization.code)
=======
    request = setup_request(rf.get("organization_crisis_room"), client_member.user)
    response = OrganizationsCrisisRoomView.as_view()(
        request, organization_code=client_member.organization.code, id=dashboard_items[0].dashboard.id
    )
>>>>>>> bcb7b0b8

    assert response.status_code == 200

    for dashboard_item in dashboard_items:
        assertContains(response, dashboard_item.name)

    assertContains(response, dashboard_items[0].dashboard.name)
    assertContains(response, "Object list")


def test_clients_permissions_for_dashboard(rf, mocker, client_member, dashboard_items):
    mocker.patch("crisis_room.views.OctopoesAPIConnector")

<<<<<<< HEAD
    request = setup_request(
        rf.get("organization_crisis_room", {"dashboard": dashboard_items[0].dashboard.name}), client_member.user
    )
    response = OrganizationsCrisisRoomView.as_view()(request, organization_code=client_member.organization.code)

    assert response.status_code == 200

    assert not client_member.user.can_modify_dashboard
    assert not client_member.user.can_modify_dashboard_item
=======
    request = setup_request(rf.get("organization_crisis_room"), client_member.user)
    response = OrganizationsCrisisRoomView.as_view()(
        request, organization_code=client_member.organization.code, id=dashboard_items[0].dashboard.id
    )

    assert response.status_code == 200

    assert not client_member.can_modify_dashboard
    assert not client_member.can_modify_dashboard_item
>>>>>>> bcb7b0b8

    # Clients are restricted to see Delete or add buttons
    assertNotContains(response, "+ Add Dashboard")
    assertNotContains(response, "Delete Dashboard")
    assertNotContains(response, "Delete item ")<|MERGE_RESOLUTION|>--- conflicted
+++ resolved
@@ -292,12 +292,7 @@
     position_item_4 = item_4.position
 
     request = setup_request(
-<<<<<<< HEAD
-        rf.post("delete_dashboard_item", {"dashboard_item": item_3.name, "dashboard": item_3.dashboard.name}),
-        redteam_member.user,
-=======
         rf.post("delete_dashboard_item", {"dashboard_item": item_3.name, "dashboard": item_3.id}), redteam_member.user
->>>>>>> bcb7b0b8
     )
     response = DeleteDashboardItemView.as_view()(request, organization_code=redteam_member.organization.code)
 
@@ -339,20 +334,12 @@
     """After repositioning of items, mixin the order, see when deleting if positioning calculates correctly"""
 
     positions = [dashboard_item.position for dashboard_item in dashboard_items]
-<<<<<<< HEAD
-    random_positions = random.sample(positions, len(positions))
-
-    # change the positions of dashboard items randomly
-    for index, dashboard_item in enumerate(dashboard_items):
-        dashboard_item.position = random_positions[index]
-=======
     random.seed(999)
     random.shuffle(positions)
 
     # change the positions of dashboard items randomly
     for index, dashboard_item in enumerate(dashboard_items):
         dashboard_item.position = positions[index]
->>>>>>> bcb7b0b8
         dashboard_item.save()
 
     dashboard_items[1].delete()
@@ -369,11 +356,7 @@
     item_3 = dashboard_items[2]
 
     request = setup_request(
-<<<<<<< HEAD
-        rf.post("delete_dashboard_item", {"dashboard_item": item_3.name, "dashboard": "bla"}), redteam_member.user
-=======
         rf.post("delete_dashboard_item", {"dashboard_item": item_3.name, "dashboard": 100}), redteam_member.user
->>>>>>> bcb7b0b8
     )
     response = DeleteDashboardItemView.as_view()(request, organization_code=redteam_member.organization.code)
 
@@ -391,11 +374,7 @@
     item_2 = dashboard_items[1]
 
     request = setup_request(
-<<<<<<< HEAD
-        rf.post("delete_dashboard_item", {"dashboard_item": "bla", "dashboard": item_2.dashboard.name}),
-=======
         rf.post("delete_dashboard_item", {"dashboard_item": "bla", "dashboard": item_2.dashboard.id}),
->>>>>>> bcb7b0b8
         redteam_member.user,
     )
     response = DeleteDashboardItemView.as_view()(request, organization_code=redteam_member.organization.code)
@@ -410,13 +389,6 @@
 
 
 def test_delete_dashboard(rf, redteam_member, dashboard_items):
-<<<<<<< HEAD
-    item_2 = dashboard_items[1]
-
-    dashboard_name = item_2.dashboard.name
-
-    request = setup_request(rf.post("delete_dashboard", {"dashboard": dashboard_name}), redteam_member.user)
-=======
     dashboard_name = dashboard_items[1].dashboard.name
     dashboard_id = dashboard_items[1].dashboard.id
 
@@ -424,27 +396,17 @@
         rf.post("delete_dashboard", {"dashboard_id": dashboard_id, "dashboard_name": dashboard_name}),
         redteam_member.user,
     )
->>>>>>> bcb7b0b8
     response = DeleteDashboardView.as_view()(request, organization_code=redteam_member.organization.code)
 
     assert response.status_code == 302
 
-<<<<<<< HEAD
-    with pytest.raises(Dashboard.DoesNotExist):
-        Dashboard.objects.get(name=dashboard_name)
-
-=======
->>>>>>> bcb7b0b8
     messages = list(request._messages)
 
     assert f"Dashboard '{dashboard_name}' has been deleted." in messages[0].message
 
-<<<<<<< HEAD
-=======
     with pytest.raises(Dashboard.DoesNotExist):
         Dashboard.objects.get(id=dashboard_id)
 
->>>>>>> bcb7b0b8
 
 def test_delete_dashboard_no_permission(rf, client_member, dashboard_items):
     item_2 = dashboard_items[1]
@@ -456,28 +418,9 @@
         DeleteDashboardView.as_view()(request, organization_code=client_member.organization.code)
 
 
-<<<<<<< HEAD
-def test_delete_dashboard_wrong_name(rf, redteam_member):
-    dashboard_name = "bla"
-
-    request = setup_request(rf.post("delete_dashboard", {"dashboard": dashboard_name}), redteam_member.user)
-    response = DeleteDashboardView.as_view()(request, organization_code=redteam_member.organization.code)
-
-    assert response.status_code == 302
-
-    messages = list(request._messages)
-
-    assert f"Dashboard '{dashboard_name}' not found." in messages[0].message
-
-
-def test_create_dashboard_item_form(client_member, dashboard_items):
-    form_data = {
-        "dashboard": dashboard_items[0].dashboard.name,
-=======
 def test_create_dashboard_item_form(client_member, dashboard_items):
     form_data = {
         "dashboard": dashboard_items[0].dashboard.id,
->>>>>>> bcb7b0b8
         "title": "Test Form",
         "order_by": "object_type-asc",
         "limit": "10",
@@ -552,17 +495,10 @@
 def test_organization_crisis_room(rf, mocker, client_member, dashboard_items):
     mocker.patch("crisis_room.views.OctopoesAPIConnector")
 
-<<<<<<< HEAD
-    request = setup_request(
-        rf.get("organization_crisis_room", {"dashboard": dashboard_items[0].dashboard.name}), client_member.user
-    )
-    response = OrganizationsCrisisRoomView.as_view()(request, organization_code=client_member.organization.code)
-=======
     request = setup_request(rf.get("organization_crisis_room"), client_member.user)
     response = OrganizationsCrisisRoomView.as_view()(
         request, organization_code=client_member.organization.code, id=dashboard_items[0].dashboard.id
     )
->>>>>>> bcb7b0b8
 
     assert response.status_code == 200
 
@@ -576,17 +512,6 @@
 def test_clients_permissions_for_dashboard(rf, mocker, client_member, dashboard_items):
     mocker.patch("crisis_room.views.OctopoesAPIConnector")
 
-<<<<<<< HEAD
-    request = setup_request(
-        rf.get("organization_crisis_room", {"dashboard": dashboard_items[0].dashboard.name}), client_member.user
-    )
-    response = OrganizationsCrisisRoomView.as_view()(request, organization_code=client_member.organization.code)
-
-    assert response.status_code == 200
-
-    assert not client_member.user.can_modify_dashboard
-    assert not client_member.user.can_modify_dashboard_item
-=======
     request = setup_request(rf.get("organization_crisis_room"), client_member.user)
     response = OrganizationsCrisisRoomView.as_view()(
         request, organization_code=client_member.organization.code, id=dashboard_items[0].dashboard.id
@@ -596,7 +521,6 @@
 
     assert not client_member.can_modify_dashboard
     assert not client_member.can_modify_dashboard_item
->>>>>>> bcb7b0b8
 
     # Clients are restricted to see Delete or add buttons
     assertNotContains(response, "+ Add Dashboard")
