--- conflicted
+++ resolved
@@ -215,9 +215,6 @@
         )
 
 
-<<<<<<< HEAD
-def test_admin_rights_edits_organization(rf, superuser_member):
-=======
 def test_edit_organization_indemnification(rf, redteam_member, client_member):
     """Redteamers and clients cannot add idemnification."""
     request_redteam = setup_request(rf.get("indemnification_add"), redteam_member.user)
@@ -233,37 +230,36 @@
 
 
 def test_admin_rights_edits_organization(rf, admin_member):
->>>>>>> 545af4c9
     """Can admin edit organization?"""
-    request = setup_request(rf.get("organization_edit"), superuser_member.user)
+    request = setup_request(rf.get("organization_edit"), admin_member.user)
     response = OrganizationEditView.as_view()(
-        request, organization_code=superuser_member.organization.code, pk=superuser_member.organization.id
+        request, organization_code=admin_member.organization.code, pk=admin_member.organization.id
     )
 
     assert response.status_code == 200
 
 
-def test_admin_edits_organization(rf, superuser_member, mocker):
+def test_admin_edits_organization(rf, admin_member, mocker):
     """Admin editing organization values"""
     request = setup_request(
         rf.post(
             "organization_edit",
             {"name": "This organization name has been edited", "tags": "tag1,tag2"},
         ),
-        superuser_member.user,
+        admin_member.user,
     )
     mocker.patch("katalogus.client.KATalogusClientV1")
     mocker.patch("tools.models.OctopoesAPIConnector")
     response = OrganizationEditView.as_view()(
-        request, organization_code=superuser_member.organization.code, pk=superuser_member.organization.id
+        request, organization_code=admin_member.organization.code, pk=admin_member.organization.id
     )
 
     # success post redirects to organization detail page
     assert response.status_code == 302
-    assert response.url == f"/en/{superuser_member.organization.code}/"
-    resulted_request = setup_request(rf.get(response.url), superuser_member.user)
+    assert response.url == f"/en/{admin_member.organization.code}/"
+    resulted_request = setup_request(rf.get(response.url), admin_member.user)
     resulted_response = OrganizationDetailView.as_view()(
-        resulted_request, organization_code=superuser_member.organization.code
+        resulted_request, organization_code=admin_member.organization.code
     )
     assert resulted_response.status_code == 200
 
