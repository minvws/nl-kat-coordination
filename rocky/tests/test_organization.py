--- conflicted
+++ resolved
@@ -10,10 +10,7 @@
 from rocky.views.indemnification_add import IndemnificationAddView
 from rocky.views.organization_edit import OrganizationEditView
 from rocky.views.organization_list import OrganizationListView
-<<<<<<< HEAD
 from rocky.views.organization_member_list import OrganizationMemberListView
-from tests.conftest import setup_request
-=======
 from tests.conftest import setup_request, create_member
 from tools.models import Organization
 
@@ -31,7 +28,6 @@
                 create_member(member.user, org)
             organizations.append(org)
     return organizations
->>>>>>> fb98426c
 
 
 def test_organization_list_non_superuser(rf, client_member):
