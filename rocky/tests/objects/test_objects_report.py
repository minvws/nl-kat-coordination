--- conflicted
+++ resolved
@@ -93,8 +93,7 @@
     assert report_data_param["findings_grouped"]["KAT-000"]["list"][0]["description"] == "Fake description..."
 
 
-<<<<<<< HEAD
-def test_organization_pdf_report(rf, my_user, organization, ooi_information, mock_organization_view_octopoes, mocker):
+def test_organization_pdf_report(rf, client_member, ooi_information, mock_organization_view_octopoes, mocker):
     mock_organization_view_octopoes().list.return_value = Paginated[OOIType](
         count=150,
         items=[
@@ -108,10 +107,6 @@
         ]
         * 150,
     )
-=======
-def test_ooi_pdf_report_timeout(rf, client_member, ooi_information, mock_organization_view_octopoes, mocker):
-    mock_organization_view_octopoes().get_tree.return_value = ReferenceTree.parse_obj(TREE_DATA)
->>>>>>> 4491a260
 
     request = setup_request(
         rf.get("ooi_pdf_report", {"ooi_id": "Finding|Network|testnetwork|KAT-000"}), client_member.user
@@ -129,7 +124,7 @@
     mock_keiko_client.generate_report.return_value = "fake_report_id"
     mock_keiko_client.get_report.return_value = BytesIO(b"fake_binary_pdf_content")
 
-    response = FindingReportPDFView.as_view()(request, organization_code=organization.code)
+    response = FindingReportPDFView.as_view()(request, organization_code=client_member.organization.code)
 
     assert response.status_code == 200
     assert response.getvalue() == b"fake_binary_pdf_content"
@@ -148,7 +143,7 @@
     assert report_data_param["findings_grouped"]["KAT-0001"]["list"][0]["description"] == "test description 123"
 
 
-def test_pdf_report_command(tmp_path, my_user, organization, ooi_information, mocker):
+def test_pdf_report_command(tmp_path, client_member, ooi_information, mocker):
     mock_organization_view_octopoes = mocker.patch("tools.management.commands.generate_report.OctopoesAPIConnector")
     mock_organization_view_octopoes().list.return_value = Paginated[OOIType](
         count=1,
@@ -173,17 +168,23 @@
     mock_keiko_client.get_report.return_value = BytesIO(b"fake_binary_pdf_content")
 
     tmp_file = tmp_path / "test.pdf"
-    call_command("generate_report", code=organization.code, output=tmp_file, min_severity=RiskLevelSeverity.HIGH)
+    call_command(
+        "generate_report", code=client_member.organization.code, output=tmp_file, min_severity=RiskLevelSeverity.HIGH
+    )
 
     assert tmp_file.exists()
     assert tmp_file.read_text() == "fake_binary_pdf_content"
 
 
-def test_ooi_pdf_report_timeout(rf, my_user, organization, ooi_information, mock_organization_view_octopoes, mocker):
+def test_ooi_pdf_report_timeout(rf, client_member, ooi_information, mock_organization_view_octopoes, mocker):
     mock_organization_view_octopoes().get_tree.return_value = ReferenceTree.parse_obj(TREE_DATA)
 
-    request = setup_request(rf.get("ooi_pdf_report", {"ooi_id": "Finding|Network|testnetwork|KAT-000"}), my_user)
-    request.resolver_match = resolve(reverse("ooi_report", kwargs={"organization_code": organization.code}))
+    request = setup_request(
+        rf.get("ooi_pdf_report", {"ooi_id": "Finding|Network|testnetwork|KAT-000"}), client_member.user
+    )
+    request.resolver_match = resolve(
+        reverse("ooi_report", kwargs={"organization_code": client_member.organization.code})
+    )
 
     mock_keiko_session = mocker.patch("rocky.views.ooi_report.keiko_client.session")
     mock_keiko_session.post.side_effect = HTTPError
