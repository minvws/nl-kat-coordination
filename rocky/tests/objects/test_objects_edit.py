import json

from django.urls import reverse
from pytest_django.asserts import assertContains

from rocky.views.ooi_edit import OOIEditView
from tests.conftest import setup_request


def test_ooi_edit(rf, client_member, mock_organization_view_octopoes, network):
    mock_organization_view_octopoes().get.return_value = network

    request = setup_request(rf.get("ooi_edit", {"ooi_id": "Network|testnetwork"}), client_member.user)
    response = OOIEditView.as_view()(request, organization_code=client_member.organization.code)

    assert response.status_code == 200
    assertContains(response, "testnetwork")
    assertContains(response, "Save Network")


def test_ooi_edit_report_recipe_get(rf, client_member, mock_organization_view_octopoes, report_recipe):
    mock_organization_view_octopoes().get.return_value = report_recipe
    ooi_id = f"ReportRecipe|{report_recipe.recipe_id}"

    request = setup_request(rf.get("ooi_edit", {"ooi_id": ooi_id}), client_member.user)
    response = OOIEditView.as_view()(request, organization_code=client_member.organization.code)

    assert response.status_code == 200
    assertContains(response, "Edit ReportRecipe: " + ooi_id)


<<<<<<< HEAD
def test_ooi_edit_report_recipe_post(rf, client_member, mock_organization_view_octopoes, report_recipe, mock_scheduler):
    mock_organization_view_octopoes().get.return_value = report_recipe
=======
def test_ooi_edit_report_recipe_post(
    rf, client_member, mock_organization_view_octopoes, report_recipe, mocker, mock_scheduler
):
    mock_organization_view_octopoes().get.return_value = report_recipe
    mocker.patch("rocky.views.ooi_view.create_ooi")
>>>>>>> 7b7b867e
    ooi_id = f"ReportRecipe|{report_recipe.recipe_id}"

    request_url = (
        reverse("ooi_edit", kwargs={"organization_code": client_member.organization.code}) + f"?ooi_id={ooi_id}"
    )

    request = setup_request(
        rf.post(
            request_url,
            {
                "ooi_type": "ReportRecipe",
                "user": client_member.user.email,
                "recipe_id": report_recipe.recipe_id,
                "report_name_format": report_recipe.report_name_format,
                "subreport_name_format": report_recipe.subreport_name_format,
                "input_recipe": json.dumps(report_recipe.input_recipe),
                "report_types": json.dumps(report_recipe.report_types),
                "cron_expression": report_recipe.cron_expression,
            },
        ),
        client_member.user,
    )
    response = OOIEditView.as_view()(request, organization_code=client_member.organization.code)

    assert response.status_code == 302

    response_url = "/en/{}/objects/detail/?ooi_id=ReportRecipe%7C{}"
    assert response.url == response_url.format(client_member.organization.code, report_recipe.recipe_id)<|MERGE_RESOLUTION|>--- conflicted
+++ resolved
@@ -29,16 +29,11 @@
     assertContains(response, "Edit ReportRecipe: " + ooi_id)
 
 
-<<<<<<< HEAD
-def test_ooi_edit_report_recipe_post(rf, client_member, mock_organization_view_octopoes, report_recipe, mock_scheduler):
-    mock_organization_view_octopoes().get.return_value = report_recipe
-=======
 def test_ooi_edit_report_recipe_post(
     rf, client_member, mock_organization_view_octopoes, report_recipe, mocker, mock_scheduler
 ):
     mock_organization_view_octopoes().get.return_value = report_recipe
     mocker.patch("rocky.views.ooi_view.create_ooi")
->>>>>>> 7b7b867e
     ooi_id = f"ReportRecipe|{report_recipe.recipe_id}"
 
     request_url = (
