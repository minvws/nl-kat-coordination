from datetime import datetime, timezone
from typing import List

from django.conf import settings
from django.contrib import messages
from django.contrib.auth.mixins import PermissionRequiredMixin
from django.core.exceptions import PermissionDenied
from django.shortcuts import get_object_or_404
from django.utils.translation import gettext_lazy as _
from django.views import View
from tools.models import Indemnification, Organization, OrganizationMember

from octopoes.connector.octopoes import OctopoesAPIConnector
from octopoes.models import DeclaredScanProfile, Reference, ScanLevel
from rocky.exceptions import (
    AcknowledgedClearanceLevelTooLowException,
    ClearanceLevelTooLowException,
    IndemnificationNotPresentException,
    TrustedClearanceLevelTooLowException,
)


<<<<<<< HEAD
class OrganizationSetupView(View):
=======
# There are modified versions of PermLookupDict and PermWrapper from
# django.contrib.auth.context_processor.
class OrganizationPermLookupDict:
    def __init__(self, organization_member, app_label):
        self.organization_member, self.app_label = organization_member, app_label

    def __repr__(self):
        return str(self.organization_member.get_all_permissions)

    def __getitem__(self, perm_name):
        return self.organization_member.has_perm(f"{self.app_label}.{perm_name}")

    def __iter__(self):
        # To fix 'item in perms.someapp' and __getitem__ interaction we need to
        # define __iter__. See #18979 for details.
        raise TypeError("PermLookupDict is not iterable.")

    def __bool__(self):
        return False


class OrganizationPermWrapper:
    def __init__(self, organization_member):
        self.organization_member = organization_member

    def __repr__(self):
        return f"{self.__class__.__qualname__}({self.organization_member!r})"

    def __getitem__(self, app_label):
        return OrganizationPermLookupDict(self.organization_member, app_label)

    def __iter__(self):
        # I am large, I contain multitudes.
        raise TypeError("PermWrapper is not iterable.")

    def __contains__(self, perm_name):
        """
        Lookup by "someapp" or "someapp.someperm" in perms.
        """
        if "." not in perm_name:
            # The name refers to module.
            return bool(self[perm_name])
        app_label, perm_name = perm_name.split(".", 1)
        return self[app_label][perm_name]


class OrganizationView(View):
    def __init__(self, *args, **kwargs):
        super().__init__(*args, **kwargs)
        self.organization = None
        self.octopoes_api_connector = None
        self.organization_member = None
        self.indemnification_present = False

>>>>>>> a800aa05
    def setup(self, request, *args, **kwargs):
        super().setup(request, *args, **kwargs)
        self.organization_code = kwargs.get("organization_code", None)
        self.organization = get_object_or_404(Organization, code=self.organization_code)
        self.organization_member = get_object_or_404(
            OrganizationMember, user=self.request.user, organization=self.organization
        )
        if self.organization_member.blocked:
            raise PermissionDenied()
        self.octopoes_api_connector = OctopoesAPIConnector(settings.OCTOPOES_API, self.organization_code)


class OrganizationView(OrganizationSetupView):
    def __init__(self, *args, **kwargs):
        super().__init__(*args, **kwargs)
        self.organization = None
        self.octopoes_api_connector = None
        self.organization_member = None

    def get_context_data(self, **kwargs):
        context = super().get_context_data(**kwargs)
        context["organization"] = self.organization
        context["organization_member"] = self.organization_member
<<<<<<< HEAD
=======
        context["may_update_clearance_level"] = self.may_update_clearance_level
        context["indemnification_present"] = self.indemnification_present
        context["perms"] = OrganizationPermWrapper(self.organization_member)
>>>>>>> a800aa05
        return context


class ClearanceRequiredView(OrganizationSetupView):
    def __init__(self, *args, **kwargs):
        super().__init__(*args, **kwargs)
        self.indemnification_present = False

    def setup(self, request, *args, **kwargs):
        super().setup(request, *args, **kwargs)
        self.indemnification_present = Indemnification.objects.filter(organization=self.organization).exists()

    @property
    def may_update_clearance_level(self) -> bool:
        if not self.indemnification_present:
            return False
        if self.organization_member.acknowledged_clearance_level < 0:
            return False
        if self.organization_member.trusted_clearance_level < 0:
            return False
        return True

    def verify_clearance_start_scan(self, clearance_levels: List[int]) -> bool:
        return any(
            [
                clearance_level <= self.organization_member.acknowledged_clearance_level
                for clearance_level in clearance_levels
            ]
        )

    def verify_raise_clearance_level(self, level: int) -> bool:
        if not self.indemnification_present:
            raise IndemnificationNotPresentException()
        if self.organization_member.acknowledged_clearance_level < level:
            raise AcknowledgedClearanceLevelTooLowException()
        if self.organization_member.trusted_clearance_level < level:
            raise TrustedClearanceLevelTooLowException()
        return True

    def raise_clearance_level(self, ooi_reference: Reference, level: int) -> bool:
        try:
            self.verify_raise_clearance_level(level)
            self.octopoes_api_connector.save_scan_profile(
                DeclaredScanProfile(reference=ooi_reference, level=ScanLevel(level)),
                datetime.now(timezone.utc),
            )
        except IndemnificationNotPresentException as exc:
            messages.add_message(
                self.request,
                messages.ERROR,
                _(
                    "Could not raise clearance level of %s to L%s. \
                    Indemnification not present at organization %s."
                )
                % (
                    ooi_reference.human_readable,
                    level,
                    self.organization.name,
                ),
            )
            raise exc
        except ClearanceLevelTooLowException as exc:
            messages.add_message(
                self.request,
                messages.ERROR,
                _(
                    "Could not raise clearance level of %s to L%s. \
                    You acknowledged a clearance level of %s."
                )
                % (
                    ooi_reference.human_readable,
                    level,
                    self.organization_member.acknowledged_clearance_level,
                ),
            )
            raise exc
        return True

<<<<<<< HEAD
    def get_context_data(self, **kwargs):
        context = super().get_context_data(**kwargs)
        context["may_update_clearance_level"] = self.may_update_clearance_level
        context["indemnification_present"] = self.indemnification_present
        return context
=======

class OrganizationPermissionRequiredMixin(PermissionRequiredMixin):
    """
    This mixin will check the permission based on OrganizationMember instead of User.
    """

    def has_permission(self) -> bool:
        perms = self.get_permission_required()
        return self.organization_member.has_perms(perms)
>>>>>>> a800aa05
<|MERGE_RESOLUTION|>--- conflicted
+++ resolved
@@ -20,9 +20,19 @@
 )
 
 
-<<<<<<< HEAD
 class OrganizationSetupView(View):
-=======
+    def setup(self, request, *args, **kwargs):
+        super().setup(request, *args, **kwargs)
+        self.organization_code = kwargs.get("organization_code", None)
+        self.organization = get_object_or_404(Organization, code=self.organization_code)
+        self.organization_member = get_object_or_404(
+            OrganizationMember, user=self.request.user, organization=self.organization
+        )
+        if self.organization_member.blocked:
+            raise PermissionDenied()
+        self.octopoes_api_connector = OctopoesAPIConnector(settings.OCTOPOES_API, self.organization_code)
+
+
 # There are modified versions of PermLookupDict and PermWrapper from
 # django.contrib.auth.context_processor.
 class OrganizationPermLookupDict:
@@ -69,27 +79,6 @@
         return self[app_label][perm_name]
 
 
-class OrganizationView(View):
-    def __init__(self, *args, **kwargs):
-        super().__init__(*args, **kwargs)
-        self.organization = None
-        self.octopoes_api_connector = None
-        self.organization_member = None
-        self.indemnification_present = False
-
->>>>>>> a800aa05
-    def setup(self, request, *args, **kwargs):
-        super().setup(request, *args, **kwargs)
-        self.organization_code = kwargs.get("organization_code", None)
-        self.organization = get_object_or_404(Organization, code=self.organization_code)
-        self.organization_member = get_object_or_404(
-            OrganizationMember, user=self.request.user, organization=self.organization
-        )
-        if self.organization_member.blocked:
-            raise PermissionDenied()
-        self.octopoes_api_connector = OctopoesAPIConnector(settings.OCTOPOES_API, self.organization_code)
-
-
 class OrganizationView(OrganizationSetupView):
     def __init__(self, *args, **kwargs):
         super().__init__(*args, **kwargs)
@@ -101,12 +90,7 @@
         context = super().get_context_data(**kwargs)
         context["organization"] = self.organization
         context["organization_member"] = self.organization_member
-<<<<<<< HEAD
-=======
-        context["may_update_clearance_level"] = self.may_update_clearance_level
-        context["indemnification_present"] = self.indemnification_present
         context["perms"] = OrganizationPermWrapper(self.organization_member)
->>>>>>> a800aa05
         return context
 
 
@@ -185,13 +169,12 @@
             raise exc
         return True
 
-<<<<<<< HEAD
     def get_context_data(self, **kwargs):
         context = super().get_context_data(**kwargs)
         context["may_update_clearance_level"] = self.may_update_clearance_level
         context["indemnification_present"] = self.indemnification_present
         return context
-=======
+
 
 class OrganizationPermissionRequiredMixin(PermissionRequiredMixin):
     """
@@ -200,5 +183,4 @@
 
     def has_permission(self) -> bool:
         perms = self.get_permission_required()
-        return self.organization_member.has_perms(perms)
->>>>>>> a800aa05
+        return self.organization_member.has_perms(perms)