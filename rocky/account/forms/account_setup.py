from django import forms
from django.contrib.auth import forms as auth_forms
from django.contrib.auth import get_user_model
from django.contrib.auth.models import Group
from django.contrib.auth.password_validation import validate_password
from django.utils.translation import gettext_lazy as _

from account.validators import get_password_validators_help_texts
from tools.forms.base import BaseRockyForm
from tools.models import (
    GROUP_CLIENT,
    GROUP_ADMIN,
    GROUP_REDTEAM,
    Organization,
    OrganizationMember,
)
from tools.models import ORGANIZATION_CODE_LENGTH
from tools.enums import SCAN_LEVEL

User = get_user_model()


class GroupAddForm(forms.Form):
    """Add group dropdown field to form"""

    GROUP_CHOICES = [
        ("", _("--- Please select one of the available options ----")),
        (GROUP_ADMIN, GROUP_ADMIN),
        (GROUP_REDTEAM, GROUP_REDTEAM),
        (GROUP_CLIENT, GROUP_CLIENT),
    ]

    account_type = forms.CharField(
        label=_("Account Type"),
        help_text=_("Every member of OpenKAT must be part of a group."),
        error_messages={
            "group": {
                "required": _("Please select a group to proceed."),
            },
        },
        widget=forms.Select(
            choices=GROUP_CHOICES,
            attrs={
                "aria-describedby": "explanation-account-type",
            },
        ),
    )


class IndemnificationAddForm(BaseRockyForm):
    may_scan = forms.CharField(
        label=_(
            "I declare that OpenKAT may scan the assets of my organization and "
            "that I have permission to scan these assets. "
            "I am aware of the implications a scan with a higher scan level brings on my systems."
        ),
        widget=forms.CheckboxInput(),
    )
    am_authorized = forms.CharField(
        label=_(
            "I declare that I am authorized to give this indemnification within my organization. "
            "I have the expierence and knowledge to know what the consequences might be and"
            " can be held responsible for them."
        ),
        widget=forms.CheckboxInput(),
    )


class AssignClearanceLevelForm(BaseRockyForm):
    assigned_level = forms.BooleanField(
        label=_("Trusted to change Clearance Levels."),
    )


class AcknowledgeClearanceLevelForm(BaseRockyForm):
    acknowledged_level = forms.BooleanField(
        label=_("Acknowledged to change Clearance Levels."),
    )


class UserAddForm(forms.Form):
    """
    Basic User form fields, name, email and password.
    With fields validation.
    """

    name = forms.CharField(
        label=_("Name"),
        max_length=254,
        help_text=_("This name we will use to communicate with you."),
        widget=forms.TextInput(
            attrs={
                "autocomplete": "off",
                "placeholder": _("What do we call you?"),
                "aria-describedby": "explanation-name",
            }
        ),
    )
    email = forms.EmailField(
        label=_("Email"),
        max_length=254,
        help_text=_("Enter your email address."),
        widget=forms.EmailInput(
            attrs={
                "autocomplete": "off",
                "placeholder": "name@example.com",
                "aria-describedby": "explanation-email",
            }
        ),
    )
    password = forms.CharField(
        label=_("Password"),
        widget=forms.PasswordInput(
            attrs={
                "autocomplete": "off",
                "placeholder": _("Choose your super secret password"),
                "aria-describedby": "explanation-password",
            }
        ),
        help_text=get_password_validators_help_texts(),
        validators=[validate_password],
    )

    def clean_email(self):
        email = self.cleaned_data["email"]
        if User.objects.filter(email=email).exists():
            self.add_error("email", _("Choose another email."))
        return email

    def set_user(self):
        self.user = User.objects.create_user(
            full_name=self.cleaned_data["name"],
            email=self.cleaned_data["email"],
            password=self.cleaned_data["password"],
        )


class OrganizationMemberAddForm(UserAddForm, forms.ModelForm):
    """
    Form to add a new member
    """

    group = None

    def __init__(self, *args, **kwargs):
        self.organization = Organization.objects.get(code=kwargs.pop("organization_code"))
        return super().__init__(*args, **kwargs)

    def save(self, **kwargs):
        if self.group:
            selected_group = Group.objects.get(name=self.group)
        else:
            selected_group = Group.objects.get(name=self.cleaned_data["account_type"])
        if self.organization and selected_group:
            self.set_user()
<<<<<<< HEAD
            member, _ = OrganizationMember.objects.get_or_create(
                user=self.user, organization=self.organization, member_name=self.cleaned_data["name"]
=======
            OrganizationMember.objects.get_or_create(
                user=self.user,
                organization=self.organization,
                status=OrganizationMember.STATUSES.ACTIVE,
>>>>>>> 974ecdcf
            )
            if selected_group.name == "admin":
                member.acknowledged_clearance_level = 4
                member.trusted_clearance_level = 4
                member.save()
            selected_group.user_set.add(self.user)
            self.user.save()


class OrganizationMemberToGroupAddForm(GroupAddForm, OrganizationMemberAddForm):
    class Meta:
        model = User
        fields = ("account_type", "name", "email", "password")


class OrganizationMemberEditForm(forms.ModelForm):
    trusted_clearance_level = forms.ChoiceField(
        required=False,
        label=_("Trusted clearance level"),
        choices=SCAN_LEVEL.choices,
        widget=forms.RadioSelect(),
        help_text=_("Select a clearance level you trust this member with."),
    )

    def __init__(self, *args, **kwargs):
        super().__init__(*args, **kwargs)
        self.fields["acknowledged_clearance_level"].disabled = True

    def save(self, commit=True):
        instance = super().save(commit=False)
        if instance.trusted_clearance_level < instance.acknowledged_clearance_level:
            instance.acknowledged_clearance_level = instance.trusted_clearance_level
        if commit:
            instance.save()
        return instance

    class Meta:
        model = OrganizationMember
        fields = ["member_name", "trusted_clearance_level", "acknowledged_clearance_level"]


class OrganizationForm(forms.ModelForm):
    """
    Form to create a new organization.
    """

    class Meta:
        model = Organization
        fields = ["name", "code"]

        widgets = {
            "name": forms.TextInput(
                attrs={
                    "placeholder": _("The name of the organization."),
                    "autocomplete": "off",
                    "aria-describedby": _("explanation-organization-name"),
                },
            ),
            "code": forms.TextInput(
                attrs={
                    "placeholder": _("A unique code of {code_length} characters.").format(
                        code_length=ORGANIZATION_CODE_LENGTH
                    ),
                    "autocomplete": "off",
                    "aria-describedby": _("explanation-organization-code"),
                },
            ),
        }
        error_messages = {
            "name": {
                "required": _("Organization name is required to proceed."),
                "unique": _("Choose another organization."),
            },
            "code": {
                "required": _("Organization code is required to proceed."),
                "unique": _("Choose another code for your organization."),
            },
        }


class OrganizationUpdateForm(OrganizationForm):
    def __init__(self, *args, **kwargs):
        super().__init__(*args, **kwargs)
        self.fields["code"].disabled = True


class SetPasswordForm(auth_forms.SetPasswordForm):
    """
    A form that lets a user change set their password without entering the old
    password
    """

    error_messages = {
        "password_mismatch": _("The two password fields didn’t match."),
    }
    new_password1 = forms.CharField(
        label=_("New password"),
        widget=forms.PasswordInput(
            attrs={
                "autocomplete": "new-password",
                "placeholder": _("Enter your new password"),
            }
        ),
        strip=False,
        help_text=get_password_validators_help_texts,
        validators=[validate_password],
    )
    new_password2 = forms.CharField(
        label=_("New password confirmation"),
        strip=False,
        widget=forms.PasswordInput(
            attrs={
                "autocomplete": "new-password",
                "placeholder": _("Repeat your new password"),
            }
        ),
        help_text=_("Confirm your new password"),
        validators=[validate_password],
    )<|MERGE_RESOLUTION|>--- conflicted
+++ resolved
@@ -153,15 +153,10 @@
             selected_group = Group.objects.get(name=self.cleaned_data["account_type"])
         if self.organization and selected_group:
             self.set_user()
-<<<<<<< HEAD
             member, _ = OrganizationMember.objects.get_or_create(
-                user=self.user, organization=self.organization, member_name=self.cleaned_data["name"]
-=======
-            OrganizationMember.objects.get_or_create(
                 user=self.user,
                 organization=self.organization,
                 status=OrganizationMember.STATUSES.ACTIVE,
->>>>>>> 974ecdcf
             )
             if selected_group.name == "admin":
                 member.acknowledged_clearance_level = 4
