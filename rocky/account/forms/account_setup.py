from django import forms
from django.contrib.auth import forms as auth_forms
from django.contrib.auth import get_user_model
from django.contrib.auth.models import Group
from django.contrib.auth.password_validation import validate_password
from django.utils.translation import gettext_lazy as _

from account.validators import get_password_validators_help_texts
from tools.forms.base import BaseRockyForm
from tools.models import (
    GROUP_CLIENT,
    GROUP_ADMIN,
    GROUP_REDTEAM,
    Organization,
    OrganizationMember,
)
from tools.models import ORGANIZATION_CODE_LENGTH
from tools.enums import SCAN_LEVEL

User = get_user_model()


class GroupAddForm(forms.Form):
    """Add group dropdown field to form"""

    GROUP_CHOICES = [
        ("", _("--- Please select one of the available options ----")),
        (GROUP_ADMIN, GROUP_ADMIN),
        (GROUP_REDTEAM, GROUP_REDTEAM),
        (GROUP_CLIENT, GROUP_CLIENT),
    ]

    account_type = forms.CharField(
        label=_("Account Type"),
        help_text=_("Every member of OpenKAT must be part of a group."),
        error_messages={
            "group": {
                "required": _("Please select a group to proceed."),
            },
        },
        widget=forms.Select(
            choices=GROUP_CHOICES,
            attrs={
                "aria-describedby": "explanation-account-type",
            },
        ),
    )


class IndemnificationAddForm(BaseRockyForm):
    may_scan = forms.CharField(
        label=_(
            "I declare that OpenKAT may scan the assets of my organization and "
            "that I have permission to scan these assets. "
            "I am aware of the implications a scan with a higher scan level brings on my systems."
        ),
        widget=forms.CheckboxInput(),
    )
    am_authorized = forms.CharField(
        label=_(
            "I declare that I am authorized to give this indemnification within my organization. "
            "I have the experience and knowledge to know what the consequences might be and"
            " can be held responsible for them."
        ),
        widget=forms.CheckboxInput(),
    )


class AssignClearanceLevelForm(BaseRockyForm):
    assigned_level = forms.BooleanField(
        label=_("Trusted to change Clearance Levels."),
    )


class AcknowledgeClearanceLevelForm(BaseRockyForm):
    acknowledged_level = forms.BooleanField(
        label=_("Acknowledged to change Clearance Levels."),
    )


class UserAddForm(forms.Form):
    """
    Basic User form fields, name, email and password.
    With fields validation.
    """

    name = forms.CharField(
        label=_("Name"),
        max_length=254,
        help_text=_("This name we will use to communicate with you."),
        widget=forms.TextInput(
            attrs={
                "autocomplete": "off",
                "placeholder": _("What do we call you?"),
                "aria-describedby": "explanation-name",
            }
        ),
    )
    email = forms.EmailField(
        label=_("Email"),
        max_length=254,
        help_text=_("Enter your email address."),
        widget=forms.EmailInput(
            attrs={
                "autocomplete": "off",
                "placeholder": "name@example.com",
                "aria-describedby": "explanation-email",
            }
        ),
        error_messages={"unique": _("Choose another email.")},
    )
    password = forms.CharField(
        label=_("Password"),
        widget=forms.PasswordInput(
            attrs={
                "autocomplete": "off",
                "placeholder": _("Choose your super secret password"),
                "aria-describedby": "explanation-password",
            }
        ),
        help_text=get_password_validators_help_texts(),
        validators=[validate_password],
    )


class OrganizationMemberAddForm(UserAddForm, forms.ModelForm):
    """
    Form to add a new member
    """

    group = None

    def __init__(self, *args, **kwargs):
        self.organization = Organization.objects.get(code=kwargs.pop("organization_code"))
        return super().__init__(*args, **kwargs)

    def set_user(self):
        return User.objects.create_user(
            full_name=self.cleaned_data["name"],
            email=self.cleaned_data["email"],
            password=self.cleaned_data["password"],
        )

    def set_member(self, user):
        if not OrganizationMember.objects.filter(user=user, organization=self.organization).exists():
            OrganizationMember.objects.create(
                user=user,
                organization=self.organization,
                status=OrganizationMember.STATUSES.ACTIVE,
            )

    def save(self, **kwargs):
        if self.group:
            selected_group = Group.objects.get(name=self.group)
        else:
            selected_group = Group.objects.get(name=self.cleaned_data["account_type"])
        if self.organization and selected_group:
<<<<<<< HEAD
            if not User.objects.filter(email=self.cleaned_data["email"]).exists():
                new_user = self.set_user()
                self.set_member(new_user)
                selected_group.user_set.add(new_user)
                new_user.save()
            else:
                existing_user = User.objects.get(email=self.cleaned_data["email"])
                self.set_member(existing_user)
=======
            self.set_user()
            member, _ = OrganizationMember.objects.get_or_create(
                user=self.user,
                organization=self.organization,
                status=OrganizationMember.STATUSES.ACTIVE,
            )
            if selected_group.name == "admin" or self.user.is_superuser:
                member.acknowledged_clearance_level = 4
                member.trusted_clearance_level = 4
                member.save()
            selected_group.user_set.add(self.user)
            self.user.save()
>>>>>>> d32c23af


class OrganizationMemberToGroupAddForm(GroupAddForm, OrganizationMemberAddForm):
    class Meta:
        model = OrganizationMember
        fields = ("account_type", "name", "email", "password")


class OrganizationMemberEditForm(forms.ModelForm):
    trusted_clearance_level = forms.ChoiceField(
        required=False,
        label=_("Trusted clearance level"),
        choices=[(-1, "")] + SCAN_LEVEL.choices,
        help_text=_("Select a clearance level you trust this member with."),
        widget=forms.RadioSelect(attrs={"radio_paws": True}),
    )

    def __init__(self, *args, **kwargs):
        super().__init__(*args, **kwargs)
        self.fields["acknowledged_clearance_level"].required = False
        self.fields["acknowledged_clearance_level"].widget.attrs[
            "fixed_paws"
        ] = self.instance.acknowledged_clearance_level
        self.fields["acknowledged_clearance_level"].widget.attrs["class"] = "level-indicator-form"
        if self.instance.user.is_superuser:
            self.fields["trusted_clearance_level"].disabled = True

    def save(self, commit=True):
        instance = super().save(commit=False)
        if instance.trusted_clearance_level < instance.acknowledged_clearance_level:
            instance.acknowledged_clearance_level = instance.trusted_clearance_level
        if commit:
            instance.save()
        return instance

    class Meta:
        model = OrganizationMember
        fields = ["status", "trusted_clearance_level", "acknowledged_clearance_level"]


class OrganizationForm(forms.ModelForm):
    """
    Form to create a new organization.
    """

    class Meta:
        model = Organization
        fields = ["name", "code"]

        widgets = {
            "name": forms.TextInput(
                attrs={
                    "placeholder": _("The name of the organization."),
                    "autocomplete": "off",
                    "aria-describedby": _("explanation-organization-name"),
                },
            ),
            "code": forms.TextInput(
                attrs={
                    "placeholder": _("A unique code of {code_length} characters.").format(
                        code_length=ORGANIZATION_CODE_LENGTH
                    ),
                    "autocomplete": "off",
                    "aria-describedby": _("explanation-organization-code"),
                },
            ),
        }
        error_messages = {
            "name": {
                "required": _("Organization name is required to proceed."),
                "unique": _("Choose another organization."),
            },
            "code": {
                "required": _("Organization code is required to proceed."),
                "unique": _("Choose another code for your organization."),
            },
        }


class OnboardingOrganizationUpdateForm(OrganizationForm):
    def __init__(self, *args, **kwargs):
        super().__init__(*args, **kwargs)
        self.fields["code"].disabled = True


class OrganizationUpdateForm(OrganizationForm):
    def __init__(self, *args, **kwargs):
        super().__init__(*args, **kwargs)
        self.fields["code"].disabled = True
        self.fields["tags"].widget.attrs["placeholder"] = _("Enter tags separated by comma.")

    class Meta:
        model = Organization
        fields = ["name", "code", "tags"]


class SetPasswordForm(auth_forms.SetPasswordForm):
    """
    A form that lets a user change set their password without entering the old
    password
    """

    error_messages = {
        "password_mismatch": _("The two password fields didn’t match."),
    }
    new_password1 = forms.CharField(
        label=_("New password"),
        widget=forms.PasswordInput(
            attrs={
                "autocomplete": "new-password",
                "placeholder": _("Enter your new password"),
            }
        ),
        strip=False,
        help_text=get_password_validators_help_texts,
        validators=[validate_password],
    )
    new_password2 = forms.CharField(
        label=_("New password confirmation"),
        strip=False,
        widget=forms.PasswordInput(
            attrs={
                "autocomplete": "new-password",
                "placeholder": _("Repeat your new password"),
            }
        ),
        help_text=_("Confirm your new password"),
        validators=[validate_password],
    )<|MERGE_RESOLUTION|>--- conflicted
+++ resolved
@@ -155,7 +155,6 @@
         else:
             selected_group = Group.objects.get(name=self.cleaned_data["account_type"])
         if self.organization and selected_group:
-<<<<<<< HEAD
             if not User.objects.filter(email=self.cleaned_data["email"]).exists():
                 new_user = self.set_user()
                 self.set_member(new_user)
@@ -164,20 +163,6 @@
             else:
                 existing_user = User.objects.get(email=self.cleaned_data["email"])
                 self.set_member(existing_user)
-=======
-            self.set_user()
-            member, _ = OrganizationMember.objects.get_or_create(
-                user=self.user,
-                organization=self.organization,
-                status=OrganizationMember.STATUSES.ACTIVE,
-            )
-            if selected_group.name == "admin" or self.user.is_superuser:
-                member.acknowledged_clearance_level = 4
-                member.trusted_clearance_level = 4
-                member.save()
-            selected_group.user_set.add(self.user)
-            self.user.save()
->>>>>>> d32c23af
 
 
 class OrganizationMemberToGroupAddForm(GroupAddForm, OrganizationMemberAddForm):
