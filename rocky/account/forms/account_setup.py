--- conflicted
+++ resolved
@@ -184,8 +184,6 @@
     def __init__(self, *args, **kwargs):
         super().__init__(*args, **kwargs)
         self.fields["acknowledged_clearance_level"].disabled = True
-<<<<<<< HEAD
-=======
         self.fields["acknowledged_clearance_level"].required = False
         self.fields["acknowledged_clearance_level"].widget.attrs[
             "fixed_paws"
@@ -193,7 +191,6 @@
         self.fields["acknowledged_clearance_level"].widget.attrs["class"] = "level-indicator-form"
         if self.instance.user.is_superuser:
             self.fields["trusted_clearance_level"].disabled = True
->>>>>>> 8656eb98
 
     def save(self, commit=True):
         instance = super().save(commit=False)
@@ -205,11 +202,7 @@
 
     class Meta:
         model = OrganizationMember
-<<<<<<< HEAD
-        fields = ["trusted_clearance_level", "acknowledged_clearance_level"]
-=======
         fields = ["status", "trusted_clearance_level", "acknowledged_clearance_level"]
->>>>>>> 8656eb98
 
 
 class OrganizationForm(forms.ModelForm):
