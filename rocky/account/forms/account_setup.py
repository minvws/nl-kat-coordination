from django import forms
from django.contrib.auth import forms as auth_forms
from django.contrib.auth import get_user_model
from django.contrib.auth.models import Group
from django.contrib.auth.password_validation import validate_password
from django.utils.translation import gettext_lazy as _
<<<<<<< HEAD

from account.validators import get_password_validators_help_texts
from tools.forms.base import BaseRockyForm, BaseRockyModelForm
=======
from tools.enums import SCAN_LEVEL
from tools.forms.base import BaseRockyForm
>>>>>>> 44af5eaa
from tools.models import (
    GROUP_ADMIN,
    GROUP_CLIENT,
    GROUP_REDTEAM,
    ORGANIZATION_CODE_LENGTH,
    Organization,
    OrganizationMember,
)

from account.validators import get_password_validators_help_texts

User = get_user_model()


class GroupAddForm(forms.Form):
    """Add group dropdown field to form"""

    GROUP_CHOICES = [
        ("", _("--- Please select one of the available options ----")),
        (GROUP_ADMIN, GROUP_ADMIN),
        (GROUP_REDTEAM, GROUP_REDTEAM),
        (GROUP_CLIENT, GROUP_CLIENT),
    ]

    account_type = forms.CharField(
        label=_("Account Type"),
        help_text=_("Every member of OpenKAT must be part of a group."),
        error_messages={
            "group": {
                "required": _("Please select a group to proceed."),
            },
        },
        widget=forms.Select(
            choices=GROUP_CHOICES,
            attrs={
                "aria-describedby": "explanation-account-type",
            },
        ),
    )


class IndemnificationAddForm(BaseRockyForm):
    may_scan = forms.CharField(
        label=_(
            "I declare that OpenKAT may scan the assets of my organization and "
            "that I have permission to scan these assets. "
            "I am aware of the implications a scan with a higher scan level brings on my systems."
        ),
        widget=forms.CheckboxInput(),
    )
    am_authorized = forms.CharField(
        label=_(
            "I declare that I am authorized to give this indemnification within my organization. "
            "I have the experience and knowledge to know what the consequences might be and"
            " can be held responsible for them."
        ),
        widget=forms.CheckboxInput(),
    )


class AssignClearanceLevelForm(BaseRockyForm):
    assigned_level = forms.BooleanField(
        label=_("Trusted to change Clearance Levels."),
    )


class AcknowledgeClearanceLevelForm(BaseRockyForm):
    acknowledged_level = forms.BooleanField(
        label=_("Acknowledged to change Clearance Levels."),
    )


class UserAddForm(forms.Form):
    """
    Basic User form fields, name, email and password.
    With fields validation.
    """

    name = forms.CharField(
        label=_("Name"),
        max_length=254,
        help_text=_("This name we will use to communicate with you."),
        widget=forms.TextInput(
            attrs={
                "autocomplete": "off",
                "placeholder": _("What do we call you?"),
                "aria-describedby": "explanation-name",
            }
        ),
    )
    email = forms.EmailField(
        label=_("Email"),
        max_length=254,
        help_text=_("Enter your email address."),
        widget=forms.EmailInput(
            attrs={
                "autocomplete": "off",
                "placeholder": "name@example.com",
                "aria-describedby": "explanation-email",
            }
        ),
    )
    password = forms.CharField(
        label=_("Password"),
        widget=forms.PasswordInput(
            attrs={
                "autocomplete": "off",
                "placeholder": _("Choose your super secret password"),
                "aria-describedby": "explanation-password",
            }
        ),
        help_text=get_password_validators_help_texts(),
        validators=[validate_password],
    )

    def clean_email(self):
        email = self.cleaned_data["email"]
        if User.objects.filter(email=email).exists():
            self.add_error("email", _("Choose another email."))
        return email

    def set_user(self):
        self.user = User.objects.create_user(
            full_name=self.cleaned_data["name"],
            email=self.cleaned_data["email"],
            password=self.cleaned_data["password"],
        )


class OrganizationMemberAddForm(UserAddForm, BaseRockyModelForm):
    """
    Form to add a new member
    """

    group = None

    def __init__(self, *args, **kwargs):
        self.organization = Organization.objects.get(code=kwargs.pop("organization_code"))
        return super().__init__(*args, **kwargs)

    def save(self, **kwargs):
        if self.group:
            selected_group = Group.objects.get(name=self.group)
        else:
            selected_group = Group.objects.get(name=self.cleaned_data["account_type"])
        if self.organization and selected_group:
            self.set_user()
            member, _ = OrganizationMember.objects.get_or_create(
                user=self.user,
                organization=self.organization,
                status=OrganizationMember.STATUSES.ACTIVE,
            )
            if selected_group.name == "admin" or self.user.is_superuser:
                member.acknowledged_clearance_level = 4
                member.trusted_clearance_level = 4
                member.save()
            selected_group.user_set.add(self.user)
            self.user.save()


class OrganizationMemberToGroupAddForm(GroupAddForm, OrganizationMemberAddForm):
    class Meta:
        model = User
        fields = ("account_type", "name", "email", "password")


class OrganizationMemberEditForm(BaseRockyModelForm):
    trusted_clearance_level = forms.ChoiceField(
        required=False,
        label=_("Assigned clearance level"),
        choices=[(-1, "")] + SCAN_LEVEL.choices,
        help_text=_("Select a clearance level you trust this member with."),
        widget=forms.RadioSelect(attrs={"radio_paws": True}),
    )

    blocked = forms.BooleanField(
        required=False,
        label=_("Blocked"),
        help_text=_("Set the members status to blocked, so they don't have access to the organization anymore."),
        widget=forms.CheckboxInput(),
    )

    def __init__(self, *args, **kwargs):
        super().__init__(*args, **kwargs)
        self.fields["blocked"].widget.attrs["field_form_label"] = "Status"
        if self.instance.user.is_superuser:
            self.fields["trusted_clearance_level"].disabled = True
        self.fields["acknowledged_clearance_level"].label = _("Accepted clearance level")
        self.fields["acknowledged_clearance_level"].required = False
        self.fields["acknowledged_clearance_level"].widget.attrs[
            "fixed_paws"
        ] = self.instance.acknowledged_clearance_level
        self.fields["acknowledged_clearance_level"].widget.attrs["class"] = "level-indicator-form"
        if self.instance.user.is_superuser:
            self.fields["trusted_clearance_level"].disabled = True

    def save(self, commit=True):
        instance = super().save(commit=False)
        if instance.trusted_clearance_level < instance.acknowledged_clearance_level:
            instance.acknowledged_clearance_level = instance.trusted_clearance_level
        if commit:
            instance.save()
        return instance

    class Meta:
        model = OrganizationMember
        fields = ["blocked", "trusted_clearance_level", "acknowledged_clearance_level"]


class OrganizationForm(BaseRockyModelForm):
    """
    Form to create a new organization.
    """

    class Meta:
        model = Organization
        fields = ["name", "code"]

        widgets = {
            "name": forms.TextInput(
                attrs={
                    "placeholder": _("The name of the organization."),
                    "autocomplete": "off",
                    "aria-describedby": _("explanation-organization-name"),
                },
            ),
            "code": forms.TextInput(
                attrs={
                    "placeholder": _("A unique code of {code_length} characters.").format(
                        code_length=ORGANIZATION_CODE_LENGTH
                    ),
                    "autocomplete": "off",
                    "aria-describedby": _("explanation-organization-code"),
                },
            ),
        }
        error_messages = {
            "name": {
                "required": _("Organization name is required to proceed."),
                "unique": _("Choose another organization."),
            },
            "code": {
                "required": _("Organization code is required to proceed."),
                "unique": _("Choose another code for your organization."),
            },
        }


class OnboardingOrganizationUpdateForm(OrganizationForm):
    def __init__(self, *args, **kwargs):
        super().__init__(*args, **kwargs)
        self.fields["code"].disabled = True


class OrganizationUpdateForm(OrganizationForm):
    def __init__(self, *args, **kwargs):
        super().__init__(*args, **kwargs)
        self.fields["code"].disabled = True
        self.fields["tags"].widget.attrs["placeholder"] = _("Enter tags separated by comma.")

    class Meta:
        model = Organization
        fields = ["name", "code", "tags"]


class SetPasswordForm(auth_forms.SetPasswordForm):
    """
    A form that lets a user change set their password without entering the old
    password
    """

    error_messages = {
        "password_mismatch": _("The two password fields didn’t match."),
    }
    new_password1 = forms.CharField(
        label=_("New password"),
        widget=forms.PasswordInput(
            attrs={
                "autocomplete": "new-password",
                "placeholder": _("Enter your new password"),
            }
        ),
        strip=False,
        help_text=get_password_validators_help_texts,
        validators=[validate_password],
    )
    new_password2 = forms.CharField(
        label=_("New password confirmation"),
        strip=False,
        widget=forms.PasswordInput(
            attrs={
                "autocomplete": "new-password",
                "placeholder": _("Repeat your new password"),
            }
        ),
        help_text=_("Confirm your new password"),
        validators=[validate_password],
    )<|MERGE_RESOLUTION|>--- conflicted
+++ resolved
@@ -4,14 +4,8 @@
 from django.contrib.auth.models import Group
 from django.contrib.auth.password_validation import validate_password
 from django.utils.translation import gettext_lazy as _
-<<<<<<< HEAD
-
-from account.validators import get_password_validators_help_texts
+from tools.enums import SCAN_LEVEL
 from tools.forms.base import BaseRockyForm, BaseRockyModelForm
-=======
-from tools.enums import SCAN_LEVEL
-from tools.forms.base import BaseRockyForm
->>>>>>> 44af5eaa
 from tools.models import (
     GROUP_ADMIN,
     GROUP_CLIENT,
