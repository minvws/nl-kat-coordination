{% extends "layouts/base.html" %}

{% load static %}
{% load i18n %}

{% block content %}
    {% include "header.html" %}

    <main id="main-content">
        <section>
            <div>
                <div class="column-2">
                    <div>
                        <h1>{% translate "Account details" %}</h1>
                    </div>
                    <div class="horizontal-view toolbar">
                        <a class="button" href="{% url 'password_reset' %}">{% translate "Reset password" %}</a>
                    </div>
                </div>
                <dl>
                    <div>
                        <dt>
                            {% translate "Full name" %}
                        </dt>
                        <dd>
                            {{ member.user.full_name }}
                        </dd>
                    </div>
                    <div>
                        <dt>
                            {% translate "E-mail address" %}
                        </dt>
                        <dd>
                            {{ member.user }}
                        </dd>
                    </div>
                    <div>
                        <dt>
                            {% translate "Member type" %}
                        </dt>
                        <dd>
                            {{ member.groups.all.0 }}
                        </dd>
                    </div>
                    <div>
                        <dt>
                            {% translate "Organization" %}
                        </dt>
                        <dd>
                            {{ member.organization }}
                        </dd>
                    </div>
                    {% if member.acknowledged_clearance_level > 0 %}
                        <div>
                            <dt>
                                {% translate "Permission to set OOI clearance levels " %}
                            </dt>
                            <dd>
                                L{{ member.acknowledged_clearance_level }}
                            </dd>
                        </div>
                    {% endif %}
                </dl>
            </div>
        </section>
        {% if perms.tools.can_set_clearance_level %}
            <section>
                <div>
                    <h2>{% translate "OOI clearance" %}</h2>
                    {% if member.trusted_clearance_level <= 0 %}
                        <p>
<<<<<<< HEAD
                            {% blocktranslate%}
                                You don't have any clearance to scan objects.<br>
                                Get in contact with the admin to give you the necessary clearance level.
                            {% endblocktranslate%}
=======
                            {% blocktranslate %}
                                You don't have any clearance to scan objects.<br>
                                Get in contact with the admin to give you the necessary clearance level.
                            {% endblocktranslate %}
>>>>>>> 6ffef6ac
                        </p>
                    {% else %}
                        <p>
                            {% translate "You have currently accepted clearance up to level" %} <strong>
                            {% if member.acknowledged_clearance_level < 0 %}
                                L0
                            {% else %}
                                L{{ member.acknowledged_clearance_level }}
                            {% endif %}
                        </strong>
                    </p>
                    {% with cl=member.trusted_clearance_level|stringformat:"s" %}
                        {% if member.acknowledged_clearance_level < member.trusted_clearance_level %}
                            <p class="explanation">
                                {% blocktranslate trimmed %}
                                    You are granted clearance for level L{{ cl }} by your admin. Before you can change OOI clearance levels up to this level, you need to accept this permission. Remember: <strong>with great power comes great responsibility.</strong>
                                {% endblocktranslate %}
                            </p>
                            {% include "partials/single_action_form.html" with btn_text="Accept level L"|add:cl|add:" clearance and responsibility" action="accept_clearance" key="member_id" value=member.id btn_class="ghost" %}
                        {% else %}
                            <p class="explanation">
                                {% translate "You can withdraw this at anytime you like, but know that you won't be able to change clearance levels anymore when you do." %}
                            </p>
                            {% include "partials/single_action_form.html" with btn_text="Withdraw acceptance of level L"|add:cl|add:" clearance and responsibility" action="withdraw_acceptance" key="member_id" value=member.id btn_class="ghost" %}
                        {% endif %}
                    {% endwith %}
                {% endif %}
            </div>
        </section>
    {% endif %}
</main>
{% endblock content %}<|MERGE_RESOLUTION|>--- conflicted
+++ resolved
@@ -69,17 +69,10 @@
                     <h2>{% translate "OOI clearance" %}</h2>
                     {% if member.trusted_clearance_level <= 0 %}
                         <p>
-<<<<<<< HEAD
-                            {% blocktranslate%}
-                                You don't have any clearance to scan objects.<br>
-                                Get in contact with the admin to give you the necessary clearance level.
-                            {% endblocktranslate%}
-=======
                             {% blocktranslate %}
                                 You don't have any clearance to scan objects.<br>
                                 Get in contact with the admin to give you the necessary clearance level.
                             {% endblocktranslate %}
->>>>>>> 6ffef6ac
                         </p>
                     {% else %}
                         <p>
@@ -99,11 +92,13 @@
                                 {% endblocktranslate %}
                             </p>
                             {% include "partials/single_action_form.html" with btn_text="Accept level L"|add:cl|add:" clearance and responsibility" action="accept_clearance" key="member_id" value=member.id btn_class="ghost" %}
+
                         {% else %}
                             <p class="explanation">
                                 {% translate "You can withdraw this at anytime you like, but know that you won't be able to change clearance levels anymore when you do." %}
                             </p>
                             {% include "partials/single_action_form.html" with btn_text="Withdraw acceptance of level L"|add:cl|add:" clearance and responsibility" action="withdraw_acceptance" key="member_id" value=member.id btn_class="ghost" %}
+
                         {% endif %}
                     {% endwith %}
                 {% endif %}
