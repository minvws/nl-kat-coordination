--- conflicted
+++ resolved
@@ -37,25 +37,6 @@
   }
 
   &.l1 li:first-child::before {
-<<<<<<< HEAD
-    content: "\f689";
-    color: var(--colors-purrple-8);
-  }
-
-  &.l2 li:nth-child(-n + 2)::before {
-    content: "\f689";
-    color: var(--colors-purrple-9);
-  }
-
-  &.l3 li:nth-child(-n + 3)::before {
-    content: "\f689";
-    color: var(--colors-purrple-10);
-  }
-
-  &.l4 li:nth-child(-n + 4)::before {
-    content: "\f689";
-    color: var(--colors-purrple-11);
-=======
     color: var(--colors-purrple-500);
   }
 
@@ -69,7 +50,6 @@
 
   &.l4 li:nth-child(-n + 4)::before {
     color: var(--colors-purrple-800);
->>>>>>> 45765807
   }
 
   &-form {
