--- conflicted
+++ resolved
@@ -73,9 +73,6 @@
     background-color: $normalizer-plugin-type-label-background;
     color: $normalizer-plugin-type-label;
   }
-<<<<<<< HEAD
-=======
-
 }
 
 .tiles > div > .tags {
@@ -83,5 +80,4 @@
   flex-direction: row;
   flex-wrap: wrap;
   gap: 0.5rem;
->>>>>>> e11719a6
 }