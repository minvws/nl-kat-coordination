/* DL - Variables */
dl {
  /* Fix whitespace issue after linter adds spaces. */

<<<<<<< HEAD
  dt,
  dd {
    white-space: initial;
=======
  @media (width >= 24rem) {
    > div {
      flex-wrap: nowrap;
    }
>>>>>>> f472898f
  }
}

main {
  div {
    dl>div {
      padding: 0;
    }
  }
}<|MERGE_RESOLUTION|>--- conflicted
+++ resolved
@@ -2,16 +2,10 @@
 dl {
   /* Fix whitespace issue after linter adds spaces. */
 
-<<<<<<< HEAD
-  dt,
-  dd {
-    white-space: initial;
-=======
-  @media (width >= 24rem) {
-    > div {
+  @media (width >=24rem) {
+    >div {
       flex-wrap: nowrap;
     }
->>>>>>> f472898f
   }
 }
 
