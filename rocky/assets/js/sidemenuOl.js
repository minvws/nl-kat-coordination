// @ts-check

import {
  closest,
  ensureElementHasId,
  onDomReady,
  prependNode,
} from "./imports/utils.js";

onDomReady(initSidemenus);

<<<<<<< HEAD
  /**
   * Add a close/open toggle behaviour to the sidemenus. Safe to call again to
   * apply to newly added sidemenus.
   */
  export function initSidemenus() {
    var sidemenus = document.querySelectorAll(".sidemenu > .sticky-container > nav");
    for (var i = 0; i < sidemenus.length; i++) {
      var sidemenu = sidemenus[i];
      if (!(sidemenu instanceof HTMLElement)) {
        continue;
      }
      if (!sidemenu.querySelector("button.sidemenu-toggle")) {
        addToggleButton(sidemenu);
      }
      adjustMaxHeight(sidemenu);
=======
/**
 * Add a close/open toggle behaviour to the sidemenus. Safe to call again to
 * apply to newly added sidemenus.
 */
export function initSidemenus() {
  var sidemenus = document.querySelectorAll(".sidemenu > nav");
  for (var i = 0; i < sidemenus.length; i++) {
    var sidemenu = sidemenus[i];
    if (!(sidemenu instanceof HTMLElement)) {
      continue;
    }
    if (!sidemenu.querySelector("button.sidemenu-toggle")) {
      addToggleButton(sidemenu);
>>>>>>> 807839ab
    }
  }
}

<<<<<<< HEAD
  /**
   * @param {HTMLElement} sidemenu
   */

  function addToggleButton(sidemenu) {
    var main = closest(sidemenu, ".sidemenu");
    var ol = sidemenu.querySelector("ol");
=======
/**
 * @param {HTMLElement} sidemenu
 */
function addToggleButton(sidemenu) {
  var main = closest(sidemenu, ".sidemenu");
  var ol = sidemenu.querySelector("ol");
>>>>>>> 807839ab

  if (!main || !ol) {
    return;
  }

  ensureElementHasId(ol);

  var openLabel = sidemenu.dataset.openLabel || "Zijbalknavigatie";
  var closeLabel = sidemenu.dataset.closeLabel || "Sluit zijbalknavigatie";
  var toggleButtonType = sidemenu.dataset.toggleButtonType || "ghost";

  var button = document.createElement("button");
  button.type = "button";
  button.classList.add(toggleButtonType, "sidemenu-toggle");
  button.setAttribute("aria-controls", ol.id);

  function isClosed() {
    return main.classList.contains("sidemenu-closed");
  }

  function setClosed(closed) {
    button.innerText = closed ? closeLabel : openLabel;
    button.setAttribute("aria-expanded", String(!closed));
    if (closed) {
      main.classList.add("sidemenu-closed");
    } else {
      main.classList.remove("sidemenu-closed");
    }
  }

  setClosed(isClosed());

  button.addEventListener("click", function () {
    setClosed(!isClosed());
  });

<<<<<<< HEAD
    prependNode(sidemenu, button);
  }


  /**
   * @param {HTMLElement} sidemenu
   */

  function adjustMaxHeight(sidemenu) {
    let pageHeight = document.documentElement.scrollHeight;

    const pageHeaderElement = document.getElementById('page-header');
    const pageFooterElement = document.getElementById('page-footer');
    const stickyElement = document.getElementById("sticky-container");

    let pageHeaderHeight = pageHeaderElement?.offsetHeight;
    let pageFooterHeight = pageFooterElement?.offsetHeight;
    determineSidebarMaxHeight();

    window.addEventListener("resize", (event => {
      console.log('resize event')
      // Set the height of the page header and footer
      // when the size of the window changes,
      // to account for responsive behaviour
      pageHeaderHeight = pageHeaderElement?.offsetHeight;
      pageFooterHeight = pageFooterElement?.offsetHeight;
      pageHeight = document.documentElement.scrollHeight
      determineSidebarMaxHeight();
    }));

    window.addEventListener("scroll", (event => {
      console.log('scroll event')
      pageHeight = document.documentElement.scrollHeight
      determineSidebarMaxHeight();
    }));

    function determineSidebarMaxHeight() {
      // Amount of pixels the page is scrolled
      let scrollCount = document.scrollingElement?.scrollTop;

      // As long as the page header is in viewport while scrolling, adjust sidebar max-height
      if(scrollCount < pageHeaderHeight) {
          stickyElement.style.maxHeight = "calc(100vh - (" + pageHeaderHeight + "px - " + scrollCount + "px))";
      }
      else {
        var viewPortHeight = document.documentElement.clientHeight;

        // console.log("Scroll count: " + scrollCount)
        // console.log("VP height: " + viewPortHeight)
        // console.log("'onderkant van de window' =" + (viewPortHeight + scrollCount))
        console.log("Page height: " + pageHeight)
        // console.log("Footer height: " + pageFooterHeight)
        // console.log("'bovenkant van de footer' =" + (pageHeight - pageFooterHeight))
        // console.log("Header height:" + pageHeaderHeight)

        // When the page footer is in viewport while scrolling, adjust sidebar max-height
        if((scrollCount + viewPortHeight) >= (pageHeight - pageFooterHeight)) {
          // Determine how much of the footer is in viewort
          let notVisibleFooterPx = (pageHeight - (scrollCount + viewPortHeight));
          let visibleFooterPx = pageFooterHeight - notVisibleFooterPx;

          // Adjust sidebar with visible footer pixels amount
          stickyElement.style.maxHeight = "calc(100vh - " + visibleFooterPx + "px)";
        }
        else {
          // When both page header and page footer are outside of viewport, max-height should be 100vh
          stickyElement.style.maxHeight = "calc(100vh)";
        }
      }
    }
  }
=======
  prependNode(sidemenu, button);
}
>>>>>>> 807839ab
<|MERGE_RESOLUTION|>--- conflicted
+++ resolved
@@ -9,29 +9,14 @@
 
 onDomReady(initSidemenus);
 
-<<<<<<< HEAD
-  /**
-   * Add a close/open toggle behaviour to the sidemenus. Safe to call again to
-   * apply to newly added sidemenus.
-   */
-  export function initSidemenus() {
-    var sidemenus = document.querySelectorAll(".sidemenu > .sticky-container > nav");
-    for (var i = 0; i < sidemenus.length; i++) {
-      var sidemenu = sidemenus[i];
-      if (!(sidemenu instanceof HTMLElement)) {
-        continue;
-      }
-      if (!sidemenu.querySelector("button.sidemenu-toggle")) {
-        addToggleButton(sidemenu);
-      }
-      adjustMaxHeight(sidemenu);
-=======
 /**
  * Add a close/open toggle behaviour to the sidemenus. Safe to call again to
  * apply to newly added sidemenus.
  */
 export function initSidemenus() {
-  var sidemenus = document.querySelectorAll(".sidemenu > nav");
+  var sidemenus = document.querySelectorAll(
+    ".sidemenu > .sticky-container > nav",
+  );
   for (var i = 0; i < sidemenus.length; i++) {
     var sidemenu = sidemenus[i];
     if (!(sidemenu instanceof HTMLElement)) {
@@ -39,27 +24,18 @@
     }
     if (!sidemenu.querySelector("button.sidemenu-toggle")) {
       addToggleButton(sidemenu);
->>>>>>> 807839ab
     }
+    adjustMaxHeight(sidemenu);
   }
 }
 
-<<<<<<< HEAD
-  /**
-   * @param {HTMLElement} sidemenu
-   */
-
-  function addToggleButton(sidemenu) {
-    var main = closest(sidemenu, ".sidemenu");
-    var ol = sidemenu.querySelector("ol");
-=======
 /**
  * @param {HTMLElement} sidemenu
  */
+
 function addToggleButton(sidemenu) {
   var main = closest(sidemenu, ".sidemenu");
   var ol = sidemenu.querySelector("ol");
->>>>>>> 807839ab
 
   if (!main || !ol) {
     return;
@@ -96,79 +72,73 @@
     setClosed(!isClosed());
   });
 
-<<<<<<< HEAD
-    prependNode(sidemenu, button);
-  }
+  prependNode(sidemenu, button);
+}
 
+/**
+ * @param {HTMLElement} sidemenu
+ */
 
-  /**
-   * @param {HTMLElement} sidemenu
-   */
+function adjustMaxHeight(sidemenu) {
+  let pageHeight = document.documentElement.scrollHeight;
 
-  function adjustMaxHeight(sidemenu) {
-    let pageHeight = document.documentElement.scrollHeight;
+  const pageHeaderElement = document.getElementById("page-header");
+  const pageFooterElement = document.getElementById("page-footer");
+  const stickyElement = document.getElementById("sticky-container");
 
-    const pageHeaderElement = document.getElementById('page-header');
-    const pageFooterElement = document.getElementById('page-footer');
-    const stickyElement = document.getElementById("sticky-container");
+  let pageHeaderHeight = pageHeaderElement?.offsetHeight;
+  let pageFooterHeight = pageFooterElement?.offsetHeight;
+  determineSidebarMaxHeight();
 
-    let pageHeaderHeight = pageHeaderElement?.offsetHeight;
-    let pageFooterHeight = pageFooterElement?.offsetHeight;
+  window.addEventListener("resize", (event) => {
+    console.log("resize event");
+    // Set the height of the page header and footer
+    // when the size of the window changes,
+    // to account for responsive behaviour
+    pageHeaderHeight = pageHeaderElement?.offsetHeight;
+    pageFooterHeight = pageFooterElement?.offsetHeight;
+    pageHeight = document.documentElement.scrollHeight;
     determineSidebarMaxHeight();
+  });
 
-    window.addEventListener("resize", (event => {
-      console.log('resize event')
-      // Set the height of the page header and footer
-      // when the size of the window changes,
-      // to account for responsive behaviour
-      pageHeaderHeight = pageHeaderElement?.offsetHeight;
-      pageFooterHeight = pageFooterElement?.offsetHeight;
-      pageHeight = document.documentElement.scrollHeight
-      determineSidebarMaxHeight();
-    }));
+  window.addEventListener("scroll", (event) => {
+    console.log("scroll event");
+    pageHeight = document.documentElement.scrollHeight;
+    determineSidebarMaxHeight();
+  });
 
-    window.addEventListener("scroll", (event => {
-      console.log('scroll event')
-      pageHeight = document.documentElement.scrollHeight
-      determineSidebarMaxHeight();
-    }));
+  function determineSidebarMaxHeight() {
+    // Amount of pixels the page is scrolled
+    let scrollCount = document.scrollingElement?.scrollTop;
 
-    function determineSidebarMaxHeight() {
-      // Amount of pixels the page is scrolled
-      let scrollCount = document.scrollingElement?.scrollTop;
+    // As long as the page header is in viewport while scrolling, adjust sidebar max-height
+    if (scrollCount < pageHeaderHeight) {
+      stickyElement.style.maxHeight =
+        "calc(100vh - (" + pageHeaderHeight + "px - " + scrollCount + "px))";
+    } else {
+      var viewPortHeight = document.documentElement.clientHeight;
 
-      // As long as the page header is in viewport while scrolling, adjust sidebar max-height
-      if(scrollCount < pageHeaderHeight) {
-          stickyElement.style.maxHeight = "calc(100vh - (" + pageHeaderHeight + "px - " + scrollCount + "px))";
-      }
-      else {
-        var viewPortHeight = document.documentElement.clientHeight;
+      // console.log("Scroll count: " + scrollCount)
+      // console.log("VP height: " + viewPortHeight)
+      // console.log("'onderkant van de window' =" + (viewPortHeight + scrollCount))
+      console.log("Page height: " + pageHeight);
+      // console.log("Footer height: " + pageFooterHeight)
+      // console.log("'bovenkant van de footer' =" + (pageHeight - pageFooterHeight))
+      // console.log("Header height:" + pageHeaderHeight)
 
-        // console.log("Scroll count: " + scrollCount)
-        // console.log("VP height: " + viewPortHeight)
-        // console.log("'onderkant van de window' =" + (viewPortHeight + scrollCount))
-        console.log("Page height: " + pageHeight)
-        // console.log("Footer height: " + pageFooterHeight)
-        // console.log("'bovenkant van de footer' =" + (pageHeight - pageFooterHeight))
-        // console.log("Header height:" + pageHeaderHeight)
+      // When the page footer is in viewport while scrolling, adjust sidebar max-height
+      if (scrollCount + viewPortHeight >= pageHeight - pageFooterHeight) {
+        // Determine how much of the footer is in viewort
+        let notVisibleFooterPx = pageHeight - (scrollCount + viewPortHeight);
+        let visibleFooterPx = pageFooterHeight - notVisibleFooterPx;
 
-        // When the page footer is in viewport while scrolling, adjust sidebar max-height
-        if((scrollCount + viewPortHeight) >= (pageHeight - pageFooterHeight)) {
-          // Determine how much of the footer is in viewort
-          let notVisibleFooterPx = (pageHeight - (scrollCount + viewPortHeight));
-          let visibleFooterPx = pageFooterHeight - notVisibleFooterPx;
-
-          // Adjust sidebar with visible footer pixels amount
-          stickyElement.style.maxHeight = "calc(100vh - " + visibleFooterPx + "px)";
-        }
-        else {
-          // When both page header and page footer are outside of viewport, max-height should be 100vh
-          stickyElement.style.maxHeight = "calc(100vh)";
-        }
+        // Adjust sidebar with visible footer pixels amount
+        stickyElement.style.maxHeight =
+          "calc(100vh - " + visibleFooterPx + "px)";
+      } else {
+        // When both page header and page footer are outside of viewport, max-height should be 100vh
+        stickyElement.style.maxHeight = "calc(100vh)";
       }
     }
   }
-=======
-  prependNode(sidemenu, button);
-}
->>>>>>> 807839ab
+}