--- conflicted
+++ resolved
@@ -19,15 +19,10 @@
 
 class DashboardData(models.Model):
     dashboard = models.ForeignKey(Dashboard, on_delete=models.CASCADE, null=True)
-<<<<<<< HEAD
-    recipe = models.CharField(blank=True, max_length=126, null=True)
+    recipe = models.UUIDField(blank=False, null=True)
     query_from = models.CharField(blank=True, max_length=32, null=True)
     query = models.CharField(blank=True, null=True)
-    template = models.CharField(blank=True, max_length=126)
-=======
-    recipe = models.UUIDField(blank=False, null=True)
     template = models.CharField(blank=True, max_length=126, default="findings_report/report.html")
->>>>>>> fa57265a
     position = models.PositiveSmallIntegerField(
         blank=True,
         validators=[MinValueValidator(1), MaxValueValidator(16)],
