--- conflicted
+++ resolved
@@ -5,16 +5,12 @@
 # Crisis room overview urls
 urlpatterns = [
     path("", views.CrisisRoomView.as_view(), name="crisis_room"),
-<<<<<<< HEAD
-    path("<organization_code>/", views.OrganizationsCrisisRoomView.as_view(), name="organization_crisis_room"),
-=======
     path("<organization_code>/<int:id>/", views.OrganizationsCrisisRoomView.as_view(), name="organization_crisis_room"),
     path(
         "<organization_code>/",
         views.OrganizationsCrisisRoomLandingView.as_view(),
         name="organization_crisis_room_landing",
     ),
->>>>>>> bcb7b0b8
     path("<organization_code>/add/", views.AddDashboardView.as_view(), name="add_dashboard"),
     path("<organization_code>/update-item/", views.UpdateDashboardItemView.as_view(), name="update_dashboard_item"),
     path("<organization_code>/delete/", views.DeleteDashboardView.as_view(), name="delete_dashboard"),
