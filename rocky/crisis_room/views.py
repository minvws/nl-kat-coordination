--- conflicted
+++ resolved
@@ -6,6 +6,7 @@
 from account.models import KATUser
 from django.conf import settings
 from django.contrib import messages
+from django.http.request import HttpRequest
 from django.urls.base import reverse
 from django.utils.translation import gettext_lazy as _
 from django.views.generic import TemplateView
@@ -110,6 +111,10 @@
     template_name = "crisis_room/crisis_room.html"
     chapter = "findings"
 
+    def setup(self, request: HttpRequest, *args: Any, **kwargs: Any) -> None:
+        super().setup(request, *args, **kwargs)
+        self.dashboards = self.get_dashboards()
+
     def get_user_organizations(self) -> list[Organization]:
         return [member.organization for member in OrganizationMember.objects.filter(user=self.request.user)]
 
@@ -164,7 +169,7 @@
             "total_occurrences": 0,
         }
 
-        for report_data in self.get_organizations_report_data().values():
+        for report_data in self.dashboards.values():
             for severity in SEVERITY_OPTIONS:
                 summary["total_by_severity"][severity] += report_data["summary"]["total_by_severity"][severity]
                 summary["total_by_severity_per_finding_type"][severity] += report_data["summary"][
@@ -177,11 +182,6 @@
 
     def get_context_data(self, **kwargs):
         context = super().get_context_data(**kwargs)
-<<<<<<< HEAD
-        context["dashboards"] = self.get_dashboards()
-
-=======
-        context["organizations_findings"] = self.get_organizations_report_data()
+        context["dashboards"] = self.dashboards
         context["summary"] = self.get_summary()
->>>>>>> 68d75ef8
         return context