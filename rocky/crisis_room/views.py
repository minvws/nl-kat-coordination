--- conflicted
+++ resolved
@@ -1,4 +1,3 @@
-<<<<<<< HEAD
 import json
 from datetime import datetime, timezone
 from typing import Any
@@ -13,21 +12,11 @@
 from django.http import HttpResponse
 from django.http.request import HttpRequest
 from django.shortcuts import redirect
-=======
-from datetime import datetime, timezone
-from typing import Any
-from uuid import UUID
-
-import structlog
-from django.conf import settings
-from django.http.request import HttpRequest
->>>>>>> 05d23a27
 from django.urls import reverse
 from django.views.generic import TemplateView
 from httpx import HTTPStatusError
 from pydantic import TypeAdapter
 from reports.report_types.findings_report.report import SEVERITY_OPTIONS
-<<<<<<< HEAD
 from tools.forms.ooi_form import _EXCLUDED_OOI_TYPES
 from tools.models import Organization, OrganizationMember
 
@@ -44,26 +33,12 @@
 from octopoes.models.exception import ObjectNotFoundException
 from octopoes.models.ooi.reports import HydratedReport
 from octopoes.models.types import get_collapsed_types, type_by_name
-=======
-from tools.models import Organization, OrganizationMember
-
-from crisis_room.management.commands.dashboards import FINDINGS_DASHBOARD_NAME
-from crisis_room.models import DashboardData
-from octopoes.connector.octopoes import OctopoesAPIConnector
-from octopoes.models.exception import ObjectNotFoundException
-from octopoes.models.ooi.reports import HydratedReport
->>>>>>> 05d23a27
 from rocky.bytes_client import BytesClient, get_bytes_client
 
 logger = structlog.get_logger(__name__)
 
 
 class DashboardService:
-<<<<<<< HEAD
-    observed_at = datetime.now(timezone.utc)  # we can later set any observed_at
-
-=======
->>>>>>> 05d23a27
     @staticmethod
     def get_organizations_findings(report_data: dict[str, Any]) -> dict[str, Any]:
         findings = {}
@@ -79,7 +54,6 @@
                 )
             )
             report_data["findings"]["finding_types"] = critical_high_finding_types[:25]
-<<<<<<< HEAD
 
         findings = report_data | {"highest_risk_level": highest_risk_level}
         return findings
@@ -123,53 +97,7 @@
 
             # get reports with recipe id
             # TODO: change this method to get_report, since there's only one report that belongs to a recipe_id
-            reports = self.get_reports(self.observed_at, octopoes_client, recipe_id)
-=======
-
-        findings = report_data | {"highest_risk_level": highest_risk_level}
-        return findings
-
-    @staticmethod
-    def get_octopoes_client(organization_code: str) -> OctopoesAPIConnector:
-        return OctopoesAPIConnector(
-            settings.OCTOPOES_API, organization_code, timeout=settings.ROCKY_OUTGOING_REQUEST_TIMEOUT
-        )
-
-    @staticmethod
-    def get_reports(
-        observed_at: datetime, octopoes_api_connector: OctopoesAPIConnector, recipe_id: str
-    ) -> list[HydratedReport]:
-        try:
-            return octopoes_api_connector.list_reports(valid_time=observed_at, recipe_id=UUID(recipe_id)).items
-        except (HTTPStatusError, ObjectNotFoundException):
-            return []
-
-    @staticmethod
-    def get_report_bytes_data(bytes_client: BytesClient, data_raw_id: str):
-        bytes_client.login()
-        return TypeAdapter(Any, config={"arbitrary_types_allowed": True}).validate_json(
-            bytes_client.get_raw(raw_id=data_raw_id)
-        )
-
-    def collect_findings_dashboard(
-        self, organizations: list[Organization]
-    ) -> dict[Organization, dict[DashboardData, dict[str, Any]]]:
-        findings_dashboard = {}
-
-        dashboards_data = DashboardData.objects.filter(
-            dashboard__name=FINDINGS_DASHBOARD_NAME, dashboard__organization__in=organizations, findings_dashboard=True
-        )
-
-        for data in dashboards_data:
-            organization = data.dashboard.organization
-            octopoes_client = self.get_octopoes_client(organization.code)
-            bytes_client = get_bytes_client(organization.code)
-            recipe_id = data.recipe
-
-            # get reports with recipe id
-            # TODO: change this method to get_report, since there's only one report that belongs to a recipe_id
             reports = self.get_reports(datetime.now(timezone.utc), octopoes_client, recipe_id)
->>>>>>> 05d23a27
 
             if reports:
                 report = reports[0]
@@ -212,7 +140,6 @@
             return {}
 
         return summary
-<<<<<<< HEAD
 
     def get_all_dashboard_names(self, organization):
         dashboard_names = []
@@ -239,7 +166,7 @@
             query_from = dashboard_data.query_from
 
             if recipe_id:
-                reports = self.get_reports(self.observed_at, octopoes_client, recipe_id)
+                reports = self.get_reports(datetime.now(timezone.utc), octopoes_client, recipe_id)
 
                 if reports:
                     report = reports[0]
@@ -414,31 +341,4 @@
                 "Dashboard item could not be created, because this dashboard has reached the maximum of 16 items.",
             )
 
-        return redirect(reverse("ooi_list", kwargs={"organization_code": self.organization.code}))
-=======
-
-
-class CrisisRoom(TemplateView):
-    template_name = "crisis_room.html"
-
-    def setup(self, request: HttpRequest, *args: Any, **kwargs: Any) -> None:
-        super().setup(request, *args, **kwargs)
-
-        dashboard_service = DashboardService()
-        organizations = self.get_user_organizations()
-
-        self.organizations_findings = dashboard_service.collect_findings_dashboard(organizations)
-        self.organizations_findings_summary = dashboard_service.get_organizations_findings_summary(
-            self.organizations_findings
-        )
-
-    def get_user_organizations(self) -> list[Organization]:
-        return [member.organization for member in OrganizationMember.objects.filter(user=self.request.user)]
-
-    def get_context_data(self, **kwargs):
-        context = super().get_context_data(**kwargs)
-        context["breadcrumbs"] = [{"url": reverse("crisis_room"), "text": "Crisis "}]
-        context["organizations_dashboards"] = self.organizations_findings
-        context["organizations_findings_summary"] = self.organizations_findings_summary
-        return context
->>>>>>> 05d23a27
+        return redirect(reverse("ooi_list", kwargs={"organization_code": self.organization.code}))