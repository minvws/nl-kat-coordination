<<<<<<< HEAD
import json
from datetime import datetime, timezone
from typing import Any
from urllib.parse import urlencode
from uuid import UUID

import structlog
from account.mixins import OrganizationView
from django.conf import settings
from django.contrib import messages
from django.db import IntegrityError
from django.http import HttpResponse
from django.http.request import HttpRequest
from django.shortcuts import redirect
from django.urls import reverse
from django.views.generic import TemplateView
from httpx import HTTPStatusError
from pydantic import TypeAdapter
from reports.report_types.findings_report.report import SEVERITY_OPTIONS
from tools.forms.ooi_form import _EXCLUDED_OOI_TYPES
from tools.models import Organization, OrganizationMember

from crisis_room.forms import AddDashboardForm
from crisis_room.management.commands.dashboards import (
    FINDINGS_DASHBOARD_NAME,
    get_or_create_dashboard,
    get_or_create_dashboard_data,
)
from crisis_room.models import Dashboard, DashboardData
from octopoes.config.settings import DEFAULT_SCAN_LEVEL_FILTER, DEFAULT_SCAN_PROFILE_TYPE_FILTER
from octopoes.connector.octopoes import OctopoesAPIConnector
from octopoes.models import ScanLevel, ScanProfileType
from octopoes.models.exception import ObjectNotFoundException
from octopoes.models.ooi.reports import HydratedReport
from octopoes.models.types import get_collapsed_types, type_by_name
from rocky.bytes_client import BytesClient, get_bytes_client
=======
from datetime import datetime, timezone
from typing import Any
from uuid import UUID

import structlog
from django.conf import settings
from django.http.request import HttpRequest
from django.urls import reverse
from django.views.generic import TemplateView
from httpx import HTTPStatusError
from reports.report_types.findings_report.report import SEVERITY_OPTIONS
from tools.models import Organization, OrganizationMember

from crisis_room.management.commands.dashboards import FINDINGS_DASHBOARD_NAME
from crisis_room.models import DashboardData
from octopoes.connector.octopoes import OctopoesAPIConnector
from octopoes.models.exception import ObjectNotFoundException
from octopoes.models.ooi.reports import HydratedReport
from rocky.bytes_client import get_bytes_client
>>>>>>> 49e8d4b7

logger = structlog.get_logger(__name__)


class DashboardService:
    @staticmethod
    def get_organizations_findings(report_data: dict[str, Any]) -> dict[str, Any]:
        findings = {}
        highest_risk_level = ""
        if "findings" in report_data and report_data["findings"] and report_data["findings"]["finding_types"]:
            finding_types = report_data["findings"]["finding_types"]
            highest_risk_level = finding_types[0]["finding_type"]["risk_severity"]
            critical_high_finding_types = list(
                filter(
                    lambda finding_type: finding_type["finding_type"]["risk_severity"] == "critical"
                    or finding_type["finding_type"]["risk_severity"] == "high",
                    finding_types,
                )
            )
            report_data["findings"]["finding_types"] = critical_high_finding_types[:25]

        findings = report_data | {"highest_risk_level": highest_risk_level}
        return findings

<<<<<<< HEAD
    @staticmethod
    def get_octopoes_client(organization_code: str) -> OctopoesAPIConnector:
        return OctopoesAPIConnector(
            settings.OCTOPOES_API, organization_code, timeout=settings.ROCKY_OUTGOING_REQUEST_TIMEOUT
        )

    @staticmethod
    def get_reports(
        observed_at: datetime, octopoes_api_connector: OctopoesAPIConnector, recipe_id: str
    ) -> list[HydratedReport]:
        try:
            return octopoes_api_connector.list_reports(valid_time=observed_at, recipe_id=UUID(recipe_id)).items
        except (HTTPStatusError, ObjectNotFoundException):
            return []

    @staticmethod
    def get_report_bytes_data(bytes_client: BytesClient, data_raw_id: str):
        bytes_client.login()
        return TypeAdapter(Any, config={"arbitrary_types_allowed": True}).validate_json(
            bytes_client.get_raw(raw_id=data_raw_id)
        )

    def collect_findings_dashboard(
        self, organizations: list[Organization]
    ) -> dict[Organization, dict[DashboardData, dict[str, Any]]]:
        findings_dashboard = {}

        dashboards_data = DashboardData.objects.filter(
            dashboard__name=FINDINGS_DASHBOARD_NAME, dashboard__organization__in=organizations, findings_dashboard=True
        )

        for data in dashboards_data:
            organization = data.dashboard.organization
            octopoes_client = self.get_octopoes_client(organization.code)
            bytes_client = get_bytes_client(organization.code)
            recipe_id = data.recipe

            # get reports with recipe id
            # TODO: change this method to get_report, since there's only one report that belongs to a recipe_id
            reports = self.get_reports(datetime.now(timezone.utc), octopoes_client, recipe_id)

            if reports:
                report = reports[0]
                report_data_from_bytes = self.get_report_bytes_data(bytes_client, report.data_raw_id)
                report_data = self.get_organizations_findings(report_data_from_bytes)

                if report_data:
                    findings_dashboard[organization] = {data: {"report": report, "report_data": report_data}}
            else:
                findings_dashboard[organization] = {}

        return findings_dashboard

    @staticmethod
    def get_organizations_findings_summary(
        organizations_findings: dict[Organization, dict[DashboardData, dict[str, Any]]],
    ) -> dict[str, Any]:
        summary: dict[str, Any] = {
            "total_by_severity_per_finding_type": {severity: 0 for severity in SEVERITY_OPTIONS},
            "total_by_severity": {severity: 0 for severity in SEVERITY_OPTIONS},
            "total_finding_types": 0,
            "total_occurrences": 0,
        }

        summary_added = False

        for organization, organizations_data in organizations_findings.items():
            for data in organizations_data.values():
                if "findings" in data["report_data"] and "summary" in data["report_data"]["findings"]:
                    for summary_item, data in data["report_data"]["findings"]["summary"].items():
                        if isinstance(data, dict):
                            for severity, total in data.items():
                                summary[summary_item][severity] += total
                                summary_added = True
                        else:
                            summary[summary_item] += data
                            summary_added = True

        if not summary_added:
            return {}

        return summary

    def get_all_dashboard_names(self, organization):
        dashboard_names = []
        dashboards = Dashboard.objects.filter(organization=organization)
        for dashboard in dashboards:
            dashboard_names.append(dashboard.name)
        return list(set(dashboard_names))

    def get_dashboard(self, dashboard_name, organization):
        return Dashboard.objects.get(organization=organization, name=dashboard_name)

    def get_dashboard_data(self, dashboard_name, organization, list_limit):
        dashboard_items = {}

        # Collect all the items on the dashboard
        dashboard_datas = DashboardData.objects.filter(
            dashboard__name=dashboard_name, dashboard__organization=organization, display_in_dashboard=True
        )

        for dashboard_data in dashboard_datas:
            octopoes_client = self.get_octopoes_client(dashboard_data.dashboard.organization.code)
            bytes_client = get_bytes_client(dashboard_data.dashboard.organization.code)
            recipe_id = dashboard_data.recipe
            query_from = dashboard_data.query_from

            if recipe_id:
                reports = self.get_reports(datetime.now(timezone.utc), octopoes_client, recipe_id)

                if reports:
                    report = reports[0]
                    report_data_from_bytes = self.get_report_bytes_data(bytes_client, report.data_raw_id)
                    report_data = self.get_organizations_findings(report_data_from_bytes)
                    if report.name == FINDINGS_DASHBOARD_NAME or report_data:
                        dashboard_items[dashboard_data] = {"report": report, "report_data": report_data}
            elif query_from == "object_list":
                query = json.loads(dashboard_data.query)
                all_oois = {
                    ooi_class
                    for ooi_class in get_collapsed_types()
                    if ooi_class.get_ooi_type() not in _EXCLUDED_OOI_TYPES
                }
                all_scan_levels = DEFAULT_SCAN_LEVEL_FILTER
                all_scan_profile_types = DEFAULT_SCAN_PROFILE_TYPE_FILTER

                ooi_types = (
                    {type_by_name(t) for t in query["ooi_types"] if t not in _EXCLUDED_OOI_TYPES}
                    if query["ooi_types"]
                    else all_oois
                )
                scan_level = (
                    {ScanLevel(int(cl)) for cl in query["scan_level"]} if query["scan_level"] else all_scan_levels
                )
                scan_profile_type = (
                    {ScanProfileType(ct) for ct in query["scan_profile_type"]}
                    if query["scan_profile_type"]
                    else all_scan_profile_types
                )

                ooi_list = octopoes_client.list_objects(
                    ooi_types,
                    valid_time=datetime.now(timezone.utc),
                    limit=list_limit,
                    scan_level=scan_level,
                    scan_profile_type=scan_profile_type,
                    search_string=query["search_string"],
                    order_by=query["order_by"],
                    asc_desc=query["asc_desc"],
                ).items
                dashboard_items[dashboard_data] = {"ooi_list": ooi_list, "query": query}
        return dashboard_items


class CrisisRoomView(TemplateView):
    """This is the Crisis Room for all organizations."""

    template_name = "crisis_room.html"

    def setup(self, request: HttpRequest, *args: Any, **kwargs: Any) -> None:
        super().setup(request, *args, **kwargs)

        dashboard_service = DashboardService()
        organizations = self.get_user_organizations()

        self.organizations_findings = dashboard_service.collect_findings_dashboard(organizations)
        self.organizations_findings_summary = dashboard_service.get_organizations_findings_summary(
            self.organizations_findings
        )

    def get_user_organizations(self) -> list[Organization]:
        return [member.organization for member in OrganizationMember.objects.filter(user=self.request.user)]

    def get_context_data(self, **kwargs):
        context = super().get_context_data(**kwargs)
        context["breadcrumbs"] = [{"url": reverse("crisis_room"), "text": "Crisis Room"}]
        context["organizations_dashboards"] = self.organizations_findings
        context["organizations_findings_summary"] = self.organizations_findings_summary
        return context


class OrganizationsCrisisRoomView(TemplateView):
    """This is the Crisis Room for a single organization."""

    template_name = "organization_crisis_room.html"
    list_limit = 20

    def setup(self, request: HttpRequest, *args: Any, **kwargs: Any) -> None:
        super().setup(request, *args, **kwargs)

        dashboard_service = DashboardService()
        self.organization = OrganizationMember.objects.filter(user=self.request.user)[0].organization
        self.get_all_dashboard_names = dashboard_service.get_all_dashboard_names(self.organization)
        dashboard_name = self.request.GET.get("dashboard")

        if dashboard_name not in self.get_all_dashboard_names:
            dashboard_name = self.get_all_dashboard_names[0]

        self.get_dashboard = dashboard_service.get_dashboard(dashboard_name, self.organization)
        self.get_dashboard_data = dashboard_service.get_dashboard_data(
            dashboard_name, self.organization, self.list_limit
        )

    def post(self, request: HttpRequest, *args: Any, **kwargs: Any) -> HttpResponse:
        """Create a new dashboard tab."""
        dashboard_name = request.POST.get("dashboard_name")
        query_params = ""
        try:
            dashboard, created = get_or_create_dashboard(dashboard_name, self.organization)
            if created:
                query_params = "?" + urlencode({"dashboard": dashboard.name})
                messages.success(request, f"Dashboard '{dashboard.name}' has been created.")
            else:
                messages.error(request, f"Dashboard with name '{dashboard.name}' already exists.")

        except IntegrityError:
            messages.error(request, "Dashboard could not be created.")

        query_params = urlencode({"dashboard": dashboard.name})
        return redirect(
            reverse("organization_crisis_room", kwargs={"organization_code": self.organization.code})
            + "?"
            + query_params
        )

    def get_context_data(self, **kwargs):
        context = super().get_context_data(**kwargs)
        context["all_dashboard_names"] = self.get_all_dashboard_names
        context["dashboard_data"] = self.get_dashboard_data
        context["dashboard"] = self.get_dashboard
        context["organization"] = self.organization
        context["add_dashboard_form"] = AddDashboardForm
        context["breadcrumbs"] = [
            {
                "url": reverse("organization_crisis_room", kwargs={"organization_code": self.organization.code}),
                "text": "Crisis Room",
            }
        ]
        return context


class AddDashboardItemView(OrganizationView, TemplateView):
    """This is the Crisis Room for a single organization."""

    def post(self, request: HttpRequest, *args: Any, **kwargs: Any) -> HttpResponse:
        """Add dashboard item and redirect to the selected dashboard."""

        dashboard_name = request.POST.get("dashboard")
        recipe_id = request.POST.get("recipe_id")
        query_from = request.POST.get("query_from")
        query = None
        template = request.POST.get("template")

        # Settings:
        title = request.POST.get("title")
        sort_by = request.POST.get("sort_by").split("-")
        order_by = sort_by[0]
        asc_desc = sort_by[1]
        limit = request.POST.get("limit")
        columns = request.POST.get("columns")
        size = request.POST.get("size")

        logger.error(
            "Show settings as test: title=%s, sort_by=%s, limit=%s, columns=%s, size=%s",
            title,
            sort_by,
            limit,
            columns,
            size,
        )

        if query_from == "object_list":
            template = "partials/dashboard_ooi_list.html"
            query = {
                "ooi_types": request.POST.getlist("ooi_type"),
                "scan_level": request.POST.getlist("clearance_level"),
                "scan_profile_type": request.POST.getlist("clearance_type"),
                "search_string": request.POST.get("search_string"),
                "order_by": order_by,
                "asc_desc": asc_desc,
                "limit": limit,
            }

        try:
            self.dashboard_data, created = get_or_create_dashboard_data(
                dashboard_name, self.organization, recipe_id, query_from, query, template
            )
            if created:
                messages.success(request, "Dashboard item has been created.")
            else:
                messages.warning(
                    request,
                    "The dashboard item that you were trying to add already exists on the selected dashboard."
                    "If it was hidden on the dashboard, it is now visible.",
                )

            query_params = urlencode({"dashboard": dashboard_name})
            return redirect(
                reverse("organization_crisis_room", kwargs={"organization_code": self.organization.code})
                + "?"
                + query_params
            )
        except IntegrityError:
            messages.error(
                request,
                "Dashboard item could not be created, because this dashboard has reached the maximum of 16 items.",
            )

        return redirect(reverse("ooi_list", kwargs={"organization_code": self.organization.code}))
=======
    def get_reports(self, valid_time: datetime, dashboards_data) -> dict[UUID, HydratedReport]:
        """
        Returns for each recipe ID query'ed, the latest (valid_time) HydratedReport.
        """
        report_filters = [(data.dashboard.organization.code, data.recipe) for data in dashboards_data]

        if report_filters:
            org_code, _ = report_filters[0]
            # We need at least 1 org connector to fetch reports from all other orgs.
            connector = OctopoesAPIConnector(
                settings.OCTOPOES_API, org_code, timeout=settings.ROCKY_OUTGOING_REQUEST_TIMEOUT
            )
            try:
                return connector.bulk_list_reports(valid_time, report_filters)
            except (HTTPStatusError, ObjectNotFoundException):
                return {}
        return {}

    @staticmethod
    def get_report_bytes_data(raw_ids: list[str]) -> dict[str, dict[str, Any]]:
        """
        Return for each raw id key its bytes content value across all member organizations.
        """
        # When organization is None, data is fetched across all organizations.
        bytes_client = get_bytes_client(None)
        bytes_client.login()
        try:
            return bytes_client.get_raws_all(raw_ids)
        except (HTTPStatusError, ObjectNotFoundException):
            return {}

    def collect_findings_dashboard(self, organizations: list[Organization]) -> list[dict[str, Any]]:
        findings_dashboard = []

        dashboards_data = DashboardData.objects.filter(
            dashboard__name=FINDINGS_DASHBOARD_NAME, dashboard__organization__in=organizations, findings_dashboard=True
        )

        reports: dict[UUID, HydratedReport] = self.get_reports(datetime.now(timezone.utc), dashboards_data)

        raw_ids = [hydrated_report.data_raw_id for _, hydrated_report in reports.items() if hydrated_report]
        report_data_from_bytes = self.get_report_bytes_data(raw_ids)

        for _, hydrated_report in reports.items():
            try:
                hydrated_report_data = report_data_from_bytes[hydrated_report.data_raw_id]
                report_data = self.get_organizations_findings(hydrated_report_data)
                findings_dashboard.append({"report": hydrated_report, "report_data": report_data})
            except KeyError:
                continue

        return findings_dashboard

    @staticmethod
    def get_organizations_findings_summary(organizations_findings: list[dict[str, Any]]) -> dict[str, Any]:
        summary: dict[str, Any] = {
            "total_by_severity_per_finding_type": {severity: 0 for severity in SEVERITY_OPTIONS},
            "total_by_severity": {severity: 0 for severity in SEVERITY_OPTIONS},
            "total_finding_types": 0,
            "total_occurrences": 0,
        }

        summary_added = False

        for data in organizations_findings:
            if "findings" in data["report_data"] and "summary" in data["report_data"]["findings"]:
                for summary_item, data in data["report_data"]["findings"]["summary"].items():
                    if isinstance(data, dict):
                        for severity, total in data.items():
                            summary[summary_item][severity] += total
                            summary_added = True
                    else:
                        summary[summary_item] += data
                        summary_added = True

        if not summary_added:
            return {}

        return summary


class CrisisRoom(TemplateView):
    template_name = "crisis_room.html"

    def setup(self, request: HttpRequest, *args: Any, **kwargs: Any) -> None:
        super().setup(request, *args, **kwargs)

        dashboard_service = DashboardService()
        organizations = self.get_user_organizations()

        self.organizations_findings = dashboard_service.collect_findings_dashboard(organizations)
        self.organizations_findings_summary = dashboard_service.get_organizations_findings_summary(
            self.organizations_findings
        )

    def get_user_organizations(self) -> list[Organization]:
        return [member.organization for member in OrganizationMember.objects.filter(user=self.request.user)]

    def get_context_data(self, **kwargs):
        context = super().get_context_data(**kwargs)
        context["breadcrumbs"] = [{"url": reverse("crisis_room"), "text": "Crisis "}]
        context["organizations_dashboards"] = self.organizations_findings
        context["organizations_findings_summary"] = self.organizations_findings_summary
        return context
>>>>>>> 49e8d4b7
<|MERGE_RESOLUTION|>--- conflicted
+++ resolved
@@ -1,4 +1,3 @@
-<<<<<<< HEAD
 import json
 from datetime import datetime, timezone
 from typing import Any
@@ -16,7 +15,6 @@
 from django.urls import reverse
 from django.views.generic import TemplateView
 from httpx import HTTPStatusError
-from pydantic import TypeAdapter
 from reports.report_types.findings_report.report import SEVERITY_OPTIONS
 from tools.forms.ooi_form import _EXCLUDED_OOI_TYPES
 from tools.models import Organization, OrganizationMember
@@ -34,28 +32,7 @@
 from octopoes.models.exception import ObjectNotFoundException
 from octopoes.models.ooi.reports import HydratedReport
 from octopoes.models.types import get_collapsed_types, type_by_name
-from rocky.bytes_client import BytesClient, get_bytes_client
-=======
-from datetime import datetime, timezone
-from typing import Any
-from uuid import UUID
-
-import structlog
-from django.conf import settings
-from django.http.request import HttpRequest
-from django.urls import reverse
-from django.views.generic import TemplateView
-from httpx import HTTPStatusError
-from reports.report_types.findings_report.report import SEVERITY_OPTIONS
-from tools.models import Organization, OrganizationMember
-
-from crisis_room.management.commands.dashboards import FINDINGS_DASHBOARD_NAME
-from crisis_room.models import DashboardData
-from octopoes.connector.octopoes import OctopoesAPIConnector
-from octopoes.models.exception import ObjectNotFoundException
-from octopoes.models.ooi.reports import HydratedReport
 from rocky.bytes_client import get_bytes_client
->>>>>>> 49e8d4b7
 
 logger = structlog.get_logger(__name__)
 
@@ -80,64 +57,61 @@
         findings = report_data | {"highest_risk_level": highest_risk_level}
         return findings
 
-<<<<<<< HEAD
+    def get_reports(self, valid_time: datetime, dashboards_data) -> dict[UUID, HydratedReport]:
+        """
+        Returns for each recipe ID query'ed, the latest (valid_time) HydratedReport.
+        """
+        report_filters = [(data.dashboard.organization.code, data.recipe) for data in dashboards_data]
+
+        if report_filters:
+            org_code, _ = report_filters[0]
+            # We need at least 1 org connector to fetch reports from all other orgs.
+            connector = OctopoesAPIConnector(
+                settings.OCTOPOES_API, org_code, timeout=settings.ROCKY_OUTGOING_REQUEST_TIMEOUT
+            )
+            try:
+                return connector.bulk_list_reports(valid_time, report_filters)
+            except (HTTPStatusError, ObjectNotFoundException):
+                return {}
+        return {}
+
     @staticmethod
-    def get_octopoes_client(organization_code: str) -> OctopoesAPIConnector:
-        return OctopoesAPIConnector(
-            settings.OCTOPOES_API, organization_code, timeout=settings.ROCKY_OUTGOING_REQUEST_TIMEOUT
-        )
-
-    @staticmethod
-    def get_reports(
-        observed_at: datetime, octopoes_api_connector: OctopoesAPIConnector, recipe_id: str
-    ) -> list[HydratedReport]:
+    def get_report_bytes_data(raw_ids: list[str]) -> dict[str, dict[str, Any]]:
+        """
+        Return for each raw id key its bytes content value across all member organizations.
+        """
+        # When organization is None, data is fetched across all organizations.
+        bytes_client = get_bytes_client(None)
+        bytes_client.login()
         try:
-            return octopoes_api_connector.list_reports(valid_time=observed_at, recipe_id=UUID(recipe_id)).items
+            return bytes_client.get_raws_all(raw_ids)
         except (HTTPStatusError, ObjectNotFoundException):
-            return []
-
-    @staticmethod
-    def get_report_bytes_data(bytes_client: BytesClient, data_raw_id: str):
-        bytes_client.login()
-        return TypeAdapter(Any, config={"arbitrary_types_allowed": True}).validate_json(
-            bytes_client.get_raw(raw_id=data_raw_id)
-        )
-
-    def collect_findings_dashboard(
-        self, organizations: list[Organization]
-    ) -> dict[Organization, dict[DashboardData, dict[str, Any]]]:
-        findings_dashboard = {}
+            return {}
+
+    def collect_findings_dashboard(self, organizations: list[Organization]) -> list[dict[str, Any]]:
+        findings_dashboard = []
 
         dashboards_data = DashboardData.objects.filter(
             dashboard__name=FINDINGS_DASHBOARD_NAME, dashboard__organization__in=organizations, findings_dashboard=True
         )
 
-        for data in dashboards_data:
-            organization = data.dashboard.organization
-            octopoes_client = self.get_octopoes_client(organization.code)
-            bytes_client = get_bytes_client(organization.code)
-            recipe_id = data.recipe
-
-            # get reports with recipe id
-            # TODO: change this method to get_report, since there's only one report that belongs to a recipe_id
-            reports = self.get_reports(datetime.now(timezone.utc), octopoes_client, recipe_id)
-
-            if reports:
-                report = reports[0]
-                report_data_from_bytes = self.get_report_bytes_data(bytes_client, report.data_raw_id)
-                report_data = self.get_organizations_findings(report_data_from_bytes)
-
-                if report_data:
-                    findings_dashboard[organization] = {data: {"report": report, "report_data": report_data}}
-            else:
-                findings_dashboard[organization] = {}
+        reports: dict[UUID, HydratedReport] = self.get_reports(datetime.now(timezone.utc), dashboards_data)
+
+        raw_ids = [hydrated_report.data_raw_id for _, hydrated_report in reports.items() if hydrated_report]
+        report_data_from_bytes = self.get_report_bytes_data(raw_ids)
+
+        for _, hydrated_report in reports.items():
+            try:
+                hydrated_report_data = report_data_from_bytes[hydrated_report.data_raw_id]
+                report_data = self.get_organizations_findings(hydrated_report_data)
+                findings_dashboard.append({"report": hydrated_report, "report_data": report_data})
+            except KeyError:
+                continue
 
         return findings_dashboard
 
     @staticmethod
-    def get_organizations_findings_summary(
-        organizations_findings: dict[Organization, dict[DashboardData, dict[str, Any]]],
-    ) -> dict[str, Any]:
+    def get_organizations_findings_summary(organizations_findings: list[dict[str, Any]]) -> dict[str, Any]:
         summary: dict[str, Any] = {
             "total_by_severity_per_finding_type": {severity: 0 for severity in SEVERITY_OPTIONS},
             "total_by_severity": {severity: 0 for severity in SEVERITY_OPTIONS},
@@ -147,17 +121,16 @@
 
         summary_added = False
 
-        for organization, organizations_data in organizations_findings.items():
-            for data in organizations_data.values():
-                if "findings" in data["report_data"] and "summary" in data["report_data"]["findings"]:
-                    for summary_item, data in data["report_data"]["findings"]["summary"].items():
-                        if isinstance(data, dict):
-                            for severity, total in data.items():
-                                summary[summary_item][severity] += total
-                                summary_added = True
-                        else:
-                            summary[summary_item] += data
+        for data in organizations_findings:
+            if "findings" in data["report_data"] and "summary" in data["report_data"]["findings"]:
+                for summary_item, data in data["report_data"]["findings"]["summary"].items():
+                    if isinstance(data, dict):
+                        for severity, total in data.items():
+                            summary[summary_item][severity] += total
                             summary_added = True
+                    else:
+                        summary[summary_item] += data
+                        summary_added = True
 
         if not summary_added:
             return {}
@@ -183,21 +156,12 @@
         )
 
         for dashboard_data in dashboard_datas:
-            octopoes_client = self.get_octopoes_client(dashboard_data.dashboard.organization.code)
-            bytes_client = get_bytes_client(dashboard_data.dashboard.organization.code)
-            recipe_id = dashboard_data.recipe
+            octopoes_client = OctopoesAPIConnector(
+                settings.OCTOPOES_API, organization.code, timeout=settings.ROCKY_OUTGOING_REQUEST_TIMEOUT
+            )
             query_from = dashboard_data.query_from
 
-            if recipe_id:
-                reports = self.get_reports(datetime.now(timezone.utc), octopoes_client, recipe_id)
-
-                if reports:
-                    report = reports[0]
-                    report_data_from_bytes = self.get_report_bytes_data(bytes_client, report.data_raw_id)
-                    report_data = self.get_organizations_findings(report_data_from_bytes)
-                    if report.name == FINDINGS_DASHBOARD_NAME or report_data:
-                        dashboard_items[dashboard_data] = {"report": report, "report_data": report_data}
-            elif query_from == "object_list":
+            if query_from == "object_list":
                 query = json.loads(dashboard_data.query)
                 all_oois = {
                     ooi_class
@@ -389,110 +353,4 @@
                 "Dashboard item could not be created, because this dashboard has reached the maximum of 16 items.",
             )
 
-        return redirect(reverse("ooi_list", kwargs={"organization_code": self.organization.code}))
-=======
-    def get_reports(self, valid_time: datetime, dashboards_data) -> dict[UUID, HydratedReport]:
-        """
-        Returns for each recipe ID query'ed, the latest (valid_time) HydratedReport.
-        """
-        report_filters = [(data.dashboard.organization.code, data.recipe) for data in dashboards_data]
-
-        if report_filters:
-            org_code, _ = report_filters[0]
-            # We need at least 1 org connector to fetch reports from all other orgs.
-            connector = OctopoesAPIConnector(
-                settings.OCTOPOES_API, org_code, timeout=settings.ROCKY_OUTGOING_REQUEST_TIMEOUT
-            )
-            try:
-                return connector.bulk_list_reports(valid_time, report_filters)
-            except (HTTPStatusError, ObjectNotFoundException):
-                return {}
-        return {}
-
-    @staticmethod
-    def get_report_bytes_data(raw_ids: list[str]) -> dict[str, dict[str, Any]]:
-        """
-        Return for each raw id key its bytes content value across all member organizations.
-        """
-        # When organization is None, data is fetched across all organizations.
-        bytes_client = get_bytes_client(None)
-        bytes_client.login()
-        try:
-            return bytes_client.get_raws_all(raw_ids)
-        except (HTTPStatusError, ObjectNotFoundException):
-            return {}
-
-    def collect_findings_dashboard(self, organizations: list[Organization]) -> list[dict[str, Any]]:
-        findings_dashboard = []
-
-        dashboards_data = DashboardData.objects.filter(
-            dashboard__name=FINDINGS_DASHBOARD_NAME, dashboard__organization__in=organizations, findings_dashboard=True
-        )
-
-        reports: dict[UUID, HydratedReport] = self.get_reports(datetime.now(timezone.utc), dashboards_data)
-
-        raw_ids = [hydrated_report.data_raw_id for _, hydrated_report in reports.items() if hydrated_report]
-        report_data_from_bytes = self.get_report_bytes_data(raw_ids)
-
-        for _, hydrated_report in reports.items():
-            try:
-                hydrated_report_data = report_data_from_bytes[hydrated_report.data_raw_id]
-                report_data = self.get_organizations_findings(hydrated_report_data)
-                findings_dashboard.append({"report": hydrated_report, "report_data": report_data})
-            except KeyError:
-                continue
-
-        return findings_dashboard
-
-    @staticmethod
-    def get_organizations_findings_summary(organizations_findings: list[dict[str, Any]]) -> dict[str, Any]:
-        summary: dict[str, Any] = {
-            "total_by_severity_per_finding_type": {severity: 0 for severity in SEVERITY_OPTIONS},
-            "total_by_severity": {severity: 0 for severity in SEVERITY_OPTIONS},
-            "total_finding_types": 0,
-            "total_occurrences": 0,
-        }
-
-        summary_added = False
-
-        for data in organizations_findings:
-            if "findings" in data["report_data"] and "summary" in data["report_data"]["findings"]:
-                for summary_item, data in data["report_data"]["findings"]["summary"].items():
-                    if isinstance(data, dict):
-                        for severity, total in data.items():
-                            summary[summary_item][severity] += total
-                            summary_added = True
-                    else:
-                        summary[summary_item] += data
-                        summary_added = True
-
-        if not summary_added:
-            return {}
-
-        return summary
-
-
-class CrisisRoom(TemplateView):
-    template_name = "crisis_room.html"
-
-    def setup(self, request: HttpRequest, *args: Any, **kwargs: Any) -> None:
-        super().setup(request, *args, **kwargs)
-
-        dashboard_service = DashboardService()
-        organizations = self.get_user_organizations()
-
-        self.organizations_findings = dashboard_service.collect_findings_dashboard(organizations)
-        self.organizations_findings_summary = dashboard_service.get_organizations_findings_summary(
-            self.organizations_findings
-        )
-
-    def get_user_organizations(self) -> list[Organization]:
-        return [member.organization for member in OrganizationMember.objects.filter(user=self.request.user)]
-
-    def get_context_data(self, **kwargs):
-        context = super().get_context_data(**kwargs)
-        context["breadcrumbs"] = [{"url": reverse("crisis_room"), "text": "Crisis "}]
-        context["organizations_dashboards"] = self.organizations_findings
-        context["organizations_findings_summary"] = self.organizations_findings_summary
-        return context
->>>>>>> 49e8d4b7
+        return redirect(reverse("ooi_list", kwargs={"organization_code": self.organization.code}))