--- conflicted
+++ resolved
@@ -63,15 +63,11 @@
         """
         Returns for each recipe ID query'ed, the latest (valid_time) HydratedReport.
         """
-<<<<<<< HEAD
 
         if organization:
-            report_filters = [(organization.code, dashboards_data.recipe)]
+            report_filters = [(organization.code, str(dashboards_data.recipe))]
         else:
-            report_filters = [(data.dashboard.organization.code, data.recipe) for data in dashboards_data]
-=======
-        report_filters = [(data.dashboard.organization.code, str(data.recipe)) for data in dashboards_data]
->>>>>>> ec5b769c
+            report_filters = [(data.dashboard.organization.code, str(data.recipe)) for data in dashboards_data]
 
         if report_filters:
             org_code, _ = report_filters[0]
