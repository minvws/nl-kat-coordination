--- conflicted
+++ resolved
@@ -12,69 +12,6 @@
                 <h1>{% translate "Crisis room" %}</h1>
                 {% include "organization_crisis_room_header.html" with active=dashboard.name %}
 
-<<<<<<< HEAD
-            {% if dashboards %}
-                {% if dashboard %}
-                    <div>
-                        <div class="fifty-fifty">
-                            <div class="horizontal-view">
-                                <h2>{{ dashboard.name }}</h2>
-                                {% if organization_member.can_delete_dashboard %}
-                                    <div class="dropdown">
-                                        <button id="action-dropdown-button"
-                                                type="button"
-                                                aria-label="{% translate "Options for dashboard" %}"
-                                                aria-haspopup="menu"
-                                                aria-controls="action-dropdown"
-                                                aria-expanded="false"
-                                                class="icon-only ti-dots-vertical dropdown-button"></button>
-                                        <div id="action-dropdown"
-                                             class="dropdown-list"
-                                             role="menu"
-                                             aria-labelledby="action-dropdown-button">
-                                            <ul role="presentation">
-                                                <li role="option">
-                                                    <button type="button" id="toggle-dashboard-button">
-                                                        <span class="toggle-item"><i class="icon ti-eye"></i>{% translate "Show all descriptions" %}</span>
-                                                        <span class="toggle-item" data-show="off"><i class="icon ti-eye-off"></i>{% translate "Hide all descriptions" %}</span>
-                                                    </button>
-                                                </li>
-                                                <li>
-                                                    <a href="#delete-dashboard-modal" class="plain destructive">
-                                                        <i class="icon ti-trash"></i>{% translate "Delete dashboard" %}
-                                                    </a>
-                                                </li>
-                                            </ul>
-                                        </div>
-                                    </div>
-                                {% endif %}
-                            </div>
-                            {% if organization_member.can_add_dashboard and not dashboard_items.0.item.findings_dashboard %}
-                                <div class="toolbar">
-                                    {% include "partials/new_dashboard_item_action_button.html" %}
-
-                                </div>
-                            {% endif %}
-                        </div>
-                        {% include "organization_crisis_room_dashboard_items.html" %}
-
-                    </div>
-                    {% if organization_member.can_delete_dashboard %}
-                        {% include "partials/delete_dashboard_modal.html" %}
-
-                    {% endif %}
-                {% else %}
-                    <p>{% translate "Dashboard does not exist. Choose an existing dashboard or create a new one." %}</p>
-                {% endif %}
-            {% else %}
-                <p>
-                    {% blocktranslate trimmed %}
-                        There are no dashboards yet.
-                        Click on "Add dashboard" to create a new dashboard.
-                    {% endblocktranslate %}
-                </p>
-            {% endif %}
-=======
                 {% if dashboards %}
                     {% include "organization_crisis_room_dashboards.html" %}
 
@@ -90,7 +27,6 @@
                     </div>
                 {% endif %}
             </div>
->>>>>>> 32d34063
         </section>
     </main>
 {% endblock content %}
