<<<<<<< HEAD
{% load i18n %}

<input type="hidden"
       name="observed_at"
       value="{{ observed_at|date:"Y-m-d" }}">
{% for ooi_type in ooi_types_selection %}<input type="hidden" name="ooi_type" value="{{ ooi_type }}">{% endfor %}
{% for clearance_level in clearance_levels_selection %}
    <input type="hidden" name="clearance_level" value="{{ clearance_level }}">
{% endfor %}
{% for clearance_type in clearance_types_selection %}
    <input type="hidden" name="clearance_type" value="{{ clearance_type }}">
{% endfor %}
{% for severity in severities %}<input type="hidden" name="severity" value="{{ severity }}">{% endfor %}
<input type="hidden" name="exclude_muted" value="{{ exclude_muted }}">
<input type="hidden" name="only_muted" value="{{ only_muted }}">
<input type="hidden" name="search_string" value="{{ search_string }}">
<input type="hidden" name="template" value="{{ template }}">
<input type="hidden" name="recipe_id" value="{{ recipe_id }}">
<input type="hidden" name="query_from" value="{{ query_from }}">
{% if item_type != "report section" %}
    <label>
        {% translate "Show table columns" %}
        <span class="nota-bene" aria-hidden="">({% translate "Required" %})</span>
    </label>
    {% for key, column_name in table_columns.items %}
        <div class="checkbox">
            <input type="checkbox"
                   name="column_values"
                   value="{{ key }}"
                   checked
                   id="column_{{ key }}">
            <input type="hidden" name="column_names" value="{{ column_name }}">
            <label for="column_{{ key }}">{{ column_name }}</label>
        </div>
=======
{% if object_list_filters_query %}
    {% for name, values in object_list_filters_query.items %}
        {% for value in values %}
            {% if value %}<input type="hidden" name="{{ name }}" value="{{ value }}">{% endif %}
        {% endfor %}
    {% endfor %}
{% endif %}
{% if finding_list_filters_query %}
    {% for name, values in finding_list_filters_query.items %}
        {% for value in values %}
            {% if value %}<input type="hidden" name="{{ name }}" value="{{ value }}">{% endif %}
        {% endfor %}
>>>>>>> c8ddae95
    {% endfor %}
{% endif %}<|MERGE_RESOLUTION|>--- conflicted
+++ resolved
@@ -1,39 +1,3 @@
-<<<<<<< HEAD
-{% load i18n %}
-
-<input type="hidden"
-       name="observed_at"
-       value="{{ observed_at|date:"Y-m-d" }}">
-{% for ooi_type in ooi_types_selection %}<input type="hidden" name="ooi_type" value="{{ ooi_type }}">{% endfor %}
-{% for clearance_level in clearance_levels_selection %}
-    <input type="hidden" name="clearance_level" value="{{ clearance_level }}">
-{% endfor %}
-{% for clearance_type in clearance_types_selection %}
-    <input type="hidden" name="clearance_type" value="{{ clearance_type }}">
-{% endfor %}
-{% for severity in severities %}<input type="hidden" name="severity" value="{{ severity }}">{% endfor %}
-<input type="hidden" name="exclude_muted" value="{{ exclude_muted }}">
-<input type="hidden" name="only_muted" value="{{ only_muted }}">
-<input type="hidden" name="search_string" value="{{ search_string }}">
-<input type="hidden" name="template" value="{{ template }}">
-<input type="hidden" name="recipe_id" value="{{ recipe_id }}">
-<input type="hidden" name="query_from" value="{{ query_from }}">
-{% if item_type != "report section" %}
-    <label>
-        {% translate "Show table columns" %}
-        <span class="nota-bene" aria-hidden="">({% translate "Required" %})</span>
-    </label>
-    {% for key, column_name in table_columns.items %}
-        <div class="checkbox">
-            <input type="checkbox"
-                   name="column_values"
-                   value="{{ key }}"
-                   checked
-                   id="column_{{ key }}">
-            <input type="hidden" name="column_names" value="{{ column_name }}">
-            <label for="column_{{ key }}">{{ column_name }}</label>
-        </div>
-=======
 {% if object_list_filters_query %}
     {% for name, values in object_list_filters_query.items %}
         {% for value in values %}
@@ -46,6 +10,5 @@
         {% for value in values %}
             {% if value %}<input type="hidden" name="{{ name }}" value="{{ value }}">{% endif %}
         {% endfor %}
->>>>>>> c8ddae95
     {% endfor %}
 {% endif %}