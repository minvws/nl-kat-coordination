{% load i18n %}
{% load static %}

{% if all_dashboard_names %}
    <div>
        <div class="horizontal-view">
            <h2>{{ dashboard.name }}</h2>
            {% if request.user.can_delete_dashboard %}
                <div class="dropdown">
                    <button id="action-dropdown-button"
                            type="button"
                            aria-label="{% translate "Options for dashboard" %}"
                            aria-haspopup="menu"
                            aria-controls="action-dropdown"
                            aria-expanded="false"
                            class="icon-only ti-dots-vertical dropdown-button"></button>
                    <div id="action-dropdown"
                         class="dropdown-list"
                         role="menu"
                         aria-labelledby="action-dropdown-button">
                        <ul role="presentation">
                            <li>
                                <a href="#delete-dashboard-modal" class="plain destructive">
                                    <i class="icon ti-trash"></i>{% translate "Delete dashboard" %}
                                </a>
                            </li>
                        </ul>
                    </div>
                </div>
            {% endif %}
        </div>
        {% if dashboard_items %}
            {% if dashboard.name == "Findings Dashboard" %}
                {% include dashboard_items.0.item.template with dashboard_item=dashboard_items.0.item data=dashboard_items.0.data is_dashboard="yes" %}

            {% else %}
                <div class="dashboard">
                    {% for dashboard_item in dashboard_items %}
                        <section class="width-{{ dashboard_item.item.settings.size }}">
                            {% if request.user.can_delete_dashboard_item %}
                                {% include "partials/delete_dashboard_item_modal.html" with dashboard_item=dashboard_item.item %}

                            {% endif %}
                            <div class="dashboard-item">
                                <div class="horizontal-view">
                                    <h3>{{ dashboard_item.item.name }}</h3>
<<<<<<< HEAD
                                    <span class="label system-tag color-grey">
                                        {% if dashboard_item.item.query_from == "object_list" %}
                                            {% translate "Object list" %}
                                        {% elif dashboard_item.item.query_from == "finding_list" %}
                                            {% translate "Finding list" %}
                                        {% endif %}
                                    </span>
                                    {% if request.user.can_modify_dashboard_items %}
=======
                                    {% if dashboard_item.item.query_from == "object_list" %}
                                        <span class="label system-tag color-grey">{% translate "Object list" %}</span>
                                    {% endif %}
                                    {% if request.user.can_modify_dashboard_item %}
>>>>>>> f665f24a
                                        <div class="dropdown">
                                            <button type="button"
                                                    aria-label="{% translate "Options for dashboard items" %}"
                                                    aria-haspopup="listbox"
                                                    aria-controls="action-dropdown"
                                                    aria-expanded="false"
                                                    class="dropdown-button icon-only ti-dots-vertical"></button>
                                            <div id="action-dropdown" class="dropdown-list">
                                                <ul role="listbox" aria-labelledby="action-dropdown">
                                                    <form class="inline"
                                                          method="post"
                                                          action="{% url "update_dashboard_item" organization_code=organization.code %}">
                                                        {% csrf_token %}
                                                        <input type="hidden"
                                                               name="dashboard_item"
                                                               value="{{ dashboard_item.item.id }}">
                                                        {% if dashboard_items|length > 1 and not forloop.first %}
                                                            <li role="option">
                                                                <button type="submit" name="move" value="up">
                                                                    <i class="icon ti-arrow-up"></i>{% translate "Position up" %}
                                                                </button>
                                                            </li>
                                                        {% endif %}
                                                        {% if dashboard_items|length > 1 and not forloop.last %}
                                                            <li role="option">
                                                                <button type="submit" name="move" value="down">
                                                                    <i class="icon ti-arrow-down"></i>{% translate "Position down" %}
                                                                </button>
                                                            </li>
                                                        {% endif %}
                                                        <li>
                                                            <a href="#delete-item-modal-{{ dashboard_item.item.name|slugify }}"
                                                               data-modal-id="delete-item-modal-{{ dashboard_item.item.name|slugify }}"
                                                               class="plain destructive"><i class="icon ti-trash"></i>{% translate "Delete item" %}
                                                            </a>
                                                        </li>
                                                    </form>
                                                </ul>
                                            </div>
                                        </div>
                                    {% endif %}
                                </div>
                                {% include dashboard_item.item.template with dashboard_item=dashboard_item.item data=dashboard_item.data is_dashboard="yes" %}

                            </div>
                        </section>
                    {% endfor %}
                </div>
            {% endif %}
        {% else %}
            <p>
                {% blocktranslate trimmed %}
                    There are no dashboard items to display here.
                    You can add an item via the filter on the object page.
                {% endblocktranslate %}
            </p>
            <a class="button ghost"
               href="{% url "ooi_list" organization_code=organization.code %}">
                {% translate "Go to objects" %}
                <span class="icon ti-chevron-right" aria-hidden="true"></span>
            </a>
        {% endif %}
    </div>
    {% if request.user.can_delete_dashboard %}
        {% include "partials/delete_dashboard_modal.html" %}

    {% endif %}
{% else %}
    <p>
        {% blocktranslate trimmed %}
            There are no dashboards yet.
            Click on "Add dashboard" to create a new dashboard.
        {% endblocktranslate %}
    </p>
{% endif %}
{% block html_at_end_body %}
    <script src="{% static "modal/script.js" %}" nonce="{{ request.csp_nonce }}" type="module"></script>
{% endblock html_at_end_body %}<|MERGE_RESOLUTION|>--- conflicted
+++ resolved
@@ -44,7 +44,6 @@
                             <div class="dashboard-item">
                                 <div class="horizontal-view">
                                     <h3>{{ dashboard_item.item.name }}</h3>
-<<<<<<< HEAD
                                     <span class="label system-tag color-grey">
                                         {% if dashboard_item.item.query_from == "object_list" %}
                                             {% translate "Object list" %}
@@ -52,13 +51,7 @@
                                             {% translate "Finding list" %}
                                         {% endif %}
                                     </span>
-                                    {% if request.user.can_modify_dashboard_items %}
-=======
-                                    {% if dashboard_item.item.query_from == "object_list" %}
-                                        <span class="label system-tag color-grey">{% translate "Object list" %}</span>
-                                    {% endif %}
                                     {% if request.user.can_modify_dashboard_item %}
->>>>>>> f665f24a
                                         <div class="dropdown">
                                             <button type="button"
                                                     aria-label="{% translate "Options for dashboard items" %}"
