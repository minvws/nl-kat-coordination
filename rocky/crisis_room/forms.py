import json
from typing import Any

from django import forms
from django.core.exceptions import ValidationError
from django.db.utils import IntegrityError
from django.http.request import QueryDict
from django.utils.translation import gettext_lazy as _
from tools.forms.base import BaseRockyForm

from crisis_room.models import FINDINGS_DASHBOARD_NAME, Dashboard, DashboardItem
from rocky.views.mixins import FINDING_LIST_COLUMNS, OBJECT_LIST_COLUMNS


class AddDashboardForm(BaseRockyForm):
    dashboard_name = forms.CharField(label=_("Name"), required=True)


class AddDashboardItemForm(BaseRockyForm):
    dashboard = forms.ChoiceField(required=True, widget=forms.Select, choices=[])

    title = forms.CharField(label=_("Title on dashboard"), required=True)

    size = forms.ChoiceField(
        label=_("Dashboard item size"),
        required=True,
        widget=forms.RadioSelect(),
        choices=(("1", _("Full width")), ("2", _("Half width"))),
        initial="1",
    )

    def __init__(self, organization, *args, **kwargs):
        super().__init__(*args, **kwargs)
        self.organization = organization
        self.fields["dashboard"].choices = self.get_dashboard_selection()
        self.recipe_id = None
        self.source = ""
        self.template = ""
        self.display_in_dashboard = True
        self.table_columns = {}
        self.data: QueryDict = kwargs.pop("data")

    def clean_title(self):
        """Checks if title is already used as dashboard item name"""
        name = self.cleaned_data.get("title")
        dashboard = self.cleaned_data.get("dashboard")
        if dashboard is not None and self.has_duplicate_name(dashboard, name):
            raise ValidationError(_("An item with that name already exists. Try a different title."))
        return name

    def clean_columns(self):
        column_values = self.cleaned_data.get("columns", [])
        columns = [
            {column_value: str(self.table_columns.get(column_value))}
            for column_value in column_values
            if column_value in self.table_columns
        ]
        return columns

    def clean(self):
        cleaned_data = super().clean()
        # clean all form data and dashboard item creation
        if self.data:
            self.create_dashboard_item()
        return cleaned_data

    def get_dashboard(self) -> Dashboard | None:
        try:
            dashboard_id = self.cleaned_data.get("dashboard")
            return Dashboard.objects.get(id=dashboard_id, organization=self.organization)
        except Dashboard.DoesNotExist:
            raise ValidationError("Dashboard does not exist.")
        except ValueError:
            raise ValidationError("No Dashboard selected. Choose an option from the list.")

    def get_dashboard_selection(self) -> list[tuple[str, str]]:
        default = [("", "--- Select an option ----")]
        dashboards = Dashboard.objects.filter(organization=self.organization).exclude(name=FINDINGS_DASHBOARD_NAME)
        dashboard_choices = [(dashboard.id, dashboard.name) for dashboard in dashboards]

        return default + dashboard_choices

    def has_duplicate_name(self, dashboard: Dashboard, name: str | None) -> bool:
        return DashboardItem.objects.filter(dashboard=dashboard, name=name).exists()

<<<<<<< HEAD
    def get_settings(self) -> dict[str, Any]:
        column_values = self.data.getlist("column_values", [])
        column_names = self.data.getlist("column_names", [])
        columns = dict(zip(column_values, column_names))

        if not columns and not self.recipe_id:
            raise ValidationError("Please choose at least one column.")

        size = self.cleaned_data.get("size", "1")

        return {"size": size, "columns": columns}

    def get_query(self) -> dict[str, Any]:
        sort_by = self.cleaned_data.get("order_by", "")

        if sort_by:
            sort_by = sort_by.split("-", 1)
            order_by = sort_by[0]
            sorting_order = sort_by[1]
            limit = int(self.cleaned_data.get("limit", 10))
            return {"order_by": order_by, "asc_desc": sorting_order, "limit": limit}

        return {}

    def get_form_data(self):
        return {
            "dashboard": self.get_dashboard(),
            "name": self.cleaned_data.get("title"),
            "recipe": self.recipe_id,
            "query_from": self.query_from,
            "query": json.dumps(self.get_query()) if not self.recipe_id else {},
            "template": self.template,
            "settings": self.get_settings(),
            "display_in_dashboard": self.display_in_dashboard,
        }

    def create_dashboard_item(self) -> None:
        try:
            form_data = self.get_form_data()
            DashboardItem.objects.create(**form_data)

        except (ValidationError, IntegrityError):
            raise ValidationError(_("An error occurred while adding dashboard item."))

    def clean(self):
        cleaned_data = super().clean()
        # clean all form data including settings
        self.get_form_data()
        return cleaned_data

    def is_valid(self):
        is_valid = super().is_valid()
        if is_valid:
            self.create_dashboard_item()
        return is_valid
=======
    def get_query(self) -> dict[str, Any]:
        sort_by = self.cleaned_data.get("order_by", "").split("-", 1)

        order_by = sort_by[0]
        sorting_order = sort_by[1]
        limit = int(self.cleaned_data.get("limit", 10))
        observed_at = self.data.get("observed_at")
        search = self.data.get("search", "")

        return {
            "observed_at": observed_at,
            "order_by": order_by,
            "sorting_order": sorting_order,
            "limit": limit,
            "search": search,
        }

    def get_settings(self) -> dict[str, Any]:
        size = self.cleaned_data.get("size", "1")
        columns = self.cleaned_data.get("columns", [])

        return {"size": size, "columns": columns}

    def create_dashboard_item(self) -> None:
        dashboard = self.get_dashboard()
        name = self.cleaned_data.get("title")
        if dashboard is not None and name is not None:
            try:
                form_data = {
                    "dashboard": dashboard,
                    "name": name,
                    "recipe": self.recipe_id,
                    "source": self.source,
                    "query": json.dumps(self.get_query()),
                    "template": self.template,
                    "settings": self.get_settings(),
                    "display_in_dashboard": self.display_in_dashboard,
                }
                DashboardItem.objects.create(**form_data)
            except ValidationError as error:
                raise ValidationError(error)
            except IntegrityError:
                raise ValidationError(_("An error occurred while adding dashboard item."))
>>>>>>> c8ddae95


class AddObjectListDashboardItemForm(AddDashboardItemForm):
    order_by = forms.ChoiceField(
        label=_("List sorting by"),
        required=True,
        widget=forms.Select,
        choices=(
            ("object_type-asc", _("Type (A-Z)")),
            ("object_type-desc", _("Type (Z-A)")),
            ("scan_level-asc", _("Clearance level (Low-High)")),
            ("scan_level-desc", _("Clearance level (High-Low)")),
        ),
        initial="scan_level-desc",
    )
    columns = forms.MultipleChoiceField(
        label=_("Show table columns"),
        required=True,
        widget=forms.CheckboxSelectMultiple(attrs={"checked": True}),
        choices=((value, name) for value, name in OBJECT_LIST_COLUMNS.items()),
    )

    limit = forms.ChoiceField(
        label=_("Number of rows in list"),
        required=True,
        widget=forms.Select,
        choices=([("5", "5"), ("10", "10"), ("15", "15"), ("20", "20"), ("30", "30")]),
        initial="20",
    )

    def __init__(self, organization, *args, **kwargs):
        super().__init__(organization, *args, **kwargs)
        self.source = "object_list"
        self.template = "partials/dashboard_ooi_list.html"
        self.table_columns = OBJECT_LIST_COLUMNS

    def get_query(self):
        default_query = super().get_query()

        query = {
            "ooi_type": self.data.getlist("ooi_type", []),
            "clearance_level": self.data.getlist("clearance_level", []),
            "clearance_type": self.data.getlist("clearance_type", []),
            "search": self.data.get("search_string", ""),
        }
        return default_query | query


class AddFindingListDashboardItemForm(AddDashboardItemForm):
    order_by = forms.ChoiceField(
        label=_("List sorting by"),
        required=True,
        widget=forms.Select,
        choices=(
            ("score-asc", _("Severity (Low-High)")),
            ("score-desc", _("Severity (High-Low)")),
            ("finding_type-asc", _("Finding (A-Z)")),
            ("finding_type-desc", _("Finding (Z-A)")),
        ),
    )

<<<<<<< HEAD
    limit = forms.ChoiceField(
        label=_("Number of rows in list"),
        required=True,
        widget=forms.Select,
        choices=([("5", "5"), ("10", "10"), ("15", "15"), ("20", "20"), ("30", "30")]),
        initial="20",
=======
    columns = forms.MultipleChoiceField(
        label=_("Show table columns"),
        required=True,
        widget=forms.CheckboxSelectMultiple(attrs={"checked": True}),
        choices=((value, name) for value, name in FINDING_LIST_COLUMNS.items()),
>>>>>>> c8ddae95
    )

    def __init__(self, organization, *args, **kwargs):
        super().__init__(organization, *args, **kwargs)
        self.source = "finding_list"
        self.template = "partials/dashboard_finding_list.html"
        self.table_columns = FINDING_LIST_COLUMNS

    def get_query(self):
        default_query = super().get_query()

        severities = self.data.getlist("severity", [])
        muted_findings = self.data.get("muted_findings", "non-muted")

        query = {"severity": severities, "muted_findings": muted_findings}

        return default_query | query


class AddReportSectionDashboardItemForm(AddDashboardItemForm):
    chapter_description = forms.ChoiceField(
        label=_("Include descriptions"),
        required=True,
        widget=forms.RadioSelect(),
        choices=(("include", _("Yes")), ("exclude", _("No"))),
        initial="include",
    )

    def __init__(self, organization, *args, **kwargs):
        super().__init__(organization, *args, **kwargs)
        if self.data:
            self.template = self.data.get("template")
            self.recipe_id = self.data.get("recipe_id")<|MERGE_RESOLUTION|>--- conflicted
+++ resolved
@@ -83,65 +83,8 @@
     def has_duplicate_name(self, dashboard: Dashboard, name: str | None) -> bool:
         return DashboardItem.objects.filter(dashboard=dashboard, name=name).exists()
 
-<<<<<<< HEAD
-    def get_settings(self) -> dict[str, Any]:
-        column_values = self.data.getlist("column_values", [])
-        column_names = self.data.getlist("column_names", [])
-        columns = dict(zip(column_values, column_names))
-
-        if not columns and not self.recipe_id:
-            raise ValidationError("Please choose at least one column.")
-
-        size = self.cleaned_data.get("size", "1")
-
-        return {"size": size, "columns": columns}
-
     def get_query(self) -> dict[str, Any]:
         sort_by = self.cleaned_data.get("order_by", "")
-
-        if sort_by:
-            sort_by = sort_by.split("-", 1)
-            order_by = sort_by[0]
-            sorting_order = sort_by[1]
-            limit = int(self.cleaned_data.get("limit", 10))
-            return {"order_by": order_by, "asc_desc": sorting_order, "limit": limit}
-
-        return {}
-
-    def get_form_data(self):
-        return {
-            "dashboard": self.get_dashboard(),
-            "name": self.cleaned_data.get("title"),
-            "recipe": self.recipe_id,
-            "query_from": self.query_from,
-            "query": json.dumps(self.get_query()) if not self.recipe_id else {},
-            "template": self.template,
-            "settings": self.get_settings(),
-            "display_in_dashboard": self.display_in_dashboard,
-        }
-
-    def create_dashboard_item(self) -> None:
-        try:
-            form_data = self.get_form_data()
-            DashboardItem.objects.create(**form_data)
-
-        except (ValidationError, IntegrityError):
-            raise ValidationError(_("An error occurred while adding dashboard item."))
-
-    def clean(self):
-        cleaned_data = super().clean()
-        # clean all form data including settings
-        self.get_form_data()
-        return cleaned_data
-
-    def is_valid(self):
-        is_valid = super().is_valid()
-        if is_valid:
-            self.create_dashboard_item()
-        return is_valid
-=======
-    def get_query(self) -> dict[str, Any]:
-        sort_by = self.cleaned_data.get("order_by", "").split("-", 1)
 
         order_by = sort_by[0]
         sorting_order = sort_by[1]
@@ -183,7 +126,6 @@
                 raise ValidationError(error)
             except IntegrityError:
                 raise ValidationError(_("An error occurred while adding dashboard item."))
->>>>>>> c8ddae95
 
 
 class AddObjectListDashboardItemForm(AddDashboardItemForm):
@@ -199,19 +141,20 @@
         ),
         initial="scan_level-desc",
     )
+
+    limit = forms.ChoiceField(
+        label=_("Number of rows in list"),
+        required=True,
+        widget=forms.Select,
+        choices=([("5", "5"), ("10", "10"), ("15", "15"), ("20", "20"), ("30", "30")]),
+        initial="20",
+    )
+
     columns = forms.MultipleChoiceField(
         label=_("Show table columns"),
         required=True,
         widget=forms.CheckboxSelectMultiple(attrs={"checked": True}),
         choices=((value, name) for value, name in OBJECT_LIST_COLUMNS.items()),
-    )
-
-    limit = forms.ChoiceField(
-        label=_("Number of rows in list"),
-        required=True,
-        widget=forms.Select,
-        choices=([("5", "5"), ("10", "10"), ("15", "15"), ("20", "20"), ("30", "30")]),
-        initial="20",
     )
 
     def __init__(self, organization, *args, **kwargs):
@@ -245,20 +188,19 @@
         ),
     )
 
-<<<<<<< HEAD
     limit = forms.ChoiceField(
         label=_("Number of rows in list"),
         required=True,
         widget=forms.Select,
         choices=([("5", "5"), ("10", "10"), ("15", "15"), ("20", "20"), ("30", "30")]),
         initial="20",
-=======
+    )
+
     columns = forms.MultipleChoiceField(
         label=_("Show table columns"),
         required=True,
         widget=forms.CheckboxSelectMultiple(attrs={"checked": True}),
         choices=((value, name) for value, name in FINDING_LIST_COLUMNS.items()),
->>>>>>> c8ddae95
     )
 
     def __init__(self, organization, *args, **kwargs):
