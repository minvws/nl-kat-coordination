--- conflicted
+++ resolved
@@ -25,31 +25,18 @@
         valid_time = self.valid_time or datetime.now(timezone.utc)
 
         connector = OctopoesAPIConnector(settings.OCTOPOES_API, report_task.organisation_id)
-<<<<<<< HEAD
         recipe_ref = Reference.from_str(f"ReportRecipe|{report_task.report_recipe_id}")
         recipe = connector.get(recipe_ref, valid_time)
-=======
-        recipe = connector.get(Reference.from_str(f"ReportRecipe|{report_task.report_recipe_id}"), valid_time)
->>>>>>> 4f2bf01c
 
         report_types = [get_report_by_id(report_type_id) for report_type_id in recipe.report_types]
         oois = []
         now = datetime.now(timezone.utc)
 
-<<<<<<< HEAD
-        if recipe.input_recipe.get("input_oois"):
-            for ooi_id in recipe.input_recipe["input_oois"]:
-                ooi = connector.get(Reference.from_str(ooi_id), valid_time)
-                oois.append(ooi)
-        elif recipe.input_recipe.get("query"):
-            query = recipe.input_recipe["query"]
-=======
         if input_oois := recipe.input_recipe.get("input_oois"):
             for ooi_id in input_oois:
                 ooi = connector.get(Reference.from_str(ooi_id), valid_time)
                 oois.append(ooi)
         elif query := recipe.input_recipe.get("query"):
->>>>>>> 4f2bf01c
             types = {type_by_name(t) for t in query["ooi_types"]}
             scan_level = {ScanLevel(cl) for cl in query["scan_level"]}
             scan_type = {ScanProfileType(t) for t in query["scan_type"]}
@@ -100,10 +87,7 @@
                 report_data,
                 post_processed_data,
                 aggregate_report,
-<<<<<<< HEAD
                 recipe_ref,
-=======
->>>>>>> 4f2bf01c
             )
         else:
             subreport_names = []
@@ -143,10 +127,7 @@
                 report_data,
                 subreport_names,
                 parent_report_name,
-<<<<<<< HEAD
                 recipe_ref,
-=======
->>>>>>> 4f2bf01c
             )
 
             self.bytes_client.organization = None