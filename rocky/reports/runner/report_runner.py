from datetime import datetime, timezone
from string import Template
from typing import Any

import structlog
from django.conf import settings
from tools.models import Organization
from tools.ooi_helpers import create_ooi

from octopoes.connector.octopoes import OctopoesAPIConnector
from octopoes.models import Reference, ScanLevel, ScanProfileType
from octopoes.models.exception import ObjectNotFoundException, TypeNotFound
from octopoes.models.ooi.reports import AssetReport, Report, ReportRecipe
from octopoes.models.types import OOIType, type_by_name
from reports.report_types.aggregate_organisation_report.report import AggregateOrganisationReport, aggregate_reports
from reports.report_types.concatenated_report.report import ConcatenatedReport
from reports.report_types.definitions import BaseReport, SubReportPlugins, report_plugins_union
from reports.report_types.helpers import get_report_by_id
from reports.runner.models import ReportRunner
from reports.views.base import ReportDataDict
from rocky.bytes_client import BytesClient
from rocky.scheduler import ReportTask

logger = structlog.get_logger(__name__)


class LocalReportRunner(ReportRunner):
    def __init__(self, bytes_client: BytesClient, valid_time: datetime | None = None):
        self.bytes_client = bytes_client
        self.valid_time = valid_time

    def run(self, report_task: ReportTask) -> None:
        # TODO: https://github.com/minvws/nl-kat-coordination/issues/4014
        valid_time = self.valid_time or datetime.now(timezone.utc)

        connector = OctopoesAPIConnector(
            settings.OCTOPOES_API, report_task.organisation_id, timeout=settings.ROCKY_OUTGOING_REQUEST_TIMEOUT
        )
        recipe_ref = Reference.from_str(f"ReportRecipe|{report_task.report_recipe_id}")
        recipe: ReportRecipe = connector.get(recipe_ref, valid_time)

        report_types = [get_report_by_id(report_type_id) for report_type_id in recipe.asset_report_types]
        oois = []

        if input_oois := recipe.input_recipe.get("input_oois"):
            oois = list(connector.load_objects_bulk(set(input_oois), valid_time).values())
        elif query := recipe.input_recipe.get("query"):
            oois = connector.list_objects(
                types={type_by_name(ooi_type) for ooi_type in query["ooi_types"]},
                valid_time=datetime.now(tz=timezone.utc),
                scan_level={ScanLevel(level) for level in query["scan_level"]},
                scan_profile_type={ScanProfileType(scan_type) for scan_type in query["scan_type"]},
                search_string=query["search_string"],
                order_by=query["order_by"],
                asc_desc=query["asc_desc"],
            ).items

        ooi_pks = [ooi for ooi in oois]

        self.bytes_client.organization = report_task.organisation_id

        if recipe.report_type == AggregateOrganisationReport.id:
            report_type_ids = [report.id for report in report_types]
            aggregate_report, post_processed_data, report_data, report_errors = aggregate_reports(
                connector, oois, report_type_ids, valid_time, report_task.organisation_id
            )
            save_aggregate_report_data(
                self.bytes_client,
                valid_time,
                connector,
                Organization.objects.get(code=report_task.organisation_id),
                ooi_pks,
                report_data,
                post_processed_data,
                recipe,
            )
        else:
            error_reports, report_data = collect_reports(valid_time, connector, ooi_pks, report_types)

            save_report_data(
                self.bytes_client,
                valid_time,
                connector,
                Organization.objects.get(code=report_task.organisation_id),
                ooi_pks,
                report_data,
                recipe,
            )

        self.bytes_client.organization = None


def collect_reports(valid_time: datetime, octopoes_connector: OctopoesAPIConnector, input_oois: list[str], report_types):
    error_reports = []
    report_data: dict[str, dict[str, dict[str, Any]]] = {}
    by_type: dict[str, list[str]] = {}

    for ooi in input_oois:
        ooi_type = Reference.from_str(ooi).class_

        if ooi_type not in by_type:
            by_type[ooi_type] = []

        by_type[ooi_type].append(ooi)

    for report_class in report_types:
        oois = {ooi for ooi_type in report_class.input_ooi_types for ooi in by_type.get(ooi_type.get_object_type(), [])}

        try:
            results = report_class(octopoes_connector).collect_data(oois, valid_time)
        except ObjectNotFoundException:
            error_reports.append(report_class.id)
            continue
        except TypeNotFound:
            error_reports.append(report_class.id)
            continue

        for ooi, data in results.items():
            if report_class.id not in report_data:
                report_data[report_class.id] = {}

            report_data[report_class.id][ooi] = {
                "data": data,
                "template": report_class.template_path,
                "report_name": report_class.name,
            }

    return error_reports, report_data


def save_report_data(
    bytes_client: BytesClient,
    observed_at: datetime,
    octopoes_api_connector: OctopoesAPIConnector,
    organization: Organization,
    oois: list[OOIType],
    report_data: dict,
    recipe: ReportRecipe,
) -> Report | None:
    now = datetime.now(timezone.utc)

    input_data = {
        "input_data": {
            "input_oois": oois,
            "report_types": recipe.asset_report_types,
            "plugins": report_plugins_union([get_report_by_id(type_id) for type_id in recipe.asset_report_types]),
        }
    }

    asset_reports = create_asset_reports(
        bytes_client, input_data, now, observed_at, octopoes_api_connector, organization, recipe, report_data
    )

    raw_id = bytes_client.upload_raw(
        raw=ReportDataDict(input_data).model_dump_json().encode(), manual_mime_types={"openkat/report"}
    )

    report_name = now.strftime(
        Template(recipe.report_name_format).safe_substitute(
            oois_count=str(len(oois)), report_type=str(ConcatenatedReport.name)
        )
    )

    if len(oois) == 1:
        report_name = Template(report_name).safe_substitute(ooi=oois[0].human_readable)

    if not report_name or report_name.isspace():
        report_name = ConcatenatedReport.name

    report_ooi = Report(
        name=str(report_name),
        report_type=str(ConcatenatedReport.id),
        template=ConcatenatedReport.template_path,
        organization_code=organization.code,
        organization_name=organization.name,
        organization_tags=[tag.name for tag in organization.tags.all()],
        data_raw_id=raw_id,
        date_generated=now,
        reference_date=observed_at,
        input_oois=[asset_report.reference for asset_report in asset_reports],
        observed_at=observed_at,
        report_recipe=recipe.reference,
    )

    create_ooi(octopoes_api_connector, bytes_client, report_ooi, observed_at)
    logger.info("Report created", event_code=800071, report=report_ooi)
    return report_ooi


def save_aggregate_report_data(
    bytes_client: BytesClient,
    observed_at: datetime,
    octopoes_api_connector: OctopoesAPIConnector,
    organization: Organization,
    oois: list[OOIType],
    report_data: dict,
    post_processed_data,
    recipe: ReportRecipe,
) -> Report | None:
    if len(report_data) == 0:
        return None

    now = datetime.now(timezone.utc)
    input_data = {
        "input_data": {
            "input_oois": oois,
            "report_types": recipe.asset_report_types,
            "plugins": report_plugins_union([get_report_by_id(type_id) for type_id in recipe.asset_report_types]),
        }
    }

    asset_reports = create_asset_reports(
        bytes_client, input_data, now, observed_at, octopoes_api_connector, organization, recipe, report_data
    )

    raw_id = bytes_client.upload_raw(
        raw=ReportDataDict(post_processed_data | input_data).model_dump_json().encode(),
        manual_mime_types={"openkat/report"},
    )
    report_name = now.strftime(
        Template(recipe.report_name_format).safe_substitute(
            report_type=str(AggregateOrganisationReport.name), oois_count=str(len(oois))
        )
    )

    if len(oois) == 1:
        report_name = Template(report_name).safe_substitute(ooi=oois[0].human_readable)

    if not report_name or report_name.isspace():
        report_name = AggregateOrganisationReport.name

    report_ooi = Report(
        name=str(report_name),
        report_type=str(AggregateOrganisationReport.id),
        template=AggregateOrganisationReport.template_path,
        organization_code=organization.code,
        organization_name=organization.name,
        organization_tags=[tag.name for tag in organization.tags.all()],
        data_raw_id=raw_id,
        date_generated=now,
        reference_date=observed_at,
        input_oois=[asset_report.reference for asset_report in asset_reports],
        observed_at=observed_at,
        report_recipe=recipe.reference,
    )
    create_ooi(octopoes_api_connector, bytes_client, report_ooi, observed_at)

    logger.info("Aggregate Report created", event_code=800071, report=report_ooi)
    return report_ooi


def create_asset_reports(
    bytes_client, input_data, now, observed_at, octopoes_api_connector, organization, recipe, report_data
):
    asset_reports = []

    for report_type_id, ooi_data in report_data.items():
        report_type = get_report_by_id(report_type_id)

        for ooi, data in ooi_data.items():
            ooi_human_readable = Reference.from_str(ooi).human_readable
            asset_report_name = now.strftime(
                Template(recipe.asset_report_name_format).safe_substitute(
                    ooi=ooi_human_readable, report_type=report_type.name
                )
            )

            asset_report_input = get_input_data(input_data, ooi, report_type)
            asset_raw_id = bytes_client.upload_raw(
                raw=ReportDataDict({"report_data": data["data"]} | asset_report_input).model_dump_json().encode(),
                manual_mime_types={"openkat/report"},
            )

            asset_report = AssetReport(
                name=str(asset_report_name),
                report_type=report_type_id,
                report_recipe=recipe.reference,
                template=report_type.template_path,
                organization_code=organization.code,
                organization_name=organization.name,
                organization_tags=[tag.name for tag in organization.tags.all()],
                data_raw_id=asset_raw_id,
                date_generated=now,
                reference_date=observed_at,
                input_ooi=ooi,
                observed_at=observed_at,
            )
            asset_reports.append(asset_report)
            create_ooi(octopoes_api_connector, bytes_client, asset_report, observed_at)

<<<<<<< HEAD
    asset_report = AssetReport(
        name=str(asset_report_name),
        report_type=report_type_id,
        report_recipe=recipe.reference,
        template=report_type.template_path,
        organization_code=organization.code,
        organization_name=organization.name,
        organization_tags=[tag.name for tag in organization.tags.all()],
        data_raw_id=asset_raw_id,
        date_generated=now,
        reference_date=observed_at,
        input_ooi=Reference.from_str(ooi),
        observed_at=observed_at,
    )
    create_ooi(octopoes_api_connector, bytes_client, asset_report, observed_at)
    return asset_report
=======
    return asset_reports
>>>>>>> 0ffac280


def get_input_data(input_data: dict[str, Any], ooi: str, report_type: type[BaseReport]):
    required_plugins = list(input_data["input_data"]["plugins"]["required"])
    optional_plugins = list(input_data["input_data"]["plugins"]["optional"])

    child_plugins: SubReportPlugins = {
        "required": [plugin_id for plugin_id in required_plugins if plugin_id in report_type.plugins["required"]],
        "optional": [plugin_id for plugin_id in optional_plugins if plugin_id in report_type.plugins["optional"]],
    }

    return {"input_data": {"input_oois": [ooi], "report_types": [report_type.id], "plugins": child_plugins}}<|MERGE_RESOLUTION|>--- conflicted
+++ resolved
@@ -90,7 +90,9 @@
         self.bytes_client.organization = None
 
 
-def collect_reports(valid_time: datetime, octopoes_connector: OctopoesAPIConnector, input_oois: list[str], report_types):
+def collect_reports(
+    valid_time: datetime, octopoes_connector: OctopoesAPIConnector, input_oois: list[str], report_types
+):
     error_reports = []
     report_data: dict[str, dict[str, dict[str, Any]]] = {}
     by_type: dict[str, list[str]] = {}
@@ -288,26 +290,7 @@
             asset_reports.append(asset_report)
             create_ooi(octopoes_api_connector, bytes_client, asset_report, observed_at)
 
-<<<<<<< HEAD
-    asset_report = AssetReport(
-        name=str(asset_report_name),
-        report_type=report_type_id,
-        report_recipe=recipe.reference,
-        template=report_type.template_path,
-        organization_code=organization.code,
-        organization_name=organization.name,
-        organization_tags=[tag.name for tag in organization.tags.all()],
-        data_raw_id=asset_raw_id,
-        date_generated=now,
-        reference_date=observed_at,
-        input_ooi=Reference.from_str(ooi),
-        observed_at=observed_at,
-    )
-    create_ooi(octopoes_api_connector, bytes_client, asset_report, observed_at)
-    return asset_report
-=======
     return asset_reports
->>>>>>> 0ffac280
 
 
 def get_input_data(input_data: dict[str, Any], ooi: str, report_type: type[BaseReport]):
