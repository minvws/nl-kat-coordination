from datetime import datetime, timezone
from string import Template

from django.conf import settings
from tools.models import Organization

from octopoes.connector.octopoes import OctopoesAPIConnector
from octopoes.models import Reference
from reports.report_types.aggregate_organisation_report.report import AggregateOrganisationReport, aggregate_reports
from reports.report_types.definitions import report_plugins_union
from reports.report_types.helpers import get_report_by_id
from reports.runner.models import ReportRunner
from reports.views.mixins import collect_reports, save_aggregate_report_data, save_report_data
from rocky.bytes_client import BytesClient
from rocky.scheduler import ReportTask


class LocalReportRunner(ReportRunner):
    def __init__(self, bytes_client: BytesClient, valid_time: datetime | None = None):
        self.bytes_client = bytes_client
        self.valid_time = valid_time

    def run(self, report_task: ReportTask) -> None:
        valid_time = self.valid_time or datetime.now(timezone.utc)

        connector = OctopoesAPIConnector(settings.OCTOPOES_API, report_task.organisation_id)
        recipe = connector.get(Reference.from_str(f"ReportRecipe|{report_task.report_recipe_id}"), valid_time)

        report_types = [get_report_by_id(report_type_id) for report_type_id in recipe.report_types]
        oois_count = len(recipe.input_recipe["input_oois"])
        oois = []

        for ooi_id in recipe.input_recipe["input_oois"]:
            ooi = connector.get(Reference.from_str(ooi_id), valid_time)
            oois.append(ooi)

        self.bytes_client.organization = report_task.organisation_id
<<<<<<< HEAD

        if recipe.parent_report_type == AggregateOrganisationReport.id:
            parent_report_name = recipe.report_name_format.replace(
                "{report type}", str(AggregateOrganisationReport.name)
            ).replace("{oois_count}", str(oois_count))
            report_type_ids = [report.id for report in report_types]

            aggregate_report, post_processed_data, report_data, report_errors = aggregate_reports(
                connector, oois, report_type_ids, valid_time, report_task.organisation_id
            )
            save_aggregate_report_data(
                self.bytes_client,
                connector,
                Organization.objects.get(code=report_task.organisation_id),
                valid_time,
                recipe.input_recipe["input_oois"],
                {
                    "input_data": {
                        "input_oois": recipe.input_recipe["input_oois"],
                        "report_types": recipe.report_types,
                        "plugins": report_plugins_union(report_types),
                    }
                },
                parent_report_name,
                report_data,
                post_processed_data,
                aggregate_report,
            )
        else:
            report_names = []
            error_reports, report_data = collect_reports(
                valid_time, connector, recipe.input_recipe["input_oois"], report_types
            )

            for report_type_id, data in report_data.items():
                report_type = get_report_by_id(report_type_id)

                for ooi in data:
                    report_name = recipe.subreport_name_format.replace("{ooi}", ooi).replace(
                        "{report type}", str(report_type.name)
                    )
                    report_names.append((report_name, report_name))

            save_report_data(
                self.bytes_client,
                valid_time,
                connector,
                Organization.objects.get(code=report_task.organisation_id),
                {
                    "input_data": {
                        "input_oois": recipe.input_recipe["input_oois"],
                        "report_types": recipe.report_types,
                        "plugins": report_plugins_union(report_types),
                    }
                },
                report_data,
                report_names,
                recipe.report_name_format.replace("{oois_count}", str(oois_count)),
            )

            self.bytes_client.organization = None
=======
        subreport_names = []
        oois_count = len(recipe.input_recipe["input_oois"])

        for report_type_id, data in report_data.items():
            report_type = get_report_by_id(report_type_id)

            for ooi in data:
                ooi_human_readable = Reference.from_str(ooi).human_readable
                subreport_name = Template(recipe.subreport_name_format).safe_substitute(
                    ooi=ooi_human_readable, report_type=str(report_type.name)
                )
                subreport_names.append((subreport_name, subreport_name))

        parent_report_name = Template(recipe.report_name_format).safe_substitute(oois_count=str(oois_count))

        if "${ooi}" in parent_report_name and oois_count == 1:
            ooi = recipe.input_recipe["input_oois"][0]
            ooi_human_readable = Reference.from_str(ooi).human_readable
            parent_report_name = Template(parent_report_name).safe_substitute(ooi=ooi_human_readable)
        if "${report_type}" in parent_report_name and len(report_types) == 1:
            report_type = get_report_by_id(recipe.report_types[0])
            parent_report_name = Template(parent_report_name).safe_substitute(report_type=str(report_type.name))

        save_report_data(
            self.bytes_client,
            valid_time,
            connector,
            Organization.objects.get(code=report_task.organisation_id),
            {
                "input_data": {
                    "input_oois": recipe.input_recipe["input_oois"],
                    "report_types": recipe.report_types,
                    "plugins": report_plugins_union(report_types),
                }
            },
            report_data,
            subreport_names,
            parent_report_name,
        )

        self.bytes_client.organization = None
>>>>>>> 3adb1fca
<|MERGE_RESOLUTION|>--- conflicted
+++ resolved
@@ -29,19 +29,26 @@
         report_types = [get_report_by_id(report_type_id) for report_type_id in recipe.report_types]
         oois_count = len(recipe.input_recipe["input_oois"])
         oois = []
+        now = datetime.now(timezone.utc)
 
         for ooi_id in recipe.input_recipe["input_oois"]:
             ooi = connector.get(Reference.from_str(ooi_id), valid_time)
             oois.append(ooi)
 
         self.bytes_client.organization = report_task.organisation_id
-<<<<<<< HEAD
 
         if recipe.parent_report_type == AggregateOrganisationReport.id:
-            parent_report_name = recipe.report_name_format.replace(
-                "{report type}", str(AggregateOrganisationReport.name)
-            ).replace("{oois_count}", str(oois_count))
+            parent_report_name = now.strftime(
+                Template(recipe.report_name_format).safe_substitute(
+                    report_type=str(AggregateOrganisationReport.name), oois_count=str(oois_count)
+                )
+            )
             report_type_ids = [report.id for report in report_types]
+
+            if "${ooi}" in parent_report_name and oois_count == 1:
+                ooi = recipe.input_recipe["input_oois"][0]
+                ooi_human_readable = Reference.from_str(ooi).human_readable
+                parent_report_name = Template(parent_report_name).safe_substitute(ooi=ooi_human_readable)
 
             aggregate_report, post_processed_data, report_data, report_errors = aggregate_reports(
                 connector, oois, report_type_ids, valid_time, report_task.organisation_id
@@ -65,7 +72,7 @@
                 aggregate_report,
             )
         else:
-            report_names = []
+            subreport_names = []
             error_reports, report_data = collect_reports(
                 valid_time, connector, recipe.input_recipe["input_oois"], report_types
             )
@@ -74,10 +81,22 @@
                 report_type = get_report_by_id(report_type_id)
 
                 for ooi in data:
-                    report_name = recipe.subreport_name_format.replace("{ooi}", ooi).replace(
-                        "{report type}", str(report_type.name)
+                    ooi_human_readable = Reference.from_str(ooi).human_readable
+                    subreport_name = now.strftime(
+                        Template(recipe.subreport_name_format).safe_substitute(
+                            ooi=ooi_human_readable, report_type=str(report_type.name)
+                        )
                     )
-                    report_names.append((report_name, report_name))
+                    subreport_names.append((subreport_name, subreport_name))
+
+            parent_report_name = now.strftime(
+                Template(recipe.report_name_format).safe_substitute(oois_count=str(oois_count))
+            )
+
+            if "${ooi}" in parent_report_name and oois_count == 1:
+                ooi = recipe.input_recipe["input_oois"][0]
+                ooi_human_readable = Reference.from_str(ooi).human_readable
+                parent_report_name = Template(parent_report_name).safe_substitute(ooi=ooi_human_readable)
 
             save_report_data(
                 self.bytes_client,
@@ -92,51 +111,8 @@
                     }
                 },
                 report_data,
-                report_names,
-                recipe.report_name_format.replace("{oois_count}", str(oois_count)),
+                subreport_names,
+                parent_report_name,
             )
 
-            self.bytes_client.organization = None
-=======
-        subreport_names = []
-        oois_count = len(recipe.input_recipe["input_oois"])
-
-        for report_type_id, data in report_data.items():
-            report_type = get_report_by_id(report_type_id)
-
-            for ooi in data:
-                ooi_human_readable = Reference.from_str(ooi).human_readable
-                subreport_name = Template(recipe.subreport_name_format).safe_substitute(
-                    ooi=ooi_human_readable, report_type=str(report_type.name)
-                )
-                subreport_names.append((subreport_name, subreport_name))
-
-        parent_report_name = Template(recipe.report_name_format).safe_substitute(oois_count=str(oois_count))
-
-        if "${ooi}" in parent_report_name and oois_count == 1:
-            ooi = recipe.input_recipe["input_oois"][0]
-            ooi_human_readable = Reference.from_str(ooi).human_readable
-            parent_report_name = Template(parent_report_name).safe_substitute(ooi=ooi_human_readable)
-        if "${report_type}" in parent_report_name and len(report_types) == 1:
-            report_type = get_report_by_id(recipe.report_types[0])
-            parent_report_name = Template(parent_report_name).safe_substitute(report_type=str(report_type.name))
-
-        save_report_data(
-            self.bytes_client,
-            valid_time,
-            connector,
-            Organization.objects.get(code=report_task.organisation_id),
-            {
-                "input_data": {
-                    "input_oois": recipe.input_recipe["input_oois"],
-                    "report_types": recipe.report_types,
-                    "plugins": report_plugins_union(report_types),
-                }
-            },
-            report_data,
-            subreport_names,
-            parent_report_name,
-        )
-
-        self.bytes_client.organization = None
->>>>>>> 3adb1fca
+            self.bytes_client.organization = None