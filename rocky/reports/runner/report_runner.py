--- conflicted
+++ resolved
@@ -24,16 +24,10 @@
     def run(self, report_task: ReportTask) -> None:
         valid_time = self.valid_time or datetime.now(timezone.utc)
 
-<<<<<<< HEAD
-        connector = OctopoesAPIConnector(settings.OCTOPOES_API, report_task.organisation_id)
-        recipe_ref = Reference.from_str(f"ReportRecipe|{report_task.report_recipe_id}")
-        recipe = connector.get(recipe_ref, valid_time)
-=======
         connector = OctopoesAPIConnector(
             settings.OCTOPOES_API, report_task.organisation_id, timeout=settings.ROCKY_OUTGOING_REQUEST_TIMEOUT
         )
         recipe = connector.get(Reference.from_str(f"ReportRecipe|{report_task.report_recipe_id}"), valid_time)
->>>>>>> 66b77cc3
 
         report_types = [get_report_by_id(report_type_id) for report_type_id in recipe.report_types]
         oois = []
