import multiprocessing as mp
import os
import signal
import sys
import time
from queue import Queue

import structlog
from django.conf import settings
from httpx import HTTPError

from reports.runner.models import ReportRunner, WorkerManager
from reports.runner.report_runner import LocalReportRunner
from rocky.bytes_client import get_bytes_client
from rocky.scheduler import SchedulerClient, Task, TaskStatus, scheduler_client

logger = structlog.get_logger(__name__)


class SchedulerWorkerManager(WorkerManager):
    def __init__(
        self,
        runner: ReportRunner,
        scheduler: SchedulerClient,
        pool_size: int,
        poll_interval: int,
        worker_heartbeat: int,
    ):
        self.runner = runner
        self.scheduler = scheduler
        self.pool_size = pool_size
        self.poll_interval = poll_interval
        self.worker_heartbeat = worker_heartbeat

        manager = mp.Manager()

        self.task_queue = manager.Queue()  # multiprocessing.Queue() will not work on macOS, see mp.Queue.qsize()
        self.handling_tasks = manager.dict()
        self.workers: list[mp.Process] = []

        self.exited = False

    def run(self) -> None:
        logger.info("Created worker pool for queue 'report'")

        self.workers = [mp.Process(target=_start_working, args=self._worker_args()) for _ in range(self.pool_size)]
        for worker in self.workers:
            worker.start()

        signal.signal(signal.SIGINT, lambda signum, _: self.exit(signum))
        signal.signal(signal.SIGTERM, lambda signum, _: self.exit(signum))

        while True:
            try:
                self._check_workers()
                self._fill_queue(self.task_queue)
            except Exception as e:  # noqa
                logger.exception("Unhandled Exception:")
                logger.info("Continuing worker...")
                continue
            except:  # noqa
                # Calling sys.exit() in self.exit() will raise SystemExit. We
                # should only log the exception and call self.exit() when the
                # exception is caused by something else and self.exit() hasn't
                # been called yet.
                if not self.exited:
                    logger.exception("Exiting worker...")
                    self.exit()

                raise

    def _fill_queue(self, task_queue: Queue):
        if task_queue.qsize() > self.pool_size:
            time.sleep(self.worker_heartbeat)
            return

        try:
<<<<<<< HEAD
            queues = self.scheduler.get_scheduler("report")
=======
            p_item = self.scheduler.pop_item("report")
>>>>>>> f557a560
        except HTTPError:
            logger.exception("Popping task from scheduler failed")
            time.sleep(self.poll_interval)
            return

        if not p_item:
            logger.debug("Queue empty, sleeping %f seconds", self.poll_interval)
            time.sleep(self.poll_interval)
            return

        logger.info("Handling task[%s]", p_item.id)

        try:
            task_queue.put(p_item)
            logger.info("Dispatched task[%s]", p_item.id)
        except:  # noqa
            logger.error("Exiting worker...")
            logger.info("Patching scheduler task[id=%s] to %s", p_item.id, TaskStatus.FAILED.value)

            try:
                self.scheduler.patch_task(p_item.id, TaskStatus.FAILED)
                logger.info("Set task status to %s in the scheduler for task[id=%s]", TaskStatus.FAILED, p_item.id)
            except HTTPError:
                logger.error("Could not patch scheduler task to %s", TaskStatus.FAILED.value)

            raise

    def _check_workers(self) -> None:
        new_workers = []

        for worker in self.workers:
            closed = False

            try:
                if worker.is_alive():
                    new_workers.append(worker)
                    continue
            except ValueError:
                closed = True  # worker is closed, so we create a new one

            logger.warning(
                "Worker[pid=%s, %s] not alive, creating new worker...", worker.pid, _format_exit_code(worker.exitcode)
            )

            if not closed:  # Closed workers do not have a pid, so cleaning up would fail
                self._cleanup_pending_worker_task(worker)
                worker.close()

            new_worker = mp.Process(target=_start_working, args=self._worker_args())
            new_worker.start()
            new_workers.append(new_worker)

        self.workers = new_workers

    def _cleanup_pending_worker_task(self, worker: mp.Process) -> None:
        if worker.pid not in self.handling_tasks:
            logger.debug("No pending task found for Worker[pid=%s, %s]", worker.pid, _format_exit_code(worker.exitcode))
            return

        handling_task_id = self.handling_tasks[worker.pid]

        try:
            task = self.scheduler.get_task_details(handling_task_id)

            if task.status is TaskStatus.DISPATCHED or task.status is TaskStatus.RUNNING:
                try:
                    self.scheduler.patch_task(task.id, TaskStatus.FAILED)
                    logger.warning("Set status to failed in the scheduler for task[id=%s]", handling_task_id)
                except HTTPError:
                    logger.exception("Could not patch scheduler task to failed")
        except HTTPError:
            logger.exception("Could not get scheduler task[id=%s]", handling_task_id)

    def _worker_args(self) -> tuple:
        return self.task_queue, self.runner, self.scheduler, self.handling_tasks

    def exit(self, signum: int | None = None):
        try:
            if signum:
                logger.info("Received %s, exiting", signal.Signals(signum).name)

            if not self.task_queue.empty():
                tasks: list[Task] = [self.task_queue.get() for _ in range(self.task_queue.qsize())]

                for task in tasks:
                    try:
                        self.scheduler.push_task(task)
                    except HTTPError:
                        logger.exception("Rescheduling task failed[id=%s]", task.id)

            killed_workers = []

            for worker in self.workers:  # Send all signals before joining, speeding up shutdowns
                try:
                    if worker.is_alive():
                        worker.kill()
                        killed_workers.append(worker)
                except ValueError:
                    pass  # worker is already closed

            for worker in killed_workers:
                worker.join()
                self._cleanup_pending_worker_task(worker)
                worker.close()
        finally:
            self.exited = True
            # If we are called from the main run loop we are already in the
            # process of exiting, so we only need to call sys.exit() in the
            # signal handler.
            if signum:
                sys.exit()


def _format_exit_code(exitcode: int | None) -> str:
    if exitcode is None or exitcode >= 0:
        return f"exitcode={exitcode}"

    return f"signal={signal.Signals(-exitcode).name}"


def _start_working(
    task_queue: mp.Queue, runner: ReportRunner, scheduler: SchedulerClient, handling_tasks: dict[int, str]
):
    logger.info("Started listening for tasks from worker[pid=%s]", os.getpid())

    while True:
        p_item = task_queue.get()
        status = TaskStatus.FAILED
        handling_tasks[os.getpid()] = str(p_item.id)

        try:
            scheduler.patch_task(p_item.id, TaskStatus.RUNNING)
            runner.run(p_item.data)
            status = TaskStatus.COMPLETED
        except Exception:  # noqa
            logger.exception("An error occurred handling scheduler item[id=%s]", p_item.id)
        except:  # noqa
            logger.exception("An unhandled error occurred handling scheduler item[id=%s]", p_item.id)
            raise
        finally:
            try:
                # The docker runner could have handled this already
                if scheduler.get_task_details(str(p_item.id)).status == TaskStatus.RUNNING:
                    scheduler.patch_task(p_item.id, status)  # Note that implicitly, we have p_item.id == task_id
                    logger.info("Set status to %s in the scheduler for task[id=%s]", status, p_item.id)
            except HTTPError:
                logger.exception("Could not patch scheduler task to %s", status.value)


def get_runtime_manager() -> WorkerManager:
    return SchedulerWorkerManager(
        LocalReportRunner(get_bytes_client("")),  # These are set dynamically. Needs a refactor.
        scheduler_client(None),
        settings.POOL_SIZE,
        settings.POLL_INTERVAL,
        settings.WORKER_HEARTBEAT,
    )<|MERGE_RESOLUTION|>--- conflicted
+++ resolved
@@ -75,20 +75,19 @@
             return
 
         try:
-<<<<<<< HEAD
-            queues = self.scheduler.get_scheduler("report")
-=======
             p_item = self.scheduler.pop_item("report")
->>>>>>> f557a560
         except HTTPError:
             logger.exception("Popping task from scheduler failed")
             time.sleep(self.poll_interval)
             return
 
-        if not p_item:
+        if p_item.count == 0:
             logger.debug("Queue empty, sleeping %f seconds", self.poll_interval)
             time.sleep(self.poll_interval)
             return
+
+        # popped item from queue which have an enabled schedule, task results
+        p_item = p_item.results[0]
 
         logger.info("Handling task[%s]", p_item.id)
 
