from django.urls import path

<<<<<<< HEAD
from reports.views.aggregate_report import (
    AggregateReportView,
    LandingAggregateReportView,
    OOISelectionAggregateReportView,
    ReportTypesSelectionAggregateReportView,
    SetupScanAggregateReportView,
)
from reports.views.base import ReportsLandingView
from reports.views.generate_report import (
    GenerateReportView,
    LandingGenerateReportView,
    OOISelectionGenerateReportView,
    ReportTypesSelectionGenerateReportView,
    SetupScanGenerateReportView,
=======
from reports.views import (
    ReportOOISelectionView,
    ReportPDFView,
    ReportSetupScanView,
    ReportTypeSelectionView,
    ReportView,
>>>>>>> dc4c16f7
)

# Generate report urls
urlpatterns = [
<<<<<<< HEAD
    path("", ReportsLandingView.as_view(), name="reports"),
    path("generate-report/", LandingGenerateReportView.as_view(), name="generate_report_landing"),
    path("generate-report/select/oois/", OOISelectionGenerateReportView.as_view(), name="generate_report_select_oois"),
    path(
        "generate-report/select/report-types/",
        ReportTypesSelectionGenerateReportView.as_view(),
        name="generate_report_select_report_types",
    ),
    path("generate-report/setup-scan/", SetupScanGenerateReportView.as_view(), name="generate_report_setup_scan"),
    path("generate-report/view/", GenerateReportView.as_view(), name="generate_report_view"),
]

# Aggregate report urls
urlpatterns += [
    path("aggregate-report/", LandingAggregateReportView.as_view(), name="aggregate_report_landing"),
    path(
        "aggregate-report/select/oois/", OOISelectionAggregateReportView.as_view(), name="aggregate_report_select_oois"
    ),
    path(
        "aggregate-report/select/report-types/",
        ReportTypesSelectionAggregateReportView.as_view(),
        name="aggregate_report_select_report_types",
    ),
    path("aggregate-report/setup-scan/", SetupScanAggregateReportView.as_view(), name="aggregate_report_setup_scan"),
    path("aggregate-report/view/", AggregateReportView.as_view(), name="aggregate_report_view"),
=======
    path("select/oois/", ReportOOISelectionView.as_view(), name="report_oois_selection"),
    path("select/report-types/", ReportTypeSelectionView.as_view(), name="report_types_selection"),
    path("setup/scan/", ReportSetupScanView.as_view(), name="report_setup_scan"),
    path("view/", ReportView.as_view(), name="report_view"),
    path("view/pdf/", ReportPDFView.as_view(), name="report_pdf"),
>>>>>>> dc4c16f7
]<|MERGE_RESOLUTION|>--- conflicted
+++ resolved
@@ -1,6 +1,5 @@
 from django.urls import path
 
-<<<<<<< HEAD
 from reports.views.aggregate_report import (
     AggregateReportView,
     LandingAggregateReportView,
@@ -10,24 +9,16 @@
 )
 from reports.views.base import ReportsLandingView
 from reports.views.generate_report import (
+    GenerateReportPDFView,
     GenerateReportView,
     LandingGenerateReportView,
     OOISelectionGenerateReportView,
     ReportTypesSelectionGenerateReportView,
     SetupScanGenerateReportView,
-=======
-from reports.views import (
-    ReportOOISelectionView,
-    ReportPDFView,
-    ReportSetupScanView,
-    ReportTypeSelectionView,
-    ReportView,
->>>>>>> dc4c16f7
 )
 
 # Generate report urls
 urlpatterns = [
-<<<<<<< HEAD
     path("", ReportsLandingView.as_view(), name="reports"),
     path("generate-report/", LandingGenerateReportView.as_view(), name="generate_report_landing"),
     path("generate-report/select/oois/", OOISelectionGenerateReportView.as_view(), name="generate_report_select_oois"),
@@ -38,6 +29,7 @@
     ),
     path("generate-report/setup-scan/", SetupScanGenerateReportView.as_view(), name="generate_report_setup_scan"),
     path("generate-report/view/", GenerateReportView.as_view(), name="generate_report_view"),
+    path("generate-report/view/pdf/", GenerateReportPDFView.as_view(), name="generate_report_pdf"),
 ]
 
 # Aggregate report urls
@@ -53,11 +45,4 @@
     ),
     path("aggregate-report/setup-scan/", SetupScanAggregateReportView.as_view(), name="aggregate_report_setup_scan"),
     path("aggregate-report/view/", AggregateReportView.as_view(), name="aggregate_report_view"),
-=======
-    path("select/oois/", ReportOOISelectionView.as_view(), name="report_oois_selection"),
-    path("select/report-types/", ReportTypeSelectionView.as_view(), name="report_types_selection"),
-    path("setup/scan/", ReportSetupScanView.as_view(), name="report_setup_scan"),
-    path("view/", ReportView.as_view(), name="report_view"),
-    path("view/pdf/", ReportPDFView.as_view(), name="report_pdf"),
->>>>>>> dc4c16f7
 ]