from django.urls import path

from reports.views.aggregate_report import (
    ExportSetupAggregateReportView,
    LandingAggregateReportView,
    OOISelectionAggregateReportView,
    ReportTypesSelectionAggregateReportView,
    SaveAggregateReportView,
    SetupScanAggregateReportView,
)
from reports.views.base import ReportsLandingView, ViewReportPDFView, ViewReportView
from reports.views.generate_report import (
    ExportSetupGenerateReportView,
    LandingGenerateReportView,
    LocationReportView,
    OOISelectionGenerateReportView,
    ReportTypesSelectionGenerateReportView,
    SaveGenerateReportView,
    SetupScanGenerateReportView,
)
from reports.views.multi_report import (
    ExportSetupMultiReportView,
    LandingMultiReportView,
    MultiReportView,
    OOISelectionMultiReportView,
    ReportTypesSelectionMultiReportView,
    SetupScanMultiReportView,
)
from reports.views.report_overview import ReportHistoryView, ScheduledReportsView, SubreportView

# Report overview urls
urlpatterns = [
    path("", ReportsLandingView.as_view(), name="reports"),
    path("scheduled-reports/", ScheduledReportsView.as_view(), name="scheduled_reports"),
    path("report-history/", ReportHistoryView.as_view(), name="report_history"),
    path("report-history/subreports", SubreportView.as_view(), name="subreports"),
]

# View report urls
urlpatterns += [
    path("view", ViewReportView.as_view(), name="view_report"),
    path("view/pdf/", ViewReportPDFView.as_view(), name="view_report_pdf"),
<<<<<<< HEAD
    path("view/location-report/", LocationReportView.as_view(), name="location_report"),
=======
    path("view/json/", ViewReportView.as_view(), name="view_report_json"),
>>>>>>> 56389a81
]

# Generate report urls
urlpatterns += [
    path("generate-report/", LandingGenerateReportView.as_view(), name="generate_report_landing"),
    path("generate-report/select/oois/", OOISelectionGenerateReportView.as_view(), name="generate_report_select_oois"),
    path(
        "generate-report/select/report-types/",
        ReportTypesSelectionGenerateReportView.as_view(),
        name="generate_report_select_report_types",
    ),
    path("generate-report/setup-scan/", SetupScanGenerateReportView.as_view(), name="generate_report_setup_scan"),
    path("generate-report/export-setup/", ExportSetupGenerateReportView.as_view(), name="generate_report_export_setup"),
    path("generate-report/view/", SaveGenerateReportView.as_view(), name="generate_report_view"),
]

# Aggregate report urls
urlpatterns += [
    path("aggregate-report/", LandingAggregateReportView.as_view(), name="aggregate_report_landing"),
    path(
        "aggregate-report/select/oois/", OOISelectionAggregateReportView.as_view(), name="aggregate_report_select_oois"
    ),
    path(
        "aggregate-report/select/report-types/",
        ReportTypesSelectionAggregateReportView.as_view(),
        name="aggregate_report_select_report_types",
    ),
    path("aggregate-report/setup-scan/", SetupScanAggregateReportView.as_view(), name="aggregate_report_setup_scan"),
    path(
        "aggregate-report/export-setup/", ExportSetupAggregateReportView.as_view(), name="aggregate_report_export_setup"
    ),
    path("aggregate-report/view/", SaveAggregateReportView.as_view(), name="aggregate_report_save"),
]

# Multi report urls
urlpatterns += [
    path("multi-report/", LandingMultiReportView.as_view(), name="multi_report_landing"),
    path("multi-report/select/oois/", OOISelectionMultiReportView.as_view(), name="multi_report_select_oois"),
    path(
        "multi-report/select/report-types/",
        ReportTypesSelectionMultiReportView.as_view(),
        name="multi_report_select_report_types",
    ),
    path("multi-report/setup-scan/", SetupScanMultiReportView.as_view(), name="multi_report_setup_scan"),
    path("multi-report/export-setup/", ExportSetupMultiReportView.as_view(), name="multi_report_export_setup"),
    path("multi-report/view/", MultiReportView.as_view(), name="multi_report_view"),
]<|MERGE_RESOLUTION|>--- conflicted
+++ resolved
@@ -40,11 +40,8 @@
 urlpatterns += [
     path("view", ViewReportView.as_view(), name="view_report"),
     path("view/pdf/", ViewReportPDFView.as_view(), name="view_report_pdf"),
-<<<<<<< HEAD
     path("view/location-report/", LocationReportView.as_view(), name="location_report"),
-=======
     path("view/json/", ViewReportView.as_view(), name="view_report_json"),
->>>>>>> 56389a81
 ]
 
 # Generate report urls
