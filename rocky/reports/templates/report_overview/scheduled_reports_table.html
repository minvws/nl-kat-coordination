{% load i18n %}
{% load static %}
{% load ooi_extra %}
{% load report_extra %}
{% load compress %}
{% load component_tags %}

{% if scheduled_reports %}
    <p class="de-emphasized">
        {% blocktranslate with length=scheduled_reports|length total=total_oois %}Showing {{ length }} of {{ total }} reports{% endblocktranslate %}
    </p>
    <div class="horizontal-scroll sticky-column">
        <table>
            <caption class="visually-hidden">{% translate "Scheduled reports:" %}</caption>
            <thead>
                <tr>
                    <th scope="col">{% translate "Name" %}</th>
                    <th scope="col">{% translate "Report type" %}</th>
                    <th scope="col">{% translate "Scheduled for" %}</th>
                    <th scope="col">{% translate "Recurrence" %}</th>
                    <th scope="col">{% translate "Schedule status" %}</th>
                    <th scope="col" class="actions sticky-cell visually-hidden">Details</th>
                </tr>
            </thead>
            <tbody>
                {% for schedule in scheduled_reports %}
                    {% if schedule.recipe %}
                        <tr>
                            <td class="nowrap">{{ schedule.recipe.report_name_format }}</td>
                            <td class="nowrap">
                                <ul class="tags horizontal-view">
                                    {% if schedule.recipe.parent_report_type == "aggregate-organisation-report" %}
                                        <li>
                                            <span class="label tags-color-{{ schedule.recipe.parent_report_type|get_report_type_label_style }}">{{ schedule.recipe.parent_report_type|get_report_type_name }}</span>
                                        </li>
                                    {% else %}
                                        {% for report_type in schedule.recipe.report_types %}
                                            {% if forloop.counter0 < 2 %}
                                                <li>
                                                    <span class="label tags-color-{{ report_type|get_report_type_label_style }}">{{ report_type|get_report_type_name }}</span>
                                                </li>
                                            {% endif %}
                                            {% if forloop.counter0 == 2 %}
                                                <li>
                                                    <span class="label tags-color-grey-2">+ {{ schedule.recipe.report_types|length|add:"-2" }}</span>
                                                </li>
                                            {% endif %}
                                        {% endfor %}
                                    {% endif %}
                                </ul>
                            </td>
                            <td class="nowrap">{{ schedule.deadline_at }}</td>
                            <td class="nowrap">
                                {% if schedule.cron is None %}
                                    {% translate "Once" %}
                                {% else %}
                                    {{ schedule.cron }}
                                {% endif %}
                            </td>
<<<<<<< HEAD
=======
                            <td class="nowrap">{{ schedule.cron|get_cron_description }}</td>
>>>>>>> 98e81b63
                            <td class="nowrap">
                                {% if schedule.enabled %}
                                    <span class="label system-tag color-2">{% translate "Enabled" %}</span>
                                {% else %}
                                    <span class="label system-tag color-3">{% translate "Disabled" %}</span>
                                {% endif %}
                            </td>
                            <td class="nowrap actions sticky-cell">
                                <button class="expando-button"
                                        data-icon-open-class="icon ti-chevron-down"
                                        data-icon-close-class="icon ti-chevron-up"
                                        data-close-label="{% translate "Close details" %}">
                                    {% translate "Open details" %}
                                </button>
                            </td>
                        </tr>
                        <tr class="expando-row">
                            <td colspan="6">
                                {% if schedule.reports %}
                                    <table>
                                        <caption class="visually-hidden">{% translate "Scheduled Reports:" %}</caption>
                                        <thead>
                                            <tr>
                                                <th scope="col" class="nowrap">{% translate "Name" %}</th>
                                                <th scope="col">{% translate "Input" %}</th>
                                                <th scope="col" class="nowrap">{% translate "Reference date" %}</th>
                                            </tr>
                                        </thead>
                                        <tbody>
                                            {% for report in schedule.reports %}
                                                <tr>
                                                    <td>
                                                        {% if report.input_oois|length == 0 %}
                                                            {{ report.name }}
                                                        {% else %}
                                                            <a href="{% url "view_report" organization.code %}?report_id={{ report.reference }}&observed_at={{ report.observed_at|date:"Y-m-d H:i:s:u" }}"
                                                               title="{% translate "Show report details" %}">{{ report.name }}</a>
                                                        {% endif %}
                                                    </td>
                                                    <td>
                                                        {% if report.input_oois|length == 1 %}
                                                            {% with ooi=report.input_oois.0 %}
                                                                <a href="{% ooi_url 'ooi_detail' ooi organization.code query=ooi.mandatory_fields %}">{{ ooi|human_readable }}</a>
                                                            {% endwith %}
                                                        {% else %}
                                                            {{ report.input_oois|length }} {% translate "objects" %}
                                                        {% endif %}
                                                    </td>
                                                    <td class="nowrap">{{ report.observed_at|date }}</td>
                                                </tr>
                                            {% endfor %}
                                        </tbody>
                                    </table>
                                {% endif %}
                                <div class="horizontal-view toolbar">
                                    <div class="button-container">
                                        {% if schedule.enabled %}
                                            {% include "report_overview/modal_partials/enable_disable_schedule_modal.html" with modal_id="disable-schedule-modal-"|add:schedule.schedule_id %}

                                            <a class="button ghost"
                                               href="{% ooi_url "ooi_edit" schedule.recipe organization.code %}"><span aria-hidden="true" class="icon ti-edit action-button"></span>{% translate "Edit report recipe" %}</a>
                                            <a class="button ghost destructive"
                                               href="#disable-schedule-modal-{{ schedule.schedule_id }}">{% translate "Disable schedule" %}</a>
                                        {% else %}
                                            <a class="button"
                                               href="{% url "enable_disable_scheduled_reports" organization.code %}?schedule_id={{ schedule.schedule_id }}">{% translate "Enable schedule" %}</a>
                                            <a class="button ghost"
                                               href="{% ooi_url "ooi_edit" schedule.recipe organization.code %}"><span aria-hidden="true" class="icon ti-edit action-button"></span>{% translate "Edit report recipe" %}</a>
                                        {% endif %}
                                    </div>
                                </div>
                            </td>
                        </tr>
                    {% endif %}
                {% endfor %}
            </tbody>
        </table>
    </div>
{% else %}
    <p>{% translate "No scheduled reports have been generated yet." %}</p>
{% endif %}
{% block html_at_end_body %}
    {% compress js %}
        <script src="{% static "modal/script.js" %}" nonce="{{ request.csp_nonce }}" type="module"></script>
    {% endcompress %}
{% endblock html_at_end_body %}<|MERGE_RESOLUTION|>--- conflicted
+++ resolved
@@ -57,10 +57,7 @@
                                     {{ schedule.cron }}
                                 {% endif %}
                             </td>
-<<<<<<< HEAD
-=======
                             <td class="nowrap">{{ schedule.cron|get_cron_description }}</td>
->>>>>>> 98e81b63
                             <td class="nowrap">
                                 {% if schedule.enabled %}
                                     <span class="label system-tag color-2">{% translate "Enabled" %}</span>
