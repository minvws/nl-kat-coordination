--- conflicted
+++ resolved
@@ -91,20 +91,12 @@
                                             {% for report in schedule.reports %}
                                                 <tr>
                                                     <td>
-<<<<<<< HEAD
                                                         {% if report.input_oois|length > 1 %}
                                                             <a href="{% url "view_report" organization.code %}?report_id={{ report.reference }}&observed_at={{ report.observed_at|date:"Y-m-d H:i:s:u" }}"
                                                                title="{% translate "Show report details" %}">{{ report.name }}</a>
                                                         {% else %}
                                                             <a href="{% url "view_report" organization.code %}?report_id={{ report.input_oois.0.reference }}&observed_at={{ report.input_oois.0.observed_at|date:"Y-m-d H:i:s:u" }}"
                                                                title="{% translate "Show report details" %}">{{ report.input_oois.0.name }}</a>
-=======
-                                                        {% if report.input_oois|length == 0 %}
-                                                            {{ report.name }}
-                                                        {% else %}
-                                                            <a href="{% url "view_report" organization.code %}?report_id={{ report.reference }}&observed_at={{ report.observed_at|date:"Y-m-d H:i:s:u" }}"
-                                                               title="{% translate "Show report details" %}">{{ report.name }}</a>
->>>>>>> e9eb41bf
                                                         {% endif %}
                                                     </td>
                                                     <td>
