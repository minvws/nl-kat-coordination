--- conflicted
+++ resolved
@@ -103,21 +103,6 @@
                             </td>
                             <td class="report_types">
                                 <ul class="tags horizontal-view">
-<<<<<<< HEAD
-                                    {% if report.report.report_type == "concatenated-report" or report.report.report_type is None %}
-                                        {% for report_type, total_objects in report.report_type_summary.items %}
-                                            {% if forloop.counter0 < 2 %}
-                                                <li>
-                                                    <span class="label tags-color-{{ report_type|get_report_type_label_style }}">{{ report_type|get_report_type_name }}</span>
-                                                </li>
-                                            {% endif %}
-                                            {% if forloop.counter0 == 2 %}
-                                                <li>
-                                                    <span class="label tags-color-grey-2">+ {{ report.report_type_summary|length|add:"-2" }}</span>
-                                                </li>
-                                            {% endif %}
-                                        {% endfor %}
-=======
                                     {% if report.report.report_type == "concatenated-report" %}
                                         {% if report.report_type_summary %}
                                             {% for report_type, total_objects in report.report_type_summary.items %}
@@ -135,7 +120,6 @@
                                         {% else %}
                                             -
                                         {% endif %}
->>>>>>> deaddf7b
                                     {% else %}
                                         <li>
                                             <span class="label tags-color-{{ report.report.report_type|get_report_type_label_style }}">{{ report.report.report_type|get_report_type_name }}</span>
