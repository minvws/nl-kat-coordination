--- conflicted
+++ resolved
@@ -5,7 +5,6 @@
 {% load component_tags %}
 {% load compress %}
 
-<<<<<<< HEAD
 <div class="horizontal-view toolbar">
     <div class="dropdown">
         {% comment %} <p class="visually-hidden" id="language-selector-description">{% translate "Select your language" %}</p> {% endcomment %}
@@ -65,9 +64,9 @@
         <p class="de-emphasized">
             {% blocktranslate with length=reports|length total=total_oois %}Showing {{ length }} of {{ total }} reports{% endblocktranslate %}
         </p>
-        <div class="horizontal-scroll">
+        <div class="horizontal-scroll sticky-column">
             <form class="inline layout-wide">
-                <table>
+                <table class="nowrap">
                     <caption class="visually-hidden">{% translate "Reports:" %}</caption>
                     <thead>
                         <tr>
@@ -76,10 +75,10 @@
                             </th>
                             <th scope="col">{% translate "Name" %}</th>
                             <th scope="col">{% translate "Report type" %}</th>
-                            <th scope="col">{% translate "Input Objects" %}</th>
-                            <th scope="col">{% translate "Reference date" %}</th>
-                            <th scope="col">{% translate "Creation date" %}</th>
-                            <th scope="col"></th>
+                            <th scope="col" class="nowrap">{% translate "Input Objects" %}</th>
+                            <th scope="col" class="nowrap">{% translate "Reference date" %}</th>
+                            <th scope="col" class="nowrap">{% translate "Creation date" %}</th>
+                            {% if report.children_reports %}<th scope="col"></th>{% endif %}
                         </tr>
                     </thead>
                     <tbody>
@@ -127,8 +126,8 @@
                                 </td>
                                 <td class="nowrap report_reference_date">{{ report.parent_report.observed_at|date }}</td>
                                 <td class="nowrap report_creation_date">{{ report.parent_report.date_generated }}</td>
-                                <td>
-                                    {% if report.children_reports %}
+                                {% if report.children_reports %}
+                                    <td>
                                         <button type="button"
                                                 class="expando-button icon ti-chevron-down"
                                                 data-icon-open-class="icon ti-chevron-down"
@@ -137,8 +136,8 @@
                                                 aria-expanded="false">
                                             {% translate "Open children report object details" %}
                                         </button>
-                                    {% endif %}
-                                </td>
+                                    </td>
+                                {% endif %}
                             </tr>
                             {% if report.children_reports %}
                                 <tr class="expando-row">
@@ -148,82 +147,6 @@
                                             <h5>{% translate "Report types" %}</h5>
                                             <p>
                                                 {% blocktranslate count counter=report.total_children_reports %}
-=======
-{% if reports %}
-    <p class="de-emphasized">
-        {% blocktranslate with length=reports|length total=total_oois %}Showing {{ length }} of {{ total }} reports{% endblocktranslate %}
-    </p>
-    <div class="horizontal-scroll sticky-column">
-        <table class="nowrap">
-            <caption class="visually-hidden">{% translate "Reports:" %}</caption>
-            <thead>
-                <tr>
-                    <th scope="col">{% translate "Name" %}</th>
-                    <th scope="col">{% translate "Report type" %}</th>
-                    <th scope="col" class="nowrap">{% translate "Input objects" %}</th>
-                    <th scope="col" class="nowrap">{% translate "Reference date" %}</th>
-                    <th scope="col" class="nowrap">{% translate "Creation date" %}</th>
-                    {% if report.children_reports %}<th scope="col"></th>{% endif %}
-                </tr>
-            </thead>
-            <tbody>
-                {% for report in reports %}
-                    <tr>
-                        <td>
-                            <a href="{% url "view_report" organization.code %}?report_id={{ report.parent_report.reference }}&observed_at={{ report.parent_report.observed_at|date:"Y-m-d H:i:s:u" }}"
-                               title="{% translate "Shows parent report details" %}">{{ report.parent_report.name }}</a>
-                        </td>
-                        <td>
-                            <ul class="tags horizontal-view">
-                                {% if report.parent_report.report_type == "concatenated-report" or report.parent_report.report_type is None %}
-                                    {% for report_type, total_objects in report.report_type_summary.items %}
-                                        {% if forloop.counter0 < 2 %}
-                                            <li class="label tags-color-{{ report_type|get_report_type_label_style }}">{{ report_type|get_report_type_name }}</li>
-                                        {% endif %}
-                                        {% if forloop.counter0 == 2 %}
-                                            <li class="label tags-color-grey-2">+ {{ report.report_type_summary|length|add:"-2" }}</li>
-                                        {% endif %}
-                                    {% endfor %}
-                                {% else %}
-                                    <li class="label tags-color-{{ report.parent_report.report_type|get_report_type_label_style }}">
-                                        {{ report.parent_report.report_type|get_report_type_name }}
-                                    </li>
-                                {% endif %}
-                            </ul>
-                        </td>
-                        <td>
-                            {% if report.parent_report.input_oois|length == 1 %}
-                                <a href="{% ooi_url "ooi_detail" report.parent_report.input_oois.0 organization.code query=ooi.mandatory_fields %}">{{ report.parent_report.input_oois.0|human_readable }}</a>
-                            {% elif report.total_objects == 1 %}
-                                <a href="{% ooi_url 'ooi_detail' report.children_reports.0.input_oois.0 organization.code query=ooi.mandatory_fields %}">{{ report.children_reports.0.input_oois.0|human_readable }}</a>
-                            {% else %}
-                                {{ report.total_objects }}
-                            {% endif %}
-                        </td>
-                        <td>{{ report.parent_report.observed_at|date }}</td>
-                        <td>{{ report.parent_report.date_generated }}</td>
-                        {% if report.children_reports %}
-                            <td>
-                                <button type="button"
-                                        class="expando-button icon ti-chevron-down"
-                                        data-icon-open-class="icon ti-chevron-down"
-                                        data-icon-close-class="icon ti-chevron-up"
-                                        data-close-label="{% translate "Close children report object details" %}"
-                                        aria-expanded="false">
-                                    {% translate "Open children report object details" %}
-                                </button>
-                            </td>
-                        {% endif %}
-                    </tr>
-                    {% if report.children_reports %}
-                        <tr class="expando-row">
-                            <td colspan="6">
-                                <table>
-                                    <caption class="visually-hidden">{% translate "Subreports details:" %}</caption>
-                                    <h5>{% translate "Report types" %}</h5>
-                                    <p>
-                                        {% blocktranslate count counter=report.total_children_reports %}
->>>>>>> bf3267af
                                         This report consist of {{counter}} subreport with the following report type and object.
                                     {% plural %}
                                         This report consist of {{counter}} subreports with the following report types and objects.
