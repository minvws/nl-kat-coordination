{% load i18n %}
{% load static %}
{% load ooi_extra %}
{% load report_extra %}
{% load component_tags %}
{% load compress %}

{% if reports %}
    <div class="horizontal-view toolbar">
        <div class="dropdown">
            {% comment %} <p class="visually-hidden" id="language-selector-description">{% translate "Select your language" %}</p> {% endcomment %}
            <button id="action-dropdown-button"
                    type="button"
                    aria-label="{{ aria_label_current_language }}"
                    aria-haspopup="menu"
                    aria-controls="action-dropdown"
                    aria-expanded="false"
                    class="dropdown-button ghost">
                {% translate "Actions" %}
                <span class="icon ti-chevron-down"></span>
            </button>
            <div id="action-dropdown"
                 class="dropdown-list"
                 role="menu"
                 aria-labelledby="action-dropdown-button">
                <ul role="presentation">
                    <li>
                        <a href="#rerun-modal" role="menuitem" data-value="test">
                            <i class="icon ti-refresh"></i>{% translate "Rerun" %}
                        </a>
                    </li>
                    {% comment %} <li>
                    <a href="#" role="option" data-value="test">
                        <i class="icon ti-calendar-event"></i>{% translate "Reschedule" %}
                    </a>
                    </li> {% endcomment %}
                    {% comment %} <li>
                    <a href="#" role="option" data-value="test">
                        <i class="icon ti-share"></i>{% translate "Share" %}
                    </a>
                    </li> {% endcomment %}
                    {% comment %} <li>
                  <a href="#" role="option" data-value="test">
                    <i class="icon ti-layers-difference"></i>{% translate "Concatenate" %}
                  </a>
                    </li> {% endcomment %}
                    <li>
                        <a href="#rename-modal" role="menuitem" data-value="test">
                            <i class="icon ti-edit"></i>{% translate "Rename" %}
                        </a>
                    </li>
                    <li>
                        <a href="#delete-modal"
                           class="plain destructive"
                           role="menuitem"
                           data-value="test">
                            <i class="icon ti-trash"></i>{% translate "Delete" %}
                        </a>
                    </li>
                </ul>
            </div>
        </div>
        {% include "report_overview/modal_partials/rerun_modal.html" %}
        {% include "report_overview/modal_partials/rename_modal.html" %}
        {% include "report_overview/modal_partials/delete_modal.html" %}

    </div>
    <p class="de-emphasized">
        {% blocktranslate with length=reports|length total=total_oois %}Showing {{ length }} of {{ total }} reports{% endblocktranslate %}
    </p>
    <div class="horizontal-scroll sticky-column">
        <form class="inline layout-wide">
            <table class="nowrap">
                <caption class="visually-hidden">{% translate "Reports:" %}</caption>
                <thead>
                    <tr>
                        <th>
                            <input class="toggle-all" data-toggle-target="report" type="checkbox">
                        </th>
                        <th scope="col">{% translate "Name" %}</th>
                        <th scope="col">{% translate "Report type" %}</th>
                        <th scope="col" class="nowrap">{% translate "Input Objects" %}</th>
                        <th scope="col" class="nowrap">{% translate "Reference date" %}</th>
                        <th scope="col" class="nowrap">{% translate "Creation date" %}</th>
                        {% if report.children_reports %}<th scope="col"></th>{% endif %}
                    </tr>
                </thead>
                <tbody>
                    {% for report in reports %}
                        <tr>
<<<<<<< HEAD
                            <th>
                                <input class="toggle-all" data-toggle-target="report" type="checkbox">
                            </th>
                            <th scope="col">{% translate "Name" %}</th>
                            <th scope="col">{% translate "Report type" %}</th>
                            <th scope="col" class="nowrap">{% translate "Input Objects" %}</th>
                            <th scope="col" class="nowrap">{% translate "Reference date" %}</th>
                            <th scope="col" class="nowrap">{% translate "Creation date" %}</th>
                            <th scope="col"></th>
                        </tr>
                    </thead>
                    <tbody>
                        {% for report in reports %}
                            <tr>
                                <td>
                                    <input type="checkbox"
                                           class="report-checkbox"
                                           name="report"
                                           value="{{ report.parent_report.reference }}"
                                           {% if report.id in selected_reports or "all" in selected_reports %}checked{% endif %}
                                           {% if "all" in selected_reports %}disabled{% endif %}>
                                </td>
                                <td class="report_name">
                                    <a id="report_name_{{ report.parent_report.reference|slugify }}"
                                       href="{% url "view_report" organization.code %}?report_id={{ report.parent_report.reference }}&observed_at={{ report.parent_report.observed_at|date:"Y-m-d H:i:s:u" }}"
                                       title="{% translate "Shows parent report details" %}">{{ report.parent_report.name }}</a>
                                </td>
                                <td class="report_types">
                                    <ul class="tags horizontal-view">
                                        {% if report.parent_report.report_type == "concatenated-report" or report.parent_report.report_type is None %}
                                            {% for report_type, total_objects in report.report_type_summary.items %}
                                                {% if forloop.counter0 < 2 %}
                                                    <li>
                                                        <span class="label tags-color-{{ report_type|get_report_type_label_style }}">{{ report_type|get_report_type_name }}</span>
                                                    </li>
                                                {% endif %}
                                                {% if forloop.counter0 == 2 %}
                                                    <li>
                                                        <span class="label tags-color-grey-2">+ {{ report.report_type_summary|length|add:"-2" }}</span>
                                                    </li>
                                                {% endif %}
                                            {% endfor %}
                                        {% else %}
                                            <li>
                                                <span class="label tags-color-{{ report.parent_report.report_type|get_report_type_label_style }}">{{ report.parent_report.report_type|get_report_type_name }}</span>
                                            </li>
                                        {% endif %}
                                    </ul>
                                </td>
                                <td class="report_oois">
                                    {% if report.parent_report.input_oois|length == 1 %}
                                        <a href="{% ooi_url "ooi_detail" report.parent_report.input_oois.0 organization.code query=ooi.mandatory_fields %}">{{ report.parent_report.input_oois.0|human_readable }}</a>
                                    {% elif report.total_objects == 1 %}
                                        <a href="{% ooi_url 'ooi_detail' report.children_reports.0.input_oois.0 organization.code query=ooi.mandatory_fields %}">{{ report.children_reports.0.input_oois.0|human_readable }}</a>
=======
                            <td>
                                <input type="checkbox"
                                       class="report-checkbox"
                                       name="report"
                                       value="{{ report.parent_report.reference }}"
                                       {% if report.id in selected_reports or "all" in selected_reports %}checked{% endif %}
                                       {% if "all" in selected_reports %}disabled{% endif %}>
                            </td>
                            <td class="report_name">
                                <a id="report_name_{{ report.parent_report.reference|slugify }}"
                                   href="{% url "view_report" organization.code %}?report_id={{ report.parent_report.reference }}&observed_at={{ report.parent_report.observed_at|date:"Y-m-d H:i:s:u" }}"
                                   title="{% translate "Shows parent report details" %}">{{ report.parent_report.name }}</a>
                            </td>
                            <td class="report_types">
                                <ul class="tags horizontal-view">
                                    {% if report.parent_report.report_type == "concatenated-report" or report.parent_report.report_type is None %}
                                        {% for report_type, total_objects in report.report_type_summary.items %}
                                            {% if forloop.counter0 < 2 %}
                                                <li>
                                                    <span class="label tags-color-{{ report_type|get_report_type_label_style }}">{{ report_type|get_report_type_name }}</span>
                                                </li>
                                            {% endif %}
                                            {% if forloop.counter0 == 2 %}
                                                <li>
                                                    <span class="label tags-color-grey-2">+ {{ report.report_type_summary|length|add:"-2" }}</span>
                                                </li>
                                            {% endif %}
                                        {% endfor %}
>>>>>>> 1a28729b
                                    {% else %}
                                        <li>
                                            <span class="label tags-color-{{ report.parent_report.report_type|get_report_type_label_style }}">{{ report.parent_report.report_type|get_report_type_name }}</span>
                                        </li>
                                    {% endif %}
<<<<<<< HEAD
                                </td>
                                <td class="nowrap report_reference_date">{{ report.parent_report.observed_at|date }}</td>
                                <td class="nowrap report_creation_date">{{ report.parent_report.date_generated }}</td>
                                <td>
                                    {% if report.children_reports %}
                                        <button type="button"
                                                class="expando-button icon ti-chevron-down"
                                                data-icon-open-class="icon ti-chevron-down"
                                                data-icon-close-class="icon ti-chevron-up"
                                                data-close-label="{% translate "Close children report object details" %}"
                                                aria-expanded="false">
                                            {% translate "Open children report object details" %}
                                        </button>
                                    {% endif %}
                                </td>
                            </tr>
=======
                                </ul>
                            </td>
                            <td class="report_oois">
                                {% if report.parent_report.input_oois|length == 1 %}
                                    <a href="{% ooi_url "ooi_detail" report.parent_report.input_oois.0 organization.code query=ooi.mandatory_fields %}">{{ report.parent_report.input_oois.0|human_readable }}</a>
                                {% elif report.total_objects == 1 %}
                                    <a href="{% ooi_url 'ooi_detail' report.children_reports.0.input_oois.0 organization.code query=ooi.mandatory_fields %}">{{ report.children_reports.0.input_oois.0|human_readable }}</a>
                                {% else %}
                                    {{ report.total_objects }}
                                {% endif %}
                            </td>
                            <td class="nowrap report_reference_date">{{ report.parent_report.observed_at|date }}</td>
                            <td class="nowrap report_creation_date">{{ report.parent_report.date_generated }}</td>
>>>>>>> 1a28729b
                            {% if report.children_reports %}
                                <td>
                                    <button type="button"
                                            class="expando-button icon ti-chevron-down"
                                            data-icon-open-class="icon ti-chevron-down"
                                            data-icon-close-class="icon ti-chevron-up"
                                            data-close-label="{% translate "Close children report object details" %}"
                                            aria-expanded="false">
                                        {% translate "Open children report object details" %}
                                    </button>
                                </td>
                            {% endif %}
                        </tr>
                        {% if report.children_reports %}
                            <tr class="expando-row">
                                <td colspan="6">
                                    <table>
                                        <caption class="visually-hidden">{% translate "Subreports details:" %}</caption>
                                        <h5>{% translate "Report types" %}</h5>
                                        <p>
                                            {% blocktranslate count counter=report.total_children_reports %}
                                    This report consist of {{counter}} subreport with the following report type and object.
                                {% plural %}
                                    This report consist of {{counter}} subreports with the following report types and objects.
                                {% endblocktranslate %}
                                        </p>
                                        <thead>
                                            <tr>
                                                <th scope="col">{% translate "Report type" %}</th>
                                                <th scope="col">{% translate "Objects" %}</th>
                                            </tr>
                                        </thead>
                                        <tbody>
                                            {% for report_type, total_objects in report.report_type_summary.items %}
                                                <tr>
                                                    <td>
                                                        <ul class="tags horizontal-view">
                                                            <li>
                                                                <span class="label tags-color-{{ report_type|get_report_type_label_style }}">{{ report_type|get_report_type_name }}</span>
                                                            </li>
                                                        </ul>
                                                    </td>
                                                    <td>{{ total_objects }}</td>
                                                </tr>
                                            {% endfor %}
                                        </tbody>
                                    </table>
                                    <table>
                                        <h5>
                                            {% translate "Subreports" %}
                                            ({{ report.children_reports|length }}/{{ report.total_children_reports }})
                                        </h5>
                                        <thead>
                                            <tr>
                                                <th scope="col">{% translate "Report type" %}</th>
                                                <th scope="col">{% translate "Object" %}</th>
                                                <th scope="col">{% translate "Report name" %}</th>
                                            </tr>
                                        </thead>
                                        <tbody>
                                            {% for child_report in report.children_reports %}
                                                <tr>
                                                    <td>
                                                        <ul class="tags horizontal-view">
                                                            <li>
                                                                <span class="label tags-color-{{ child_report.report_type|get_report_type_label_style }}">{{ child_report.report_type|get_report_type_name }}</span>
                                                            </li>
                                                        </ul>
                                                    </td>
                                                    <td>
                                                        <a href="{% ooi_url 'ooi_detail' child_report.input_oois.0 organization.code %}">{{ child_report.input_oois.0|human_readable }}</a>
                                                    </td>
                                                    <td>
                                                        <a href="{% url "view_report" organization.code %}?report_id={{ child_report }}&observed_at={{ child_report.observed_at|date:"Y-m-d H:i:s:u" }}"
                                                           title="{% translate "Shows subreport details" %}">{{ child_report.name }}</a>
                                                    </td>
                                                </tr>
                                            {% endfor %}
                                        </tbody>
                                    </table>
                                    <div class="button-container">
                                        {% if report.total_children_reports > 5 %}
                                            <a href="{% url "subreports" organization.code %}?report_id={{ report.parent_report.reference }}"
                                               class="button">{% translate "View all subreports" %}</a>
                                        {% endif %}
                                    </div>
                                </td>
                            </tr>
                        {% endif %}
                    {% endfor %}
                </tbody>
            </table>
        </form>
    </div>
{% else %}
    <p>{% translate "No reports have been generated yet." %}</p>
{% endif %}
{% block html_at_end_body %}
    {% compress js %}
        <script src="{% static "modal/script.js" %}" nonce="{{ request.csp_nonce }}" type="module"></script>
        <script src="{% static "js/grabSelectionOnModalOpen.js" %}" nonce="{{ request.csp_nonce }}" type="module"></script>
        <script src="{% static "js/checkboxToggler.js" %}" nonce="{{ request.csp_nonce }}"></script>
        <script src="{% static "js/renameReports.js" %}" nonce="{{ request.csp_nonce }}" type="module"></script>
    {% endcompress %}
{% endblock html_at_end_body %}<|MERGE_RESOLUTION|>--- conflicted
+++ resolved
@@ -88,62 +88,6 @@
                 <tbody>
                     {% for report in reports %}
                         <tr>
-<<<<<<< HEAD
-                            <th>
-                                <input class="toggle-all" data-toggle-target="report" type="checkbox">
-                            </th>
-                            <th scope="col">{% translate "Name" %}</th>
-                            <th scope="col">{% translate "Report type" %}</th>
-                            <th scope="col" class="nowrap">{% translate "Input Objects" %}</th>
-                            <th scope="col" class="nowrap">{% translate "Reference date" %}</th>
-                            <th scope="col" class="nowrap">{% translate "Creation date" %}</th>
-                            <th scope="col"></th>
-                        </tr>
-                    </thead>
-                    <tbody>
-                        {% for report in reports %}
-                            <tr>
-                                <td>
-                                    <input type="checkbox"
-                                           class="report-checkbox"
-                                           name="report"
-                                           value="{{ report.parent_report.reference }}"
-                                           {% if report.id in selected_reports or "all" in selected_reports %}checked{% endif %}
-                                           {% if "all" in selected_reports %}disabled{% endif %}>
-                                </td>
-                                <td class="report_name">
-                                    <a id="report_name_{{ report.parent_report.reference|slugify }}"
-                                       href="{% url "view_report" organization.code %}?report_id={{ report.parent_report.reference }}&observed_at={{ report.parent_report.observed_at|date:"Y-m-d H:i:s:u" }}"
-                                       title="{% translate "Shows parent report details" %}">{{ report.parent_report.name }}</a>
-                                </td>
-                                <td class="report_types">
-                                    <ul class="tags horizontal-view">
-                                        {% if report.parent_report.report_type == "concatenated-report" or report.parent_report.report_type is None %}
-                                            {% for report_type, total_objects in report.report_type_summary.items %}
-                                                {% if forloop.counter0 < 2 %}
-                                                    <li>
-                                                        <span class="label tags-color-{{ report_type|get_report_type_label_style }}">{{ report_type|get_report_type_name }}</span>
-                                                    </li>
-                                                {% endif %}
-                                                {% if forloop.counter0 == 2 %}
-                                                    <li>
-                                                        <span class="label tags-color-grey-2">+ {{ report.report_type_summary|length|add:"-2" }}</span>
-                                                    </li>
-                                                {% endif %}
-                                            {% endfor %}
-                                        {% else %}
-                                            <li>
-                                                <span class="label tags-color-{{ report.parent_report.report_type|get_report_type_label_style }}">{{ report.parent_report.report_type|get_report_type_name }}</span>
-                                            </li>
-                                        {% endif %}
-                                    </ul>
-                                </td>
-                                <td class="report_oois">
-                                    {% if report.parent_report.input_oois|length == 1 %}
-                                        <a href="{% ooi_url "ooi_detail" report.parent_report.input_oois.0 organization.code query=ooi.mandatory_fields %}">{{ report.parent_report.input_oois.0|human_readable }}</a>
-                                    {% elif report.total_objects == 1 %}
-                                        <a href="{% ooi_url 'ooi_detail' report.children_reports.0.input_oois.0 organization.code query=ooi.mandatory_fields %}">{{ report.children_reports.0.input_oois.0|human_readable }}</a>
-=======
                             <td>
                                 <input type="checkbox"
                                        class="report-checkbox"
@@ -172,30 +116,11 @@
                                                 </li>
                                             {% endif %}
                                         {% endfor %}
->>>>>>> 1a28729b
                                     {% else %}
                                         <li>
                                             <span class="label tags-color-{{ report.parent_report.report_type|get_report_type_label_style }}">{{ report.parent_report.report_type|get_report_type_name }}</span>
                                         </li>
                                     {% endif %}
-<<<<<<< HEAD
-                                </td>
-                                <td class="nowrap report_reference_date">{{ report.parent_report.observed_at|date }}</td>
-                                <td class="nowrap report_creation_date">{{ report.parent_report.date_generated }}</td>
-                                <td>
-                                    {% if report.children_reports %}
-                                        <button type="button"
-                                                class="expando-button icon ti-chevron-down"
-                                                data-icon-open-class="icon ti-chevron-down"
-                                                data-icon-close-class="icon ti-chevron-up"
-                                                data-close-label="{% translate "Close children report object details" %}"
-                                                aria-expanded="false">
-                                            {% translate "Open children report object details" %}
-                                        </button>
-                                    {% endif %}
-                                </td>
-                            </tr>
-=======
                                 </ul>
                             </td>
                             <td class="report_oois">
@@ -209,9 +134,8 @@
                             </td>
                             <td class="nowrap report_reference_date">{{ report.parent_report.observed_at|date }}</td>
                             <td class="nowrap report_creation_date">{{ report.parent_report.date_generated }}</td>
->>>>>>> 1a28729b
-                            {% if report.children_reports %}
-                                <td>
+                            <td>
+                                {% if report.children_reports %}
                                     <button type="button"
                                             class="expando-button icon ti-chevron-down"
                                             data-icon-open-class="icon ti-chevron-down"
@@ -220,8 +144,8 @@
                                             aria-expanded="false">
                                         {% translate "Open children report object details" %}
                                     </button>
-                                </td>
-                            {% endif %}
+                                {% endif %}
+                            </td>
                         </tr>
                         {% if report.children_reports %}
                             <tr class="expando-row">
