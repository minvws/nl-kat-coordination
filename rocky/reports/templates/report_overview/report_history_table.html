--- conflicted
+++ resolved
@@ -145,22 +145,6 @@
                                 </td>
                             </tr>
                         {% endif %}
-<<<<<<< HEAD
-                        {% if report.total_asset_reports > 1 %}
-                            <tr class="expando-row">
-                                <td colspan="6">
-                                    <table>
-                                        <caption class="visually-hidden">{% translate "Asset reports details:" %}</caption>
-                                        <h5>{% translate "Report types" %}</h5>
-                                        <p>
-                                            {% blocktranslate count counter=report.total_asset_reports %}
-                                    This report consists of {{counter}} asset report with the following report type and object:
-                                {% plural %}
-                                    This report consists of {{counter}} asset reports with the following report types and objects:
-                                {% endblocktranslate %}
-                                        </p>
-                                        <thead>
-=======
                         <tr class="expando-row">
                             <td colspan="6">
                                 <table>
@@ -181,7 +165,6 @@
                                     </thead>
                                     <tbody>
                                         {% for report_type, total_objects in report.report_type_summary.items %}
->>>>>>> cb470625
                                             <tr>
                                                 <td>
                                                     <ul class="tags horizontal-view">
