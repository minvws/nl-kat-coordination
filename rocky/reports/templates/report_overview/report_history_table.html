{% load i18n %}
{% load static %}
{% load ooi_extra %}
{% load report_extra %}
{% load component_tags %}
{% load compress %}

<<<<<<< HEAD
<div class="horizontal-view toolbar">
    <div class="dropdown">
        {% comment %} <p class="visually-hidden" id="language-selector-description">{% translate "Select your language" %}</p> {% endcomment %}
        <button aria-label="{{ aria_label_current_language }}"
                type="button"
                aria-haspopup="listbox"
                aria-current="true"
                class="dropdown-button ghost">
            {% translate "Actions" %}
            <span class="icon ti-chevron-down"></span>
        </button>
        <div class="dropdown-list">
            <ul role="listbox">
                {% comment %} <li>
                <a href="#" role="option" data-value="test"><i class="icon ti-refresh"></i>Rerun</a>
            </li>
            <li>
              <a href="#" role="option" data-value="test"><i class="icon ti-calendar-event"></i>Reschedule</a>
            </li>
            <li>
              <a href="#" role="option" data-value="test"><i class="icon ti-share"></i>Share</a>
            </li>
            <li>
              <a href="#" role="option" data-value="test"><i class="icon ti-layers-difference"></i>Concatenate</a>
                </li> {% endcomment %}
                <li>
                    <a href="#rename-modal" role="option" data-value="test">
                        <i class="icon ti-edit"></i>{% translate "Rename" %}
                    </a>
                </li>
                <li>
                    <a href="#delete-modal"
                       class="plain destructive"
                       role="option"
                       data-value="test">
                        <i class="icon ti-trash"></i>{% translate "Delete" %}
                    </a>
                </li>
            </ul>
        </div>
        {% include "report_overview/modal_partials/rename_modal.html" %}
        {% include "report_overview/modal_partials/delete_modal.html" %}

    </div>
</div>
<div class="horizontal-scroll">
    <form class="inline layout-wide">
=======
{% if reports %}
    <p class="de-emphasized">
        {% blocktranslate with length=reports|length total=total_oois %}Showing {{ length }} of {{ total }} reports{% endblocktranslate %}
    </p>
    <div class="horizontal-scroll">
>>>>>>> 3c4b5c09
        <table>
            <caption class="visually-hidden">{% translate "Reports:" %}</caption>
            <thead>
                <tr>
<<<<<<< HEAD
                    <th>
                        <input class="select_all_objects_element"
                               type="checkbox"
                               {% if "all" in selected_reports %}checked{% endif %}>
                    </th>
=======
>>>>>>> 3c4b5c09
                    <th scope="col">{% translate "Name" %}</th>
                    <th scope="col">{% translate "Report type" %}</th>
                    <th scope="col">{% translate "Input Objects" %}</th>
                    <th scope="col">{% translate "Reference date" %}</th>
                    <th scope="col">{% translate "Creation date" %}</th>
                    <th scope="col"></th>
                </tr>
            </thead>
            <tbody>
                {% for report in reports %}
                    <tr>
                        <td>
<<<<<<< HEAD
                            <input type="checkbox"
                                   class="report-checkbox"
                                   name="report"
                                   value="{{ report.parent_report.reference }}"
                                   {% if report.id in selected_reports or "all" in selected_reports %}checked{% endif %}
                                   {% if "all" in selected_reports %}disabled{% endif %}>
                        </td>
                        <td class="report_name">
                            <a id="report_name_{{ report.parent_report.reference|slugify }}"
                               href="{% url "view_report" organization.code %}?report_id={{ report.parent_report.reference }}&observed_at={{ report.parent_report.observed_at|date:"Y-m-d H:i:s:u" }}"
=======
                            <a href="{% url "view_report" organization.code %}?report_id={{ report.parent_report.reference }}&observed_at={{ report.parent_report.observed_at|date:"Y-m-d H:i:s:u" }}"
>>>>>>> 3c4b5c09
                               title="{% translate "Shows parent report details" %}">{{ report.parent_report.name }}</a>
                        </td>
                        <td>
                            <ul class="tags horizontal-view">
                                {% if report.parent_report.report_type == "concatenated-report" or report.parent_report.report_type is None %}
                                    {% for report_type, total_objects in report.report_type_summary.items %}
                                        {% if forloop.counter0 < 2 %}
                                            <li class="label tags-color-{{ report_type|get_report_type_label_style }}">{{ report_type|get_report_type_name }}</li>
                                        {% endif %}
                                        {% if forloop.counter0 == 2 %}
                                            <li class="label tags-color-grey-2">+ {{ report.report_type_summary|length|add:"-2" }}</li>
                                        {% endif %}
                                    {% endfor %}
                                {% else %}
                                    <li class="label tags-color-{{ report.parent_report.report_type|get_report_type_label_style }}">
                                        {{ report.parent_report.report_type|get_report_type_name }}
                                    </li>
                                {% endif %}
                            </ul>
                        </td>
                        <td>
                            {% if report.parent_report.input_oois|length == 1 %}
                                <a href="{% ooi_url "ooi_detail" report.parent_report.input_oois.0 organization.code query=ooi.mandatory_fields %}">{{ report.parent_report.input_oois.0|human_readable }}</a>
                            {% elif report.total_objects == 1 %}
                                <a href="{% ooi_url 'ooi_detail' report.children_reports.0.input_oois.0 organization.code query=ooi.mandatory_fields %}">{{ report.children_reports.0.input_oois.0|human_readable }}</a>
                            {% else %}
                                {{ report.total_objects }}
                            {% endif %}
                        </td>
                        <td class="nowrap">{{ report.parent_report.observed_at|date }}</td>
                        <td class="nowrap">{{ report.parent_report.date_generated }}</td>
                        <td>
                            {% if report.children_reports %}
                                <button type="button"
                                        class="expando-button icon ti-chevron-down"
                                        data-icon-open-class="icon ti-chevron-down"
                                        data-icon-close-class="icon ti-chevron-up"
                                        data-close-label="{% translate "Close children report object details" %}"
<<<<<<< HEAD
                                        aria-expanded="false"></button>
=======
                                        aria-expanded="false">
                                    {% translate "Open children report object details" %}
                                </button>
>>>>>>> 3c4b5c09
                            {% endif %}
                        </td>
                    </tr>
                    {% if report.children_reports %}
                        <tr class="expando-row">
                            <td colspan="6">
                                <table>
                                    <caption class="visually-hidden">{% translate "Subreports details:" %}</caption>
                                    <h5>{% translate "Report types" %}</h5>
                                    <p>
                                        {% blocktranslate count counter=report.total_children_reports %}
                                        This report consist of {{counter}} subreport with the following report type and object.
                                    {% plural %}
                                        This report consist of {{counter}} subreports with the following report types and objects.
                                    {% endblocktranslate %}
                                    </p>
                                    <thead>
                                        <tr>
                                            <th scope="col">{% translate "Report type" %}</th>
                                            <th scope="col">{% translate "Objects" %}</th>
                                        </tr>
                                    </thead>
                                    <tbody>
                                        {% for report_type, total_objects in report.report_type_summary.items %}
                                            <tr>
                                                <td>
                                                    <ul class="tags horizontal-view">
                                                        <li class="label tags-color-{{ report_type|get_report_type_label_style }}">{{ report_type|get_report_type_name }}</li>
                                                    </ul>
                                                </td>
                                                <td>{{ total_objects }}</td>
                                            </tr>
                                        {% endfor %}
                                    </tbody>
                                </table>
                                <table>
                                    <h5>
                                        {% translate "Subreports" %}
                                        ({{ report.children_reports|length }}/{{ report.total_children_reports }})
                                    </h5>
                                    <thead>
                                        <tr>
                                            <th scope="col">{% translate "Report type" %}</th>
                                            <th scope="col">{% translate "Object" %}</th>
                                            <th scope="col">{% translate "Report name" %}</th>
                                        </tr>
                                    </thead>
                                    <tbody>
                                        {% for child_report in report.children_reports %}
                                            <tr>
                                                <td>
                                                    <ul class="tags horizontal-view">
                                                        <li class="label tags-color-{{ child_report.report_type|get_report_type_label_style }}">
                                                            {{ child_report.report_type|get_report_type_name }}
                                                        </li>
                                                    </ul>
                                                </td>
                                                <td>
                                                    <a href="{% ooi_url 'ooi_detail' child_report.input_oois.0 organization.code %}">{{ child_report.input_oois.0|human_readable }}</a>
                                                </td>
                                                <td>
                                                    <a href="{% url "view_report" organization.code %}?report_id={{ child_report }}&observed_at={{ child_report.observed_at|date:"Y-m-d H:i:s:u" }}"
                                                       title="{% translate "Shows subreport details" %}">{{ child_report.name }}</a>
                                                </td>
                                            </tr>
                                        {% endfor %}
                                    </tbody>
                                </table>
                                <div class="button-container">
                                    {% if report.total_children_reports > 5 %}
                                        <a href="{% url "subreports" organization.code %}?report_id={{ report.parent_report.reference }}"
                                           class="button">{% translate "View all subreports" %}</a>
                                    {% endif %}
                                </div>
                            </td>
                        </tr>
                    {% endif %}
                {% endfor %}
            </tbody>
        </table>
<<<<<<< HEAD
    </form>
</div>
<form novalidate id="select_all_objects_form" class="inline" method="get">
    {% include "forms/report_form_fields.html" with selected_reports=None %}

    {% if "all" not in selected_reports %}<input type="hidden" name="report" value="all">{% endif %}
</form>
{% block html_at_end_body %}
    {% compress js %}
        <script src="{% static "modal/script.js" %}" nonce="{{ request.csp_nonce }}" type="module"></script>
        <script src="{% static "js/grabSelectionOnModalOpen.js" %}" nonce="{{ request.csp_nonce }}" type="module"></script>
        <script src="{% static "js/checkboxToggler.js" %}" nonce="{{ request.csp_nonce }}"></script>
    {% endcompress %}
{% endblock html_at_end_body %}
=======
    </div>
{% else %}
    <p>{% translate "No reports have been generated yet." %}</p>
{% endif %}
>>>>>>> 3c4b5c09
<|MERGE_RESOLUTION|>--- conflicted
+++ resolved
@@ -5,7 +5,6 @@
 {% load component_tags %}
 {% load compress %}
 
-<<<<<<< HEAD
 <div class="horizontal-view toolbar">
     <div class="dropdown">
         {% comment %} <p class="visually-hidden" id="language-selector-description">{% translate "Select your language" %}</p> {% endcomment %}
@@ -19,17 +18,25 @@
         </button>
         <div class="dropdown-list">
             <ul role="listbox">
+                <li>
+                    <a href="#" role="option" data-value="test">
+                        <i class="icon ti-refresh"></i>{% translate "Rerun" %}
+                    </a>
+                </li>
+                <li>
+                    <a href="#" role="option" data-value="test">
+                        <i class="icon ti-calendar-event"></i>{% translate "Reschedule" %}
+                    </a>
+                </li>
+                <li>
+                    <a href="#" role="option" data-value="test">
+                        <i class="icon ti-share"></i>{% translate "Share" %}
+                    </a>
+                </li>
                 {% comment %} <li>
-                <a href="#" role="option" data-value="test"><i class="icon ti-refresh"></i>Rerun</a>
-            </li>
-            <li>
-              <a href="#" role="option" data-value="test"><i class="icon ti-calendar-event"></i>Reschedule</a>
-            </li>
-            <li>
-              <a href="#" role="option" data-value="test"><i class="icon ti-share"></i>Share</a>
-            </li>
-            <li>
-              <a href="#" role="option" data-value="test"><i class="icon ti-layers-difference"></i>Concatenate</a>
+                  <a href="#" role="option" data-value="test">
+                    <i class="icon ti-layers-difference"></i>{% translate "Concatenate" %}
+                  </a>
                 </li> {% endcomment %}
                 <li>
                     <a href="#rename-modal" role="option" data-value="test">
@@ -52,179 +59,169 @@
     </div>
 </div>
 <div class="horizontal-scroll">
-    <form class="inline layout-wide">
-=======
-{% if reports %}
-    <p class="de-emphasized">
-        {% blocktranslate with length=reports|length total=total_oois %}Showing {{ length }} of {{ total }} reports{% endblocktranslate %}
-    </p>
-    <div class="horizontal-scroll">
->>>>>>> 3c4b5c09
-        <table>
-            <caption class="visually-hidden">{% translate "Reports:" %}</caption>
-            <thead>
-                <tr>
-<<<<<<< HEAD
-                    <th>
-                        <input class="select_all_objects_element"
-                               type="checkbox"
-                               {% if "all" in selected_reports %}checked{% endif %}>
-                    </th>
-=======
->>>>>>> 3c4b5c09
-                    <th scope="col">{% translate "Name" %}</th>
-                    <th scope="col">{% translate "Report type" %}</th>
-                    <th scope="col">{% translate "Input Objects" %}</th>
-                    <th scope="col">{% translate "Reference date" %}</th>
-                    <th scope="col">{% translate "Creation date" %}</th>
-                    <th scope="col"></th>
-                </tr>
-            </thead>
-            <tbody>
-                {% for report in reports %}
-                    <tr>
-                        <td>
-<<<<<<< HEAD
-                            <input type="checkbox"
-                                   class="report-checkbox"
-                                   name="report"
-                                   value="{{ report.parent_report.reference }}"
-                                   {% if report.id in selected_reports or "all" in selected_reports %}checked{% endif %}
-                                   {% if "all" in selected_reports %}disabled{% endif %}>
-                        </td>
-                        <td class="report_name">
-                            <a id="report_name_{{ report.parent_report.reference|slugify }}"
-                               href="{% url "view_report" organization.code %}?report_id={{ report.parent_report.reference }}&observed_at={{ report.parent_report.observed_at|date:"Y-m-d H:i:s:u" }}"
-=======
-                            <a href="{% url "view_report" organization.code %}?report_id={{ report.parent_report.reference }}&observed_at={{ report.parent_report.observed_at|date:"Y-m-d H:i:s:u" }}"
->>>>>>> 3c4b5c09
-                               title="{% translate "Shows parent report details" %}">{{ report.parent_report.name }}</a>
-                        </td>
-                        <td>
-                            <ul class="tags horizontal-view">
-                                {% if report.parent_report.report_type == "concatenated-report" or report.parent_report.report_type is None %}
-                                    {% for report_type, total_objects in report.report_type_summary.items %}
-                                        {% if forloop.counter0 < 2 %}
-                                            <li class="label tags-color-{{ report_type|get_report_type_label_style }}">{{ report_type|get_report_type_name }}</li>
+    {% if reports %}
+        <p class="de-emphasized">
+            {% blocktranslate with length=reports|length total=total_oois %}Showing {{ length }} of {{ total }} reports{% endblocktranslate %}
+        </p>
+        <div class="horizontal-scroll">
+            <form class="inline layout-wide">
+                <table>
+                    <caption class="visually-hidden">{% translate "Reports:" %}</caption>
+                    <thead>
+                        <tr>
+                            <th>
+                                <input class="select_all_objects_element"
+                                       type="checkbox"
+                                       {% if "all" in selected_reports %}checked{% endif %}>
+                            </th>
+                            <th scope="col">{% translate "Name" %}</th>
+                            <th scope="col">{% translate "Report type" %}</th>
+                            <th scope="col">{% translate "Input Objects" %}</th>
+                            <th scope="col">{% translate "Reference date" %}</th>
+                            <th scope="col">{% translate "Creation date" %}</th>
+                            <th scope="col"></th>
+                        </tr>
+                    </thead>
+                    <tbody>
+                        {% for report in reports %}
+                            <tr>
+                                <td>
+                                    <input type="checkbox"
+                                           class="report-checkbox"
+                                           name="report"
+                                           value="{{ report.parent_report.reference }}"
+                                           {% if report.id in selected_reports or "all" in selected_reports %}checked{% endif %}
+                                           {% if "all" in selected_reports %}disabled{% endif %}>
+                                </td>
+                                <td class="report_name">
+                                    <a id="report_name_{{ report.parent_report.reference|slugify }}"
+                                       href="{% url "view_report" organization.code %}?report_id={{ report.parent_report.reference }}&observed_at={{ report.parent_report.observed_at|date:"Y-m-d H:i:s:u" }}"
+                                       title="{% translate "Shows parent report details" %}">{{ report.parent_report.name }}</a>
+                                </td>
+                                <td>
+                                    <ul class="tags horizontal-view">
+                                        {% if report.parent_report.report_type == "concatenated-report" or report.parent_report.report_type is None %}
+                                            {% for report_type, total_objects in report.report_type_summary.items %}
+                                                {% if forloop.counter0 < 2 %}
+                                                    <li class="label tags-color-{{ report_type|get_report_type_label_style }}">{{ report_type|get_report_type_name }}</li>
+                                                {% endif %}
+                                                {% if forloop.counter0 == 2 %}
+                                                    <li class="label tags-color-grey-2">+ {{ report.report_type_summary|length|add:"-2" }}</li>
+                                                {% endif %}
+                                            {% endfor %}
+                                        {% else %}
+                                            <li class="label tags-color-{{ report.parent_report.report_type|get_report_type_label_style }}">
+                                                {{ report.parent_report.report_type|get_report_type_name }}
+                                            </li>
                                         {% endif %}
-                                        {% if forloop.counter0 == 2 %}
-                                            <li class="label tags-color-grey-2">+ {{ report.report_type_summary|length|add:"-2" }}</li>
-                                        {% endif %}
-                                    {% endfor %}
-                                {% else %}
-                                    <li class="label tags-color-{{ report.parent_report.report_type|get_report_type_label_style }}">
-                                        {{ report.parent_report.report_type|get_report_type_name }}
-                                    </li>
-                                {% endif %}
-                            </ul>
-                        </td>
-                        <td>
-                            {% if report.parent_report.input_oois|length == 1 %}
-                                <a href="{% ooi_url "ooi_detail" report.parent_report.input_oois.0 organization.code query=ooi.mandatory_fields %}">{{ report.parent_report.input_oois.0|human_readable }}</a>
-                            {% elif report.total_objects == 1 %}
-                                <a href="{% ooi_url 'ooi_detail' report.children_reports.0.input_oois.0 organization.code query=ooi.mandatory_fields %}">{{ report.children_reports.0.input_oois.0|human_readable }}</a>
-                            {% else %}
-                                {{ report.total_objects }}
-                            {% endif %}
-                        </td>
-                        <td class="nowrap">{{ report.parent_report.observed_at|date }}</td>
-                        <td class="nowrap">{{ report.parent_report.date_generated }}</td>
-                        <td>
+                                    </ul>
+                                </td>
+                                <td>
+                                    {% if report.parent_report.input_oois|length == 1 %}
+                                        <a href="{% ooi_url "ooi_detail" report.parent_report.input_oois.0 organization.code query=ooi.mandatory_fields %}">{{ report.parent_report.input_oois.0|human_readable }}</a>
+                                    {% elif report.total_objects == 1 %}
+                                        <a href="{% ooi_url 'ooi_detail' report.children_reports.0.input_oois.0 organization.code query=ooi.mandatory_fields %}">{{ report.children_reports.0.input_oois.0|human_readable }}</a>
+                                    {% else %}
+                                        {{ report.total_objects }}
+                                    {% endif %}
+                                </td>
+                                <td class="nowrap">{{ report.parent_report.observed_at|date }}</td>
+                                <td class="nowrap">{{ report.parent_report.date_generated }}</td>
+                                <td>
+                                    {% if report.children_reports %}
+                                        <button type="button"
+                                                class="expando-button icon ti-chevron-down"
+                                                data-icon-open-class="icon ti-chevron-down"
+                                                data-icon-close-class="icon ti-chevron-up"
+                                                data-close-label="{% translate "Close children report object details" %}"
+                                                aria-expanded="false">
+                                            {% translate "Open children report object details" %}
+                                        </button>
+                                    {% endif %}
+                                </td>
+                            </tr>
                             {% if report.children_reports %}
-                                <button type="button"
-                                        class="expando-button icon ti-chevron-down"
-                                        data-icon-open-class="icon ti-chevron-down"
-                                        data-icon-close-class="icon ti-chevron-up"
-                                        data-close-label="{% translate "Close children report object details" %}"
-<<<<<<< HEAD
-                                        aria-expanded="false"></button>
-=======
-                                        aria-expanded="false">
-                                    {% translate "Open children report object details" %}
-                                </button>
->>>>>>> 3c4b5c09
-                            {% endif %}
-                        </td>
-                    </tr>
-                    {% if report.children_reports %}
-                        <tr class="expando-row">
-                            <td colspan="6">
-                                <table>
-                                    <caption class="visually-hidden">{% translate "Subreports details:" %}</caption>
-                                    <h5>{% translate "Report types" %}</h5>
-                                    <p>
-                                        {% blocktranslate count counter=report.total_children_reports %}
+                                <tr class="expando-row">
+                                    <td colspan="6">
+                                        <table>
+                                            <caption class="visually-hidden">{% translate "Subreports details:" %}</caption>
+                                            <h5>{% translate "Report types" %}</h5>
+                                            <p>
+                                                {% blocktranslate count counter=report.total_children_reports %}
                                         This report consist of {{counter}} subreport with the following report type and object.
                                     {% plural %}
                                         This report consist of {{counter}} subreports with the following report types and objects.
                                     {% endblocktranslate %}
-                                    </p>
-                                    <thead>
-                                        <tr>
-                                            <th scope="col">{% translate "Report type" %}</th>
-                                            <th scope="col">{% translate "Objects" %}</th>
-                                        </tr>
-                                    </thead>
-                                    <tbody>
-                                        {% for report_type, total_objects in report.report_type_summary.items %}
-                                            <tr>
-                                                <td>
-                                                    <ul class="tags horizontal-view">
-                                                        <li class="label tags-color-{{ report_type|get_report_type_label_style }}">{{ report_type|get_report_type_name }}</li>
-                                                    </ul>
-                                                </td>
-                                                <td>{{ total_objects }}</td>
-                                            </tr>
-                                        {% endfor %}
-                                    </tbody>
-                                </table>
-                                <table>
-                                    <h5>
-                                        {% translate "Subreports" %}
-                                        ({{ report.children_reports|length }}/{{ report.total_children_reports }})
-                                    </h5>
-                                    <thead>
-                                        <tr>
-                                            <th scope="col">{% translate "Report type" %}</th>
-                                            <th scope="col">{% translate "Object" %}</th>
-                                            <th scope="col">{% translate "Report name" %}</th>
-                                        </tr>
-                                    </thead>
-                                    <tbody>
-                                        {% for child_report in report.children_reports %}
-                                            <tr>
-                                                <td>
-                                                    <ul class="tags horizontal-view">
-                                                        <li class="label tags-color-{{ child_report.report_type|get_report_type_label_style }}">
-                                                            {{ child_report.report_type|get_report_type_name }}
-                                                        </li>
-                                                    </ul>
-                                                </td>
-                                                <td>
-                                                    <a href="{% ooi_url 'ooi_detail' child_report.input_oois.0 organization.code %}">{{ child_report.input_oois.0|human_readable }}</a>
-                                                </td>
-                                                <td>
-                                                    <a href="{% url "view_report" organization.code %}?report_id={{ child_report }}&observed_at={{ child_report.observed_at|date:"Y-m-d H:i:s:u" }}"
-                                                       title="{% translate "Shows subreport details" %}">{{ child_report.name }}</a>
-                                                </td>
-                                            </tr>
-                                        {% endfor %}
-                                    </tbody>
-                                </table>
-                                <div class="button-container">
-                                    {% if report.total_children_reports > 5 %}
-                                        <a href="{% url "subreports" organization.code %}?report_id={{ report.parent_report.reference }}"
-                                           class="button">{% translate "View all subreports" %}</a>
-                                    {% endif %}
-                                </div>
-                            </td>
-                        </tr>
-                    {% endif %}
-                {% endfor %}
-            </tbody>
-        </table>
-<<<<<<< HEAD
-    </form>
+                                            </p>
+                                            <thead>
+                                                <tr>
+                                                    <th scope="col">{% translate "Report type" %}</th>
+                                                    <th scope="col">{% translate "Objects" %}</th>
+                                                </tr>
+                                            </thead>
+                                            <tbody>
+                                                {% for report_type, total_objects in report.report_type_summary.items %}
+                                                    <tr>
+                                                        <td>
+                                                            <ul class="tags horizontal-view">
+                                                                <li class="label tags-color-{{ report_type|get_report_type_label_style }}">{{ report_type|get_report_type_name }}</li>
+                                                            </ul>
+                                                        </td>
+                                                        <td>{{ total_objects }}</td>
+                                                    </tr>
+                                                {% endfor %}
+                                            </tbody>
+                                        </table>
+                                        <table>
+                                            <h5>
+                                                {% translate "Subreports" %}
+                                                ({{ report.children_reports|length }}/{{ report.total_children_reports }})
+                                            </h5>
+                                            <thead>
+                                                <tr>
+                                                    <th scope="col">{% translate "Report type" %}</th>
+                                                    <th scope="col">{% translate "Object" %}</th>
+                                                    <th scope="col">{% translate "Report name" %}</th>
+                                                </tr>
+                                            </thead>
+                                            <tbody>
+                                                {% for child_report in report.children_reports %}
+                                                    <tr>
+                                                        <td>
+                                                            <ul class="tags horizontal-view">
+                                                                <li class="label tags-color-{{ child_report.report_type|get_report_type_label_style }}">
+                                                                    {{ child_report.report_type|get_report_type_name }}
+                                                                </li>
+                                                            </ul>
+                                                        </td>
+                                                        <td>
+                                                            <a href="{% ooi_url 'ooi_detail' child_report.input_oois.0 organization.code %}">{{ child_report.input_oois.0|human_readable }}</a>
+                                                        </td>
+                                                        <td>
+                                                            <a href="{% url "view_report" organization.code %}?report_id={{ child_report }}&observed_at={{ child_report.observed_at|date:"Y-m-d H:i:s:u" }}"
+                                                               title="{% translate "Shows subreport details" %}">{{ child_report.name }}</a>
+                                                        </td>
+                                                    </tr>
+                                                {% endfor %}
+                                            </tbody>
+                                        </table>
+                                        <div class="button-container">
+                                            {% if report.total_children_reports > 5 %}
+                                                <a href="{% url "subreports" organization.code %}?report_id={{ report.parent_report.reference }}"
+                                                   class="button">{% translate "View all subreports" %}</a>
+                                            {% endif %}
+                                        </div>
+                                    </td>
+                                </tr>
+                            {% endif %}
+                        {% endfor %}
+                    </tbody>
+                </table>
+            </form>
+        </div>
+    {% else %}
+        <p>{% translate "No reports have been generated yet." %}</p>
+    {% endif %}
 </div>
 <form novalidate id="select_all_objects_form" class="inline" method="get">
     {% include "forms/report_form_fields.html" with selected_reports=None %}
@@ -237,10 +234,4 @@
         <script src="{% static "js/grabSelectionOnModalOpen.js" %}" nonce="{{ request.csp_nonce }}" type="module"></script>
         <script src="{% static "js/checkboxToggler.js" %}" nonce="{{ request.csp_nonce }}"></script>
     {% endcompress %}
-{% endblock html_at_end_body %}
-=======
-    </div>
-{% else %}
-    <p>{% translate "No reports have been generated yet." %}</p>
-{% endif %}
->>>>>>> 3c4b5c09
+{% endblock html_at_end_body %}