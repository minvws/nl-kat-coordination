--- conflicted
+++ resolved
@@ -7,13 +7,6 @@
 {% endfill %}
 {% fill "content" %}
 <p>
-<<<<<<< HEAD
-    {% blocktranslate with report_name=schedule.recipe.report_name_format trimmed %}
-        Are you sure you want to disable the schedule for {{ report_name }}?
-        The recipe will still exist and the schedule can be enabled later on.
-    {% endblocktranslate %}
-</p>
-=======
     {% blocktranslate with report_name=recipe_name trimmed %}
         Are you sure you want to disable the schedule for <strong>{{ report_name }}</strong>?
         The recipe will still exist and the schedule can be enabled later on.
@@ -24,7 +17,6 @@
     <input type="hidden" name="recipe_id" value="{{ recipe_id }}" />
     <input type="hidden" name="report_name_format" value="{{ recipe_name }}" />
 </form>
->>>>>>> 9832f097
 {% endfill %}
 {% fill "footer_buttons" %}
 <button type="submit" form={{ form_id }} class="destructive">{% translate "Disable schedule" %}
