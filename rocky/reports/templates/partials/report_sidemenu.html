{% load i18n %}

<nav data-open-label="Zijbalknavigatie"
     data-close-label="Sluit zijbalknavigatie"
     aria-label="Zijbalknavigatie">
    <div class="sticky">
        <h2 class="heading-large">{% translate "Table of contents" %}</h2>
        <ol class="chapter-numbers">
            <li>
                <a href="#recommendations">{% translate "Recommendations" %}</a>
            </li>
            <li>
                <a href="#asset-overview">{% translate "Asset overview" %}</a>
            </li>
            {% if data.open_ports %}
                <li>
                    <a href="#open-ports">{% translate "Open ports" %}</a>
                </li>
            {% endif %}
            {% if data.ipv6 %}
                <li>
                    <a href="#ipv6">IPv6</a>
                </li>
            {% endif %}
            {% if data.basic_security.summary %}
                <li>
                    <a href="#basic-security">{% translate "Basic security" %}</a>
                    <ol>
                        <li>
                            <a href="#basic-security-overview">{% translate "Overview" %}</a>
                        </li>
                        {% if data.basic_security.safe_connections %}
                            <li>
                                <a href="#safe-connections">{% translate "Safe connections" %}</a>
                            </li>
                        {% endif %}
                        {% if data.basic_security.system_specific %}
                            <li>
                                <a href="#system-specific">{% translate "System specific" %}</a>
                            </li>
                        {% endif %}
                        {% if data.basic_security.rpki %}
                            <li>
                                <a href="#rpki">{% translate "Resource Public Key Infrastructure" %}</a>
                            </li>
                        {% endif %}
                    </ol>
                </li>
            {% endif %}
            {% if data.vulnerabilities %}
                <li>
                    <a href="#vulnerabilities">{% translate "Vulnerabilities" %}</a>
                    <ol>
                        {% for input_ooi, vulnerabilities in data.vulnerabilities.items %}
                            <li>
                                <a href="#vulnerabilities">{{ input_ooi }}</a>
                            </li>
                        {% endfor %}
                    </ol>
                </li>
            {% endif %}
            <li>
                <a href="#appendix">{% translate "Appendix" %}</a>
                <ol>
<<<<<<< HEAD
                    {% for input_ooi, vulnerabilities in data.vulnerabilities.items %}
                        <li class="object">
                            <a href="#vulnerabilities">{{ vulnerabilities.title }}</a>
                        </li>
                    {% endfor %}
=======
                    <li>
                        <a href="#term-overview">{% translate "Term Overview" %}</a>
                    </li>
                    <li>
                        <a href="#selected-oois">{% translate "Selected OOIs" %}</a>
                    </li>
                    <li>
                        <a href="#selected-report-types">{% translate "Selected Report Types" %}</a>
                    </li>
                    <li>
                        <a href="#selected-plugins">{% translate "Selected Plugins" %}</a>
                    </li>
                    <li>
                        <a href="#service-versions-and-health">{% translate "Service Versions and Health" %}</a>
                    </li>
                    <li>
                        <a href="#used-config-oois">{% translate "Used Config OOIs" %}</a>
                    </li>
>>>>>>> 152da5c8
                </ol>
            </li>
        </ol>
    </div>
</nav><|MERGE_RESOLUTION|>--- conflicted
+++ resolved
@@ -52,8 +52,8 @@
                     <a href="#vulnerabilities">{% translate "Vulnerabilities" %}</a>
                     <ol>
                         {% for input_ooi, vulnerabilities in data.vulnerabilities.items %}
-                            <li>
-                                <a href="#vulnerabilities">{{ input_ooi }}</a>
+                            <li class="object">
+                                <a href="#vulnerabilities">{{ vulnerabilities.title }}</a>
                             </li>
                         {% endfor %}
                     </ol>
@@ -62,13 +62,6 @@
             <li>
                 <a href="#appendix">{% translate "Appendix" %}</a>
                 <ol>
-<<<<<<< HEAD
-                    {% for input_ooi, vulnerabilities in data.vulnerabilities.items %}
-                        <li class="object">
-                            <a href="#vulnerabilities">{{ vulnerabilities.title }}</a>
-                        </li>
-                    {% endfor %}
-=======
                     <li>
                         <a href="#term-overview">{% translate "Term Overview" %}</a>
                     </li>
@@ -87,7 +80,6 @@
                     <li>
                         <a href="#used-config-oois">{% translate "Used Config OOIs" %}</a>
                     </li>
->>>>>>> 152da5c8
                 </ol>
             </li>
         </ol>
