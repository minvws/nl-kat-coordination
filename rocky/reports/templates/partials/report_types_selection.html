--- conflicted
+++ resolved
@@ -35,23 +35,13 @@
             {% if not "all" in selected_oois %}
                 {% include "summary/ooi_selection.html" %}
 
-<<<<<<< HEAD
+            {% endif %}
             <form novalidate
                   method="post"
                   action="{{ previous }}"
                   class="inline layout-wide">
                 {% csrf_token %}
                 {% include "forms/report_form_fields.html" %}
-=======
-            {% endif %}
-        {% endif %}
-        <form novalidate
-              method="post"
-              action="{{ previous }}"
-              class="inline layout-wide">
-            {% csrf_token %}
-            {% include "forms/report_form_fields.html" %}
->>>>>>> 45ba11c4
 
                 <button type="submit" class="button ghost">
                     <span class="icon ti-chevron-left"></span>{% translate "Change selection" %}
