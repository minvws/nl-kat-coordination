--- conflicted
+++ resolved
@@ -34,15 +34,13 @@
             </p>
             {% include "summary/ooi_selection.html" %}
 
-        {% endif %}
-        <form novalidate
-              method="post"
-              action="{{ previous }}"
-              class="inline layout-wide">
-            {% csrf_token %}
-            {% include "forms/report_form_fields.html" %}
+            <form novalidate
+                  method="post"
+                  action="{{ previous }}"
+                  class="inline layout-wide">
+                {% csrf_token %}
+                {% include "forms/report_form_fields.html" %}
 
-<<<<<<< HEAD
                 <button type="submit" class="button ghost">
                     <span class="icon ti-chevron-left"></span>{% translate "Change selection" %}
                 </button>
@@ -59,36 +57,20 @@
                   action="{{ next }}">
                 {% csrf_token %}
                 {% include "forms/report_form_fields.html" %}
-=======
-            <button type="submit" class="button ghost">
-                <span class="icon ti-chevron-left"></span>{% translate "Change selection" %}
-            </button>
-        </form>
-        {% if available_report_types_aggregate %}
-            <h2>{% translate "Available report types" %} ({{ count_available_report_types_aggregate }})</h2>
-        {% else %}
-            <h2>{% translate "Available report types" %} ({{ available_report_types|length }})</h2>
+
+                <div class="column-4 tiles">
+                    {% if available_report_types_aggregate %}
+                        {% include "partials/report_types_tiles_required_optional.html" with report_types=available_report_types_aggregate %}
+
+                    {% else %}
+                        {% include "partials/report_types_tiles.html" with report_types=available_report_types %}
+
+                    {% endif %}
+                </div>
+                <button type="submit">
+                    {% translate "Continue with selection" %}<span class="icon ti-chevron-right"></span>
+                </button>
+            </form>
         {% endif %}
-        <p>{% translate "All report types that are available for your selection." %}</p>
-        <a class="toggle-all" data-toggle-target="report_type">{% translate "Toggle all report types" %}</a>
-        <form class="inline layout-wide checkboxes_required"
-              method="get"
-              action="{{ next }}">
-            {% include "forms/report_form_fields.html" %}
->>>>>>> b92dd3ac
-
-            <div class="column-4 tiles">
-                {% if available_report_types_aggregate %}
-                    {% include "partials/report_types_tiles_required_optional.html" with report_types=available_report_types_aggregate %}
-
-                {% else %}
-                    {% include "partials/report_types_tiles.html" with report_types=available_report_types %}
-
-                {% endif %}
-            </div>
-            <button type="submit">
-                {% translate "Continue with selection" %}<span class="icon ti-chevron-right"></span>
-            </button>
-        </form>
     </div>
 </section>