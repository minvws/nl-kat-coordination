{% load i18n %}
{% load static %}

<section>
    <div>
        <h1>{% translate "Choose report types" %}</h1>
        <p>
            {% blocktranslate trimmed %}
                Various types of reports, such as DNS reports and TLS reports, are essential for identifying
                vulnerabilities in different aspects of a system's security. DNS reports focus on domain name
                system configuration and potential weaknesses, while TLS reports assess the security of data
                encryption and transmission protocols, helping organizations pinpoint areas where security
                improvements are needed.
            {% endblocktranslate %}
        </p>
        {% if not oois %}
            <a class="button ghost" href="{{ previous }}">
                <span class="icon ti-chevron-left"></span>{% translate "Go back" %}
            </a>
        {% else %}
            <h2>
                {% blocktranslate trimmed count counter=oois|length %}
                    Selected object
                {% plural %}
                    Selected objects
                {% endblocktranslate %}
            </h2>
            {% if 'all' in oois %}
                <p class="emphasized">{% translate "You have selected all objects in previous step." %}</p>
            {% else %}
                {% include "summary/ooi_selection.html" %}

            {% endif %}
            <a href="{{ previous }}" class="button ghost">
                <span class="icon ti-chevron-left"></span>{% translate "Change selection" %}
            </a>
            {% if available_report_types_aggregate %}
                <h2>{% translate "Available report types" %} ({{ count_available_report_types_aggregate }})</h2>
            {% else %}
                <h2>{% translate "Available report types" %} ({{ available_report_types|length }})</h2>
            {% endif %}
            <p>{% translate "All report types that are available for your selection." %}</p>
            <a class="toggle-all" data-toggle-target="report_type">{% translate "Toggle all report types" %}</a>
<<<<<<< HEAD
            <form class="inline layout-wide checkboxes_required"
                  method="get"
                  action="{{ next }}">
                {% for ooi in selected_oois %}<input type="hidden" name="ooi" value={{ ooi }}>{% endfor %}
=======
            <form class="inline layout-wide" method="get" action="{{ next }}">
                {% include "forms/report_form_fields.html" %}

>>>>>>> 82cdbb73
                <div class="column-4 tiles">
                    {% if available_report_types_aggregate %}
                        {% include "partials/report_types_tiles_required_optional.html" with report_types=available_report_types_aggregate %}

                    {% else %}
                        {% include "partials/report_types_tiles.html" with report_types=available_report_types %}

                    {% endif %}
                </div>
                <button type="submit">
                    {% translate "Continue with selection" %}<span class="icon ti-chevron-right"></span>
                </button>
            </form>
        {% endif %}
    </div>
</section><|MERGE_RESOLUTION|>--- conflicted
+++ resolved
@@ -41,16 +41,11 @@
             {% endif %}
             <p>{% translate "All report types that are available for your selection." %}</p>
             <a class="toggle-all" data-toggle-target="report_type">{% translate "Toggle all report types" %}</a>
-<<<<<<< HEAD
             <form class="inline layout-wide checkboxes_required"
                   method="get"
                   action="{{ next }}">
-                {% for ooi in selected_oois %}<input type="hidden" name="ooi" value={{ ooi }}>{% endfor %}
-=======
-            <form class="inline layout-wide" method="get" action="{{ next }}">
                 {% include "forms/report_form_fields.html" %}
 
->>>>>>> 82cdbb73
                 <div class="column-4 tiles">
                     {% if available_report_types_aggregate %}
                         {% include "partials/report_types_tiles_required_optional.html" with report_types=available_report_types_aggregate %}
