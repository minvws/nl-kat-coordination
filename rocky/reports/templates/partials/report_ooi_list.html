{% load i18n %}
{% load static %}

<section>
    <div>
        <h2>{% translate "Object selection" %}</h2>
        <p>
            {% blocktranslate trimmed %}
                Select which objects you want to include in your report. You can either continue
                with a live set or you can select the objects manually from the table below.
            {% endblocktranslate %}
        </p>
        <p>
            {% blocktranslate trimmed %}
                A live set is a set of objects based on the applied filters.
                Any object that matches this applied filter (now or in the future) will be used as
                input for the scheduled report. If your live set filter (e.g. 'hostnames' with
                'L2 clearance' that are 'declared') shows 2 hostnames that match the filter today,
                the scheduled report will run for those 2 hostnames. If you add 3 more hostnames
                tomorrow (with the same filter criteria), your next scheduled report will contain
                5 hostnames. Your live set will update as you go.
            {% endblocktranslate %}
        </p>
        {% include "partials/ooi_list_filters.html" %}

    </div>
    <div>
        {% if active_filters %}
            <div>
                <strong>{% translate "Applied filters:" %}</strong>
                <ul>
                    {% for filter, value in active_filters.items %}
                        <li>
                            <strong>{{ filter }}</strong> {{ value }}
                        </li>
                    {% endfor %}
                </ul>
            </div>
        {% endif %}
        <p>
            {% blocktranslate trimmed %}
                Based on the current dataset, your selected filters result in the following objects.
            {% endblocktranslate %}
        </p>
        {% if all_oois_selected %}
            <div class="horizontal-view horizontal-scroll toolbar start">
                <p class="de-emphasized">{{ total_oois }} {% translate "objects selected" %}</p>
                <a class="select_all_objects_element">{% translate "Deselect all objects" %}</a>
                <p class="de-emphasized end">
                    {% blocktranslate with length=ooi_list|length total=total_oois %}Showing {{ length }} of {{ total }} objects{% endblocktranslate %}
                </p>
            </div>
        {% elif ooi_list %}
            <div class="horizontal-view horizontal-scroll toolbar">
                <div>
                    <a class="select_all_objects_element">
                        {% blocktranslate trimmed count counter=object_list|length %}
                            Select all {{ total_oois }} object
                        {% plural %}
                            Select all {{ total_oois }} objects
                        {% endblocktranslate %}
                    </a>
                </div>
                <div class="end">
                    <p class="de-emphasized">
                        {% blocktranslate with length=ooi_list|length total=total_oois %}Showing {{ length }} of {{ total }} objects{% endblocktranslate %}
                    </p>
                </div>
            </div>
        {% endif %}
        <form novalidate
              method="post"
              action="{{ next }}"
              class="inline layout-wide checkboxes_required"
              id="object_table_form">
            {% csrf_token %}
            {% if all_oois_selected %}
<<<<<<< HEAD
                {% include "forms/report_form_fields.html" %}

            {% else %}
                {% include "forms/report_form_fields.html" with disable_ooi_selection_fields=True %}

=======
                <div class="horizontal-view horizontal-scroll toolbar start">
                    <p class="de-emphasized">{{ total_oois }} {% translate "objects selected" %}</p>
                    <a class="select_all_objects_element">{% translate "Deselect all objects" %}</a>
                    <p class="de-emphasized end">
                        {% blocktranslate with length=ooi_list|length total=total_oois trimmed %}
                            Showing {{ length }} of {{ total }} objects
                        {% endblocktranslate %}
                    </p>
                </div>
            {% else %}
                <div class="horizontal-view horizontal-scroll toolbar">
                    <div>
                        <a class="select_all_objects_element">
                            {% blocktranslate trimmed count counter=object_list|length %}
                                Select all {{ total_oois }} object
                            {% plural %}
                                Select all {{ total_oois }} objects
                            {% endblocktranslate %}
                        </a>
                    </div>
                    <div class="end">
                        <p class="de-emphasized">
                            {% blocktranslate with length=ooi_list|length total=total_oois trimmed %}
                                Showing {{ length }} of {{ total }} objects
                            {% endblocktranslate %}
                        </p>
                    </div>
                </div>
>>>>>>> f4d755bb
            {% endif %}
            <div class="horizontal-scroll">
                <table>
                    <caption class="visually-hidden">{% translate "Objects" %}</caption>
                    <thead>
                        <th>
                            <input class="select_all_objects_element"
                                   type="checkbox"
                                   {% if all_oois_selected %}checked{% endif %}>
                        </th>
                        <th>{% translate "Object name" %}</th>
                        <th>{% translate "Type" %}</th>
                        <th>{% translate "Clearance level" %}</th>
                        <th>{% translate "Clearance type" %}</th>
                    </thead>
                    <tbody>
                        {% for object in ooi_list %}
                            <tr>
                                <td>
                                    <input type="checkbox"
                                           name="ooi"
                                           value="{{ object.primary_key }}"
                                           {% if object.primary_key in selected_oois or all_oois_selected %}checked{% endif %}
                                           {% if all_oois_selected %}disabled{% endif %}>
                                </td>
                                <td>{{ object.human_readable }}</td>
                                <td>{{ object.ooi_type }}</td>
                                <td>
                                    {% include "partials/scan_level_indicator.html" with value=object.scan_profile.level.value %}

                                </td>
                                <td>{{ object.scan_profile.scan_profile_type|title }}</td>
                            </tr>
                        {% endfor %}
                    </tbody>
                </table>
                {% if not ooi_list %}
                    <div class="explanation">
                        <div>
                            <span>{% translate "Report(s) may be empty due to no objects in the selected filters." %}</span>
                            {% blocktranslate trimmed %}
                                Reports matching the selected filters will be empty at this moment in time.
                                Future reports may contain data. It is still possible to generate the
                                (potentially empty) report.
                            {% endblocktranslate %}
                        </div>
                    </div>
                {% else %}
                    {% include "partials/list_paginator.html" %}

                {% endif %}
            </div>
        </form>
        <form id="live_set"
              novalidate
              method="post"
              action="{{ next }}"
              class="inline layout-wide checkboxes_required">
            {% csrf_token %}
            {% include "forms/report_form_fields.html" %}

            <input type="hidden" name="ooi" value="all">
        </form>
    </div>
    <div class="button-container">
        <button form="live_set"
                type="submit"
                class="button select_all_objects_element"
                name="object_selection"
                value="query">
            {% translate "Continue with live set" %}<span class="icon ti-chevron-right"></span>
        </button>
        {% if ooi_list %}
            <button form="object_table_form"
                    type="submit"
                    class="button ghost"
                    name="object_selection"
                    value="selection">
                {% translate "Continue with selection" %}<span class="icon ti-chevron-right"></span>
            </button>
        {% endif %}
    </div>
</section>
<form novalidate id="select_all_objects_form" class="inline" method="get">
    {% include "forms/report_form_fields.html" with disable_ooi_selection_fields=True %}

    {% if not all_oois_selected %}<input type="hidden" name="ooi" value="all">{% endif %}
</form><|MERGE_RESOLUTION|>--- conflicted
+++ resolved
@@ -75,42 +75,9 @@
               id="object_table_form">
             {% csrf_token %}
             {% if all_oois_selected %}
-<<<<<<< HEAD
                 {% include "forms/report_form_fields.html" %}
-
             {% else %}
                 {% include "forms/report_form_fields.html" with disable_ooi_selection_fields=True %}
-
-=======
-                <div class="horizontal-view horizontal-scroll toolbar start">
-                    <p class="de-emphasized">{{ total_oois }} {% translate "objects selected" %}</p>
-                    <a class="select_all_objects_element">{% translate "Deselect all objects" %}</a>
-                    <p class="de-emphasized end">
-                        {% blocktranslate with length=ooi_list|length total=total_oois trimmed %}
-                            Showing {{ length }} of {{ total }} objects
-                        {% endblocktranslate %}
-                    </p>
-                </div>
-            {% else %}
-                <div class="horizontal-view horizontal-scroll toolbar">
-                    <div>
-                        <a class="select_all_objects_element">
-                            {% blocktranslate trimmed count counter=object_list|length %}
-                                Select all {{ total_oois }} object
-                            {% plural %}
-                                Select all {{ total_oois }} objects
-                            {% endblocktranslate %}
-                        </a>
-                    </div>
-                    <div class="end">
-                        <p class="de-emphasized">
-                            {% blocktranslate with length=ooi_list|length total=total_oois trimmed %}
-                                Showing {{ length }} of {{ total }} objects
-                            {% endblocktranslate %}
-                        </p>
-                    </div>
-                </div>
->>>>>>> f4d755bb
             {% endif %}
             <div class="horizontal-scroll">
                 <table>
