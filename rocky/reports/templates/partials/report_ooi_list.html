{% load i18n %}
{% load static %}

<section>
    <div>
        <h2>
            {% blocktranslate trimmed count counter=object_list|length %}
                Select object ({{ total_oois }})
            {% plural %}
                Select objects ({{ total_oois }})
            {% endblocktranslate %}
        </h2>
        <p>
            {% blocktranslate %}
<<<<<<< HEAD
                Select which objects you want to include in your report.
                You can either continue with a live object set based on your selected filter,
                or you can select the objects manually from the table below.
=======
                Select which objects you want to include in your report. You can either continue
                with a live set or you can select the objects manually from the table below.
            {% endblocktranslate %}
        </p>
        <p>
            {% blocktranslate %}
                A live set is a set of objects based on the applied filters.
                Any object that matches this applied filter (now or in the future) will be used as
                input for the scheduled report. If your live set filter (e.g. 'hostnames' with
                'L2 clearance' that are 'declared') shows 2 hostnames that match the filter today,
                the scheduled report will run for those 2 hostnames. If you add 3 more hostnames
                tomorrow (with the same filter criteria), your next scheduled report will contain
                5 hostnames. Your live set will update as you go.
>>>>>>> e482bbce
            {% endblocktranslate %}
        </p>
        {% include "partials/ooi_list_filters.html" %}

        <form novalidate
              method="post"
              action="{{ next }}"
              class="inline layout-wide checkboxes_required">
            {% csrf_token %}
            {% include "forms/report_form_fields.html" %}

            <input type="hidden" name="ooi" value="all">
            <button type="submit"
                    class="button select_all_objects_element"
                    name="object_selection"
                    value="query">
                {% translate "Continue with live set" %}<span class="icon ti-chevron-right"></span>
            </button>
        </form>
        {% if not ooi_list %}
            <p>{% translate "No objects found." %}</p>
            <div class="button-container">
                <a class="button"
                   href="{% url 'ooi_add_type_select' organization_code=organization.code %}">{% translate "Create object" %}</a>
                <a class="button ghost"
                   href="{% url 'ooi_list' organization_code=organization.code %}">{% translate "Go to the object page" %}</a>
            </div>
        {% else %}
            {% if all_oois_selected %}
                <div class="horizontal-view horizontal-scroll toolbar start">
                    <p class="de-emphasized">{{ total_oois }} {% translate "objects selected" %}</p>
                    <a class="select_all_objects_element">{% translate "Deselect all objects" %}</a>
                    <p class="de-emphasized end">
                        {% blocktranslate with length=ooi_list|length total=total_oois %}Showing {{ length }} of {{ total }} objects{% endblocktranslate %}
                    </p>
                </div>
            {% else %}
                <div class="horizontal-view horizontal-scroll toolbar">
                    <div>
                        <a class="select_all_objects_element">
                            {% blocktranslate trimmed count counter=object_list|length %}
                                Select all {{ total_oois }} object
                            {% plural %}
                                Select all {{ total_oois }} objects
                            {% endblocktranslate %}
                        </a>
                    </div>
                    <div class="end">
                        <p class="de-emphasized">
                            {% blocktranslate with length=ooi_list|length total=total_oois %}Showing {{ length }} of {{ total }} objects{% endblocktranslate %}
                        </p>
                    </div>
                </div>
            {% endif %}
            <form novalidate
                  method="post"
                  action="{{ next }}"
                  class="inline layout-wide checkboxes_required"
                  id="object_table_form">
                {% csrf_token %}
                {% if all_oois_selected %}
                    {% include "forms/report_form_fields.html" %}

                {% else %}
                    {% include "forms/report_form_fields.html" with disable_ooi_selection_fields=True %}

                {% endif %}
                <div class="horizontal-scroll">
                    <table>
                        <caption class="visually-hidden">{% translate "Objects" %}</caption>
                        <thead>
                            <th>
                                <input class="select_all_objects_element"
                                       type="checkbox"
                                       {% if all_oois_selected %}checked{% endif %}>
                            </th>
                            <th>{% translate "Object" %}</th>
                            <th>{% translate "Type" %}</th>
                            <th>{% translate "Clearance level" %}</th>
                            <th>{% translate "Clearance type" %}</th>
                        </thead>
                        <tbody>
                            {% for object in ooi_list %}
                                <tr>
                                    <td>
                                        <input type="checkbox"
                                               name="ooi"
                                               value="{{ object.primary_key }}"
                                               {% if object.primary_key in selected_oois or all_oois_selected %}checked{% endif %}
                                               {% if all_oois_selected %}disabled{% endif %}>
                                    </td>
                                    <td>{{ object.human_readable }}</td>
                                    <td>{{ object.ooi_type }}</td>
                                    <td>
                                        {% include "partials/scan_level_indicator.html" with value=object.scan_profile.level.value %}

                                    </td>
                                    <td>{{ object.scan_profile.scan_profile_type|title }}</td>
                                </tr>
                            {% endfor %}
                        </tbody>
                    </table>
                    <button type="submit"
                            class="button ghost"
                            name="object_selection"
                            value="selection">
                        {% translate "Continue with selection" %}<span class="icon ti-chevron-right"></span>
                    </button>
                </div>
            </form>
            {% include "partials/list_paginator.html" %}

        {% endif %}
    </div>
</section>
<form novalidate id="select_all_objects_form" class="inline" method="get">
    {% include "forms/report_form_fields.html" with disable_ooi_selection_fields=True %}

    {% if not all_oois_selected %}<input type="hidden" name="ooi" value="all">{% endif %}
</form><|MERGE_RESOLUTION|>--- conflicted
+++ resolved
@@ -12,11 +12,6 @@
         </h2>
         <p>
             {% blocktranslate %}
-<<<<<<< HEAD
-                Select which objects you want to include in your report.
-                You can either continue with a live object set based on your selected filter,
-                or you can select the objects manually from the table below.
-=======
                 Select which objects you want to include in your report. You can either continue
                 with a live set or you can select the objects manually from the table below.
             {% endblocktranslate %}
@@ -30,7 +25,6 @@
                 the scheduled report will run for those 2 hostnames. If you add 3 more hostnames
                 tomorrow (with the same filter criteria), your next scheduled report will contain
                 5 hostnames. Your live set will update as you go.
->>>>>>> e482bbce
             {% endblocktranslate %}
         </p>
         {% include "partials/ooi_list_filters.html" %}
