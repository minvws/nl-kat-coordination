{% load i18n %}
{% load static %}

<section>
    <div>
        <h1>{% translate "Configuration" %}</h1>
        <p class="emphasized">{% translate "Set up the required plugins for this report." %}</p>
        {% if selected_oois and selected_report_types %}
            <a href="{{ previous }}" class="button ghost">
                <span class="icon ti-chevron-left"></span>{% translate "Change selection" %}
            </a>
            <h2>{% translate "Plugins" %}</h2>
            <p>
                <strong>{% translate "KAT will be able to generate a full report when all the required and suggested boefjes are enabled." %}</strong>
            </p>
            <p>
                {% blocktranslate trimmed %}
                    If you choose not to enable a plugin, the data that plugin would
                    collect or produce will be left out of the report which will then be generated
                    based on the available data collected by the enabled plugins.
                {% endblocktranslate %}
            </p>
<<<<<<< HEAD
            <p>
                {% blocktranslate trimmed %}
                    Some plugins are mandatory as they are crucial for a report type.
                    Reports that don't have their requirements met will be skipped.
                {% endblocktranslate %}
            </p>
            <p class="warning"
               role="group"
               aria-label="{% translate "scan level warning" %}">
                <span>{% translate "Warning! Before you proceed read the following points:" %}</span>
                {% blocktranslate trimmed %}
                    OpenKAT is designed to scan all known objects on a regular basis using the enabled plugins and set clearance levels. This means that scans will run automatically.
                    Be patient; plugins may take some time before they have collected all their data.
                    Enabling them just before report generation will likely result in inaccurate reports, as plugins have not finished collecting data.
                {% endblocktranslate %}
            </p>
=======
>>>>>>> e46ad5cc
            {% include "partials/plugin_overview_table.html" %}

            <h3>{% translate "Required plugins" %}</h3>
            <p>{% translate "This report type requires the following plugins to be enabled:" %}</p>
            {% if all_plugins_enabled.required %}
                <p>{% translate "Good job! All required plugins are enabled." %}</p>
            {% else %}
                <div class="required-plugin-container">
                    <div class="toolbar">
                        <div class="checkbox">
                            <input type="checkbox"
                                   class="display-toggle"
                                   id="checkbox-for-enabled-required-plugins">
                            <label for="checkbox-for-enabled-required-plugins">{% translate "Show enabled plugins" %}</label>
                        </div>
                    </div>
                    <div class="column-4 tiles plugins images-cover">
                        {% for required_plugin in plugins.required|dictsort:"enabled" %}
                            {% include "partials/plugin_tile.html" with plugin=required_plugin show_report_types="yes" plugin_report_types=plugin_data.plugin_report_types show_report_types="yes" plugin_report_types=plugin_data.plugin_report_types %}

                        {% endfor %}
                    </div>
                </div>
            {% endif %}
            <h3>{% translate "Suggested plugins" %}</h3>
            <p>
                {% translate "This report requires at least one of the following plugins to be enabled to generate the report:" %}
            </p>
            {% if all_plugins_enabled.optional %}
                <p>{% translate "Good job! All suggested plugins are enabled" %}</p>
            {% else %}
                <div class="optional-plugin-container hide-overflow">
                    <div class="toolbar">
                        <div class="checkbox">
                            <input type="checkbox"
                                   class="display-toggle"
                                   id="checkbox-for-enabled-optional-plugins">
                            <label for="checkbox-for-enabled-optional-plugins">{% translate "Show enabled plugins" %}</label>
                        </div>
                    </div>
                    <div class="column-4 tiles plugins images-cover">
                        {% for optional_plugin in plugins.optional|dictsort:"enabled" %}
                            {% if optional_plugin not in plugins.required %}
                                {% include "partials/plugin_tile.html" with plugin=optional_plugin form_id="generate_report" show_report_types="yes" plugin_report_types=plugin_data.plugin_report_types %}

                            {% endif %}
                        {% endfor %}
                    </div>
                    <div class="toolbar">
                        <button class="button ghost"
                                id="more-suggested-plugins"
                                data-hide-text="{% translate "Hide suggested plugins" %}"
                                data-show-text="{% translate "Show more suggested plugins" %}"></button>
                    </div>
                </div>
            {% endif %}
            <form id="generate_report" class="inline" method="get" action="{{ next }}">
                {% include "forms/report_form_fields.html" %}

                {% for report_type in selected_report_types %}
                    <input type="hidden" name="report_type" value={{ report_type }}>
                {% endfor %}
                <button type="submit">
                    {% translate "Generate report" %}<span class="icon ti-chevron-right"></span>
                </button>
            </form>
        {% else %}
            <a class="button ghost" href="{{ previous }}">
                <span class="icon ti-chevron-left"></span>{% translate "Go back" %}
            </a>
        {% endif %}
    </div>
</section><|MERGE_RESOLUTION|>--- conflicted
+++ resolved
@@ -14,31 +14,8 @@
                 <strong>{% translate "KAT will be able to generate a full report when all the required and suggested boefjes are enabled." %}</strong>
             </p>
             <p>
-                {% blocktranslate trimmed %}
-                    If you choose not to enable a plugin, the data that plugin would
-                    collect or produce will be left out of the report which will then be generated
-                    based on the available data collected by the enabled plugins.
-                {% endblocktranslate %}
+                {% translate "If you choose not to give a plugin permission to run, the data that plugin would collect or produce will be left out of the report which will then be generated based on the available data collected by the enabled plugins." %}
             </p>
-<<<<<<< HEAD
-            <p>
-                {% blocktranslate trimmed %}
-                    Some plugins are mandatory as they are crucial for a report type.
-                    Reports that don't have their requirements met will be skipped.
-                {% endblocktranslate %}
-            </p>
-            <p class="warning"
-               role="group"
-               aria-label="{% translate "scan level warning" %}">
-                <span>{% translate "Warning! Before you proceed read the following points:" %}</span>
-                {% blocktranslate trimmed %}
-                    OpenKAT is designed to scan all known objects on a regular basis using the enabled plugins and set clearance levels. This means that scans will run automatically.
-                    Be patient; plugins may take some time before they have collected all their data.
-                    Enabling them just before report generation will likely result in inaccurate reports, as plugins have not finished collecting data.
-                {% endblocktranslate %}
-            </p>
-=======
->>>>>>> e46ad5cc
             {% include "partials/plugin_overview_table.html" %}
 
             <h3>{% translate "Required plugins" %}</h3>
