{% load i18n %}
{% load static %}
{% load report_extra %}
{% load ooi_extra %}
{% load compress %}

<section>
    <div>
<<<<<<< HEAD
        {% if report_recipe.input_oois and report_recipe.report_types %}
            <h2>{% translate "Report schedule" %}</h2>
            <p>
                {% blocktranslate trimmed %}
                    The date you select will be the reference date for the data set for your report.
                    Please allow for up to 24 hours for your report to be ready.
                {% endblocktranslate %}
            </p>
            <form class="inline">
                {% include "partials/form/fieldset.html" with fields=schedule_report_form %}

            </form>
=======
        {% if selected_oois and selected_report_types %}
>>>>>>> 7192bb69
            <h2>{% translate "Report name" %}</h2>
            {% include "partials/return_button.html" with btn_text="Change selection" %}

            <p>
                {% blocktranslate trimmed %}
                    Give your report a custom name and optionally add the reports' reference date
                    to the name. To do so you can select a standard option or use a <a href="https://strftime.org/" target="_blank">Python
                    strftime code</a> in the report name.
                {% endblocktranslate %}
            </p>
            <form id="generate_report" class="inline" method="post" action="{{ next }}">
                <table id="report-name-table">
                    <caption class="visually-hidden">{% translate "Report names:" %}</caption>
                    <thead>
                        <tr>
                            <th scope="col" colspan="2">
                                {% translate "Name" %} <span class="nota-bene" aria-hidden>{% translate "(Required)" %}</span>
                            </th>
                            <th scope="col">{% translate "Add reference date" %}</th>
                        </tr>
                    </thead>
                    <tbody>
                        {% for report_name in reports %}
                            {% with report_id=report_name|slugify %}
                                <input type="hidden" name="old_report_name" value="{{ report_name }}" />
                                <tr>
                                    <td>
                                        <div>
                                            <input id="{{ report_id }}"
                                                   class="name-input"
                                                   name="report_name"
                                                   type="text"
                                                   value="{{ report_name }}"
                                                   required
                                                   minlength="3" />
                                        </div>
                                    </td>
                                    <td>
                                        <button type="button"
                                                class="icon ti-arrow-back-up action-button reset-button hidden"
                                                aria-label="{% translate "Reset" %}"></button>
                                    </td>
                                    <td>
                                        <select class="reference-date" name="reference_date">
                                            <option value="">{% translate "No reference date" %}</option>
                                            <option value="%b %d %Y, %H:%M">{% translate "Day" %} ({{ created_at|date:"N jS Y, H:i" }})</option>
                                            <option value="week">{% translate "Week" %} ({% translate "Week" %} {{ created_at|date:"W, Y" }})</option>
                                            <option value="%b, %Y">{% translate "Month" %} ({{ created_at|date:"N, Y" }})</option>
                                            <option value="%Y">{% translate "Year" %} ({{ created_at|date:"Y" }})</option>
                                        </select>
                                    </td>
                                </tr>
                            {% endwith %}
                        {% endfor %}
                    </tbody>
                </table>
                {% csrf_token %}
                <button type="submit" form="generate_report">
                    {% include "forms/report_form_fields.html" %}

                    {% translate "Generate report" %}<span class="icon ti-chevron-right" aria-hidden="true"></span>
                </button>
            </form>
        {% else %}
            {% include "partials/return_button.html" with btn_text="Go back" %}

        {% endif %}
    </div>
</section>
{% block html_at_end_body %}
    {% compress js %}
        <script src="{% static "js/renameReports.js" %}" nonce="{{ request.csp_nonce }}" type="module"></script>
    {% endcompress %}
{% endblock html_at_end_body %}<|MERGE_RESOLUTION|>--- conflicted
+++ resolved
@@ -6,8 +6,7 @@
 
 <section>
     <div>
-<<<<<<< HEAD
-        {% if report_recipe.input_oois and report_recipe.report_types %}
+        {% if selected_oois and selected_report_types %}
             <h2>{% translate "Report schedule" %}</h2>
             <p>
                 {% blocktranslate trimmed %}
@@ -19,9 +18,6 @@
                 {% include "partials/form/fieldset.html" with fields=schedule_report_form %}
 
             </form>
-=======
-        {% if selected_oois and selected_report_types %}
->>>>>>> 7192bb69
             <h2>{% translate "Report name" %}</h2>
             {% include "partials/return_button.html" with btn_text="Change selection" %}
 
