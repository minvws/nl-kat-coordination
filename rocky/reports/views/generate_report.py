from typing import Any

from django.http import HttpRequest, HttpResponse
from django.shortcuts import redirect
from django.urls import reverse
from django.utils.translation import gettext_lazy as _
from django.views.generic import TemplateView

from reports.views.base import (
    REPORTS_PRE_SELECTION,
    OOISelectionView,
    ReportBreadcrumbs,
    ReportFinalSettingsView,
    ReportPluginView,
    ReportTypeSelectionView,
    SaveReportView,
    get_selection,
)
from reports.views.mixins import SaveGenerateReportMixin
from reports.views.view_helpers import GenerateReportStepsMixin


class BreadcrumbsGenerateReportView(ReportBreadcrumbs):
    def build_breadcrumbs(self):
        breadcrumbs = super().build_breadcrumbs()
        kwargs = self.get_kwargs()
        selection = get_selection(self.request)
        breadcrumbs += [
            {"url": reverse("generate_report_landing", kwargs=kwargs) + selection, "text": _("Generate report")},
            {"url": reverse("generate_report_select_oois", kwargs=kwargs) + selection, "text": _("Select objects")},
            {
                "url": reverse("generate_report_select_report_types", kwargs=kwargs) + selection,
                "text": _("Select report types"),
            },
            {"url": reverse("generate_report_setup_scan", kwargs=kwargs) + selection, "text": _("Configuration")},
            {"url": reverse("generate_report_export_setup", kwargs=kwargs) + selection, "text": _("Export setup")},
            {"url": reverse("generate_report_view", kwargs=kwargs) + selection, "text": _("Save report")},
        ]
        return breadcrumbs


class LandingGenerateReportView(BreadcrumbsGenerateReportView):
    """
    Landing page to start the 'Generate Report' flow.
    """

    def get(self, request: HttpRequest, *args: Any, **kwargs: Any) -> HttpResponse:
        return redirect(
            reverse("generate_report_select_oois", kwargs=self.get_kwargs())
            + get_selection(request, REPORTS_PRE_SELECTION)
        )


<<<<<<< HEAD
class LocationReportView(TemplateView):
    template_name = "location_report.html"


class OOISelectionGenerateReportView(
    GenerateReportStepsMixin, BreadcrumbsGenerateReportView, BaseOOIListView, OOISelectionView
):
=======
class OOISelectionGenerateReportView(GenerateReportStepsMixin, BreadcrumbsGenerateReportView, OOISelectionView):
>>>>>>> 56389a81
    """
    Select objects for the 'Generate Report' flow.
    """

    template_name = "generate_report/select_oois.html"
    breadcrumbs_step = 3
    current_step = 1

    def get_context_data(self, **kwargs):
        context = super().get_context_data(**kwargs)
        context["channel"] = "generate_report"
        return context


class ReportTypesSelectionGenerateReportView(
    GenerateReportStepsMixin, BreadcrumbsGenerateReportView, ReportTypeSelectionView, TemplateView
):
    """
    Shows all possible report types from a list of OOIs.
    Chooses report types for the 'Generate Report' flow.
    """

    template_name = "generate_report/select_report_types.html"
    breadcrumbs_step = 4
    current_step = 2


class SetupScanGenerateReportView(
    SaveGenerateReportMixin, GenerateReportStepsMixin, BreadcrumbsGenerateReportView, ReportPluginView
):
    """
    Show required and optional plugins to start scans to generate OOIs to include in report.
    """

    template_name = "generate_report/setup_scan.html"
    breadcrumbs_step = 5
    current_step = 3


class ExportSetupGenerateReportView(GenerateReportStepsMixin, BreadcrumbsGenerateReportView, ReportFinalSettingsView):
    """
    Shows the export setup page where users can set their export preferences.
    """

    template_name = "generate_report/export_setup.html"
    breadcrumbs_step = 6
    current_step = 4


class SaveGenerateReportView(SaveGenerateReportMixin, BreadcrumbsGenerateReportView, SaveReportView):
    """
    Save the report generated.
    """

    template_name = "generate_report.html"
    breadcrumbs_step = 6
    current_step = 5<|MERGE_RESOLUTION|>--- conflicted
+++ resolved
@@ -51,17 +51,11 @@
         )
 
 
-<<<<<<< HEAD
 class LocationReportView(TemplateView):
     template_name = "location_report.html"
 
 
-class OOISelectionGenerateReportView(
-    GenerateReportStepsMixin, BreadcrumbsGenerateReportView, BaseOOIListView, OOISelectionView
-):
-=======
 class OOISelectionGenerateReportView(GenerateReportStepsMixin, BreadcrumbsGenerateReportView, OOISelectionView):
->>>>>>> 56389a81
     """
     Select objects for the 'Generate Report' flow.
     """
