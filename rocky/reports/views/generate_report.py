--- conflicted
+++ resolved
@@ -15,15 +15,7 @@
 from octopoes.models import Reference
 from octopoes.models.exception import ObjectNotFoundException, TypeNotFound
 from reports.report_types.definitions import Report
-<<<<<<< HEAD
-from reports.report_types.helpers import (
-    REPORTS,
-    get_ooi_types_with_report,
-    get_plugins_for_report_ids,
-    get_report_by_id,
-    get_report_types_for_oois,
-=======
-from reports.report_types.helpers import REPORTS, get_ooi_types_with_report, get_report_types_for_oois
+from reports.report_types.helpers import REPORTS, get_ooi_types_with_report, get_report_by_id, get_report_types_for_oois
 from reports.views.base import (
     REPORTS_PRE_SELECTION,
     ReportBreadcrumbs,
@@ -31,7 +23,6 @@
     ReportPluginView,
     ReportTypeView,
     get_selection,
->>>>>>> 951a5299
 )
 from reports.views.view_helpers import GenerateReportStepsMixin
 from rocky.views.ooi_view import BaseOOIListView
