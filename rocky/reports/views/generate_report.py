import logging
from collections.abc import Sequence
from typing import Any

from django.contrib import messages
from django.http import HttpRequest, HttpResponse
from django.shortcuts import redirect
from django.urls import reverse
from django.utils.http import urlencode
from django.utils.translation import gettext_lazy as _
from django.views.generic import TemplateView

from octopoes.models import Reference
from octopoes.models.exception import ObjectNotFoundException, TypeNotFound
from octopoes.models.ooi.reports import Report as ReportOOI
from reports.report_types.concatenated_report.report import ConcatenatedReport
from reports.report_types.definitions import Report
from reports.report_types.helpers import REPORTS, get_ooi_types_with_report, get_report_by_id, get_report_types_for_oois
from reports.views.base import (
    REPORTS_PRE_SELECTION,
    ReportBreadcrumbs,
    ReportOOIView,
    ReportPluginView,
    ReportTypeView,
    get_selection,
)
from reports.views.view_helpers import GenerateReportStepsMixin
from rocky.views.ooi_view import BaseOOIListView

logger = logging.getLogger(__name__)


class BreadcrumbsGenerateReportView(ReportBreadcrumbs):
    def build_breadcrumbs(self):
        breadcrumbs = super().build_breadcrumbs()
        kwargs = self.get_kwargs()
        selection = get_selection(self.request)
        breadcrumbs += [
            {
                "url": reverse("generate_report_landing", kwargs=kwargs) + selection,
                "text": _("Generate report"),
            },
            {
                "url": reverse("generate_report_select_oois", kwargs=kwargs) + selection,
                "text": _("Select objects"),
            },
            {
                "url": reverse("generate_report_select_report_types", kwargs=kwargs) + selection,
                "text": _("Select report types"),
            },
            {
                "url": reverse("generate_report_setup_scan", kwargs=kwargs) + selection,
                "text": _("Configuration"),
            },
            {
                "url": reverse("generate_report_export_setup", kwargs=kwargs) + selection,
                "text": _("Export setup"),
            },
            {
                "url": reverse("generate_report_view", kwargs=kwargs) + selection,
                "text": _("Save report"),
            },
        ]
        return breadcrumbs


class LandingGenerateReportView(BreadcrumbsGenerateReportView):
    """
    Landing page to start the 'Generate Report' flow.
    """

    def get(self, request: HttpRequest, *args: Any, **kwargs: Any) -> HttpResponse:
        return redirect(
            reverse("generate_report_select_oois", kwargs=self.get_kwargs())
            + get_selection(request, REPORTS_PRE_SELECTION)
        )


class OOISelectionGenerateReportView(
    GenerateReportStepsMixin,
    BreadcrumbsGenerateReportView,
    ReportOOIView,
    BaseOOIListView,
):
    """
    Select objects for the 'Generate Report' flow.
    """

    template_name = "generate_report/select_oois.html"
    breadcrumbs_step = 3
    current_step = 1
    ooi_types = get_ooi_types_with_report()

    def get_context_data(self, **kwargs):
        context = super().get_context_data(**kwargs)
        context["channel"] = "generate_report"
        context.update(self.get_ooi_filter_forms(self.ooi_types))
        return context


class ReportTypesSelectionGenerateReportView(
    GenerateReportStepsMixin,
    BreadcrumbsGenerateReportView,
    ReportOOIView,
    ReportTypeView,
    TemplateView,
):
    """
    Shows all possible report types from a list of OOIs.
    Chooses report types for the 'Generate Report' flow.
    """

    template_name = "generate_report/select_report_types.html"
    breadcrumbs_step = 4
    current_step = 2
    ooi_types = get_ooi_types_with_report()

    def get(self, request, *args, **kwargs):
        if not self.selected_oois:
            messages.error(self.request, _("Select at least one OOI to proceed."))
            return redirect(self.get_previous())
        return super().get(request, *args, **kwargs)

    def get_context_data(self, **kwargs):
        context = super().get_context_data(**kwargs)
        context["available_report_types"] = self.get_report_types(get_report_types_for_oois(self.oois_pk))
        context["total_oois"] = self.get_total_objects()
        return context


<<<<<<< HEAD
class SetupScanGenerateReportView(
    GenerateReportStepsMixin,
    BreadcrumbsGenerateReportView,
    ReportPluginView,
    TemplateView,
):
    """
    Show required and optional plugins to start scans to generate OOIs to include in report.
    """

    template_name = "generate_report/setup_scan.html"
    breadcrumbs_step = 5
    current_step = 3

    def get(self, request: HttpRequest, *args: Any, **kwargs: Any) -> HttpResponse:
        if self.plugins_enabled() or not self.report_has_required_plugins():
            return redirect(self.get_next())
        if not self.plugins:
            return redirect(self.get_previous())
        return super().get(request, *args, **kwargs)


class ExportSetupGenerateReportView(
    GenerateReportStepsMixin, BreadcrumbsGenerateReportView, ReportPluginView, TemplateView
):
    """
    Shows the export setup page where users can set their export preferences.
    """

    template_name = "generate_report/export_setup.html"
    breadcrumbs_step = 6
    current_step = 4

    def get(self, request: HttpRequest, *args: Any, **kwargs: Any) -> HttpResponse:
        if not self.selected_report_types:
            messages.error(request, _("Select at least one report type to proceed."))
            return redirect(self.get_previous())

        return super().get(request, *args, **kwargs)

    def get_context_data(self, **kwargs):
        context = super().get_context_data(**kwargs)
        return context


class SaveGenerateReportView(BreadcrumbsGenerateReportView, ReportPluginView, TemplateView):
    """
    Save the report generated.
    """

    template_name = "generate_report.html"
    current_step = 5
    report_types: Sequence[type[Report]]
    ooi_types = get_ooi_types_with_report()

    def post(self, request: HttpRequest, *args: Any, **kwargs: Any) -> HttpResponse:
=======
class SaveGenerateReportMixin(ReportPluginView):
    def save_report(self) -> ReportOOI:
>>>>>>> 784731e9
        if not self.selected_report_types:
            messages.error(self.request, _("Select at least one report type to proceed."))
            return redirect(
                reverse("generate_report_select_report_types", kwargs=self.get_kwargs()) + get_selection(self.request)
            )

        error_reports = []
        report_data: dict[str, dict[str, dict[str, Any]]] = {}
        by_type: dict[str, list[str]] = {}

        number_of_reports = 0
        for ooi in self.get_oois_pk():
            ooi_type = Reference.from_str(ooi).class_

            if ooi_type not in by_type:
                by_type[ooi_type] = []

            by_type[ooi_type].append(ooi)

        sorted_report_types = list(filter(lambda x: x in self.report_types, REPORTS))
        for report_class in sorted_report_types:
            oois = {
                ooi for ooi_type in report_class.input_ooi_types for ooi in by_type.get(ooi_type.get_object_type(), [])
            }

            try:
                results = report_class(self.octopoes_api_connector).collect_data(oois, self.observed_at)
            except ObjectNotFoundException:
                error_reports.append(report_class.id)
                continue
            except TypeNotFound:
                error_reports.append(report_class.id)
                continue

            for ooi, data in results.items():
                if report_class.id not in report_data:
                    report_data[report_class.id] = {}

                report_data[report_class.id][ooi] = {
                    "data": data,
                    "template": report_class.template_path,
                    "report_name": report_class.name,
                }
                number_of_reports += 1

        observed_at = self.get_observed_at()

        # if its not a single report, we need a parent
        if number_of_reports > 1:
            raw_id = self.save_report_raw(data={"plugins": self.get_plugin_data_for_saving()})
            report_ooi = self.save_report_ooi(
                report_data_raw_id=raw_id,
                report_type=ConcatenatedReport,
                input_oois=[],
                parent=None,
                has_parent=False,
                observed_at=observed_at,
            )
            for report_type, ooi_data in report_data.items():
                for ooi, data in ooi_data.items():
                    raw_id = self.save_report_raw(data={"report_data": data["data"]})
                    self.save_report_ooi(
                        report_data_raw_id=raw_id,
                        report_type=get_report_by_id(report_type),
                        input_oois=[ooi],
                        parent=report_ooi.reference,
                        has_parent=True,
                        observed_at=observed_at,
                    )
        # if its a single report we can just save it as complete
        else:
            report_type = next(iter(report_data))
            ooi = next(iter(report_data[report_type]))
            data = report_data[report_type][ooi]
            raw_id = self.save_report_raw(
                data={"report_data": data["data"], "plugins": self.get_plugin_data_for_saving()}
            )
            report_ooi = self.save_report_ooi(
                report_data_raw_id=raw_id,
                report_type=get_report_by_id(report_type),
                input_oois=[ooi],
                parent=None,
                has_parent=False,
                observed_at=observed_at,
            )
        # If OOI could not be found or the date is incorrect, it will be shown to the user as a message error
        if error_reports:
            report_types = ", ".join(set(error_reports))
            date = self.observed_at.date()
            error_message = _("No data could be found for %(report_types). Object(s) did not exist on %(date)s.") % {
                "report_types": report_types,
                "date": date,
            }
            messages.error(self.request, error_message)

        return report_ooi


class SetupScanGenerateReportView(
    SaveGenerateReportMixin,
    GenerateReportStepsMixin,
    BreadcrumbsGenerateReportView,
    ReportPluginView,
    TemplateView,
):
    """
    Show required and optional plugins to start scans to generate OOIs to include in report.
    """

    template_name = "generate_report/setup_scan.html"
    breadcrumbs_step = 5
    current_step = 3

    def get(self, request: HttpRequest, *args: Any, **kwargs: Any) -> HttpResponse:
        if not self.report_has_required_plugins() or self.plugins_enabled():
            report_ooi = self.save_report()
            return redirect(
                reverse("view_report", kwargs={"organization_code": self.organization.code})
                + "?"
                + urlencode({"report_id": report_ooi.reference})
            )
        if not self.plugins:
            return redirect(self.get_previous())
        return super().get(request, *args, **kwargs)


class SaveGenerateReportView(SaveGenerateReportMixin, BreadcrumbsGenerateReportView, ReportPluginView, TemplateView):
    """
    Save the report generated.
    """

    template_name = "generate_report.html"
    breadcrumbs_step = 6
    current_step = 6
    report_types: Sequence[type[Report]]
    ooi_types = get_ooi_types_with_report()

    def post(self, request: HttpRequest, *args: Any, **kwargs: Any) -> HttpResponse:
        report_ooi = self.save_report()

        return redirect(
            reverse("view_report", kwargs={"organization_code": self.organization.code})
            + "?"
            + urlencode({"report_id": report_ooi.reference})
        )<|MERGE_RESOLUTION|>--- conflicted
+++ resolved
@@ -128,29 +128,6 @@
         return context
 
 
-<<<<<<< HEAD
-class SetupScanGenerateReportView(
-    GenerateReportStepsMixin,
-    BreadcrumbsGenerateReportView,
-    ReportPluginView,
-    TemplateView,
-):
-    """
-    Show required and optional plugins to start scans to generate OOIs to include in report.
-    """
-
-    template_name = "generate_report/setup_scan.html"
-    breadcrumbs_step = 5
-    current_step = 3
-
-    def get(self, request: HttpRequest, *args: Any, **kwargs: Any) -> HttpResponse:
-        if self.plugins_enabled() or not self.report_has_required_plugins():
-            return redirect(self.get_next())
-        if not self.plugins:
-            return redirect(self.get_previous())
-        return super().get(request, *args, **kwargs)
-
-
 class ExportSetupGenerateReportView(
     GenerateReportStepsMixin, BreadcrumbsGenerateReportView, ReportPluginView, TemplateView
 ):
@@ -174,21 +151,8 @@
         return context
 
 
-class SaveGenerateReportView(BreadcrumbsGenerateReportView, ReportPluginView, TemplateView):
-    """
-    Save the report generated.
-    """
-
-    template_name = "generate_report.html"
-    current_step = 5
-    report_types: Sequence[type[Report]]
-    ooi_types = get_ooi_types_with_report()
-
-    def post(self, request: HttpRequest, *args: Any, **kwargs: Any) -> HttpResponse:
-=======
 class SaveGenerateReportMixin(ReportPluginView):
     def save_report(self) -> ReportOOI:
->>>>>>> 784731e9
         if not self.selected_report_types:
             messages.error(self.request, _("Select at least one report type to proceed."))
             return redirect(
@@ -304,12 +268,7 @@
 
     def get(self, request: HttpRequest, *args: Any, **kwargs: Any) -> HttpResponse:
         if not self.report_has_required_plugins() or self.plugins_enabled():
-            report_ooi = self.save_report()
-            return redirect(
-                reverse("view_report", kwargs={"organization_code": self.organization.code})
-                + "?"
-                + urlencode({"report_id": report_ooi.reference})
-            )
+            return redirect(self.get_next())
         if not self.plugins:
             return redirect(self.get_previous())
         return super().get(request, *args, **kwargs)
