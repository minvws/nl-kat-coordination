--- conflicted
+++ resolved
@@ -1,8 +1,4 @@
-<<<<<<< HEAD
-=======
-from collections.abc import Sequence
 from datetime import datetime, timezone
->>>>>>> 38e4984b
 from typing import Any
 
 from django.contrib import messages
@@ -254,9 +250,6 @@
         return super().get(request, *args, **kwargs)
 
 
-<<<<<<< HEAD
-class SaveGenerateReportView(SaveGenerateReportMixin, BreadcrumbsGenerateReportView, ReportPluginView):
-=======
 class ExportSetupGenerateReportView(
     GenerateReportStepsMixin, BreadcrumbsGenerateReportView, ReportPluginView, TemplateView
 ):
@@ -283,8 +276,7 @@
         return context
 
 
-class SaveGenerateReportView(SaveGenerateReportMixin, BreadcrumbsGenerateReportView, ReportPluginView, TemplateView):
->>>>>>> 38e4984b
+class SaveGenerateReportView(SaveGenerateReportMixin, BreadcrumbsGenerateReportView, ReportPluginView):
     """
     Save the report generated.
     """
