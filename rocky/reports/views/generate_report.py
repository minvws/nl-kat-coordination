from datetime import datetime, timezone
from typing import Any

from django.contrib import messages
from django.core.exceptions import SuspiciousOperation
from django.http import HttpRequest, HttpResponse
from django.shortcuts import redirect
from django.urls import reverse
from django.utils.http import urlencode
from django.utils.translation import gettext_lazy as _
from tools.view_helpers import PostRedirect

from octopoes.models import Reference
from reports.forms import ReportScheduleForm
from reports.report_types.helpers import get_ooi_types_with_report, get_report_types_for_oois
from reports.views.base import (
    REPORTS_PRE_SELECTION,
    OOISelectionView,
    ReportBreadcrumbs,
    ReportPluginView,
    ReportTypeSelectionView,
    get_selection,
)
from reports.views.mixins import SaveGenerateReportMixin
from reports.views.view_helpers import GenerateReportStepsMixin
from rocky.views.ooi_view import BaseOOIListView
from rocky.views.scheduler import SchedulerView


class BreadcrumbsGenerateReportView(ReportBreadcrumbs):
    def build_breadcrumbs(self):
        breadcrumbs = super().build_breadcrumbs()
        kwargs = self.get_kwargs()
        selection = get_selection(self.request)
        breadcrumbs += [
            {
                "url": reverse("generate_report_landing", kwargs=kwargs) + selection,
                "text": _("Generate report"),
            },
            {
                "url": reverse("generate_report_select_oois", kwargs=kwargs) + selection,
                "text": _("Select objects"),
            },
            {
                "url": reverse("generate_report_select_report_types", kwargs=kwargs) + selection,
                "text": _("Select report types"),
            },
            {
                "url": reverse("generate_report_setup_scan", kwargs=kwargs) + selection,
                "text": _("Configuration"),
            },
            {
                "url": reverse("generate_report_export_setup", kwargs=kwargs) + selection,
                "text": _("Export setup"),
            },
            {
                "url": reverse("generate_report_view", kwargs=kwargs) + selection,
                "text": _("Save report"),
            },
        ]
        return breadcrumbs


class LandingGenerateReportView(BreadcrumbsGenerateReportView):
    """
    Landing page to start the 'Generate Report' flow.
    """

    def get(self, request: HttpRequest, *args: Any, **kwargs: Any) -> HttpResponse:
        return redirect(
            reverse("generate_report_select_oois", kwargs=self.get_kwargs())
            + get_selection(request, REPORTS_PRE_SELECTION)
        )


class OOISelectionGenerateReportView(
    GenerateReportStepsMixin, BreadcrumbsGenerateReportView, BaseOOIListView, OOISelectionView
):
    """
    Select objects for the 'Generate Report' flow.
    """

    template_name = "generate_report/select_oois.html"
    breadcrumbs_step = 3
    current_step = 1
    ooi_types = get_ooi_types_with_report()

    def post(self, request, *args, **kwargs):
        if not self.selected_oois:
            messages.error(request, self.NONE_OOI_SELECTION_MESSAGE)
        return self.get(request, *args, **kwargs)

    def get_context_data(self, **kwargs):
        context = super().get_context_data(**kwargs)
        context["channel"] = "generate_report"
        return context


class ReportTypesSelectionGenerateReportView(
    GenerateReportStepsMixin, BreadcrumbsGenerateReportView, OOISelectionView, ReportTypeSelectionView
):
    """
    Shows all possible report types from a list of OOIs.
    Chooses report types for the 'Generate Report' flow.
    """

    template_name = "generate_report/select_report_types.html"
    breadcrumbs_step = 4
    current_step = 2

    def post(self, request, *args, **kwargs):
        if not self.selected_oois:
            messages.error(request, self.NONE_OOI_SELECTION_MESSAGE)
            return PostRedirect(self.get_previous())
        return self.get(request, *args, **kwargs)

    def get_context_data(self, **kwargs):
        context = super().get_context_data(**kwargs)
        available_report_types = self.get_report_types(get_report_types_for_oois(self.get_oois_pk()))
        context["available_report_types"] = available_report_types
        context["all_report_types_checked"] = len(available_report_types) == len(self.get_report_type_selection())
        context["total_oois"] = self.get_total_objects()
        return context


class SetupScanGenerateReportView(
    SaveGenerateReportMixin,
    GenerateReportStepsMixin,
    BreadcrumbsGenerateReportView,
    ReportPluginView,
):
    """
    Show required and optional plugins to start scans to generate OOIs to include in report.
    """

    template_name = "generate_report/setup_scan.html"
    breadcrumbs_step = 5
    current_step = 3

    def post(self, request, *args, **kwargs):
        if not self.selected_report_types:
            messages.error(request, self.NONE_REPORT_TYPE_SELECTION_MESSAGE)
            return PostRedirect(self.get_previous())

        if "return" in self.request.POST and self.plugins_enabled():
            return PostRedirect(self.get_previous())

        if self.plugins_enabled():
            return PostRedirect(self.get_next())
        return self.get(request, *args, **kwargs)


class ExportSetupGenerateReportView(GenerateReportStepsMixin, BreadcrumbsGenerateReportView, ReportPluginView):
    """
    Shows the export setup page where users can set their export preferences.
    """

    template_name = "generate_report/export_setup.html"
    breadcrumbs_step = 6
    current_step = 4
    reports: dict[str, str] = {}

    def post(self, request: HttpRequest, *args: Any, **kwargs: Any) -> HttpResponse:
        if not self.selected_report_types:
            messages.error(request, self.NONE_REPORT_TYPE_SELECTION_MESSAGE)
            return PostRedirect(self.get_previous())
        self.reports = create_report_names(self.oois_pk, self.report_types)
        return super().get(request, *args, **kwargs)

    def get_context_data(self, **kwargs):
        context = super().get_context_data(**kwargs)
        context["reports"] = self.reports
        context["current_datetime"] = datetime.now(timezone.utc)
        context["schedule_report_form"] = ReportScheduleForm(self.request.POST)
        return context


class SaveGenerateReportView(SaveGenerateReportMixin, BreadcrumbsGenerateReportView, ReportPluginView, SchedulerView):
    """
    Save the report generated.
    """

    template_name = "generate_report.html"
    breadcrumbs_step = 6
    current_step = 4
    task_type = "report"

    def post(self, request: HttpRequest, *args: Any, **kwargs: Any) -> HttpResponse:
        old_report_names = request.POST.getlist("old_report_name")
<<<<<<< HEAD
        new_report_names = request.POST.getlist("report_name")
        report_names = list(zip(old_report_names, new_report_names))
        report_ooi = self.save_report(report_names)

        form_data = self.get_schedule_filter_form_data()
        # A schedule must be set or skip.
        if "start_date" in form_data and "recurrence" in form_data:
            start_date = form_data.get("start_date", "")
            recurrence = form_data.get("recurrence", "")
            self.create_report_schedule(report_ooi, start_date, recurrence)

        return redirect(
            reverse("view_report", kwargs={"organization_code": self.organization.code})
            + "?"
            + urlencode({"report_id": report_ooi.reference})
        )
=======
        report_names = request.POST.getlist("report_name")
        reference_dates = request.POST.getlist("reference_date")

        if "" in report_names:
            raise SuspiciousOperation(_("Empty name should not be possible."))
        else:
            final_report_names = list(zip(old_report_names, self.finalise_report_names(report_names, reference_dates)))
            report_ooi = self.save_report(final_report_names)

            return redirect(
                reverse("view_report", kwargs={"organization_code": self.organization.code})
                + "?"
                + urlencode({"report_id": report_ooi.reference})
            )
>>>>>>> 4958776f


def create_report_names(oois_pk, report_types) -> dict[str, str]:
    reports = {}
    oois_count = len(oois_pk)
    report_types_count = len(report_types)
    ooi = Reference.from_str(oois_pk[0]).human_readable
    report_type = report_types[0].name

    # Create name for parent report
    if not (report_types_count == 1 and oois_count == 1):
        if report_types_count > 1 and oois_count > 1:
            name = _("Concatenated Report for {oois_count} objects").format(
                report_type=report_type, oois_count=oois_count
            )
        elif report_types_count > 1 and oois_count == 1:
            name = _("Concatenated Report for {ooi}").format(ooi=ooi)
        elif report_types_count == 1 and oois_count > 1:
            name = _("{report_type} for {oois_count} objects").format(report_type=report_type, oois_count=oois_count)
        reports[name] = ""

    # Create name for subreports or single reports
    for ooi in oois_pk:
        for report_type in report_types:
            name = _("{report_type} for {ooi}").format(
                report_type=report_type.name, ooi=Reference.from_str(ooi).human_readable
            )
            reports[name] = ""

    return reports<|MERGE_RESOLUTION|>--- conflicted
+++ resolved
@@ -2,7 +2,6 @@
 from typing import Any
 
 from django.contrib import messages
-from django.core.exceptions import SuspiciousOperation
 from django.http import HttpRequest, HttpResponse
 from django.shortcuts import redirect
 from django.urls import reverse
@@ -187,39 +186,21 @@
 
     def post(self, request: HttpRequest, *args: Any, **kwargs: Any) -> HttpResponse:
         old_report_names = request.POST.getlist("old_report_name")
-<<<<<<< HEAD
-        new_report_names = request.POST.getlist("report_name")
-        report_names = list(zip(old_report_names, new_report_names))
-        report_ooi = self.save_report(report_names)
-
-        form_data = self.get_schedule_filter_form_data()
-        # A schedule must be set or skip.
-        if "start_date" in form_data and "recurrence" in form_data:
-            start_date = form_data.get("start_date", "")
-            recurrence = form_data.get("recurrence", "")
-            self.create_report_schedule(report_ooi, start_date, recurrence)
-
-        return redirect(
-            reverse("view_report", kwargs={"organization_code": self.organization.code})
-            + "?"
-            + urlencode({"report_id": report_ooi.reference})
-        )
-=======
         report_names = request.POST.getlist("report_name")
         reference_dates = request.POST.getlist("reference_date")
 
-        if "" in report_names:
-            raise SuspiciousOperation(_("Empty name should not be possible."))
-        else:
+        if "" not in report_names and report_names:
             final_report_names = list(zip(old_report_names, self.finalise_report_names(report_names, reference_dates)))
             report_ooi = self.save_report(final_report_names)
+            self.schedule_report(report_ooi)
 
             return redirect(
                 reverse("view_report", kwargs={"organization_code": self.organization.code})
                 + "?"
                 + urlencode({"report_id": report_ooi.reference})
             )
->>>>>>> 4958776f
+        messages.error(self.request, _("Empty report name found."))
+        return PostRedirect(self.get_previous())
 
 
 def create_report_names(oois_pk, report_types) -> dict[str, str]:
