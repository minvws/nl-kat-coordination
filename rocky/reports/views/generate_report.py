--- conflicted
+++ resolved
@@ -113,7 +113,7 @@
         oois_pk = self.selected_oois
         if "all" in self.selected_oois:
             oois_pk = [ooi.primary_key for ooi in self.oois]
-        self.available_report_types = self.get_report_types_for_generate_report(get_report_types_for_oois(oois_pk))
+        self.available_report_types = self.get_report_types(get_report_types_for_oois(oois_pk))
 
     def get(self, request, *args, **kwargs):
         if not self.selected_oois:
@@ -123,15 +123,11 @@
 
     def get_context_data(self, **kwargs):
         context = super().get_context_data(**kwargs)
-<<<<<<< HEAD
         if "all" not in self.selected_oois:
             context["oois"] = self.oois
         else:
             context["oois"] = "all"
         context["available_report_types"] = self.available_report_types
-=======
-        context["available_report_types"] = self.get_report_types(get_report_types_for_oois(self.selected_oois))
->>>>>>> 951a5299
         return context
 
 
