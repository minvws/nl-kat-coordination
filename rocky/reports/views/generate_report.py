from typing import Any

from django.contrib import messages
from django.http import HttpRequest, HttpResponse
from django.shortcuts import redirect
from django.urls import reverse
from django.utils.translation import gettext_lazy as _
<<<<<<< HEAD
from httpx import HTTPError
from katalogus.client import get_katalogus
=======
from django.views.generic import TemplateView
>>>>>>> 4aef1d8e

from reports.views.base import (
    REPORTS_PRE_SELECTION,
    OOISelectionView,
    ReportBreadcrumbs,
    ReportFinalSettingsView,
    ReportPluginView,
    ReportTypeSelectionView,
    SaveReportView,
    get_selection,
)
from reports.views.mixins import SaveGenerateReportMixin
from reports.views.view_helpers import GenerateReportStepsMixin


class BreadcrumbsGenerateReportView(ReportBreadcrumbs):
    def build_breadcrumbs(self):
        breadcrumbs = super().build_breadcrumbs()
        kwargs = self.get_kwargs()
        selection = get_selection(self.request)
        breadcrumbs += [
            {"url": reverse("generate_report_landing", kwargs=kwargs) + selection, "text": _("Generate report")},
            {"url": reverse("generate_report_select_oois", kwargs=kwargs) + selection, "text": _("Select objects")},
            {
                "url": reverse("generate_report_select_report_types", kwargs=kwargs) + selection,
                "text": _("Select report types"),
            },
            {"url": reverse("generate_report_setup_scan", kwargs=kwargs) + selection, "text": _("Configuration")},
            {"url": reverse("generate_report_export_setup", kwargs=kwargs) + selection, "text": _("Export setup")},
            {"url": reverse("generate_report_view", kwargs=kwargs) + selection, "text": _("Save report")},
        ]
        return breadcrumbs


class LandingGenerateReportView(BreadcrumbsGenerateReportView):
    """
    Landing page to start the 'Generate Report' flow.
    """

    def get(self, request: HttpRequest, *args: Any, **kwargs: Any) -> HttpResponse:
        return redirect(
            reverse("generate_report_select_oois", kwargs=self.get_kwargs())
            + get_selection(request, REPORTS_PRE_SELECTION)
        )


class OOISelectionGenerateReportView(GenerateReportStepsMixin, BreadcrumbsGenerateReportView, OOISelectionView):
    """
    Select objects for the 'Generate Report' flow.
    """

    template_name = "generate_report/select_oois.html"
    breadcrumbs_step = 3
    current_step = 1

    def get_context_data(self, **kwargs):
        context = super().get_context_data(**kwargs)
        context["channel"] = "generate_report"
        return context


class ReportTypesSelectionGenerateReportView(
    GenerateReportStepsMixin, BreadcrumbsGenerateReportView, ReportTypeSelectionView, TemplateView
):
    """
    Shows all possible report types from a list of OOIs.
    Chooses report types for the 'Generate Report' flow.
    """

    template_name = "generate_report/select_report_types.html"
    breadcrumbs_step = 4
    current_step = 2


class SetupScanGenerateReportView(
    SaveGenerateReportMixin, GenerateReportStepsMixin, BreadcrumbsGenerateReportView, ReportPluginView
):
    """
    Show required and optional plugins to start scans to generate OOIs to include in report.
    """

    template_name = "generate_report/setup_scan.html"
    breadcrumbs_step = 5
    current_step = 3


class ExportSetupGenerateReportView(GenerateReportStepsMixin, BreadcrumbsGenerateReportView, ReportFinalSettingsView):
    """
    Shows the export setup page where users can set their export preferences.
    """

    template_name = "generate_report/export_setup.html"
    breadcrumbs_step = 6
    current_step = 4

    def post(self, request, *args, **kwargs):
        selected_plugins = request.POST.getlist("plugin", [])

        client = get_katalogus(self.organization.code)
        for selected_plugin in selected_plugins:
            try:
                client.enable_boefje_by_id(selected_plugin)
            except HTTPError:
                messages.error(
                    request,
                    _("An error occurred while enabling {}. The plugin is not available.").format(selected_plugin),
                )
                return self.post(request, *args, **kwargs)
        return super().post(request, *args, **kwargs)


class SaveGenerateReportView(SaveGenerateReportMixin, BreadcrumbsGenerateReportView, SaveReportView):
    """
    Save the report generated.
    """

    template_name = "generate_report.html"
    breadcrumbs_step = 6
    current_step = 5<|MERGE_RESOLUTION|>--- conflicted
+++ resolved
@@ -5,12 +5,9 @@
 from django.shortcuts import redirect
 from django.urls import reverse
 from django.utils.translation import gettext_lazy as _
-<<<<<<< HEAD
 from httpx import HTTPError
 from katalogus.client import get_katalogus
-=======
 from django.views.generic import TemplateView
->>>>>>> 4aef1d8e
 
 from reports.views.base import (
     REPORTS_PRE_SELECTION,
