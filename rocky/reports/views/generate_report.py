from collections.abc import Sequence
from typing import Any, Literal, cast

from django.contrib import messages
from django.http import HttpRequest, HttpResponse
from django.shortcuts import redirect
from django.urls import reverse
from django.utils.translation import gettext_lazy as _
from django.views.generic import TemplateView
from django_weasyprint import WeasyTemplateResponseMixin
from tools.view_helpers import url_with_querystring

from octopoes.models import Reference
from octopoes.models.exception import ObjectNotFoundException, TypeNotFound
from reports.report_types.definitions import Report
from reports.report_types.helpers import (
    REPORTS,
    get_ooi_types_with_report,
    get_plugins_for_report_ids,
    get_report_types_for_oois,
)
from reports.views.base import REPORTS_PRE_SELECTION, BaseReportView, ReportBreadcrumbs, get_selection
from reports.views.view_helpers import GenerateReportStepsMixin
from rocky.views.ooi_view import BaseOOIListView


class BreadcrumbsGenerateReportView(ReportBreadcrumbs):
    def build_breadcrumbs(self):
        breadcrumbs = super().build_breadcrumbs()
        kwargs = self.get_kwargs()
        selection = get_selection(self.request)
        breadcrumbs += [
            {
                "url": reverse("generate_report_landing", kwargs=kwargs) + selection,
                "text": _("Generate report"),
            },
            {
                "url": reverse("generate_report_select_oois", kwargs=kwargs) + selection,
                "text": _("Select Objects"),
            },
            {
                "url": reverse("generate_report_select_report_types", kwargs=kwargs) + selection,
                "text": _("Select report types"),
            },
            {
                "url": reverse("generate_report_setup_scan", kwargs=kwargs) + selection,
                "text": _("Configuration"),
            },
            {
                "url": reverse("generate_report_view", kwargs=kwargs) + selection,
                "text": _("View report"),
            },
        ]
        return breadcrumbs


class LandingGenerateReportView(BreadcrumbsGenerateReportView, BaseReportView):
    """
    Landing page to start the 'Generate Report' flow.
    """

    def get(self, request: HttpRequest, *args: Any, **kwargs: Any) -> HttpResponse:
        return redirect(
            reverse("generate_report_select_oois", kwargs=self.get_kwargs())
            + get_selection(request, REPORTS_PRE_SELECTION)
        )


class OOISelectionGenerateReportView(
    GenerateReportStepsMixin, BreadcrumbsGenerateReportView, BaseReportView, BaseOOIListView
):
    """
    Select objects for the 'Generate Report' flow.
    """

    template_name = "generate_report/select_oois.html"
    breadcrumbs_step = 3
    current_step = 1
    ooi_types = get_ooi_types_with_report()

    def get_context_data(self, **kwargs):
        context = super().get_context_data(**kwargs)
        context["channel"] = "generate_report"
        context.update(self.get_ooi_filter_forms(self.ooi_types))
        return context


class ReportTypesSelectionGenerateReportView(
    GenerateReportStepsMixin, BreadcrumbsGenerateReportView, BaseReportView, TemplateView
):
    """
    Shows all possible report types from a list of OOIs.
    Chooses report types for the 'Generate Report' flow.
    """

    template_name = "generate_report/select_report_types.html"
    breadcrumbs_step = 4
    current_step = 2

    def get(self, request, *args, **kwargs):
        if not self.selected_oois:
            error_message = _("Select at least one OOI to proceed.")
            messages.add_message(self.request, messages.ERROR, error_message)
        return super().get(request, *args, **kwargs)

    def get_context_data(self, **kwargs):
        context = super().get_context_data(**kwargs)
        context["oois"] = self.get_oois()
        context["available_report_types"] = self.get_report_types_for_generate_report(
            get_report_types_for_oois(self.selected_oois)
        )
        return context


class SetupScanGenerateReportView(
    GenerateReportStepsMixin, BreadcrumbsGenerateReportView, BaseReportView, TemplateView
):
    """
    Show required and optional plugins to start scans to generate OOIs to include in report.
    """

    template_name = "generate_report/setup_scan.html"
    breadcrumbs_step = 5
    current_step = 3

    def get(self, request: HttpRequest, *args: Any, **kwargs: Any) -> HttpResponse:
        if not self.selected_report_types:
            error_message = _("Select at least one report type to proceed.")
            messages.add_message(self.request, messages.ERROR, error_message)

        if self.all_plugins_enabled["required"] and self.all_plugins_enabled["optional"]:
            return redirect(reverse("generate_report_view", kwargs=kwargs) + get_selection(request))

        return super().get(request, *args, **kwargs)

    def get_plugin_data(self):
        report_types: dict[str, Any] = {}
<<<<<<< HEAD
        plugin_report_types: dict[str, list] = {}
=======
>>>>>>> e46ad5cc
        total_enabled_plugins = {"required": 0, "optional": 0}
        total_available_plugins = {"required": 0, "optional": 0}

        for report_type in self.report_types:
            for plugin_type in ["required", "optional"]:
                # Mypy doesn't infer this automatically https://github.com/python/mypy/issues/9168
                plugin_type = cast(Literal["required", "optional"], plugin_type)
                number_of_enabled = sum(
                    1 if plugin.enabled and plugin.id in report_type.plugins[plugin_type] else 0
                    for plugin in self.plugins[plugin_type]
                )

<<<<<<< HEAD
                report_plugins = report_type.plugins[plugin_type]

                for plugin in report_plugins:
                    if plugin not in plugin_report_types:
                        plugin_report_types[plugin] = [
                            {"name": report_type.name, "label_style": report_type.label_style}
                        ]
                    else:
                        plugin_report_types[plugin].append(
                            {"name": report_type.name, "label_style": report_type.label_style}
                        )

                total_enabled_plugins[plugin_type] += number_of_enabled
                total_available_plugins[plugin_type] += len(report_plugins)
=======
                number_of_available = len(report_type.plugins[plugin_type])
                total_enabled_plugins[plugin_type] += number_of_enabled
                total_available_plugins[plugin_type] += number_of_available
>>>>>>> e46ad5cc

                if report_type.name not in report_types:
                    report_types[report_type.name] = {}

                report_types[report_type.name][f"number_of_enabled_{plugin_type}"] = number_of_enabled
<<<<<<< HEAD
                report_types[report_type.name][f"number_of_available_{plugin_type}"] = len(report_plugins)
=======
                report_types[report_type.name][f"number_of_available_{plugin_type}"] = number_of_available
>>>>>>> e46ad5cc

        plugin_data = {
            "total_enabled_plugins": total_enabled_plugins,
            "total_available_plugins": total_available_plugins,
            "report_types": report_types,
<<<<<<< HEAD
            "plugin_report_types": plugin_report_types,
=======
>>>>>>> e46ad5cc
        }

        return plugin_data

    def get_context_data(self, **kwargs):
        context = super().get_context_data(**kwargs)
        context["plugins"], context["all_plugins_enabled"] = self.get_required_optional_plugins(
            get_plugins_for_report_ids(self.selected_report_types)
        )
        context["plugin_data"] = self.get_plugin_data()
        return context


class GenerateReportView(BreadcrumbsGenerateReportView, BaseReportView, TemplateView):
    """
    Shows the report generated from OOIS and report types.
    """

    template_name = "generate_report.html"
    current_step = 6
    report_types: Sequence[type[Report]]

    def get(self, request, *args, **kwargs):
        if not self.all_plugins_enabled["required"]:
            warning_message = _("This report may not show all the data as some required plugins are not enabled.")
            messages.add_message(self.request, messages.WARNING, warning_message)
        return super().get(request, *args, **kwargs)

    def generate_reports_for_oois(self) -> dict[str, dict[str, dict[str, Any]]]:
        error_reports = []
        report_data: dict[str, dict[str, dict[str, Any]]] = {}
        by_type: dict[str, list[str]] = {}

        for ooi in self.selected_oois:
            ooi_type = Reference.from_str(ooi).class_

            if ooi_type not in by_type:
                by_type[ooi_type] = []

            by_type[ooi_type].append(ooi)

        sorted_report_types = list(filter(lambda x: x in self.report_types, REPORTS))
        for report_type in sorted_report_types:
            oois = {
                ooi for ooi_type in report_type.input_ooi_types for ooi in by_type.get(ooi_type.get_object_type(), [])
            }

            try:
                results = report_type(self.octopoes_api_connector).collect_data(oois, self.observed_at)
            except ObjectNotFoundException:
                error_reports.append(report_type.id)
                continue
            except TypeNotFound:
                error_reports.append(report_type.id)
                continue

            if report_type.name not in report_data:
                report_data[report_type.name] = {}

            for ooi, data in results.items():
                ooi_human_readable = Reference.from_str(ooi).human_readable

                report_data[report_type.name][ooi] = {
                    "data": data,
                    "template": report_type.template_path,
                    "ooi_human_readable": ooi_human_readable,
                }

        # If OOI could not be found or the date is incorrect, it will be shown to the user as a message error
        if error_reports:
            report_types = ", ".join(set(error_reports))
            date = self.observed_at.date()
            error_message = _("No data could be found for %(report_types). Object(s) did not exist on %(date)s.") % {
                "report_types": report_types,
                "date": date,
            }
            messages.add_message(self.request, messages.ERROR, error_message)

        return report_data

    def get_context_data(self, **kwargs):
        context = super().get_context_data(**kwargs)
        context["report_data"] = self.generate_reports_for_oois()
        context["report_types"] = [report.class_attributes() for report in self.report_types]
        context["report_download_url"] = url_with_querystring(
            reverse("generate_report_pdf", kwargs={"organization_code": self.organization.code}),
            True,
            **self.request.GET,
        )
        return context


class GenerateReportPDFView(GenerateReportView, WeasyTemplateResponseMixin):
    template_name = "generate_report_pdf.html"

    pdf_filename = "generate_report.pdf"
    pdf_attachment = False
    pdf_options = {
        "pdf_variant": "pdf/ua-1",
    }<|MERGE_RESOLUTION|>--- conflicted
+++ resolved
@@ -135,10 +135,6 @@
 
     def get_plugin_data(self):
         report_types: dict[str, Any] = {}
-<<<<<<< HEAD
-        plugin_report_types: dict[str, list] = {}
-=======
->>>>>>> e46ad5cc
         total_enabled_plugins = {"required": 0, "optional": 0}
         total_available_plugins = {"required": 0, "optional": 0}
 
@@ -151,45 +147,20 @@
                     for plugin in self.plugins[plugin_type]
                 )
 
-<<<<<<< HEAD
-                report_plugins = report_type.plugins[plugin_type]
-
-                for plugin in report_plugins:
-                    if plugin not in plugin_report_types:
-                        plugin_report_types[plugin] = [
-                            {"name": report_type.name, "label_style": report_type.label_style}
-                        ]
-                    else:
-                        plugin_report_types[plugin].append(
-                            {"name": report_type.name, "label_style": report_type.label_style}
-                        )
-
-                total_enabled_plugins[plugin_type] += number_of_enabled
-                total_available_plugins[plugin_type] += len(report_plugins)
-=======
                 number_of_available = len(report_type.plugins[plugin_type])
                 total_enabled_plugins[plugin_type] += number_of_enabled
                 total_available_plugins[plugin_type] += number_of_available
->>>>>>> e46ad5cc
 
                 if report_type.name not in report_types:
                     report_types[report_type.name] = {}
 
                 report_types[report_type.name][f"number_of_enabled_{plugin_type}"] = number_of_enabled
-<<<<<<< HEAD
-                report_types[report_type.name][f"number_of_available_{plugin_type}"] = len(report_plugins)
-=======
                 report_types[report_type.name][f"number_of_available_{plugin_type}"] = number_of_available
->>>>>>> e46ad5cc
 
         plugin_data = {
             "total_enabled_plugins": total_enabled_plugins,
             "total_available_plugins": total_available_plugins,
             "report_types": report_types,
-<<<<<<< HEAD
-            "plugin_report_types": plugin_report_types,
-=======
->>>>>>> e46ad5cc
         }
 
         return plugin_data
