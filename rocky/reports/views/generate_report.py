--- conflicted
+++ resolved
@@ -145,24 +145,18 @@
             messages.add_message(self.request, messages.WARNING, warning_message)
         return super().get(request, *args, **kwargs)
 
-<<<<<<< HEAD
-    def generate_reports_for_oois(self) -> Dict[str, Dict[str, Dict[str, str]]]:
+    def generate_reports_for_oois(self) -> dict[str, dict[str, dict[str, Any]]]:
         error_reports = []
         report_data = {}
         by_type = {}
 
-=======
-    def generate_reports_for_oois(self) -> dict[str, dict[str, dict[str, Any]]]:
-        report_data: dict[str, dict[str, dict[str, Any]]] = {}
-        error_oois = []
->>>>>>> 213ef3d9
         for ooi in self.selected_oois:
             ooi_type = Reference.from_str(ooi).class_
 
             if ooi_type not in by_type:
                 by_type[ooi_type] = []
 
-            by_type[ooi_type].append(ooi)
+                by_type[ooi_type].append(ooi)
 
         for report_type in self.report_types:
             oois = {
@@ -170,21 +164,12 @@
             }
 
             try:
-<<<<<<< HEAD
-                results = report_type(self.octopoes_api_connector).collect_data(oois, self.valid_time)
-=======
-                for report_type in self.report_types:
-                    if Reference.from_str(ooi).class_type in report_type.input_ooi_types:
-                        report = report_type(self.octopoes_api_connector)
-                        data = report.generate_data(ooi, valid_time=self.observed_at)
-                        template = report.template_path
-                        report_data[ooi][report_type.name] = {"data": data, "template": template}
->>>>>>> 213ef3d9
+                results = report_type(self.octopoes_api_connector).collect_data(oois, self.observed_at)
             except ObjectNotFoundException:
-                error_reports.append(report_type)
+                error_reports.append(report_type.id)
                 continue
             except StopIteration:
-                error_reports.append(report_type)
+                error_reports.append(report_type.id)
                 continue
 
             for ooi, data in results.items():
@@ -194,19 +179,11 @@
                 report_data[ooi][report_type.name] = {"data": data, "template": report_type.template_path}
 
         # If OOI could not be found or the date is incorrect, it will be shown to the user as a message error
-<<<<<<< HEAD
         if error_reports:
             report_types = ", ".join(set(error_reports))
-            date = self.valid_time.date()
+            date = self.observed_at.date()
             error_message = _("No data could be found for %(report_types). Object(s) did not exist on %(date)s.") % {
                 "report_types": report_types,
-=======
-        if error_oois:
-            oois = ", ".join(set(error_oois))
-            date = self.observed_at.date()
-            error_message = _("No data could be found for %(oois)s. Object(s) did not exist on %(date)s.") % {
-                "oois": oois,
->>>>>>> 213ef3d9
                 "date": date,
             }
             messages.add_message(self.request, messages.ERROR, error_message)
