import logging
from collections.abc import Sequence
from typing import Any

from django.contrib import messages
from django.http import HttpRequest, HttpResponse
from django.shortcuts import redirect
from django.urls import reverse
from django.utils.http import urlencode
from django.utils.translation import gettext_lazy as _
from django.views.generic import TemplateView

from reports.report_types.definitions import Report
from reports.report_types.helpers import get_ooi_types_with_report, get_report_types_for_oois
from reports.views.base import (
    REPORTS_PRE_SELECTION,
    ReportBreadcrumbs,
    ReportOOIView,
    ReportPluginView,
    ReportTypeView,
    get_selection,
)
from reports.views.view_helpers import GenerateReportStepsMixin
from rocky.views.ooi_view import BaseOOIListView

logger = logging.getLogger(__name__)


class BreadcrumbsGenerateReportView(ReportBreadcrumbs):
    def build_breadcrumbs(self):
        breadcrumbs = super().build_breadcrumbs()
        kwargs = self.get_kwargs()
        selection = get_selection(self.request)
        breadcrumbs += [
            {
                "url": reverse("generate_report_landing", kwargs=kwargs) + selection,
                "text": _("Generate report"),
            },
            {
                "url": reverse("generate_report_select_oois", kwargs=kwargs) + selection,
                "text": _("Select Objects"),
            },
            {
                "url": reverse("generate_report_select_report_types", kwargs=kwargs) + selection,
                "text": _("Select report types"),
            },
            {
                "url": reverse("generate_report_setup_scan", kwargs=kwargs) + selection,
                "text": _("Configuration"),
            },
            {
                "url": reverse("generate_report_view", kwargs=kwargs) + selection,
                "text": _("Save report"),
            },
        ]
        return breadcrumbs


class LandingGenerateReportView(BreadcrumbsGenerateReportView):
    """
    Landing page to start the 'Generate Report' flow.
    """

    def get(self, request: HttpRequest, *args: Any, **kwargs: Any) -> HttpResponse:
        return redirect(
            reverse("generate_report_select_oois", kwargs=self.get_kwargs())
            + get_selection(request, REPORTS_PRE_SELECTION)
        )


class OOISelectionGenerateReportView(
    GenerateReportStepsMixin,
    BreadcrumbsGenerateReportView,
    ReportOOIView,
    BaseOOIListView,
):
    """
    Select objects for the 'Generate Report' flow.
    """

    template_name = "generate_report/select_oois.html"
    breadcrumbs_step = 3
    current_step = 1
    ooi_types = get_ooi_types_with_report()

    def get_context_data(self, **kwargs):
        context = super().get_context_data(**kwargs)
        context["channel"] = "generate_report"
        context.update(self.get_ooi_filter_forms(self.ooi_types))
        return context


class ReportTypesSelectionGenerateReportView(
    GenerateReportStepsMixin,
    BreadcrumbsGenerateReportView,
    ReportOOIView,
    ReportTypeView,
    TemplateView,
):
    """
    Shows all possible report types from a list of OOIs.
    Chooses report types for the 'Generate Report' flow.
    """

    template_name = "generate_report/select_report_types.html"
    breadcrumbs_step = 4
    current_step = 2
    ooi_types = get_ooi_types_with_report()

    def get(self, request, *args, **kwargs):
        if not self.selected_oois:
            messages.error(self.request, _("Select at least one OOI to proceed."))
            return redirect(self.get_previous())
        return super().get(request, *args, **kwargs)

    def get_context_data(self, **kwargs):
        context = super().get_context_data(**kwargs)
        context["available_report_types"] = self.get_report_types(get_report_types_for_oois(self.oois_pk))
        context["total_oois"] = self.get_total_objects()
        return context


class SetupScanGenerateReportView(
    GenerateReportStepsMixin,
    BreadcrumbsGenerateReportView,
    ReportPluginView,
    TemplateView,
):
    """
    Show required and optional plugins to start scans to generate OOIs to include in report.
    """

    template_name = "generate_report/setup_scan.html"
    breadcrumbs_step = 5
    current_step = 3

    def get(self, request: HttpRequest, *args: Any, **kwargs: Any) -> HttpResponse:
        if not self.report_has_required_plugins() or self.plugins_enabled():
<<<<<<< HEAD
            return redirect(self.get_next())
=======
            report_ooi = self.save_generate_report()
            return redirect(
                reverse("view_report", kwargs={"organization_code": self.organization.code})
                + "?"
                + urlencode({"report_id": report_ooi.reference})
            )
>>>>>>> e7a04be6
        if not self.plugins:
            return redirect(self.get_previous())
        return super().get(request, *args, **kwargs)


class SaveGenerateReportView(BreadcrumbsGenerateReportView, ReportPluginView, TemplateView):
    """
    Save the report generated.
    """

    template_name = "generate_report.html"
    breadcrumbs_step = 6
    current_step = 6
    report_types: Sequence[type[Report]]
    ooi_types = get_ooi_types_with_report()

    def post(self, request: HttpRequest, *args: Any, **kwargs: Any) -> HttpResponse:
        if not self.selected_report_types:
            messages.error(request, _("Select at least one report type to proceed."))
            return redirect(
                reverse("generate_report_select_report_types", kwargs=self.get_kwargs()) + get_selection(request)
            )

        report_ooi = self.save_generate_report()

        return redirect(
            reverse("view_report", kwargs={"organization_code": self.organization.code})
            + "?"
            + urlencode({"report_id": report_ooi.reference})
        )<|MERGE_RESOLUTION|>--- conflicted
+++ resolved
@@ -136,16 +136,12 @@
 
     def get(self, request: HttpRequest, *args: Any, **kwargs: Any) -> HttpResponse:
         if not self.report_has_required_plugins() or self.plugins_enabled():
-<<<<<<< HEAD
-            return redirect(self.get_next())
-=======
             report_ooi = self.save_generate_report()
             return redirect(
                 reverse("view_report", kwargs={"organization_code": self.organization.code})
                 + "?"
                 + urlencode({"report_id": report_ooi.reference})
             )
->>>>>>> e7a04be6
         if not self.plugins:
             return redirect(self.get_previous())
         return super().get(request, *args, **kwargs)
