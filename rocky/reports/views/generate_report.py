from typing import Any

<<<<<<< HEAD
from django.contrib import messages
=======
>>>>>>> 7192bb69
from django.http import HttpRequest, HttpResponse
from django.shortcuts import redirect
from django.urls import reverse
from django.utils.translation import gettext_lazy as _

<<<<<<< HEAD
from octopoes.models import OOI
from reports.forms import ReportScheduleForm
from reports.report_types.definitions import BaseReport
=======
>>>>>>> 7192bb69
from reports.report_types.helpers import get_ooi_types_with_report
from reports.views.base import (
    REPORTS_PRE_SELECTION,
    OOISelectionView,
    ReportBreadcrumbs,
    ReportFinalSettingsView,
    ReportPluginView,
    ReportTypeSelectionView,
    SaveReportView,
    get_selection,
)
from reports.views.mixins import SaveGenerateReportMixin
from reports.views.view_helpers import GenerateReportStepsMixin
<<<<<<< HEAD
from rocky.views.ooi_view import BaseOOIListView
from rocky.views.scheduler import SchedulerView
=======
>>>>>>> 7192bb69


class BreadcrumbsGenerateReportView(ReportBreadcrumbs):
    def build_breadcrumbs(self):
        breadcrumbs = super().build_breadcrumbs()
        kwargs = self.get_kwargs()
        selection = get_selection(self.request)
        breadcrumbs += [
            {
                "url": reverse("generate_report_landing", kwargs=kwargs) + selection,
                "text": _("Generate report"),
            },
            {
                "url": reverse("generate_report_select_oois", kwargs=kwargs) + selection,
                "text": _("Select objects"),
            },
            {
                "url": reverse("generate_report_select_report_types", kwargs=kwargs) + selection,
                "text": _("Select report types"),
            },
            {
                "url": reverse("generate_report_setup_scan", kwargs=kwargs) + selection,
                "text": _("Configuration"),
            },
            {
                "url": reverse("generate_report_export_setup", kwargs=kwargs) + selection,
                "text": _("Export setup"),
            },
            {
                "url": reverse("generate_report_view", kwargs=kwargs) + selection,
                "text": _("Save report"),
            },
        ]
        return breadcrumbs


class LandingGenerateReportView(BreadcrumbsGenerateReportView):
    """
    Landing page to start the 'Generate Report' flow.
    """

    def get(self, request: HttpRequest, *args: Any, **kwargs: Any) -> HttpResponse:
        return redirect(
            reverse("generate_report_select_oois", kwargs=self.get_kwargs())
            + get_selection(request, REPORTS_PRE_SELECTION)
        )


class OOISelectionGenerateReportView(GenerateReportStepsMixin, BreadcrumbsGenerateReportView, OOISelectionView):
    """
    Select objects for the 'Generate Report' flow.
    """

    template_name = "generate_report/select_oois.html"
    breadcrumbs_step = 3
    current_step = 1
    ooi_types = get_ooi_types_with_report()

    def get_context_data(self, **kwargs):
        context = super().get_context_data(**kwargs)
        context["channel"] = "generate_report"
        return context


class ReportTypesSelectionGenerateReportView(
    GenerateReportStepsMixin, BreadcrumbsGenerateReportView, ReportTypeSelectionView
):
    """
    Shows all possible report types from a list of OOIs.
    Chooses report types for the 'Generate Report' flow.
    """

    template_name = "generate_report/select_report_types.html"
    breadcrumbs_step = 4
    current_step = 2


class SetupScanGenerateReportView(
    SaveGenerateReportMixin, GenerateReportStepsMixin, BreadcrumbsGenerateReportView, ReportPluginView
):
    """
    Show required and optional plugins to start scans to generate OOIs to include in report.
    """

    template_name = "generate_report/setup_scan.html"
    breadcrumbs_step = 5
    current_step = 3


class ExportSetupGenerateReportView(GenerateReportStepsMixin, BreadcrumbsGenerateReportView, ReportFinalSettingsView):
    """
    Shows the export setup page where users can set their export preferences.
    """

    template_name = "generate_report/export_setup.html"
    breadcrumbs_step = 6
    current_step = 4


<<<<<<< HEAD
    def get_context_data(self, **kwargs):
        context = super().get_context_data(**kwargs)
        context["reports"] = self.reports
        context["current_datetime"] = datetime.now(timezone.utc)
        context["schedule_report_form"] = ReportScheduleForm(self.request.POST)
        return context


class SaveGenerateReportView(SaveGenerateReportMixin, BreadcrumbsGenerateReportView, ReportPluginView, SchedulerView):
=======
class SaveGenerateReportView(SaveGenerateReportMixin, BreadcrumbsGenerateReportView, SaveReportView):
>>>>>>> 7192bb69
    """
    Save the report generated.
    """

    template_name = "generate_report.html"
    breadcrumbs_step = 6
<<<<<<< HEAD
    current_step = 4
    task_type = "report"

    def post(self, request: HttpRequest, *args: Any, **kwargs: Any) -> HttpResponse:
        old_report_names = request.POST.getlist("old_report_name")
        report_names = request.POST.getlist("report_name")
        reference_dates = request.POST.getlist("reference_date")

        if "" not in report_names and report_names:
            final_report_names = list(zip(old_report_names, self.finalise_report_names(report_names, reference_dates)))
            report_ooi = self.save_report(final_report_names)
            self.schedule_report(report_ooi)

            return redirect(
                reverse("view_report", kwargs={"organization_code": self.organization.code})
                + "?"
                + urlencode({"report_id": report_ooi.reference})
            )
        messages.error(self.request, _("Empty name should not be possible."))
        return PostRedirect(self.get_previous())


def create_report_names(oois: list[OOI], report_types: list[type[BaseReport]]) -> dict[str, str]:
    reports = {}
    oois_count = len(oois)
    report_types_count = len(report_types)
    ooi = oois[0].human_readable
    report_type = report_types[0].name

    # Create name for parent report
    if not (report_types_count == 1 and oois_count == 1):
        if report_types_count > 1 and oois_count > 1:
            name = _("Concatenated Report for {oois_count} objects").format(
                report_type=report_type, oois_count=oois_count
            )
        elif report_types_count > 1 and oois_count == 1:
            name = _("Concatenated Report for {ooi}").format(ooi=ooi)
        elif report_types_count == 1 and oois_count > 1:
            name = _("{report_type} for {oois_count} objects").format(report_type=report_type, oois_count=oois_count)
        reports[name] = ""

    # Create name for subreports or single reports
    for ooi in oois:
        for report_type_ in report_types:
            name = _("{report_type} for {ooi}").format(report_type=report_type_.name, ooi=ooi.human_readable)
            reports[name] = ""

    return reports
=======
    current_step = 5
>>>>>>> 7192bb69
<|MERGE_RESOLUTION|>--- conflicted
+++ resolved
@@ -1,20 +1,10 @@
 from typing import Any
 
-<<<<<<< HEAD
-from django.contrib import messages
-=======
->>>>>>> 7192bb69
 from django.http import HttpRequest, HttpResponse
 from django.shortcuts import redirect
 from django.urls import reverse
 from django.utils.translation import gettext_lazy as _
 
-<<<<<<< HEAD
-from octopoes.models import OOI
-from reports.forms import ReportScheduleForm
-from reports.report_types.definitions import BaseReport
-=======
->>>>>>> 7192bb69
 from reports.report_types.helpers import get_ooi_types_with_report
 from reports.views.base import (
     REPORTS_PRE_SELECTION,
@@ -28,11 +18,6 @@
 )
 from reports.views.mixins import SaveGenerateReportMixin
 from reports.views.view_helpers import GenerateReportStepsMixin
-<<<<<<< HEAD
-from rocky.views.ooi_view import BaseOOIListView
-from rocky.views.scheduler import SchedulerView
-=======
->>>>>>> 7192bb69
 
 
 class BreadcrumbsGenerateReportView(ReportBreadcrumbs):
@@ -132,74 +117,11 @@
     current_step = 4
 
 
-<<<<<<< HEAD
-    def get_context_data(self, **kwargs):
-        context = super().get_context_data(**kwargs)
-        context["reports"] = self.reports
-        context["current_datetime"] = datetime.now(timezone.utc)
-        context["schedule_report_form"] = ReportScheduleForm(self.request.POST)
-        return context
-
-
-class SaveGenerateReportView(SaveGenerateReportMixin, BreadcrumbsGenerateReportView, ReportPluginView, SchedulerView):
-=======
 class SaveGenerateReportView(SaveGenerateReportMixin, BreadcrumbsGenerateReportView, SaveReportView):
->>>>>>> 7192bb69
     """
     Save the report generated.
     """
 
     template_name = "generate_report.html"
     breadcrumbs_step = 6
-<<<<<<< HEAD
-    current_step = 4
-    task_type = "report"
-
-    def post(self, request: HttpRequest, *args: Any, **kwargs: Any) -> HttpResponse:
-        old_report_names = request.POST.getlist("old_report_name")
-        report_names = request.POST.getlist("report_name")
-        reference_dates = request.POST.getlist("reference_date")
-
-        if "" not in report_names and report_names:
-            final_report_names = list(zip(old_report_names, self.finalise_report_names(report_names, reference_dates)))
-            report_ooi = self.save_report(final_report_names)
-            self.schedule_report(report_ooi)
-
-            return redirect(
-                reverse("view_report", kwargs={"organization_code": self.organization.code})
-                + "?"
-                + urlencode({"report_id": report_ooi.reference})
-            )
-        messages.error(self.request, _("Empty name should not be possible."))
-        return PostRedirect(self.get_previous())
-
-
-def create_report_names(oois: list[OOI], report_types: list[type[BaseReport]]) -> dict[str, str]:
-    reports = {}
-    oois_count = len(oois)
-    report_types_count = len(report_types)
-    ooi = oois[0].human_readable
-    report_type = report_types[0].name
-
-    # Create name for parent report
-    if not (report_types_count == 1 and oois_count == 1):
-        if report_types_count > 1 and oois_count > 1:
-            name = _("Concatenated Report for {oois_count} objects").format(
-                report_type=report_type, oois_count=oois_count
-            )
-        elif report_types_count > 1 and oois_count == 1:
-            name = _("Concatenated Report for {ooi}").format(ooi=ooi)
-        elif report_types_count == 1 and oois_count > 1:
-            name = _("{report_type} for {oois_count} objects").format(report_type=report_type, oois_count=oois_count)
-        reports[name] = ""
-
-    # Create name for subreports or single reports
-    for ooi in oois:
-        for report_type_ in report_types:
-            name = _("{report_type} for {ooi}").format(report_type=report_type_.name, ooi=ooi.human_readable)
-            reports[name] = ""
-
-    return reports
-=======
-    current_step = 5
->>>>>>> 7192bb69
+    current_step = 5