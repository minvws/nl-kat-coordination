from typing import Any

from django.contrib import messages
from django.http import HttpRequest, HttpResponse
from django.shortcuts import redirect
from django.urls import reverse
from django.utils.translation import gettext_lazy as _
from django.views.generic import TemplateView
<<<<<<< HEAD
from httpx import HTTPError
from katalogus.client import get_katalogus
from tools.view_helpers import PostRedirect
=======
from django_weasyprint import WeasyTemplateResponseMixin
from tools.view_helpers import Breadcrumb, url_with_querystring
>>>>>>> b7d3a86b

from reports.views.base import (
    REPORTS_PRE_SELECTION,
    OOISelectionView,
    ReportBreadcrumbs,
    ReportFinalSettingsView,
    ReportPluginView,
    ReportTypeSelectionView,
    SaveReportView,
    get_selection,
)
from reports.views.mixins import SaveGenerateReportMixin
from reports.views.view_helpers import GenerateReportStepsMixin


class BreadcrumbsGenerateReportView(ReportBreadcrumbs):
    def build_breadcrumbs(self) -> list[Breadcrumb]:
        breadcrumbs = super().build_breadcrumbs()
        kwargs = self.get_kwargs()
        selection = get_selection(self.request)
        breadcrumbs += [
            {"url": reverse("generate_report_landing", kwargs=kwargs) + selection, "text": _("Generate report")},
            {"url": reverse("generate_report_select_oois", kwargs=kwargs) + selection, "text": _("Select objects")},
            {
                "url": reverse("generate_report_select_report_types", kwargs=kwargs) + selection,
                "text": _("Select report types"),
            },
            {"url": reverse("generate_report_setup_scan", kwargs=kwargs) + selection, "text": _("Configuration")},
            {"url": reverse("generate_report_export_setup", kwargs=kwargs) + selection, "text": _("Export setup")},
            {"url": reverse("generate_report_view", kwargs=kwargs) + selection, "text": _("Save report")},
        ]
        return breadcrumbs


class LandingGenerateReportView(BreadcrumbsGenerateReportView):
    """
    Landing page to start the 'Generate Report' flow.
    """

    def get(self, request: HttpRequest, *args: Any, **kwargs: Any) -> HttpResponse:
        return redirect(
            reverse("generate_report_select_oois", kwargs=self.get_kwargs())
            + get_selection(request, REPORTS_PRE_SELECTION)
        )


class OOISelectionGenerateReportView(GenerateReportStepsMixin, BreadcrumbsGenerateReportView, OOISelectionView):
    """
    Select objects for the 'Generate Report' flow.
    """

    template_name = "generate_report/select_oois.html"
    breadcrumbs_step = 3
    current_step = 1

    def get_context_data(self, **kwargs):
        context = super().get_context_data(**kwargs)
        context["channel"] = "generate_report"
        return context


class ReportTypesSelectionGenerateReportView(
    GenerateReportStepsMixin, BreadcrumbsGenerateReportView, ReportTypeSelectionView, TemplateView
):
    """
    Shows all possible report types from a list of OOIs.
    Chooses report types for the 'Generate Report' flow.
    """

    template_name = "generate_report/select_report_types.html"
    breadcrumbs_step = 4
    current_step = 2


class SetupScanGenerateReportView(
    SaveGenerateReportMixin, GenerateReportStepsMixin, BreadcrumbsGenerateReportView, ReportPluginView
):
    """
    Show required and optional plugins to start scans to generate OOIs to include in report.
    """

    template_name = "generate_report/setup_scan.html"
    breadcrumbs_step = 5
    current_step = 3


class ExportSetupGenerateReportView(GenerateReportStepsMixin, BreadcrumbsGenerateReportView, ReportFinalSettingsView):
    """
    Shows the export setup page where users can set their export preferences.
    """

    template_name = "generate_report/export_setup.html"
    breadcrumbs_step = 6
    current_step = 4

    def post(self, request, *args, **kwargs):
        selected_plugins = request.POST.getlist("plugin", [])

        if not selected_plugins:
            return super().post(request, *args, **kwargs)

        if not self.organization_member.has_perm("tools.can_enable_disable_boefje"):
            messages.error(request, _("You do not have the required permissions to enable plugins."))
            return PostRedirect(self.get_previous())

        client = get_katalogus(self.organization_member)
        for selected_plugin in selected_plugins:
            try:
                client.enable_boefje_by_id(selected_plugin)
            except HTTPError:
                messages.error(
                    request,
                    _("An error occurred while enabling {}. The plugin is not available.").format(selected_plugin),
                )
                return self.post(request, *args, **kwargs)
        return super().post(request, *args, **kwargs)


class SaveGenerateReportView(SaveGenerateReportMixin, BreadcrumbsGenerateReportView, SaveReportView):
    """
    Save the report generated.
    """

    template_name = "generate_report.html"
    breadcrumbs_step = 6
    current_step = 5<|MERGE_RESOLUTION|>--- conflicted
+++ resolved
@@ -6,14 +6,9 @@
 from django.urls import reverse
 from django.utils.translation import gettext_lazy as _
 from django.views.generic import TemplateView
-<<<<<<< HEAD
 from httpx import HTTPError
 from katalogus.client import get_katalogus
-from tools.view_helpers import PostRedirect
-=======
-from django_weasyprint import WeasyTemplateResponseMixin
-from tools.view_helpers import Breadcrumb, url_with_querystring
->>>>>>> b7d3a86b
+from tools.view_helpers import Breadcrumb, PostRedirect
 
 from reports.views.base import (
     REPORTS_PRE_SELECTION,
