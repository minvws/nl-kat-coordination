--- conflicted
+++ resolved
@@ -1,20 +1,13 @@
 from typing import Any
 
+from django.contrib import messages
 from django.http import HttpRequest, HttpResponse
 from django.shortcuts import redirect
 from django.urls import reverse
 from django.utils.http import urlencode
 from django.utils.translation import gettext_lazy as _
 
-<<<<<<< HEAD
 from reports.report_types.helpers import get_ooi_types_with_report, get_report_types_for_oois
-=======
-from octopoes.models import Reference
-from octopoes.models.exception import ObjectNotFoundException, TypeNotFound
-from octopoes.models.ooi.reports import Report as ReportOOI
-from reports.report_types.concatenated_report.report import ConcatenatedReport
-from reports.report_types.helpers import REPORTS, get_ooi_types_with_report, get_report_by_id, get_report_types_for_oois
->>>>>>> cacab42a
 from reports.views.base import (
     REPORTS_PRE_SELECTION,
     OOISelectionView,
@@ -145,7 +138,8 @@
         return super().get(request, *args, **kwargs)
 
     def post(self, request, *args, **kwargs):
-        if not self.report_type_selection_is_valid():
+        if not self.selected_report_types:
+            messages.error(request, self.NONE_REPORT_TYPE_SELECTION_MESSAGE)
             return redirect(self.get_previous())
         return self.get(request, *args, **kwargs)
 
@@ -157,11 +151,7 @@
 
     template_name = "generate_report.html"
     breadcrumbs_step = 6
-<<<<<<< HEAD
     current_step = 4
-=======
-    current_step = 6
->>>>>>> cacab42a
 
     def post(self, request: HttpRequest, *args: Any, **kwargs: Any) -> HttpResponse:
         report_ooi = self.save_report()
