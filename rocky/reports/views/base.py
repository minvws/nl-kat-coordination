from collections import defaultdict
from collections.abc import Sequence
from datetime import datetime, timezone
from operator import attrgetter
from typing import Any, Literal, cast
from uuid import uuid4

import structlog
from account.mixins import OrganizationView
from django.conf import settings
from django.contrib import messages
from django.forms import Form
from django.http import HttpRequest, HttpResponse, JsonResponse
from django.shortcuts import redirect
from django.urls import reverse
from django.utils.http import urlencode
from django.utils.translation import gettext_lazy as _
from django.views.generic import TemplateView
from django_weasyprint import WeasyTemplateResponseMixin
from katalogus.client import Boefje, KATalogusClientV1, KATalogusError, Plugin, get_katalogus
from pydantic import RootModel, TypeAdapter
from tools.ooi_helpers import create_ooi
from tools.view_helpers import BreadcrumbsMixin, PostRedirect, url_with_querystring

from octopoes.models import OOI, Reference
from octopoes.models.ooi.reports import Report as ReportOOI
from octopoes.models.ooi.reports import ReportRecipe
from reports.forms import OOITypeMultiCheckboxForReportForm
from reports.report_types.aggregate_organisation_report.report import AggregateOrganisationReport
from reports.report_types.concatenated_report.report import ConcatenatedReport
from reports.report_types.definitions import AggregateReport, BaseReport, Report, report_plugins_union
from reports.report_types.helpers import (
    REPORTS,
    get_report_by_id,
    get_report_types_for_oois,
    get_report_types_from_aggregate_report,
)
from reports.report_types.multi_organization_report.report import MultiOrganizationReport
from reports.utils import JSONEncoder, debug_json_keys
from rocky.views.mixins import ObservedAtMixin, OOIList
from rocky.views.ooi_view import BaseOOIListView, OOIFilterView
from rocky.views.scheduler import SchedulerView

REPORTS_PRE_SELECTION = {"clearance_level": ["2", "3", "4"], "clearance_type": "declared"}


def get_selection(request: HttpRequest, pre_selection: dict[str, str | Sequence[str]] | None = None) -> str:
    if pre_selection is not None:
        return "?" + urlencode(pre_selection, True)
    return "?" + urlencode(request.GET, True)


logger = structlog.get_logger(__name__)


class ReportDataDict(RootModel):
    root: Any

    class Config:
        arbitrary_types_allowed = True


def recursive_dict():
    return defaultdict(recursive_dict)


class ReportBreadcrumbs(OrganizationView, BreadcrumbsMixin):
    breadcrumbs_step: int = 1

    def setup(self, request, *args, **kwargs):
        super().setup(request, *args, **kwargs)
        self.breadcrumbs = self.build_breadcrumbs()

    def get_kwargs(self):
        return {"organization_code": self.organization.code}

    def is_valid_breadcrumbs(self):
        return self.breadcrumbs_step < len(self.breadcrumbs)

    def build_breadcrumbs(self):
        kwargs = self.get_kwargs()
        selection = get_selection(self.request)

        breadcrumbs = [{"url": reverse("reports", kwargs=kwargs) + selection, "text": _("Reports")}]

        return breadcrumbs

    def get_breadcrumbs(self):
        if self.is_valid_breadcrumbs():
            return self.breadcrumbs[: self.breadcrumbs_step]
        return self.breadcrumbs

    def get_current(self):
        return self.breadcrumbs[self.breadcrumbs_step - 1]["url"]

    def get_previous(self):
        if self.is_valid_breadcrumbs() and self.breadcrumbs_step >= 2:
            return self.breadcrumbs[self.breadcrumbs_step - 2]["url"]
        return self.get_current()

    def get_next(self):
        if self.is_valid_breadcrumbs():
            return self.breadcrumbs[self.breadcrumbs_step]["url"]
        return self.get_current()

    def get_context_data(self, **kwargs):
        context = super().get_context_data(**kwargs)
        context["breadcrumbs"] = self.get_breadcrumbs()
        context["next"] = self.get_next()
        context["previous"] = self.get_previous()
        return context


class ReportsLandingView(ReportBreadcrumbs, TemplateView):
    """
    Landing page for Reports.
    """

    def get(self, request: HttpRequest, *args: Any, **kwargs: Any) -> HttpResponse:
        return redirect(reverse("report_history", kwargs=self.get_kwargs()))


def get_plugin_ids(report_types: list[type[BaseReport]]):
    return report_plugins_union(report_types)


def hydrate_plugins(report_types: list[type["BaseReport"]], katalogus: KATalogusClientV1) -> dict[str, list[Plugin]]:
    plugins: dict[str, list[Plugin]] = {"required": [], "optional": []}
    merged_plugins = get_plugin_ids(report_types)

    required_plugins_ids = list(merged_plugins["required"])
    optional_plugins_ids = list(merged_plugins["optional"])

    # avoid empty list getting all plugins from KATalogus
    if required_plugins_ids:
        plugins["required"] = sorted(katalogus.get_plugins(ids=required_plugins_ids), key=attrgetter("name"))
    if optional_plugins_ids:
        plugins["optional"] = sorted(katalogus.get_plugins(ids=optional_plugins_ids), key=attrgetter("name"))

    return plugins


def format_plugin_data(report_type_plugins: dict[str, list[Plugin]]):
    return [
        {
            "required": required_optional == "required",
            "enabled": plugin.enabled,
            "name": plugin.name,
            "scan_level": plugin.scan_level.value if isinstance(plugin, Boefje) else 0,
            "type": plugin.type,
            "description": plugin.description,
        }
        for required_optional, plugins in report_type_plugins.items()
        for plugin in plugins
    ]


class BaseReportView(OOIFilterView):
    """
    This view is the base for the report creation wizard.
    All the necessary functions and variables needed.
    """

    NONE_OOI_SELECTION_MESSAGE = _("Select at least one OOI to proceed.")
    NONE_REPORT_TYPE_SELECTION_MESSAGE = _("Select at least one report type to proceed.")

    report_type: type[BaseReport] | None = None  # Get report types from a specific report type ex. AggregateReport

    def setup(self, request, *args, **kwargs):
        super().setup(request, *args, **kwargs)
        self.selected_oois = self.get_ooi_pks()
        self.selected_report_types = self.get_report_type_ids()

    def get_ooi_selection(self) -> list[str]:
        return sorted(set(self.request.POST.getlist("ooi", [])))

    def all_oois_selected(self) -> bool:
        return "all" in self.request.GET.getlist("ooi", [])

    def get_ooi_pks(self) -> list[str]:
        if self.all_oois_selected():
            return sorted([ooi.primary_key for ooi in self.get_oois()])
        return self.get_ooi_selection()

    def get_total_oois(self):
        return len(self.selected_oois)

    def get_oois(self) -> list[OOI]:
        if self.all_oois_selected():
            return self.octopoes_api_connector.list_objects(
                self.get_ooi_types(),
                valid_time=self.observed_at,
                limit=OOIList.HARD_LIMIT,
                scan_level=self.get_ooi_scan_levels(),
                scan_profile_type=self.get_ooi_profile_types(),
            ).items

        return [self.get_single_ooi(pk=ooi_pk) for ooi_pk in self.get_ooi_selection()]

    def get_ooi_filter_forms(self) -> dict[str, Form]:
        return {
            "ooi_type_form": OOITypeMultiCheckboxForReportForm(
                sorted([ooi_class.get_ooi_type() for ooi_class in self.ooi_types]), self.request.GET
            )
        }

    def get_report_type_ids(self) -> list[str]:
        return sorted(set(self.request.POST.getlist("report_type", [])))

    def get_report_types(self) -> list[type[BaseReport]]:
        return [get_report_by_id(report_type_id) for report_type_id in self.selected_report_types]

    @staticmethod
    def get_report_types_from_ooi_selelection(
        report_types: set[type[BaseReport]] | set[type[Report]] | set[type[MultiOrganizationReport]],
    ) -> list[dict[str, str]]:
        """
        The report types are fetched from which ooi is selected. Shows all report types for the oois.
        """

        return [
            {
                "id": report_type.id,
                "name": report_type.name,
                "description": report_type.description,
                "label_style": report_type.label_style,
            }
            for report_type in report_types
        ]

    def get_report_types_for_generate_report(self):
        return self.get_report_types_from_ooi_selelection(get_report_types_for_oois(self.selected_oois))

    def get_report_types_for_aggregate_report(self) -> dict[str, list[dict[str, str]]]:
        reports_dict = get_report_types_from_aggregate_report(AggregateOrganisationReport)
        report_types: dict[str, list[dict[str, str]]] = {}

        for option, reports in reports_dict.items():
            report_types[option] = self.get_report_types_from_ooi_selelection(reports)
        return report_types

    def get_available_report_types(
        self,
    ) -> tuple[list[dict[str, str]] | dict[str, list[dict[str, str]]], int]:
        report_types: list[dict[str, str]] | dict[str, list[dict[str, str]]] = {}
        if self.report_type is not None:
            if self.report_type == AggregateOrganisationReport:
                report_types = self.get_report_types_for_aggregate_report()
                return report_types, len(
                    [report_type for report_type_list in report_types.values() for report_type in report_type_list]
                )

            elif self.report_type == MultiOrganizationReport:
                report_types = self.get_report_types_from_ooi_selelection({MultiOrganizationReport})
                return report_types, len(report_types)

        report_types = self.get_report_types_for_generate_report()
        return report_types, len(report_types)

    def get_plugin_data_for_saving(self) -> list[dict]:
        try:
            report_type_plugins = hydrate_plugins(self.get_report_types(), get_katalogus(self.organization.code))
        except KATalogusError as error:
            return messages.error(self.request, error.message)

        return format_plugin_data(report_type_plugins)

    def get_observed_at(self):
        return self.observed_at if self.observed_at < datetime.now(timezone.utc) else datetime.now(timezone.utc)

    def show_report_names(self) -> bool:
        recurrence_choice = self.request.POST.get("choose_recurrence", "once")
        return recurrence_choice == "once"

    def is_scheduled_report(self) -> bool:
        recurrence_choice = self.request.POST.get("choose_recurrence", "")
        return recurrence_choice == "repeat"

    def create_report_recipe(self, report_name_format: str, subreport_name_format: str, schedule: str) -> ReportRecipe:
        report_recipe = ReportRecipe(
            recipe_id=uuid4(),
            report_name_format=report_name_format,
            subreport_name_format=subreport_name_format,
            input_recipe={"input_oois": self.get_ooi_pks()},
            report_types=self.get_report_type_ids(),
            cron_expression=schedule,
        )
        create_ooi(
            api_connector=self.octopoes_api_connector,
            bytes_client=self.bytes_client,
            ooi=report_recipe,
            observed_at=datetime.now(timezone.utc),
        )
        return report_recipe

    def get_oois_for_saving(self):
        oois = self.get_oois()
        return [
            {
                "primary_key": ooi.primary_key,
                "object_type": ooi.object_type,
                "clearance_level": ooi.scan_profile.level.value,
                "clearance_type": ooi.scan_profile.scan_profile_type,
            }
            for ooi in oois
        ]

    def get_input_data(self) -> dict[str, Any]:
        return {
            "input_data": {
                "input_oois": self.get_ooi_pks(),
                "report_types": self.get_report_type_ids(),
                "plugins": get_plugin_ids(self.get_report_types()),
            }
        }

    def get_context_data(self, **kwargs):
        context = super().get_context_data(**kwargs)

        context["all_oois_selected"] = self.all_oois_selected()
        context["selected_oois"] = self.selected_oois
        context["selected_report_types"] = self.selected_report_types

        return context


class OOISelectionView(BaseReportView, BaseOOIListView):
    """
    Shows a list of OOIs to select from and handles OOIs selection requests.
    """

    def post(self, request, *args, **kwargs):
        if not (self.get_ooi_selection() or self.all_oois_selected()):
            messages.error(request, self.NONE_OOI_SELECTION_MESSAGE)
        return self.get(request, *args, **kwargs)

    def get_context_data(self, **kwargs):
        context = super().get_context_data(**kwargs)
        context.update(self.get_ooi_filter_forms())
        return context


class ReportTypeSelectionView(BaseReportView, ReportBreadcrumbs, TemplateView):
    """
    Shows report types and handles selections and requests.
    """

    def setup(self, request, *args, **kwargs):
        super().setup(request, *args, **kwargs)
        self.available_report_types, self.counted_report_types = self.get_available_report_types()

    def post(self, request, *args, **kwargs):
        if not (self.get_ooi_selection() or self.all_oois_selected()):
            return PostRedirect(self.get_previous())
        return self.get(request, *args, **kwargs)

<<<<<<< HEAD
=======
    @staticmethod
    def get_report_types_from_ooi_selelection(
        report_types: set[type[BaseReport]] | set[type[Report]] | set[type[MultiOrganizationReport]],
    ) -> list[dict[str, str]]:
        """
        The report types are fetched from which ooi is selected. Shows all report types for the oois.
        """

        return [
            {
                "id": report_type.id,
                "name": report_type.name,
                "description": report_type.description,
                "label_style": report_type.label_style,
            }
            for report_type in report_types
        ]

    def get_report_types_for_generate_report(self):
        return self.get_report_types_from_ooi_selelection(get_report_types_for_oois(self.selected_oois))

    def get_report_types_for_aggregate_report(self) -> dict[str, list[dict[str, str]]]:
        reports_dict = get_report_types_from_aggregate_report(AggregateOrganisationReport)
        report_types: dict[str, list[dict[str, str]]] = {}

        for option, reports in reports_dict.items():
            report_types[option] = self.get_report_types_from_ooi_selelection(reports)
        return report_types

    def get_available_report_types(self) -> tuple[list[dict[str, str]] | dict[str, list[dict[str, str]]], int]:
        report_types: list[dict[str, str]] | dict[str, list[dict[str, str]]] = {}
        if self.report_type is not None:
            if self.report_type == AggregateOrganisationReport:
                report_types = self.get_report_types_for_aggregate_report()
                return report_types, len(
                    [report_type for report_type_list in report_types.values() for report_type in report_type_list]
                )

            elif self.report_type == MultiOrganizationReport:
                report_types = self.get_report_types_from_ooi_selelection({MultiOrganizationReport})
                return report_types, len(report_types)

        report_types = self.get_report_types_for_generate_report()
        return report_types, len(report_types)

>>>>>>> 59d32944
    def get_context_data(self, **kwargs):
        context = super().get_context_data(**kwargs)
        context["oois"] = self.get_oois()  # show listed oois in report type view.
        context["total_oois"] = self.get_total_oois()  # adds counter to the heading

        context["available_report_types"] = self.available_report_types  # shows tiles of report types

        context["count_available_report_types"] = self.counted_report_types  # counter next to heading
        # especially for the CSS selector to set toggle on.
        context["all_report_types_checked"] = len(self.get_report_type_ids()) == self.counted_report_types

        return context


class ReportPluginView(BaseReportView, ReportBreadcrumbs, TemplateView):
    """
    This view shows the required and optional plugins together with the summary per report type.
    """

    def setup(self, request, *args, **kwargs):
        super().setup(request, *args, **kwargs)
        self.plugins = None

        try:
            self.plugins = hydrate_plugins(self.get_report_types(), get_katalogus(self.organization.code))
        except KATalogusError as error:
            messages.error(self.request, error.message)

    def post(self, request, *args, **kwargs):
        if self.plugins is None:
            return PostRedirect(self.get_previous())

        all_plugins_enabled = self.all_plugins_enabled()

        if not self.get_report_type_ids():
            messages.error(request, self.NONE_REPORT_TYPE_SELECTION_MESSAGE)
            return PostRedirect(self.get_previous())

        if "return" in self.request.POST and all_plugins_enabled:
            return PostRedirect(self.get_previous())

        if all_plugins_enabled:
            return PostRedirect(self.get_next())
        return self.get(request, *args, **kwargs)

    def all_plugins_enabled(self) -> bool:
        return all(self.plugins_enabled().values())

    def plugins_enabled(self) -> dict[str, bool]:
        if self.plugins is not None:
            return {
                "required": all([plugin.enabled for plugin in self.plugins["required"]]),
                "optional": all([plugin.enabled for plugin in self.plugins["optional"]]),
            }

        return {"required": False, "optional": False}

    def get_plugins_data(self):
        report_types: dict[str, Any] = {}
        plugin_report_types: dict[str, list] = {}
        total_enabled_plugins = {"required": 0, "optional": 0}
        total_available_plugins = {"required": 0, "optional": 0}

        if self.plugins is not None:
            for report_type in self.get_report_types():
                for plugin_type in ["required", "optional"]:
                    # Mypy doesn't infer this automatically https://github.com/python/mypy/issues/9168
                    plugin_type = cast(Literal["required", "optional"], plugin_type)
                    number_of_enabled = sum(
                        (1 if plugin.enabled and plugin.id in report_type.plugins[plugin_type] else 0)
                        for plugin in self.plugins[plugin_type]
                    )
                    report_plugins = report_type.plugins[plugin_type]

                    for plugin in report_plugins:
                        if plugin not in plugin_report_types:
                            plugin_report_types[plugin] = [
                                {"name": report_type.name, "label_style": report_type.label_style}
                            ]
                        else:
                            plugin_report_types[plugin].append(
                                {"name": report_type.name, "label_style": report_type.label_style}
                            )

                    total_enabled_plugins[plugin_type] += number_of_enabled
                    total_available_plugins[plugin_type] += len(report_plugins)

                    if report_type.name not in report_types:
                        report_types[report_type.name] = {}

                    report_types[report_type.name][f"number_of_enabled_{plugin_type}"] = number_of_enabled
                    report_types[report_type.name][f"number_of_available_{plugin_type}"] = len(report_plugins)

            plugin_data = {
                "total_enabled_plugins": total_enabled_plugins,
                "total_available_plugins": total_available_plugins,
                "report_types": report_types,
                "plugin_report_types": plugin_report_types,
            }

            return plugin_data

    def get_context_data(self, **kwargs):
        context = super().get_context_data(**kwargs)
        context["enabled_plugins"] = self.all_plugins_enabled()
        context["plugin_data"] = self.get_plugins_data()
        context["plugins"] = self.plugins
        return context


class ReportFinalSettingsView(BaseReportView, ReportBreadcrumbs, SchedulerView, TemplateView):
    report_type: type[BaseReport] | None = None
    task_type = "report"
    is_a_scheduled_report = False
    show_listes_report_names = False

    def post(self, request: HttpRequest, *args: Any, **kwargs: Any) -> HttpResponse:
        if not self.get_report_type_ids():
            messages.error(request, self.NONE_REPORT_TYPE_SELECTION_MESSAGE)
            return PostRedirect(self.get_previous())

        self.is_a_scheduled_report = self.is_scheduled_report()
        self.show_listes_report_names = self.show_report_names()

        return super().get(request, *args, **kwargs)

    @staticmethod
    def create_report_names(oois: list[OOI], report_types: list[type[BaseReport]]) -> dict[str, str]:
        reports = {}
        oois_count = len(oois)
        report_types_count = len(report_types)
        ooi = oois[0].human_readable
        report_type = report_types[0].name

        # Create name for parent report
        if not (report_types_count == 1 and oois_count == 1):
            if report_types_count > 1 and oois_count > 1:
                name = _("Concatenated Report for {oois_count} objects").format(
                    report_type=report_type, oois_count=oois_count
                )
            elif report_types_count > 1 and oois_count == 1:
                name = _("Concatenated Report for {ooi}").format(ooi=ooi)
            elif report_types_count == 1 and oois_count > 1:
                name = _("{report_type} for {oois_count} objects").format(
                    report_type=report_type, oois_count=oois_count
                )
            reports[name] = ""

        # Create name for subreports or single reports
        for ooi in oois:
            for report_type_ in report_types:
                name = _("{report_type} for {ooi}").format(report_type=report_type_.name, ooi=ooi.human_readable)
                reports[name] = ""

        return reports

    def get_report_names(self) -> dict[str, str] | list[str]:
        if self.report_type is not None and self.report_type == AggregateOrganisationReport:
            return [_("Aggregate Report")]
        if self.report_type is not None and self.report_type == MultiOrganizationReport:
            return [_("Multi Report")]

        return self.create_report_names(self.get_oois(), self.get_report_types())

    def get_context_data(self, **kwargs):
        context = super().get_context_data(**kwargs)
        context["reports"] = self.get_report_names()

        context["report_schedule_form_recurrence_choice"] = self.get_report_schedule_form_recurrence_choice()
        context["report_schedule_form_recurrence"] = self.get_report_schedule_form_recurrence()

        context["report_parent_name_form"] = self.get_report_parent_name_form()
        context["report_child_name_form"] = self.get_report_child_name_form()

        context["show_listed_report_names"] = self.show_listes_report_names
        context["is_scheduled_report"] = self.is_a_scheduled_report

        context["created_at"] = datetime.now()
        return context


class SaveReportView(BaseReportView, ReportBreadcrumbs, SchedulerView):
    task_type = "report"

    def post(self, request: HttpRequest, *args: Any, **kwargs: Any) -> HttpResponse:
        old_report_names = request.POST.getlist("old_report_name")
        report_names = request.POST.getlist("report_name", [])
        reference_dates = request.POST.getlist("reference_date")

        if self.show_report_names() and report_names:
            final_report_names = list(zip(old_report_names, self.finalise_report_names(report_names, reference_dates)))
            report_ooi = self.save_report(final_report_names)

            return redirect(
                reverse("view_report", kwargs={"organization_code": self.organization.code})
                + "?"
                + urlencode({"report_id": report_ooi.reference})
            )
        elif self.is_scheduled_report():
            report_name_format = request.POST.get("parent_report_name", "")
            subreport_name_format = request.POST.get("child_report_name", "")

            recurrence = request.POST.get("recurrence", "")

            schedule = self.convert_recurrence_to_cron_expressions(recurrence)

            report_recipe = self.create_report_recipe(report_name_format, subreport_name_format, schedule)

            self.create_report_schedule(report_recipe)

            return redirect(reverse("scheduled_reports", kwargs={"organization_code": self.organization.code}))

        messages.error(request, _("Empty name should not be possible."))
        return PostRedirect(self.get_previous())

    @staticmethod
    def finalise_report_names(report_names: list[str], reference_dates: list[str]) -> list[str]:
        final_report_names = []

        if len(report_names) == len(reference_dates):
            for index, report_name in enumerate(report_names):
                date_format = ""
                if reference_dates[index] and reference_dates[index] != "":
                    date_format = " - "
                    if reference_dates[index] == "week":
                        date_format += _("Week %W, %Y")
                    else:
                        date_format += reference_dates[index]
                final_report_name = f"{report_name} {date_format}".strip()
                final_report_names.append(final_report_name)
        if not final_report_names:
            return report_names
        return final_report_names


class ViewReportView(ObservedAtMixin, OrganizationView, TemplateView):
    """
    This will display reports using report_id from reports history.
    Will fetch Report OOI and recreate report with data saved in bytes.
    """

    def setup(self, request, *args, **kwargs):
        super().setup(request, *args, **kwargs)
        self.report_ooi = self.get_report_ooi(request.GET.get("report_id"))
        self.report_data, self.input_oois, self.report_types, self.plugins = self.get_report_data()

    def get(self, request, *args, **kwargs):
        if "json" in self.request.GET and self.request.GET["json"] == "true":
            response = {
                "organization_code": self.organization.code,
                "organization_name": self.organization.name,
                "organization_tags": list(self.organization.tags.all()),
                "data": self.report_data,
            }

            try:
                response = JsonResponse(response, encoder=JSONEncoder)
            except TypeError:
                # We can't use translated strings as keys in JSON. This
                # debugging code makes it easy to spot where the problem is.
                if settings.DEBUG:
                    debug_json_keys(self.report_data, [])
                raise
            else:
                response["Content-Disposition"] = f"attachment; filename=report-{self.organization.code}.json"
                return response

        return super().get(request, *args, **kwargs)

    def get_observed_at(self):
        return (
            self.observed_at.replace(hour=23, minute=59, second=59, microsecond=999999)
            if self.observed_at < datetime.now(timezone.utc)
            else datetime.now(timezone.utc).replace(hour=23, minute=59, second=59, microsecond=999999)
        )

    def get_report_ooi(self, ooi_pk: str) -> ReportOOI:
        return self.octopoes_api_connector.get(Reference.from_str(f"{ooi_pk}"), valid_time=self.get_observed_at())

    def get_template_names(self):
        if self.report_ooi.report_type and issubclass(get_report_by_id(self.report_ooi.report_type), AggregateReport):
            return ["aggregate_report.html"]
        else:
            return ["generate_report.html"]

    def get_children_reports(self) -> list[ReportOOI]:
        return [
            child
            for x in REPORTS
            for child in self.octopoes_api_connector.query(
                "Report.<parent_report[is Report]", valid_time=self.observed_at, source=self.report_ooi.reference
            )
            if child.report_type == x.id
        ]

    def get_input_oois(self, ooi_pks: list[str]) -> list[type[OOI]]:
        return [
            self.octopoes_api_connector.get(Reference.from_str(ooi), valid_time=self.observed_at) for ooi in ooi_pks
        ]

    def get_plugins(self, plugins_dict: dict[str, list[str]]) -> list[dict[str, list[Plugin]]]:
        plugins: dict[str, list[Plugin]] = {"required": [], "optional": []}

        plugin_ids_required = plugins_dict["required"]
        plugin_ids_optional = plugins_dict["optional"]

        if plugin_ids_required:
            plugins["required"] = get_katalogus(self.organization.code).get_plugins(ids=plugin_ids_required)
        if plugin_ids_optional:
            plugins["optional"] = get_katalogus(self.organization.code).get_plugins(ids=plugin_ids_optional)
        return format_plugin_data(plugins)

    def get_report_types(self, report_type_ids: list[str]) -> list[dict[str, str]]:
        report_types = []
        for report_type_id in report_type_ids:
            report_type = get_report_by_id(report_type_id)
            report_types.append(
                {
                    "name": report_type.name,
                    "label_style": report_type.label_style,
                    "description": report_type.description,
                }
            )
        return report_types

    def get_report_data_from_bytes(self, report: ReportOOI) -> dict[str, Any]:
        return TypeAdapter(Any, config={"arbitrary_types_allowed": True}).validate_json(
            self.bytes_client.get_raw(raw_id=report.data_raw_id)
        )

    def get_report_data_single_report(
        self,
    ) -> tuple[
        dict[str, dict[str, dict[str, Any]]], list[type[OOI]], list[dict[str, Any]], list[dict[str, list[Plugin]]]
    ]:
        self.bytes_client.login()

        report_data: dict[str, Any] = self.get_report_data_from_bytes(self.report_ooi)
        report_types = self.get_report_types(report_data["input_data"]["report_types"])
        plugins = self.get_plugins(report_data["input_data"]["plugins"])
        oois = self.get_input_oois(self.report_ooi.input_oois)

        report_data[self.report_ooi.report_type] = {}

        for ooi in self.report_ooi.input_oois:
            report_data[self.report_ooi.report_type][ooi] = {
                "data": report_data["report_data"],
                "template": self.report_ooi.template,
                "report_name": self.report_ooi.name,
            }

        return report_data, oois, report_types, plugins

    def get_report_data_aggregate_report(
        self,
    ) -> tuple[
        dict[str, dict[str, dict[str, Any]]], list[type[OOI]], list[dict[str, Any]], list[dict[str, list[Plugin]]]
    ]:
        self.bytes_client.login()

        report_data = self.get_report_data_from_bytes(self.report_ooi)

        oois = self.get_input_oois(self.report_ooi.input_oois)
        report_types = self.get_report_types(report_data["input_data"]["report_types"])
        plugins = self.get_plugins(report_data["input_data"]["plugins"])

        return report_data, oois, report_types, plugins

    def get_report_data_concatenated_report(
        self,
    ) -> tuple[
        dict[str, dict[str, dict[str, Any]]], list[type[OOI]], list[dict[str, Any]], list[dict[str, list[Plugin]]]
    ]:
        self.bytes_client.login()
        report_data: dict[str, dict[str, dict[str, Any]]] = {}

        children_reports = self.get_children_reports()

        for report in children_reports:
            for ooi in report.input_oois:
                report_data.setdefault(report.report_type, {})[ooi] = {
                    "data": self.get_report_data_from_bytes(report)["report_data"],
                    "template": report.template,
                    "report_name": report.name,
                }
        oois = self.get_input_oois(self.report_ooi.input_oois)
        report_type_ids = [child_report.report_type for child_report in children_reports]
        report_types = self.get_report_types(report_type_ids)
        plugins = self.get_plugins(self.get_report_data_from_bytes(self.report_ooi)["input_data"]["plugins"])

        return report_data, oois, report_types, plugins

    def get_report_data(self):
        if issubclass(get_report_by_id(self.report_ooi.report_type), ConcatenatedReport):
            return self.get_report_data_concatenated_report()
        elif issubclass(get_report_by_id(self.report_ooi.report_type), AggregateReport):
            return self.get_report_data_aggregate_report()
        else:
            return self.get_report_data_single_report()

    def get_context_data(self, **kwargs):
        context = super().get_context_data(**kwargs)
        context["report_data"] = self.report_data
        context["report_ooi"] = self.report_ooi

        context["oois"] = self.input_oois

        context["report_types"] = self.report_types
        context["plugins"] = self.plugins

        context["report_download_pdf_url"] = url_with_querystring(
            reverse("view_report_pdf", kwargs={"organization_code": self.organization.code}), True, **self.request.GET
        )
        context["report_download_json_url"] = url_with_querystring(
            reverse("view_report", kwargs={"organization_code": self.organization.code}),
            True,
            **dict(json="true", **self.request.GET),
        )

        return context


class ViewReportPDFView(ViewReportView, WeasyTemplateResponseMixin):
    pdf_filename = "report.pdf"
    pdf_attachment = False
    pdf_options = {"pdf_variant": "pdf/ua-1"}

    def get_template_names(self):
        if self.report_ooi.report_type and issubclass(get_report_by_id(self.report_ooi.report_type), AggregateReport):
            return ["aggregate_report_pdf.html"]
        else:
            return ["generate_report_pdf.html"]<|MERGE_RESOLUTION|>--- conflicted
+++ resolved
@@ -239,9 +239,7 @@
             report_types[option] = self.get_report_types_from_ooi_selelection(reports)
         return report_types
 
-    def get_available_report_types(
-        self,
-    ) -> tuple[list[dict[str, str]] | dict[str, list[dict[str, str]]], int]:
+    def get_available_report_types(self) -> tuple[list[dict[str, str]] | dict[str, list[dict[str, str]]], int]:
         report_types: list[dict[str, str]] | dict[str, list[dict[str, str]]] = {}
         if self.report_type is not None:
             if self.report_type == AggregateOrganisationReport:
@@ -354,54 +352,6 @@
             return PostRedirect(self.get_previous())
         return self.get(request, *args, **kwargs)
 
-<<<<<<< HEAD
-=======
-    @staticmethod
-    def get_report_types_from_ooi_selelection(
-        report_types: set[type[BaseReport]] | set[type[Report]] | set[type[MultiOrganizationReport]],
-    ) -> list[dict[str, str]]:
-        """
-        The report types are fetched from which ooi is selected. Shows all report types for the oois.
-        """
-
-        return [
-            {
-                "id": report_type.id,
-                "name": report_type.name,
-                "description": report_type.description,
-                "label_style": report_type.label_style,
-            }
-            for report_type in report_types
-        ]
-
-    def get_report_types_for_generate_report(self):
-        return self.get_report_types_from_ooi_selelection(get_report_types_for_oois(self.selected_oois))
-
-    def get_report_types_for_aggregate_report(self) -> dict[str, list[dict[str, str]]]:
-        reports_dict = get_report_types_from_aggregate_report(AggregateOrganisationReport)
-        report_types: dict[str, list[dict[str, str]]] = {}
-
-        for option, reports in reports_dict.items():
-            report_types[option] = self.get_report_types_from_ooi_selelection(reports)
-        return report_types
-
-    def get_available_report_types(self) -> tuple[list[dict[str, str]] | dict[str, list[dict[str, str]]], int]:
-        report_types: list[dict[str, str]] | dict[str, list[dict[str, str]]] = {}
-        if self.report_type is not None:
-            if self.report_type == AggregateOrganisationReport:
-                report_types = self.get_report_types_for_aggregate_report()
-                return report_types, len(
-                    [report_type for report_type_list in report_types.values() for report_type in report_type_list]
-                )
-
-            elif self.report_type == MultiOrganizationReport:
-                report_types = self.get_report_types_from_ooi_selelection({MultiOrganizationReport})
-                return report_types, len(report_types)
-
-        report_types = self.get_report_types_for_generate_report()
-        return report_types, len(report_types)
-
->>>>>>> 59d32944
     def get_context_data(self, **kwargs):
         context = super().get_context_data(**kwargs)
         context["oois"] = self.get_oois()  # show listed oois in report type view.
