--- conflicted
+++ resolved
@@ -356,15 +356,7 @@
         has_parent: bool,
         observed_at: datetime,
     ) -> ReportOOI:
-<<<<<<< HEAD
-        report_data_raw_id = self.bytes_client.upload_raw(
-            raw=ReportDataDict(data).model_dump_json().encode(),
-            manual_mime_types={"openkat/report"},
-        )
         report_name = self.request.POST.get("report_name")
-
-=======
->>>>>>> 784731e9
         report_ooi = ReportOOI(
             name=report_name,
             report_type=str(report_type.id),
