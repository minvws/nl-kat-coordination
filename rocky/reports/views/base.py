import json
from collections.abc import Iterable, Mapping, Sequence
from datetime import datetime, timezone
from operator import attrgetter
from typing import Any, Literal, cast
from uuid import uuid4

import structlog
from account.mixins import OrganizationView
from django.conf import settings
from django.contrib import messages
from django.forms import Form
from django.http import HttpRequest, HttpResponse, JsonResponse
from django.shortcuts import redirect
from django.urls import reverse
from django.utils.http import urlencode
from django.utils.translation import gettext_lazy as _
from django.views.generic import FormView, TemplateView
from django_weasyprint import WeasyTemplateResponseMixin
from katalogus.client import Boefje, KATalogus, KATalogusError, Plugin
from tools.ooi_helpers import create_ooi
from tools.view_helpers import Breadcrumb, BreadcrumbsMixin, PostRedirect, url_with_querystring

from octopoes.models import OOI, Reference
from octopoes.models.ooi.reports import AssetReport, ReportRecipe
from octopoes.models.ooi.reports import BaseReport as ReportOOI
from octopoes.models.types import OOIType
from reports.forms import OOITypeMultiCheckboxForReportForm, ReportScheduleStartDateForm
from reports.report_types.aggregate_organisation_report.report import AggregateOrganisationReport
from reports.report_types.concatenated_report.report import ConcatenatedReport
from reports.report_types.definitions import AggregateReport, BaseReport, Report, report_plugins_union
from reports.report_types.helpers import (
    get_ooi_types_from_aggregate_report,
    get_ooi_types_with_report,
    get_report_by_id,
    get_report_types_for_ooi_types,
    get_report_types_for_oois,
    get_report_types_from_aggregate_report,
)
from reports.report_types.multi_organization_report.report import MultiOrganizationReport
from reports.utils import JSONEncoder, debug_json_keys
from rocky.views.mixins import ObservedAtMixin, OOIList
from rocky.views.ooi_view import BaseOOIListView, OOIFilterView
from rocky.views.scheduler import SchedulerView

REPORTS_PRE_SELECTION = {"clearance_level": ["2", "3", "4"], "clearance_type": "declared"}


def get_selection(request: HttpRequest, pre_selection: Mapping[str, str | Sequence[str]] | None = None) -> str:
    if pre_selection is not None:
        return "?" + urlencode(pre_selection, True)
    return "?" + urlencode(request.GET, True)


logger = structlog.get_logger(__name__)


class ReportBreadcrumbs(OrganizationView, BreadcrumbsMixin):
    breadcrumbs_step: int = 1

    def setup(self, request, *args, **kwargs):
        super().setup(request, *args, **kwargs)
        self.breadcrumbs = self.build_breadcrumbs()

    def get_kwargs(self):
        return {"organization_code": self.organization.code}

    def is_valid_breadcrumbs(self):
        return self.breadcrumbs_step < len(self.breadcrumbs)

    def build_breadcrumbs(self) -> list[Breadcrumb]:
        kwargs = self.get_kwargs()
        selection = get_selection(self.request)

        return [{"url": reverse("reports", kwargs=kwargs) + selection, "text": _("Reports")}]

    def get_breadcrumbs(self):
        if self.is_valid_breadcrumbs():
            return self.breadcrumbs[: self.breadcrumbs_step]
        return self.breadcrumbs

    def get_current(self):
        return self.breadcrumbs[self.breadcrumbs_step - 1]["url"]

    def get_previous(self):
        if self.is_valid_breadcrumbs() and self.breadcrumbs_step >= 2:
            return self.breadcrumbs[self.breadcrumbs_step - 2]["url"]
        return self.get_current()

    def get_next(self):
        if self.is_valid_breadcrumbs():
            return self.breadcrumbs[self.breadcrumbs_step]["url"]
        return self.get_current()

    def get_context_data(self, **kwargs):
        context = super().get_context_data(**kwargs)
        context["breadcrumbs"] = self.get_breadcrumbs()
        context["next"] = self.get_next()
        context["previous"] = self.get_previous()
        return context


class ReportsLandingView(ReportBreadcrumbs, TemplateView):
    """
    Landing page for Reports.
    """

    def get(self, request: HttpRequest, *args: Any, **kwargs: Any) -> HttpResponse:
        return redirect(reverse("report_history", kwargs=self.get_kwargs()))


def hydrate_plugins(report_types: list[type["BaseReport"]], katalogus: KATalogus) -> dict[str, list[Plugin]]:
    plugins: dict[str, list[Plugin]] = {"required": [], "optional": []}
    merged_plugins = report_plugins_union(report_types)

    required_plugins_ids = list(merged_plugins["required"])
    optional_plugins_ids = list(merged_plugins["optional"])

    # avoid empty list getting all plugins from KATalogus
    if required_plugins_ids:
        plugins["required"] = sorted(katalogus.get_plugins(ids=required_plugins_ids), key=attrgetter("name"))
    if optional_plugins_ids:
        plugins["optional"] = sorted(katalogus.get_plugins(ids=optional_plugins_ids), key=attrgetter("name"))

    return plugins


def format_plugin_data(report_type_plugins: dict[str, list[Plugin]]):
    return [
        {
            "required": required_optional == "required",
            "enabled": plugin.enabled,
            "name": plugin.name,
            "scan_level": plugin.scan_level.value if isinstance(plugin, Boefje) else 0,
            "type": plugin.type,
            "description": plugin.description,
        }
        for required_optional, plugins in report_type_plugins.items()
        for plugin in plugins
    ]


class BaseReportView(OOIFilterView, ReportBreadcrumbs):
    """
    This view is the base for the report creation wizard.
    All the necessary functions and variables needed.
    """

    NONE_OOI_SELECTION_MESSAGE = _("Select at least one OOI to proceed.")
    NONE_REPORT_TYPE_SELECTION_MESSAGE = _("Select at least one report type to proceed.")

    report_type: type[BaseReport] | None = None  # Get report types from a specific report type ex. AggregateReport

    def setup(self, request, *args, **kwargs):
        super().setup(request, *args, **kwargs)
        self.selected_oois = self.get_ooi_pks()
        self.selected_report_types = self.get_report_type_ids()

    def get_ooi_selection(self) -> list[str]:
        return sorted(set(self.request.POST.getlist("ooi", [])))

    def all_oois_selected(self) -> bool:
        return "all" in self.request.GET.getlist("ooi", [])

    def get_ooi_pks(self) -> list[str]:
        if self.all_oois_selected():
            return sorted([ooi.primary_key for ooi in self.get_oois()])
        return self.get_ooi_selection()

    def get_total_oois(self):
        return len(self.selected_oois)

    def get_report_ooi_types(self):
        if self.report_type == AggregateOrganisationReport:
            return get_ooi_types_from_aggregate_report(AggregateOrganisationReport)
        if self.report_type == MultiOrganizationReport:
            return MultiOrganizationReport.input_ooi_types
        return get_ooi_types_with_report()

    def get_ooi_types(self):
        if self.filtered_ooi_types:
            return super().get_ooi_types()
        return self.get_report_ooi_types()

    def get_oois(self) -> list[OOI]:
        if self.all_oois_selected():
            return self.octopoes_api_connector.list_objects(
                self.get_ooi_types(),
                valid_time=self.observed_at,
                limit=OOIList.HARD_LIMIT,
                scan_level=self.get_ooi_scan_levels(),
                scan_profile_type=self.get_ooi_profile_types(),
            ).items

        return list(
            self.octopoes_api_connector.load_objects_bulk(
                {Reference.from_str(x) for x in self.get_ooi_selection()}, self.observed_at
            ).values()
        )

    def get_ooi_filter_forms(self) -> dict[str, Form]:
        return {
            "ooi_type_form": OOITypeMultiCheckboxForReportForm(
                sorted([ooi_class.get_ooi_type() for ooi_class in self.get_report_ooi_types()]), self.request.GET
            )
        }

    def get_report_type_ids(self) -> list[str]:
        return sorted(set(self.request.POST.getlist("report_type", [])))

    def get_report_types(self) -> list[type[BaseReport]]:
        return [get_report_by_id(report_type_id) for report_type_id in self.selected_report_types]

    @staticmethod
    def get_report_types_from_ooi_selelection(
        report_types: set[type[BaseReport]] | set[type[Report]] | set[type[MultiOrganizationReport]],
    ) -> list[dict[str, str]]:
        """
        The report types are fetched from which ooi is selected. Shows all report types for the oois.
        """

        return [
            {
                "id": report_type.id,
                "name": report_type.name,
                "description": report_type.description,
                "label_style": report_type.label_style,
            }
            for report_type in report_types
        ]

    def get_report_types_for_generate_report(self):
        object_selection = self.request.POST.get("object_selection", "")
        if object_selection == "query":
            report_types = get_report_types_for_ooi_types(self.get_ooi_types())
        else:
            report_types = get_report_types_for_oois(self.selected_oois)
        return self.get_report_types_from_ooi_selelection(report_types)

    def get_report_types_for_aggregate_report(self) -> dict[str, list[dict[str, str]]]:
        reports_dict = get_report_types_from_aggregate_report(AggregateOrganisationReport)
        report_types: dict[str, list[dict[str, str]]] = {}

        for option, reports in reports_dict.items():
            report_types[option] = self.get_report_types_from_ooi_selelection(reports)
        return report_types

    def get_available_report_types(self) -> tuple[list[dict[str, str]] | dict[str, list[dict[str, str]]], int]:
        report_types: list[dict[str, str]] | dict[str, list[dict[str, str]]] = {}

        if self.report_type == AggregateOrganisationReport:
            report_types = self.get_report_types_for_aggregate_report()
            return report_types, len(
                [report_type for report_type_list in report_types.values() for report_type in report_type_list]
            )

        elif self.report_type == MultiOrganizationReport:
            report_types = self.get_report_types_from_ooi_selelection({MultiOrganizationReport})
            return report_types, len(report_types)

        report_types = self.get_report_types_for_generate_report()
        return report_types, len(report_types)

    def get_observed_at(self):
        return self.observed_at if self.observed_at < datetime.now(timezone.utc) else datetime.now(timezone.utc)

    def is_single_report(self) -> bool:
        return len(self.get_report_type_ids()) == 1

    def get_input_recipe(self):
        object_selection = self.request.POST.get("object_selection", "")
        query = {}

        if object_selection == "query":
            query = {
                "ooi_types": [t.__name__ for t in self.get_ooi_types()],
                "scan_level": self.get_ooi_scan_levels(),
                "scan_type": self.get_ooi_profile_types(),
                "search_string": self.search_string,
                "order_by": self.order_by,
                "asc_desc": self.sorting_order,
            }

        if not query:
            return {"input_oois": self.get_ooi_pks()}

        return {"query": query}

    def create_report_recipe(
        self, report_name_format: str, report_type: str | None, schedule: str | None
    ) -> ReportRecipe:
        report_recipe = ReportRecipe(
            recipe_id=uuid4(),
            report_name_format=report_name_format,
            input_recipe=self.get_input_recipe(),
            report_type=report_type,
            asset_report_types=self.get_report_type_ids(),
            cron_expression=schedule,
        )
        create_ooi(
            api_connector=self.octopoes_api_connector,
            bytes_client=self.bytes_client,
            ooi=report_recipe,
            observed_at=datetime.now(timezone.utc),
        )
        logger.info("ReportRecipe created", event_code=800091, report_recipe=report_recipe)
        return report_recipe

    def get_input_data(self) -> dict[str, Any]:
        return {
            "input_data": {
                "input_oois": self.get_ooi_pks(),
                "report_types": self.get_report_type_ids(),
                "plugins": report_plugins_union(self.get_report_types()),
            }
        }

    def get_initial_report_name(self) -> str:
        return "${report_type} for ${oois_count} objects"

    def get_parent_report_type(self):
        if self.report_type is not None:
            return self.report_type.id
        return ConcatenatedReport.id

    def get_context_data(self, **kwargs):
        context = super().get_context_data(**kwargs)

        context["all_oois_selected"] = self.all_oois_selected()
        context["selected_oois"] = self.selected_oois
        context["selected_report_types"] = self.selected_report_types
        context["is_single_report"] = self.is_single_report()
        context["object_selection"] = self.request.POST.get("object_selection", "")

        return context


class OOISelectionView(BaseReportView, BaseOOIListView):
    """
    Shows a list of OOIs to select from and handles OOIs selection requests.
    """

    def setup(self, request, *args, **kwargs):
        super().setup(request, *args, **kwargs)
        object_selection = request.GET.get("object_selection", "")

        if object_selection == "query":
            return PostRedirect(self.get_next())

    def post(self, request, *args, **kwargs):
        if not (self.get_ooi_selection() or self.all_oois_selected()):
            messages.error(request, self.NONE_OOI_SELECTION_MESSAGE)
        return self.get(request, *args, **kwargs)

    def get_context_data(self, **kwargs):
        context = super().get_context_data(**kwargs)
        context.update(self.get_ooi_filter_forms())
        return context


class ReportTypeSelectionView(BaseReportView, TemplateView):
    """
    Shows report types and handles selections and requests.
    """

    def setup(self, request, *args, **kwargs):
        super().setup(request, *args, **kwargs)
        self.object_selection = request.POST.get("object_selection", "")
        self.available_report_types, self.counted_report_types = self.get_available_report_types()

    def post(self, request, *args, **kwargs):
        if not (self.get_ooi_selection() or self.all_oois_selected()) and self.object_selection != "query":
            return PostRedirect(self.get_previous())
        return self.get(request, *args, **kwargs)

    def get_context_data(self, **kwargs):
        context = super().get_context_data(**kwargs)
        context["oois"] = self.get_oois()  # show listed oois in report type view.
        context["total_oois"] = self.get_total_oois()  # adds counter to the heading

        context["available_report_types"] = self.available_report_types  # shows tiles of report types

        context["count_available_report_types"] = self.counted_report_types  # counter next to heading
        # especially for the CSS selector to set toggle on.
        context["all_report_types_checked"] = len(self.get_report_type_ids()) == self.counted_report_types

        return context

    def all_oois_selected(self) -> bool:
        return "all" in self.request.POST.getlist("ooi", [])


class ReportPluginView(BaseReportView, TemplateView):
    """
    This view shows the required and optional plugins together with the summary per report type.
    """

    def setup(self, request, *args, **kwargs):
        super().setup(request, *args, **kwargs)
        self.plugins = None

        try:
            self.plugins = hydrate_plugins(self.get_report_types(), self.get_katalogus())
        except KATalogusError as error:
            messages.error(self.request, error.message)

    def post(self, request, *args, **kwargs):
        if self.plugins is None:
            return PostRedirect(self.get_previous())

        all_plugins_enabled = self.all_plugins_enabled()

        if not self.get_report_type_ids():
            messages.error(request, self.NONE_REPORT_TYPE_SELECTION_MESSAGE)
            return PostRedirect(self.get_previous())

        if "return" in self.request.POST and all_plugins_enabled:
            return PostRedirect(self.get_previous())

        if all_plugins_enabled:
            return PostRedirect(self.get_next())
        return self.get(request, *args, **kwargs)

    def all_plugins_enabled(self) -> bool:
        return all(self.plugins_enabled().values())

    def plugins_enabled(self) -> dict[str, bool]:
        if self.plugins is not None:
            return {
                "required": all([plugin.enabled for plugin in self.plugins["required"]]),
                "optional": all([plugin.enabled for plugin in self.plugins["optional"]]),
            }

        return {"required": False, "optional": False}

    def get_plugins_data(self):
        report_types: dict[str, Any] = {}
        plugin_report_types: dict[str, list] = {}
        total_enabled_plugins = {"required": 0, "optional": 0}
        total_available_plugins = {"required": 0, "optional": 0}

        if self.plugins is not None:
            for report_type in self.get_report_types():
                for plugin_type in ["required", "optional"]:
                    # Mypy doesn't infer this automatically https://github.com/python/mypy/issues/9168
                    plugin_type = cast(Literal["required", "optional"], plugin_type)
                    number_of_enabled = sum(
                        (1 if plugin.enabled and plugin.id in report_type.plugins[plugin_type] else 0)
                        for plugin in self.plugins[plugin_type]
                    )
                    report_plugins = report_type.plugins[plugin_type]

                    for plugin in report_plugins:
                        if plugin not in plugin_report_types:
                            plugin_report_types[plugin] = [
                                {"name": report_type.name, "label_style": report_type.label_style}
                            ]
                        else:
                            plugin_report_types[plugin].append(
                                {"name": report_type.name, "label_style": report_type.label_style}
                            )

                    total_enabled_plugins[plugin_type] += number_of_enabled
                    total_available_plugins[plugin_type] += len(report_plugins)

                    if report_type.name not in report_types:
                        report_types[report_type.name] = {}

                    report_types[report_type.name][f"number_of_enabled_{plugin_type}"] = number_of_enabled
                    report_types[report_type.name][f"number_of_available_{plugin_type}"] = len(report_plugins)

            plugin_data = {
                "total_enabled_plugins": total_enabled_plugins,
                "total_available_plugins": total_available_plugins,
                "report_types": report_types,
                "plugin_report_types": plugin_report_types,
            }

            return plugin_data

    def get_context_data(self, **kwargs):
        context = super().get_context_data(**kwargs)
        context["enabled_plugins"] = self.plugins_enabled()
        context["plugin_data"] = self.get_plugins_data()
        context["plugins"] = self.plugins
        return context


class ReportFinalSettingsView(BaseReportView, SchedulerView, TemplateView):
    report_type: type[BaseReport] | None = None
    task_type = "report"

    def post(self, request: HttpRequest, *args: Any, **kwargs: Any) -> HttpResponse:
        if not self.get_report_type_ids():
            messages.error(request, self.NONE_REPORT_TYPE_SELECTION_MESSAGE)
            return PostRedirect(self.get_previous())
        return super().get(request, *args, **kwargs)

    def get_context_data(self, **kwargs):
        context = super().get_context_data(**kwargs)
        context["report_schedule_form_start_date"] = self.get_report_schedule_form_start_date_time_recurrence()
        context["report_name_form"] = self.get_report_name_form()
        return context


class SaveReportView(BaseReportView, SchedulerView, FormView):
    task_type = "report"
    form_class = ReportScheduleStartDateForm

<<<<<<< HEAD
    def get_query(self):
        object_selection = self.request.POST.get("object_selection", "")
        query = {}

        if object_selection == "query":
            query = {
                "ooi_types": [t.__name__ for t in self.get_ooi_types()],
                "scan_level": self.get_ooi_scan_levels(),
                "scan_type": self.get_ooi_profile_types(),
                "search_string": self.search_string,
                "order_by": self.order_by,
                "asc_desc": self.sorting_order,
            }
        return query

    def post(self, request: HttpRequest, *args: Any, **kwargs: Any) -> HttpResponse:
        old_report_names = request.POST.getlist("old_report_name")
        report_names = request.POST.getlist("report_name", [])
        reference_dates = request.POST.getlist("reference_date")

        if not self.is_scheduled_report() and report_names:
            final_report_names = list(zip(old_report_names, self.finalise_report_names(report_names, reference_dates)))
            report_ooi = self.save_report(final_report_names)

            return redirect(
                reverse("view_report", kwargs={"organization_code": self.organization.code})
                + "?"
                + urlencode({"report_id": report_ooi.reference})
            )
        elif self.is_scheduled_report():
            report_name_format = request.POST.get("parent_report_name", "")
            subreport_name_format = request.POST.get("child_report_name", "")

            form = ReportScheduleStartDateForm(request.POST)
            if form.is_valid():
                start_datetime = form.cleaned_data["start_datetime"]
                recurrence = form.cleaned_data["recurrence"]

            parent_report_type = None
            if self.report_type is not None:
                parent_report_type = self.report_type.id
            elif not self.report_type and subreport_name_format:
                parent_report_type = ConcatenatedReport.id
=======
    def form_invalid(self, form):
        """
        We need to overwrite this as FormView renders invalid forms with a get request,
        we need to adapt it using Postredirect, returning invalid form.
        """

        return PostRedirect(self.get_current())
>>>>>>> 38889744

    def form_valid(self, form):
        start_datetime = form.cleaned_data["start_datetime"]
        recurrence = form.cleaned_data["recurrence"]

<<<<<<< HEAD
            report_recipe = self.create_report_recipe(
                report_name_format, subreport_name_format, parent_report_type, schedule, self.get_query()
            )
=======
        schedule = (
            self.convert_recurrence_to_cron_expressions(recurrence, start_datetime)
            if recurrence is not None and recurrence != "once"
            else None
        )
>>>>>>> 38889744

        report_type = self.get_parent_report_type()

        report_name_format = self.request.POST.get("report_name", "Report")

        report_recipe = self.create_report_recipe(report_name_format, report_type, schedule)

        self.create_report_schedule(report_recipe, start_datetime)

        return redirect(reverse("scheduled_reports", kwargs={"organization_code": self.organization.code}))


class ViewReportView(ObservedAtMixin, OrganizationView, TemplateView):
    """
    This will display reports using report_id from reports history.
    Will fetch Report OOI and recreate report with data saved in bytes.
    """

    def setup(self, request, *args, **kwargs):
        super().setup(request, *args, **kwargs)

        self.report_ooi = self.get_report_ooi()
        self.report_data, self.input_oois, self.report_types, self.plugins = self.get_report_data()

    def get(self, request, *args, **kwargs):
        if "json" in self.request.GET and self.request.GET["json"] == "true":
            response = {
                "organization_code": self.organization.code,
                "organization_name": self.organization.name,
                "organization_tags": list(self.organization.tags.all()),
                "data": self.report_data,
            }

            try:
                response = JsonResponse(response, encoder=JSONEncoder)
            except TypeError:
                # We can't use translated strings as keys in JSON. This
                # debugging code makes it easy to spot where the problem is.
                if settings.DEBUG:
                    debug_json_keys(self.report_data, [])
                raise
            else:
                response["Content-Disposition"] = f"attachment; filename=report-{self.organization.code}.json"
                return response

        return super().get(request, *args, **kwargs)

    @property
    def custom_observed_at(self):
        return (
            self.observed_at.replace(hour=23, minute=59, second=59, microsecond=999999)
            if self.observed_at < datetime.now(timezone.utc)
            else datetime.now(timezone.utc).replace(hour=23, minute=59, second=59, microsecond=999999)
        )

    def get_report_ooi(self) -> ReportOOI:
        if "asset_report_id" in self.request.GET:
            ooi_pk = self.request.GET.get("asset_report_id")
            return self.octopoes_api_connector.get(Reference.from_str(ooi_pk), valid_time=self.custom_observed_at)

        return self.octopoes_api_connector.get_report(
            Reference.from_str(self.request.GET.get("report_id")), valid_time=self.custom_observed_at
        )

    def get_template_names(self):
        if self.report_ooi.report_type and issubclass(get_report_by_id(self.report_ooi.report_type), AggregateReport):
            return ["aggregate_report.html"]
        if self.report_ooi.report_type and issubclass(
            get_report_by_id(self.report_ooi.report_type), MultiOrganizationReport
        ):
            return ["multi_report.html"]
        return ["generate_report.html"]

    def get_asset_reports(self) -> list[AssetReport]:
        return self.octopoes_api_connector.get_report(self.report_ooi.reference, self.observed_at).input_oois

    def get_input_oois(self, ooi_pks: list[str]) -> list[OOIType]:
        return list(
            self.octopoes_api_connector.load_objects_bulk(
                {Reference.from_str(ooi) for ooi in ooi_pks}, valid_time=self.observed_at
            ).values()
        )

    def get_plugins(self, plugins_dict: dict[str, list[str]]) -> list[dict[str, list[Plugin]]]:
        plugins: dict[str, list[Plugin]] = {"required": [], "optional": []}

        plugin_ids_required = plugins_dict["required"]
        plugin_ids_optional = plugins_dict["optional"]

        katalogus_plugins = self.get_katalogus().get_plugins(ids=plugin_ids_required + plugin_ids_optional)
        for plugin in katalogus_plugins:
            if plugin.id in plugin_ids_required:
                plugins["required"].append(plugin)
            if plugin.id in plugin_ids_optional:
                plugins["optional"].append(plugin)

        plugins["required"] = sorted(plugins["required"], key=attrgetter("enabled"))
        plugins["optional"] = sorted(plugins["optional"], key=attrgetter("enabled"), reverse=True)

        return format_plugin_data(plugins)

    def get_report_types(self, report_type_ids: Iterable[str]) -> list[dict[str, str]]:
        report_types = []
        for report_type_id in report_type_ids:
            report_type = get_report_by_id(report_type_id)
            report_types.append(
                {
                    "name": report_type.name,
                    "label_style": report_type.label_style,
                    "description": report_type.description,
                }
            )
        return report_types

    def get_report_data_from_bytes(self, reports: list[ReportOOI]) -> list[tuple[str, dict[str, Any]]]:
        self.bytes_client.login()

        bytes_datas = self.bytes_client.get_raws(
            self.organization.code, raw_ids=[report.data_raw_id for report in reports]
        )
        return [(x[0], json.loads(x[1])) for x in bytes_datas]

    def get_report_data_single_report(
        self,
    ) -> tuple[
        dict[str, dict[str, dict[str, Any]]], list[AssetReport], list[dict[str, Any]], list[dict[str, list[Plugin]]]
    ]:
        report_data: dict[str, Any] = self.get_report_data_from_bytes([self.report_ooi])[0][1]

        report_types = self.get_report_types(report_data["input_data"]["report_types"])
        plugins = self.get_plugins(report_data["input_data"]["plugins"])
        oois = self.get_input_oois(report_data["input_data"]["input_oois"])

        report_data[self.report_ooi.report_type] = {}

        for ooi in oois:
            report_data[self.report_ooi.report_type][ooi.primary_key] = {
                "data": report_data["report_data"],
                "template": self.report_ooi.template,
                "report_name": self.report_ooi.name,
            } | report_data["input_data"]

        return report_data, oois, report_types, plugins

    def get_report_data_aggregate_report_or_multi_report(
        self,
    ) -> tuple[
        dict[str, dict[str, dict[str, Any]]], list[AssetReport], list[dict[str, Any]], list[dict[str, list[Plugin]]]
    ]:
        report_data = self.get_report_data_from_bytes([self.report_ooi])[0][1]
        report_types = self.get_report_types(report_data["input_data"]["report_types"])
        plugins = self.get_plugins(report_data["input_data"]["plugins"])
        oois = self.get_input_oois(list({asset_ooi.input_ooi for asset_ooi in self.report_ooi.input_oois}))

        return report_data, oois, report_types, plugins

    def get_report_data_concatenated_report(
        self,
    ) -> tuple[
        dict[str, dict[str, dict[str, Any]]], list[AssetReport], list[dict[str, Any]], list[dict[str, list[Plugin]]]
    ]:
        report_data: dict[str, dict[str, dict[str, Any]]] = {}

        asset_reports = self.get_asset_reports()
        bytes_datas = {key: value for key, value in self.get_report_data_from_bytes(asset_reports)}

        ooi_pks = set()

        for report in asset_reports:
            ooi_pks.add(report.input_ooi)
            bytes_data = bytes_datas[report.data_raw_id]
            report_data.setdefault(report.report_type, {})[report.input_ooi] = {
                "data": bytes_data["report_data"],
                "template": report.template,
                "report_name": report.name,
            } | bytes_data["input_data"]
        oois = self.get_input_oois(list(ooi_pks))
        report_type_ids = {child_report.report_type for child_report in asset_reports}
        report_types = self.get_report_types(report_type_ids)
        plugins = self.get_plugins(self.get_report_data_from_bytes([self.report_ooi])[0][1]["input_data"]["plugins"])

        return report_data, oois, report_types, plugins

    def get_report_data(self):
        if issubclass(get_report_by_id(self.report_ooi.report_type), ConcatenatedReport):
            return self.get_report_data_concatenated_report()
        if issubclass(get_report_by_id(self.report_ooi.report_type), AggregateReport | MultiOrganizationReport):
            return self.get_report_data_aggregate_report_or_multi_report()

        return self.get_report_data_single_report()

    def get_context_data(self, **kwargs):
        context = super().get_context_data(**kwargs)
        context["report_data"] = self.report_data
        context["report_ooi"] = self.report_ooi

        context["oois"] = self.input_oois

        context["report_types"] = self.report_types
        context["plugins"] = self.plugins
        context["report_download_json_url"] = url_with_querystring(
            reverse("view_report", kwargs={"organization_code": self.organization.code}),
            True,
            **dict(json="true", **self.request.GET),
        )
        context["report_download_pdf_url"] = url_with_querystring(
            reverse("view_report_pdf", kwargs={"organization_code": self.organization.code}), True, **self.request.GET
        )

        return context


class ViewReportPDFView(ViewReportView, WeasyTemplateResponseMixin):
    pdf_filename = "report.pdf"
    pdf_attachment = False
    pdf_options = {"pdf_variant": "pdf/ua-1"}

    def get_template_names(self):
        if self.report_ooi.report_type and issubclass(get_report_by_id(self.report_ooi.report_type), AggregateReport):
            return ["aggregate_report_pdf.html"]
        if self.report_ooi.report_type and issubclass(
            get_report_by_id(self.report_ooi.report_type), MultiOrganizationReport
        ):
            return ["multi_report_pdf.html"]
        return ["generate_report_pdf.html"]<|MERGE_RESOLUTION|>--- conflicted
+++ resolved
@@ -507,51 +507,6 @@
     task_type = "report"
     form_class = ReportScheduleStartDateForm
 
-<<<<<<< HEAD
-    def get_query(self):
-        object_selection = self.request.POST.get("object_selection", "")
-        query = {}
-
-        if object_selection == "query":
-            query = {
-                "ooi_types": [t.__name__ for t in self.get_ooi_types()],
-                "scan_level": self.get_ooi_scan_levels(),
-                "scan_type": self.get_ooi_profile_types(),
-                "search_string": self.search_string,
-                "order_by": self.order_by,
-                "asc_desc": self.sorting_order,
-            }
-        return query
-
-    def post(self, request: HttpRequest, *args: Any, **kwargs: Any) -> HttpResponse:
-        old_report_names = request.POST.getlist("old_report_name")
-        report_names = request.POST.getlist("report_name", [])
-        reference_dates = request.POST.getlist("reference_date")
-
-        if not self.is_scheduled_report() and report_names:
-            final_report_names = list(zip(old_report_names, self.finalise_report_names(report_names, reference_dates)))
-            report_ooi = self.save_report(final_report_names)
-
-            return redirect(
-                reverse("view_report", kwargs={"organization_code": self.organization.code})
-                + "?"
-                + urlencode({"report_id": report_ooi.reference})
-            )
-        elif self.is_scheduled_report():
-            report_name_format = request.POST.get("parent_report_name", "")
-            subreport_name_format = request.POST.get("child_report_name", "")
-
-            form = ReportScheduleStartDateForm(request.POST)
-            if form.is_valid():
-                start_datetime = form.cleaned_data["start_datetime"]
-                recurrence = form.cleaned_data["recurrence"]
-
-            parent_report_type = None
-            if self.report_type is not None:
-                parent_report_type = self.report_type.id
-            elif not self.report_type and subreport_name_format:
-                parent_report_type = ConcatenatedReport.id
-=======
     def form_invalid(self, form):
         """
         We need to overwrite this as FormView renders invalid forms with a get request,
@@ -559,23 +514,16 @@
         """
 
         return PostRedirect(self.get_current())
->>>>>>> 38889744
 
     def form_valid(self, form):
         start_datetime = form.cleaned_data["start_datetime"]
         recurrence = form.cleaned_data["recurrence"]
 
-<<<<<<< HEAD
-            report_recipe = self.create_report_recipe(
-                report_name_format, subreport_name_format, parent_report_type, schedule, self.get_query()
-            )
-=======
         schedule = (
             self.convert_recurrence_to_cron_expressions(recurrence, start_datetime)
             if recurrence is not None and recurrence != "once"
             else None
         )
->>>>>>> 38889744
 
         report_type = self.get_parent_report_type()
 
