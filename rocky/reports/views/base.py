from collections import defaultdict
from collections.abc import Iterable, Sequence
from datetime import datetime, timezone
from operator import attrgetter
from typing import Any, Literal, cast
from uuid import uuid4

import structlog
from account.mixins import OrganizationView
from django.conf import settings
from django.contrib import messages
from django.forms import Form
from django.http import HttpRequest, HttpResponse, JsonResponse
from django.shortcuts import redirect
from django.urls import reverse
from django.utils.http import urlencode
from django.utils.translation import gettext_lazy as _
from django.views.generic import TemplateView
from django_weasyprint import WeasyTemplateResponseMixin
from katalogus.client import Boefje, KATalogus, KATalogusError, Plugin
from pydantic import RootModel, TypeAdapter
from tools.ooi_helpers import create_ooi
from tools.view_helpers import BreadcrumbsMixin, PostRedirect, url_with_querystring

from octopoes.models import OOI, Reference
from octopoes.models.ooi.reports import Report as ReportOOI
from octopoes.models.ooi.reports import ReportRecipe
from reports.forms import OOITypeMultiCheckboxForReportForm, ReportScheduleStartDateForm
from reports.report_types.aggregate_organisation_report.report import AggregateOrganisationReport
from reports.report_types.concatenated_report.report import ConcatenatedReport
from reports.report_types.definitions import AggregateReport, BaseReport, Report, report_plugins_union
from reports.report_types.helpers import (
    REPORTS,
    get_ooi_types_from_aggregate_report,
    get_ooi_types_with_report,
    get_report_by_id,
    get_report_types_for_oois,
    get_report_types_from_aggregate_report,
)
from reports.report_types.multi_organization_report.report import MultiOrganizationReport
from reports.utils import JSONEncoder, debug_json_keys
from rocky.views.mixins import ObservedAtMixin, OOIList
from rocky.views.ooi_view import BaseOOIListView, OOIFilterView
from rocky.views.scheduler import SchedulerView

REPORTS_PRE_SELECTION = {"clearance_level": ["2", "3", "4"], "clearance_type": "declared"}


def get_selection(request: HttpRequest, pre_selection: dict[str, str | Sequence[str]] | None = None) -> str:
    if pre_selection is not None:
        return "?" + urlencode(pre_selection, True)
    return "?" + urlencode(request.GET, True)


logger = structlog.get_logger(__name__)


class ReportDataDict(RootModel):
    root: Any

    class Config:
        arbitrary_types_allowed = True


def recursive_dict():
    return defaultdict(recursive_dict)


class ReportBreadcrumbs(OrganizationView, BreadcrumbsMixin):
    breadcrumbs_step: int = 1

    def setup(self, request, *args, **kwargs):
        super().setup(request, *args, **kwargs)
        self.breadcrumbs = self.build_breadcrumbs()

    def get_kwargs(self):
        return {"organization_code": self.organization.code}

    def is_valid_breadcrumbs(self):
        return self.breadcrumbs_step < len(self.breadcrumbs)

    def build_breadcrumbs(self):
        kwargs = self.get_kwargs()
        selection = get_selection(self.request)

        breadcrumbs = [{"url": reverse("reports", kwargs=kwargs) + selection, "text": _("Reports")}]

        return breadcrumbs

    def get_breadcrumbs(self):
        if self.is_valid_breadcrumbs():
            return self.breadcrumbs[: self.breadcrumbs_step]
        return self.breadcrumbs

    def get_current(self):
        return self.breadcrumbs[self.breadcrumbs_step - 1]["url"]

    def get_previous(self):
        if self.is_valid_breadcrumbs() and self.breadcrumbs_step >= 2:
            return self.breadcrumbs[self.breadcrumbs_step - 2]["url"]
        return self.get_current()

    def get_next(self):
        if self.is_valid_breadcrumbs():
            return self.breadcrumbs[self.breadcrumbs_step]["url"]
        return self.get_current()

    def get_context_data(self, **kwargs):
        context = super().get_context_data(**kwargs)
        context["breadcrumbs"] = self.get_breadcrumbs()
        context["next"] = self.get_next()
        context["previous"] = self.get_previous()
        return context


class ReportsLandingView(ReportBreadcrumbs, TemplateView):
    """
    Landing page for Reports.
    """

    def get(self, request: HttpRequest, *args: Any, **kwargs: Any) -> HttpResponse:
        return redirect(reverse("report_history", kwargs=self.get_kwargs()))


def hydrate_plugins(report_types: list[type["BaseReport"]], katalogus: KATalogus) -> dict[str, list[Plugin]]:
    plugins: dict[str, list[Plugin]] = {"required": [], "optional": []}
    merged_plugins = report_plugins_union(report_types)

    required_plugins_ids = list(merged_plugins["required"])
    optional_plugins_ids = list(merged_plugins["optional"])

    # avoid empty list getting all plugins from KATalogus
    if required_plugins_ids:
        plugins["required"] = sorted(katalogus.get_plugins(ids=required_plugins_ids), key=attrgetter("name"))
    if optional_plugins_ids:
        plugins["optional"] = sorted(katalogus.get_plugins(ids=optional_plugins_ids), key=attrgetter("name"))

    return plugins


def format_plugin_data(report_type_plugins: dict[str, list[Plugin]]):
    return [
        {
            "required": required_optional == "required",
            "enabled": plugin.enabled,
            "name": plugin.name,
            "scan_level": plugin.scan_level.value if isinstance(plugin, Boefje) else 0,
            "type": plugin.type,
            "description": plugin.description,
        }
        for required_optional, plugins in report_type_plugins.items()
        for plugin in plugins
    ]


class BaseReportView(OOIFilterView, ReportBreadcrumbs):
    """
    This view is the base for the report creation wizard.
    All the necessary functions and variables needed.
    """

    NONE_OOI_SELECTION_MESSAGE = _("Select at least one OOI to proceed.")
    NONE_REPORT_TYPE_SELECTION_MESSAGE = _("Select at least one report type to proceed.")

    report_type: type[BaseReport] | None = None  # Get report types from a specific report type ex. AggregateReport

    def setup(self, request, *args, **kwargs):
        super().setup(request, *args, **kwargs)
        self.selected_oois = self.get_ooi_pks()
        self.selected_report_types = self.get_report_type_ids()

    def get_ooi_selection(self) -> list[str]:
        return sorted(set(self.request.POST.getlist("ooi", [])))

    def all_oois_selected(self) -> bool:
        return "all" in self.request.GET.getlist("ooi", [])

    def get_ooi_pks(self) -> list[str]:
        if self.all_oois_selected():
            return sorted([ooi.primary_key for ooi in self.get_oois()])
        return self.get_ooi_selection()

    def get_total_oois(self):
        return len(self.selected_oois)

    def get_report_ooi_types(self):
        if self.report_type == AggregateOrganisationReport:
            return get_ooi_types_from_aggregate_report(AggregateOrganisationReport)
        if self.report_type == MultiOrganizationReport:
            return MultiOrganizationReport.input_ooi_types
        return get_ooi_types_with_report()

    def get_ooi_types(self):
        if self.filtered_ooi_types:
            return super().get_ooi_types()
        return self.get_report_ooi_types()

    def get_oois(self) -> list[OOI]:
        if self.all_oois_selected():
            return self.octopoes_api_connector.list_objects(
                self.get_ooi_types(),
                valid_time=self.observed_at,
                limit=OOIList.HARD_LIMIT,
                scan_level=self.get_ooi_scan_levels(),
                scan_profile_type=self.get_ooi_profile_types(),
            ).items

        return [self.get_single_ooi(pk=ooi_pk) for ooi_pk in self.get_ooi_selection()]

    def get_ooi_filter_forms(self) -> dict[str, Form]:
        return {
            "ooi_type_form": OOITypeMultiCheckboxForReportForm(
                sorted([ooi_class.get_ooi_type() for ooi_class in self.get_report_ooi_types()]), self.request.GET
            )
        }

    def get_report_type_ids(self) -> list[str]:
        return sorted(set(self.request.POST.getlist("report_type", [])))

    def get_report_types(self) -> list[type[BaseReport]]:
        return [get_report_by_id(report_type_id) for report_type_id in self.selected_report_types]

    @staticmethod
    def get_report_types_from_ooi_selelection(
        report_types: set[type[BaseReport]] | set[type[Report]] | set[type[MultiOrganizationReport]],
    ) -> list[dict[str, str]]:
        """
        The report types are fetched from which ooi is selected. Shows all report types for the oois.
        """

        return [
            {
                "id": report_type.id,
                "name": report_type.name,
                "description": report_type.description,
                "label_style": report_type.label_style,
            }
            for report_type in report_types
        ]

    def get_report_types_for_generate_report(self):
        return self.get_report_types_from_ooi_selelection(get_report_types_for_oois(self.selected_oois))

    def get_report_types_for_aggregate_report(self) -> dict[str, list[dict[str, str]]]:
        reports_dict = get_report_types_from_aggregate_report(AggregateOrganisationReport)
        report_types: dict[str, list[dict[str, str]]] = {}

        for option, reports in reports_dict.items():
            report_types[option] = self.get_report_types_from_ooi_selelection(reports)
        return report_types

    def get_available_report_types(self) -> tuple[list[dict[str, str]] | dict[str, list[dict[str, str]]], int]:
        report_types: list[dict[str, str]] | dict[str, list[dict[str, str]]] = {}

        if self.report_type == AggregateOrganisationReport:
            report_types = self.get_report_types_for_aggregate_report()
            return report_types, len(
                [report_type for report_type_list in report_types.values() for report_type in report_type_list]
            )

        elif self.report_type == MultiOrganizationReport:
            report_types = self.get_report_types_from_ooi_selelection({MultiOrganizationReport})
            return report_types, len(report_types)

        report_types = self.get_report_types_for_generate_report()
        return report_types, len(report_types)

    def get_observed_at(self):
        return self.observed_at if self.observed_at < datetime.now(timezone.utc) else datetime.now(timezone.utc)

    def is_scheduled_report(self) -> bool:
        recurrence_choice = self.request.POST.get("choose_recurrence", "once")
        return recurrence_choice == "repeat"

    def create_report_recipe(
        self,
        report_name_format: str,
<<<<<<< HEAD
        subreport_name_format: str,
        report_type: str | None,
=======
        asset_report_name_format: str,
        parent_report_type: str | None,
>>>>>>> 6cc6f8f2
        schedule: str,
        query: dict[str, Any] | None,
    ) -> ReportRecipe:
        if query:
            input_recipe = {"query": query}
        else:
            input_recipe = {"input_oois": self.get_ooi_pks()}

        report_recipe = ReportRecipe(
            recipe_id=uuid4(),
            report_name_format=report_name_format,
            asset_report_name_format=asset_report_name_format,
            input_recipe=input_recipe,
<<<<<<< HEAD
            report_type=report_type,
=======
            parent_report_type=parent_report_type,
>>>>>>> 6cc6f8f2
            asset_report_types=self.get_report_type_ids(),
            cron_expression=schedule,
        )
        create_ooi(
            api_connector=self.octopoes_api_connector,
            bytes_client=self.bytes_client,
            ooi=report_recipe,
            observed_at=datetime.now(timezone.utc),
        )
        logger.info("ReportRecipe created", event_code=800091, report_recipe=report_recipe)
        return report_recipe

    def get_input_data(self) -> dict[str, Any]:
        return {
            "input_data": {
                "input_oois": self.get_ooi_pks(),
                "report_types": self.get_report_type_ids(),
                "plugins": report_plugins_union(self.get_report_types()),
            }
        }

    def get_context_data(self, **kwargs):
        context = super().get_context_data(**kwargs)

        context["all_oois_selected"] = self.all_oois_selected()
        context["selected_oois"] = self.selected_oois
        context["selected_report_types"] = self.selected_report_types
        context["object_selection"] = self.request.POST.get("object_selection", "")

        return context


class OOISelectionView(BaseReportView, BaseOOIListView):
    """
    Shows a list of OOIs to select from and handles OOIs selection requests.
    """

    def setup(self, request, *args, **kwargs):
        super().setup(request, *args, **kwargs)
        object_selection = request.GET.get("object_selection", "")

        if object_selection == "query":
            return PostRedirect(self.get_next())

    def post(self, request, *args, **kwargs):
        if not (self.get_ooi_selection() or self.all_oois_selected()):
            messages.error(request, self.NONE_OOI_SELECTION_MESSAGE)
        return self.get(request, *args, **kwargs)

    def get_context_data(self, **kwargs):
        context = super().get_context_data(**kwargs)
        context.update(self.get_ooi_filter_forms())
        return context


class ReportTypeSelectionView(BaseReportView, TemplateView):
    """
    Shows report types and handles selections and requests.
    """

    def setup(self, request, *args, **kwargs):
        super().setup(request, *args, **kwargs)
        self.available_report_types, self.counted_report_types = self.get_available_report_types()

    def post(self, request, *args, **kwargs):
        object_selection = request.GET.get("object_selection", "")
        if not (self.get_ooi_selection() or self.all_oois_selected()) and object_selection != "query":
            return PostRedirect(self.get_previous())
        return self.get(request, *args, **kwargs)

    def get_context_data(self, **kwargs):
        context = super().get_context_data(**kwargs)
        context["oois"] = self.get_oois()  # show listed oois in report type view.
        context["total_oois"] = self.get_total_oois()  # adds counter to the heading

        context["available_report_types"] = self.available_report_types  # shows tiles of report types

        context["count_available_report_types"] = self.counted_report_types  # counter next to heading
        # especially for the CSS selector to set toggle on.
        context["all_report_types_checked"] = len(self.get_report_type_ids()) == self.counted_report_types

        return context

    def all_oois_selected(self) -> bool:
        return "all" in self.request.POST.getlist("ooi", [])


class ReportPluginView(BaseReportView, TemplateView):
    """
    This view shows the required and optional plugins together with the summary per report type.
    """

    def setup(self, request, *args, **kwargs):
        super().setup(request, *args, **kwargs)
        self.plugins = None

        try:
            self.plugins = hydrate_plugins(self.get_report_types(), self.get_katalogus())
        except KATalogusError as error:
            messages.error(self.request, error.message)

    def post(self, request, *args, **kwargs):
        if self.plugins is None:
            return PostRedirect(self.get_previous())

        all_plugins_enabled = self.all_plugins_enabled()

        if not self.get_report_type_ids():
            messages.error(request, self.NONE_REPORT_TYPE_SELECTION_MESSAGE)
            return PostRedirect(self.get_previous())

        if "return" in self.request.POST and all_plugins_enabled:
            return PostRedirect(self.get_previous())

        if all_plugins_enabled:
            return PostRedirect(self.get_next())
        return self.get(request, *args, **kwargs)

    def all_plugins_enabled(self) -> bool:
        return all(self.plugins_enabled().values())

    def plugins_enabled(self) -> dict[str, bool]:
        if self.plugins is not None:
            return {
                "required": all([plugin.enabled for plugin in self.plugins["required"]]),
                "optional": all([plugin.enabled for plugin in self.plugins["optional"]]),
            }

        return {"required": False, "optional": False}

    def get_plugins_data(self):
        report_types: dict[str, Any] = {}
        plugin_report_types: dict[str, list] = {}
        total_enabled_plugins = {"required": 0, "optional": 0}
        total_available_plugins = {"required": 0, "optional": 0}

        if self.plugins is not None:
            for report_type in self.get_report_types():
                for plugin_type in ["required", "optional"]:
                    # Mypy doesn't infer this automatically https://github.com/python/mypy/issues/9168
                    plugin_type = cast(Literal["required", "optional"], plugin_type)
                    number_of_enabled = sum(
                        (1 if plugin.enabled and plugin.id in report_type.plugins[plugin_type] else 0)
                        for plugin in self.plugins[plugin_type]
                    )
                    report_plugins = report_type.plugins[plugin_type]

                    for plugin in report_plugins:
                        if plugin not in plugin_report_types:
                            plugin_report_types[plugin] = [
                                {"name": report_type.name, "label_style": report_type.label_style}
                            ]
                        else:
                            plugin_report_types[plugin].append(
                                {"name": report_type.name, "label_style": report_type.label_style}
                            )

                    total_enabled_plugins[plugin_type] += number_of_enabled
                    total_available_plugins[plugin_type] += len(report_plugins)

                    if report_type.name not in report_types:
                        report_types[report_type.name] = {}

                    report_types[report_type.name][f"number_of_enabled_{plugin_type}"] = number_of_enabled
                    report_types[report_type.name][f"number_of_available_{plugin_type}"] = len(report_plugins)

            plugin_data = {
                "total_enabled_plugins": total_enabled_plugins,
                "total_available_plugins": total_available_plugins,
                "report_types": report_types,
                "plugin_report_types": plugin_report_types,
            }

            return plugin_data

    def get_context_data(self, **kwargs):
        context = super().get_context_data(**kwargs)
        context["enabled_plugins"] = self.plugins_enabled()
        context["plugin_data"] = self.get_plugins_data()
        context["plugins"] = self.plugins
        return context


class ReportFinalSettingsView(BaseReportView, SchedulerView, TemplateView):
    report_type: type[BaseReport] | None = None
    task_type = "report"
    is_a_scheduled_report = False

    def post(self, request: HttpRequest, *args: Any, **kwargs: Any) -> HttpResponse:
        if not self.get_report_type_ids():
            messages.error(request, self.NONE_REPORT_TYPE_SELECTION_MESSAGE)
            return PostRedirect(self.get_previous())

        self.is_a_scheduled_report = self.is_scheduled_report()

        return super().get(request, *args, **kwargs)

    @staticmethod
    def create_report_names(oois: list[OOI], report_types: list[type[BaseReport]]) -> dict[str, str]:
        reports = {}
        oois_count = len(oois)
        report_types_count = len(report_types)
        ooi = oois[0].human_readable
        report_type = report_types[0].name

        # Create name for parent report
        if not (report_types_count == 1 and oois_count == 1):
            if report_types_count > 1 and oois_count > 1:
                name = _("Concatenated Report for {oois_count} objects").format(
                    report_type=report_type, oois_count=oois_count
                )
            elif report_types_count > 1 and oois_count == 1:
                name = _("Concatenated Report for {ooi}").format(ooi=ooi)
            elif report_types_count == 1 and oois_count > 1:
                name = _("{report_type} for {oois_count} objects").format(
                    report_type=report_type, oois_count=oois_count
                )
            reports[name] = ""

        # Create name for subreports or single reports
        for ooi in oois:
            for report_type_ in report_types:
                name = _("{report_type} for {ooi}").format(report_type=report_type_.name, ooi=ooi.human_readable)
                reports[name] = ""

        return reports

    def get_report_names(self) -> dict[str, str] | list[str]:
        if self.report_type is not None and self.report_type == AggregateOrganisationReport:
            return [_("Aggregate Report")]
        if self.report_type is not None and self.report_type == MultiOrganizationReport:
            return [_("Sector Report")]

        return self.create_report_names(self.get_oois(), self.get_report_types())

    def get_context_data(self, **kwargs):
        context = super().get_context_data(**kwargs)
        context["reports"] = self.get_report_names()

        context["report_schedule_form_start_date"] = self.get_report_schedule_form_start_date_time_recurrence()
        context["report_schedule_form_recurrence_choice"] = self.get_report_schedule_form_recurrence_choice()

        context["report_parent_name_form"] = self.get_report_parent_name_form()
        context["report_child_name_form"] = self.get_report_child_name_form()

        context["is_scheduled_report"] = self.is_a_scheduled_report

        context["created_at"] = datetime.now()
        return context


class SaveReportView(BaseReportView, SchedulerView):
    task_type = "report"

    def post(self, request: HttpRequest, *args: Any, **kwargs: Any) -> HttpResponse:
        old_report_names = request.POST.getlist("old_report_name")
        report_names = request.POST.getlist("report_name", [])
        reference_dates = request.POST.getlist("reference_date")

        if not self.is_scheduled_report() and report_names:
            final_report_names = list(zip(old_report_names, self.finalise_report_names(report_names, reference_dates)))
            report_ooi = self.save_report(final_report_names)

            return redirect(
                reverse("view_report", kwargs={"organization_code": self.organization.code})
                + "?"
                + urlencode({"report_id": report_ooi.reference})
            )
        elif self.is_scheduled_report():
            report_name_format = request.POST.get("report_name", "")
            asset_report_name_format = request.POST.get("asset_report_name", "")
            object_selection = request.POST.get("object_selection", "")

            form = ReportScheduleStartDateForm(request.POST)
            if form.is_valid():
                start_datetime = form.cleaned_data["start_datetime"]
                recurrence = form.cleaned_data["recurrence"]

            query = {}
            if object_selection == "query":
                query = {
                    "ooi_types": [t.__name__ for t in self.get_ooi_types()],
                    "scan_level": self.get_ooi_scan_levels(),
                    "scan_type": self.get_ooi_profile_types(),
                    "search_string": self.search_string,
                    "order_by": self.order_by,
                    "asc_desc": self.sorting_order,
                }

            report_type = None
            if self.report_type is not None:
<<<<<<< HEAD
                report_type = self.report_type.id
            elif not self.report_type and subreport_name_format:
                report_type = ConcatenatedReport.id
=======
                parent_report_type = self.report_type.id
            elif not self.report_type and asset_report_name_format:
                parent_report_type = ConcatenatedReport.id
>>>>>>> 6cc6f8f2

            schedule = self.convert_recurrence_to_cron_expressions(recurrence, start_datetime)

            report_recipe = self.create_report_recipe(
<<<<<<< HEAD
                report_name_format, subreport_name_format, report_type, schedule, query
=======
                report_name_format, asset_report_name_format, parent_report_type, schedule, query
>>>>>>> 6cc6f8f2
            )

            self.create_report_schedule(report_recipe, start_datetime)

            return redirect(reverse("scheduled_reports", kwargs={"organization_code": self.organization.code}))

        messages.error(request, _("Empty name should not be possible."))
        return PostRedirect(self.get_previous())

    @staticmethod
    def finalise_report_names(report_names: list[str], reference_dates: list[str]) -> list[str]:
        final_report_names = []

        if len(report_names) == len(reference_dates):
            for index, report_name in enumerate(report_names):
                date_format = ""
                if reference_dates[index] and reference_dates[index] != "":
                    date_format = " - "
                    if reference_dates[index] == "week":
                        date_format += _("Week %W, %Y")
                    else:
                        date_format += reference_dates[index]
                final_report_name = f"{report_name} {date_format}".strip()
                final_report_names.append(final_report_name)
        if not final_report_names:
            return report_names
        return final_report_names


class ViewReportView(ObservedAtMixin, OrganizationView, TemplateView):
    """
    This will display reports using report_id from reports history.
    Will fetch Report OOI and recreate report with data saved in bytes.
    """

    def setup(self, request, *args, **kwargs):
        super().setup(request, *args, **kwargs)
        self.report_ooi = self.get_report_ooi(request.GET.get("report_id"))
        self.report_data, self.input_oois, self.report_types, self.plugins = self.get_report_data()

    def get(self, request, *args, **kwargs):
        if "json" in self.request.GET and self.request.GET["json"] == "true":
            response = {
                "organization_code": self.organization.code,
                "organization_name": self.organization.name,
                "organization_tags": list(self.organization.tags.all()),
                "data": self.report_data,
            }

            try:
                response = JsonResponse(response, encoder=JSONEncoder)
            except TypeError:
                # We can't use translated strings as keys in JSON. This
                # debugging code makes it easy to spot where the problem is.
                if settings.DEBUG:
                    debug_json_keys(self.report_data, [])
                raise
            else:
                response["Content-Disposition"] = f"attachment; filename=report-{self.organization.code}.json"
                return response

        return super().get(request, *args, **kwargs)

    @property
    def custom_observed_at(self):
        return (
            self.observed_at.replace(hour=23, minute=59, second=59, microsecond=999999)
            if self.observed_at < datetime.now(timezone.utc)
            else datetime.now(timezone.utc).replace(hour=23, minute=59, second=59, microsecond=999999)
        )

    def get_report_ooi(self, ooi_pk: str) -> ReportOOI:
        return self.octopoes_api_connector.get_report(Reference.from_str(ooi_pk), valid_time=self.custom_observed_at)

    def get_template_names(self):
        if self.report_ooi.report_type and issubclass(get_report_by_id(self.report_ooi.report_type), AggregateReport):
            return ["aggregate_report.html"]
        if self.report_ooi.report_type and issubclass(
            get_report_by_id(self.report_ooi.report_type), MultiOrganizationReport
        ):
            return ["multi_report.html"]
        return ["generate_report.html"]

    def get_children_reports(self) -> list[ReportOOI]:
        return [
            child
            for x in REPORTS
            for child in self.octopoes_api_connector.query(
                "Report.<parent_report[is Report]", valid_time=self.observed_at, source=self.report_ooi.reference
            )
            if child.report_type == x.id
        ]

    def get_input_oois(self, ooi_pks: list[str]) -> list[type[OOI]]:
        return [
            self.octopoes_api_connector.get(Reference.from_str(ooi), valid_time=self.observed_at) for ooi in ooi_pks
        ]

    def get_plugins(self, plugins_dict: dict[str, list[str]]) -> list[dict[str, list[Plugin]]]:
        plugins: dict[str, list[Plugin]] = {"required": [], "optional": []}

        plugin_ids_required = plugins_dict["required"]
        plugin_ids_optional = plugins_dict["optional"]

        katalogus_plugins = self.get_katalogus().get_plugins(ids=plugin_ids_required + plugin_ids_optional)
        for plugin in katalogus_plugins:
            if plugin.id in plugin_ids_required:
                plugins["required"].append(plugin)
            if plugin.id in plugin_ids_optional:
                plugins["optional"].append(plugin)

        plugins["required"] = sorted(plugins["required"], key=attrgetter("enabled"))
        plugins["optional"] = sorted(plugins["optional"], key=attrgetter("enabled"), reverse=True)

        return format_plugin_data(plugins)

    def get_report_types(self, report_type_ids: Iterable[str]) -> list[dict[str, str]]:
        report_types = []
        for report_type_id in report_type_ids:
            report_type = get_report_by_id(report_type_id)
            report_types.append(
                {
                    "name": report_type.name,
                    "label_style": report_type.label_style,
                    "description": report_type.description,
                }
            )
        return report_types

    def get_report_data_from_bytes(self, report: ReportOOI) -> dict[str, Any]:
        self.bytes_client.login()
        return TypeAdapter(Any, config={"arbitrary_types_allowed": True}).validate_json(
            self.bytes_client.get_raw(raw_id=report.data_raw_id)
        )

    def get_report_data_single_report(
        self,
    ) -> tuple[
        dict[str, dict[str, dict[str, Any]]], list[type[OOI]], list[dict[str, Any]], list[dict[str, list[Plugin]]]
    ]:
        report_data: dict[str, Any] = self.get_report_data_from_bytes(self.report_ooi)

        report_types = self.get_report_types(report_data["input_data"]["report_types"])
        plugins = self.get_plugins(report_data["input_data"]["plugins"])
        oois = self.get_input_oois(self.report_ooi.input_oois)

        report_data[self.report_ooi.report_type] = {}

        for ooi in self.report_ooi.input_oois:
            report_data[self.report_ooi.report_type][ooi] = {
                "data": report_data["report_data"],
                "template": self.report_ooi.template,
                "report_name": self.report_ooi.name,
            } | report_data["input_data"]

        return report_data, oois, report_types, plugins

    def get_report_data_aggregate_report_or_multi_report(
        self,
    ) -> tuple[
        dict[str, dict[str, dict[str, Any]]], list[type[OOI]], list[dict[str, Any]], list[dict[str, list[Plugin]]]
    ]:
        report_data = self.get_report_data_from_bytes(self.report_ooi)

        oois = self.get_input_oois(self.report_ooi.input_oois)
        report_types = self.get_report_types(report_data["input_data"]["report_types"])
        plugins = self.get_plugins(report_data["input_data"]["plugins"])

        return report_data, oois, report_types, plugins

    def get_report_data_concatenated_report(
        self,
    ) -> tuple[
        dict[str, dict[str, dict[str, Any]]], list[type[OOI]], list[dict[str, Any]], list[dict[str, list[Plugin]]]
    ]:
        report_data: dict[str, dict[str, dict[str, Any]]] = {}

        children_reports = self.get_children_reports()

        for report in children_reports:
            bytes_data = self.get_report_data_from_bytes(report)
            for ooi in report.input_oois:
                report_data.setdefault(report.report_type, {})[ooi] = {
                    "data": bytes_data["report_data"],
                    "template": report.template,
                    "report_name": report.name,
                } | bytes_data["input_data"]
        oois = self.get_input_oois(self.report_ooi.input_oois)
        report_type_ids = {child_report.report_type for child_report in children_reports}
        report_types = self.get_report_types(report_type_ids)
        plugins = self.get_plugins(self.get_report_data_from_bytes(self.report_ooi)["input_data"]["plugins"])

        return report_data, oois, report_types, plugins

    def get_report_data(self):
        if issubclass(get_report_by_id(self.report_ooi.report_type), ConcatenatedReport):
            return self.get_report_data_concatenated_report()
        if issubclass(get_report_by_id(self.report_ooi.report_type), AggregateReport | MultiOrganizationReport):
            return self.get_report_data_aggregate_report_or_multi_report()

        return self.get_report_data_single_report()

    def get_context_data(self, **kwargs):
        context = super().get_context_data(**kwargs)
        context["report_data"] = self.report_data
        context["report_ooi"] = self.report_ooi

        context["oois"] = self.input_oois

        context["report_types"] = self.report_types
        context["plugins"] = self.plugins

        context["report_download_pdf_url"] = url_with_querystring(
            reverse("view_report_pdf", kwargs={"organization_code": self.organization.code}), True, **self.request.GET
        )
        context["report_download_json_url"] = url_with_querystring(
            reverse("view_report", kwargs={"organization_code": self.organization.code}),
            True,
            **dict(json="true", **self.request.GET),
        )

        return context


class ViewReportPDFView(ViewReportView, WeasyTemplateResponseMixin):
    pdf_filename = "report.pdf"
    pdf_attachment = False
    pdf_options = {"pdf_variant": "pdf/ua-1"}

    def get_template_names(self):
        if self.report_ooi.report_type and issubclass(get_report_by_id(self.report_ooi.report_type), AggregateReport):
            return ["aggregate_report_pdf.html"]
        if self.report_ooi.report_type and issubclass(
            get_report_by_id(self.report_ooi.report_type), MultiOrganizationReport
        ):
            return ["multi_report_pdf.html"]
        return ["generate_report_pdf.html"]<|MERGE_RESOLUTION|>--- conflicted
+++ resolved
@@ -275,15 +275,10 @@
     def create_report_recipe(
         self,
         report_name_format: str,
-<<<<<<< HEAD
-        subreport_name_format: str,
+        asset_report_name_format: str,
         report_type: str | None,
-=======
-        asset_report_name_format: str,
-        parent_report_type: str | None,
->>>>>>> 6cc6f8f2
         schedule: str,
-        query: dict[str, Any] | None,
+        query: Any | None,
     ) -> ReportRecipe:
         if query:
             input_recipe = {"query": query}
@@ -295,11 +290,7 @@
             report_name_format=report_name_format,
             asset_report_name_format=asset_report_name_format,
             input_recipe=input_recipe,
-<<<<<<< HEAD
             report_type=report_type,
-=======
-            parent_report_type=parent_report_type,
->>>>>>> 6cc6f8f2
             asset_report_types=self.get_report_type_ids(),
             cron_expression=schedule,
         )
@@ -542,8 +533,8 @@
         context["report_schedule_form_start_date"] = self.get_report_schedule_form_start_date_time_recurrence()
         context["report_schedule_form_recurrence_choice"] = self.get_report_schedule_form_recurrence_choice()
 
-        context["report_parent_name_form"] = self.get_report_parent_name_form()
-        context["report_child_name_form"] = self.get_report_child_name_form()
+        context["report_parent_name_form"] = self.get_report_name_form()
+        context["report_child_name_form"] = self.get_report_asset_name_form()
 
         context["is_scheduled_report"] = self.is_a_scheduled_report
 
@@ -591,24 +582,14 @@
 
             report_type = None
             if self.report_type is not None:
-<<<<<<< HEAD
                 report_type = self.report_type.id
-            elif not self.report_type and subreport_name_format:
+            elif not self.report_type and asset_report_name_format:
                 report_type = ConcatenatedReport.id
-=======
-                parent_report_type = self.report_type.id
-            elif not self.report_type and asset_report_name_format:
-                parent_report_type = ConcatenatedReport.id
->>>>>>> 6cc6f8f2
 
             schedule = self.convert_recurrence_to_cron_expressions(recurrence, start_datetime)
 
             report_recipe = self.create_report_recipe(
-<<<<<<< HEAD
-                report_name_format, subreport_name_format, report_type, schedule, query
-=======
-                report_name_format, asset_report_name_format, parent_report_type, schedule, query
->>>>>>> 6cc6f8f2
+                report_name_format, asset_report_name_format, report_type, schedule, query
             )
 
             self.create_report_schedule(report_recipe, start_datetime)
