from collections.abc import Iterable, Mapping, Sequence
from datetime import datetime, timezone
from operator import attrgetter
from typing import Any, Literal, cast
from uuid import uuid4

import structlog
from account.mixins import OrganizationView
from django.conf import settings
from django.contrib import messages
from django.forms import Form
from django.http import HttpRequest, HttpResponse, JsonResponse
from django.shortcuts import redirect
from django.urls import reverse
from django.utils.http import urlencode
from django.utils.translation import gettext_lazy as _
from django.views.generic import FormView, TemplateView
from django_weasyprint import WeasyTemplateResponseMixin
from katalogus.client import Boefje, KATalogus, KATalogusError, Plugin
from pydantic import TypeAdapter
from tools.ooi_helpers import create_ooi
from tools.view_helpers import Breadcrumb, BreadcrumbsMixin, PostRedirect, url_with_querystring

from octopoes.models import OOI, Reference
from octopoes.models.ooi.reports import AssetReport, ReportRecipe
from octopoes.models.ooi.reports import BaseReport as ReportOOI
from reports.forms import OOITypeMultiCheckboxForReportForm, ReportScheduleStartDateForm
from reports.report_types.aggregate_organisation_report.report import AggregateOrganisationReport
from reports.report_types.concatenated_report.report import ConcatenatedReport
from reports.report_types.definitions import AggregateReport, BaseReport, Report, report_plugins_union
from reports.report_types.helpers import (
    get_ooi_types_from_aggregate_report,
    get_ooi_types_with_report,
    get_report_by_id,
    get_report_types_for_ooi_types,
    get_report_types_for_oois,
    get_report_types_from_aggregate_report,
)
from reports.report_types.multi_organization_report.report import MultiOrganizationReport
from reports.utils import JSONEncoder, debug_json_keys
from rocky.views.mixins import ObservedAtMixin, OOIList
from rocky.views.ooi_view import BaseOOIListView, OOIFilterView
from rocky.views.scheduler import SchedulerView

REPORTS_PRE_SELECTION = {"clearance_level": ["2", "3", "4"], "clearance_type": "declared"}


def get_selection(request: HttpRequest, pre_selection: Mapping[str, str | Sequence[str]] | None = None) -> str:
    if pre_selection is not None:
        return "?" + urlencode(pre_selection, True)
    return "?" + urlencode(request.GET, True)


logger = structlog.get_logger(__name__)


class ReportBreadcrumbs(OrganizationView, BreadcrumbsMixin):
    breadcrumbs_step: int = 1

    def setup(self, request, *args, **kwargs):
        super().setup(request, *args, **kwargs)
        self.breadcrumbs = self.build_breadcrumbs()

    def get_kwargs(self):
        return {"organization_code": self.organization.code}

    def is_valid_breadcrumbs(self):
        return self.breadcrumbs_step < len(self.breadcrumbs)

    def build_breadcrumbs(self) -> list[Breadcrumb]:
        kwargs = self.get_kwargs()
        selection = get_selection(self.request)

        return [{"url": reverse("reports", kwargs=kwargs) + selection, "text": _("Reports")}]

    def get_breadcrumbs(self):
        if self.is_valid_breadcrumbs():
            return self.breadcrumbs[: self.breadcrumbs_step]
        return self.breadcrumbs

    def get_current(self):
        return self.breadcrumbs[self.breadcrumbs_step - 1]["url"]

    def get_previous(self):
        if self.is_valid_breadcrumbs() and self.breadcrumbs_step >= 2:
            return self.breadcrumbs[self.breadcrumbs_step - 2]["url"]
        return self.get_current()

    def get_next(self):
        if self.is_valid_breadcrumbs():
            return self.breadcrumbs[self.breadcrumbs_step]["url"]
        return self.get_current()

    def get_context_data(self, **kwargs):
        context = super().get_context_data(**kwargs)
        context["breadcrumbs"] = self.get_breadcrumbs()
        context["next"] = self.get_next()
        context["previous"] = self.get_previous()
        return context


class ReportsLandingView(ReportBreadcrumbs, TemplateView):
    """
    Landing page for Reports.
    """

    def get(self, request: HttpRequest, *args: Any, **kwargs: Any) -> HttpResponse:
        return redirect(reverse("report_history", kwargs=self.get_kwargs()))


def hydrate_plugins(report_types: list[type["BaseReport"]], katalogus: KATalogus) -> dict[str, list[Plugin]]:
    plugins: dict[str, list[Plugin]] = {"required": [], "optional": []}
    merged_plugins = report_plugins_union(report_types)

    required_plugins_ids = list(merged_plugins["required"])
    optional_plugins_ids = list(merged_plugins["optional"])

    # avoid empty list getting all plugins from KATalogus
    if required_plugins_ids:
        plugins["required"] = sorted(katalogus.get_plugins(ids=required_plugins_ids), key=attrgetter("name"))
    if optional_plugins_ids:
        plugins["optional"] = sorted(katalogus.get_plugins(ids=optional_plugins_ids), key=attrgetter("name"))

    return plugins


def format_plugin_data(report_type_plugins: dict[str, list[Plugin]]):
    return [
        {
            "required": required_optional == "required",
            "enabled": plugin.enabled,
            "name": plugin.name,
            "scan_level": plugin.scan_level.value if isinstance(plugin, Boefje) else 0,
            "type": plugin.type,
            "description": plugin.description,
        }
        for required_optional, plugins in report_type_plugins.items()
        for plugin in plugins
    ]


class BaseReportView(OOIFilterView, ReportBreadcrumbs):
    """
    This view is the base for the report creation wizard.
    All the necessary functions and variables needed.
    """

    NONE_OOI_SELECTION_MESSAGE = _("Select at least one OOI to proceed.")
    NONE_REPORT_TYPE_SELECTION_MESSAGE = _("Select at least one report type to proceed.")

    report_type: type[BaseReport] | None = None  # Get report types from a specific report type ex. AggregateReport

    def setup(self, request, *args, **kwargs):
        super().setup(request, *args, **kwargs)
        self.selected_oois = self.get_ooi_pks()
        self.selected_report_types = self.get_report_type_ids()

    def get_ooi_selection(self) -> list[str]:
        return sorted(set(self.request.POST.getlist("ooi", [])))

    def all_oois_selected(self) -> bool:
        return "all" in self.request.GET.getlist("ooi", [])

    def get_ooi_pks(self) -> list[str]:
        if self.all_oois_selected():
            return sorted([ooi.primary_key for ooi in self.get_oois()])
        return self.get_ooi_selection()

    def get_total_oois(self):
        return len(self.selected_oois)

    def get_report_ooi_types(self):
        if self.report_type == AggregateOrganisationReport:
            return get_ooi_types_from_aggregate_report(AggregateOrganisationReport)
        if self.report_type == MultiOrganizationReport:
            return MultiOrganizationReport.input_ooi_types
        return get_ooi_types_with_report()

    def get_ooi_types(self):
        if self.filtered_ooi_types:
            return super().get_ooi_types()
        return self.get_report_ooi_types()

    def get_oois(self) -> list[OOI]:
        if self.all_oois_selected():
            return self.octopoes_api_connector.list_objects(
                self.get_ooi_types(),
                valid_time=self.observed_at,
                limit=OOIList.HARD_LIMIT,
                scan_level=self.get_ooi_scan_levels(),
                scan_profile_type=self.get_ooi_profile_types(),
            ).items

        return list(
            self.octopoes_api_connector.load_objects_bulk(
                [Reference.from_str(x) for x in self.get_ooi_selection()], self.observed_at
            ).values()
        )

    def get_ooi_filter_forms(self) -> dict[str, Form]:
        return {
            "ooi_type_form": OOITypeMultiCheckboxForReportForm(
                sorted([ooi_class.get_ooi_type() for ooi_class in self.get_report_ooi_types()]), self.request.GET
            )
        }

    def get_report_type_ids(self) -> list[str]:
        return sorted(set(self.request.POST.getlist("report_type", [])))

    def get_report_types(self) -> list[type[BaseReport]]:
        return [get_report_by_id(report_type_id) for report_type_id in self.selected_report_types]

    @staticmethod
    def get_report_types_from_ooi_selelection(
        report_types: set[type[BaseReport]] | set[type[Report]] | set[type[MultiOrganizationReport]],
    ) -> list[dict[str, str]]:
        """
        The report types are fetched from which ooi is selected. Shows all report types for the oois.
        """

        return [
            {
                "id": report_type.id,
                "name": report_type.name,
                "description": report_type.description,
                "label_style": report_type.label_style,
            }
            for report_type in report_types
        ]

    def get_report_types_for_generate_report(self):
        object_selection = self.request.POST.get("object_selection", "")
        if object_selection == "query":
            report_types = get_report_types_for_ooi_types(self.get_ooi_types())
        else:
            report_types = get_report_types_for_oois(self.selected_oois)
        return self.get_report_types_from_ooi_selelection(report_types)

    def get_report_types_for_aggregate_report(self) -> dict[str, list[dict[str, str]]]:
        reports_dict = get_report_types_from_aggregate_report(AggregateOrganisationReport)
        report_types: dict[str, list[dict[str, str]]] = {}

        for option, reports in reports_dict.items():
            report_types[option] = self.get_report_types_from_ooi_selelection(reports)
        return report_types

    def get_available_report_types(self) -> tuple[list[dict[str, str]] | dict[str, list[dict[str, str]]], int]:
        report_types: list[dict[str, str]] | dict[str, list[dict[str, str]]] = {}

        if self.report_type == AggregateOrganisationReport:
            report_types = self.get_report_types_for_aggregate_report()
            return report_types, len(
                [report_type for report_type_list in report_types.values() for report_type in report_type_list]
            )

        elif self.report_type == MultiOrganizationReport:
            report_types = self.get_report_types_from_ooi_selelection({MultiOrganizationReport})
            return report_types, len(report_types)

        report_types = self.get_report_types_for_generate_report()
        return report_types, len(report_types)

    def get_observed_at(self):
        return self.observed_at if self.observed_at < datetime.now(timezone.utc) else datetime.now(timezone.utc)

    def is_single_report(self) -> bool:
        return len(self.get_report_type_ids()) == 1

    def get_input_recipe(self):
        object_selection = self.request.POST.get("object_selection", "")
        query = {}

        if object_selection == "query":
            query = {
                "ooi_types": [t.__name__ for t in self.get_ooi_types()],
                "scan_level": self.get_ooi_scan_levels(),
                "scan_type": self.get_ooi_profile_types(),
                "search_string": self.search_string,
                "order_by": self.order_by,
                "asc_desc": self.sorting_order,
            }

        if not query:
            return {"input_oois": self.get_ooi_pks()}

        return {"query": query}

    def create_report_recipe(
        self, report_name_format: str, asset_report_name_format: str, report_type: str | None, schedule: str | None
    ) -> ReportRecipe:
        report_recipe = ReportRecipe(
            recipe_id=uuid4(),
            report_name_format=report_name_format,
            asset_report_name_format=asset_report_name_format,
            input_recipe=self.get_input_recipe(),
            report_type=report_type,
            asset_report_types=self.get_report_type_ids(),
            cron_expression=schedule,
        )
        create_ooi(
            api_connector=self.octopoes_api_connector,
            bytes_client=self.bytes_client,
            ooi=report_recipe,
            observed_at=datetime.now(timezone.utc),
        )
        logger.info("ReportRecipe created", event_code=800091, report_recipe=report_recipe)
        return report_recipe

    def get_input_data(self) -> dict[str, Any]:
        return {
            "input_data": {
                "input_oois": self.get_ooi_pks(),
                "report_types": self.get_report_type_ids(),
                "plugins": report_plugins_union(self.get_report_types()),
            }
        }

    def get_initial_report_names(self) -> tuple[str, str]:
<<<<<<< HEAD
        return ("${report_type} for ${oois_count} objects", "${report_type} for ${ooi}")
=======
        return ("${report_type} for ${oois_count} object(s)", "${report_type} for ${ooi}")
>>>>>>> 13434cd0

    def get_parent_report_type(self):
        if self.report_type is not None:
            return self.report_type.id
        if not self.is_single_report():
            return ConcatenatedReport.id
        return self.report_type

    def get_context_data(self, **kwargs):
        context = super().get_context_data(**kwargs)

        context["all_oois_selected"] = self.all_oois_selected()
        context["selected_oois"] = self.selected_oois
        context["selected_report_types"] = self.selected_report_types
        context["is_single_report"] = self.is_single_report()
        context["object_selection"] = self.request.POST.get("object_selection", "")

        return context


class OOISelectionView(BaseReportView, BaseOOIListView):
    """
    Shows a list of OOIs to select from and handles OOIs selection requests.
    """

    def setup(self, request, *args, **kwargs):
        super().setup(request, *args, **kwargs)
        object_selection = request.GET.get("object_selection", "")

        if object_selection == "query":
            return PostRedirect(self.get_next())

    def post(self, request, *args, **kwargs):
        if not (self.get_ooi_selection() or self.all_oois_selected()):
            messages.error(request, self.NONE_OOI_SELECTION_MESSAGE)
        return self.get(request, *args, **kwargs)

    def get_context_data(self, **kwargs):
        context = super().get_context_data(**kwargs)
        context.update(self.get_ooi_filter_forms())
        return context


class ReportTypeSelectionView(BaseReportView, TemplateView):
    """
    Shows report types and handles selections and requests.
    """

    def setup(self, request, *args, **kwargs):
        super().setup(request, *args, **kwargs)
        self.object_selection = request.POST.get("object_selection", "")
        self.available_report_types, self.counted_report_types = self.get_available_report_types()

    def post(self, request, *args, **kwargs):
        if not (self.get_ooi_selection() or self.all_oois_selected()) and self.object_selection != "query":
            return PostRedirect(self.get_previous())
        return self.get(request, *args, **kwargs)

    def get_context_data(self, **kwargs):
        context = super().get_context_data(**kwargs)
        context["oois"] = self.get_oois()  # show listed oois in report type view.
        context["total_oois"] = self.get_total_oois()  # adds counter to the heading

        context["available_report_types"] = self.available_report_types  # shows tiles of report types

        context["count_available_report_types"] = self.counted_report_types  # counter next to heading
        # especially for the CSS selector to set toggle on.
        context["all_report_types_checked"] = len(self.get_report_type_ids()) == self.counted_report_types

        return context

    def all_oois_selected(self) -> bool:
        return "all" in self.request.POST.getlist("ooi", [])


class ReportPluginView(BaseReportView, TemplateView):
    """
    This view shows the required and optional plugins together with the summary per report type.
    """

    def setup(self, request, *args, **kwargs):
        super().setup(request, *args, **kwargs)
        self.plugins = None

        try:
            self.plugins = hydrate_plugins(self.get_report_types(), self.get_katalogus())
        except KATalogusError as error:
            messages.error(self.request, error.message)

    def post(self, request, *args, **kwargs):
        if self.plugins is None:
            return PostRedirect(self.get_previous())

        all_plugins_enabled = self.all_plugins_enabled()

        if not self.get_report_type_ids():
            messages.error(request, self.NONE_REPORT_TYPE_SELECTION_MESSAGE)
            return PostRedirect(self.get_previous())

        if "return" in self.request.POST and all_plugins_enabled:
            return PostRedirect(self.get_previous())

        if all_plugins_enabled:
            return PostRedirect(self.get_next())
        return self.get(request, *args, **kwargs)

    def all_plugins_enabled(self) -> bool:
        return all(self.plugins_enabled().values())

    def plugins_enabled(self) -> dict[str, bool]:
        if self.plugins is not None:
            return {
                "required": all([plugin.enabled for plugin in self.plugins["required"]]),
                "optional": all([plugin.enabled for plugin in self.plugins["optional"]]),
            }

        return {"required": False, "optional": False}

    def get_plugins_data(self):
        report_types: dict[str, Any] = {}
        plugin_report_types: dict[str, list] = {}
        total_enabled_plugins = {"required": 0, "optional": 0}
        total_available_plugins = {"required": 0, "optional": 0}

        if self.plugins is not None:
            for report_type in self.get_report_types():
                for plugin_type in ["required", "optional"]:
                    # Mypy doesn't infer this automatically https://github.com/python/mypy/issues/9168
                    plugin_type = cast(Literal["required", "optional"], plugin_type)
                    number_of_enabled = sum(
                        (1 if plugin.enabled and plugin.id in report_type.plugins[plugin_type] else 0)
                        for plugin in self.plugins[plugin_type]
                    )
                    report_plugins = report_type.plugins[plugin_type]

                    for plugin in report_plugins:
                        if plugin not in plugin_report_types:
                            plugin_report_types[plugin] = [
                                {"name": report_type.name, "label_style": report_type.label_style}
                            ]
                        else:
                            plugin_report_types[plugin].append(
                                {"name": report_type.name, "label_style": report_type.label_style}
                            )

                    total_enabled_plugins[plugin_type] += number_of_enabled
                    total_available_plugins[plugin_type] += len(report_plugins)

                    if report_type.name not in report_types:
                        report_types[report_type.name] = {}

                    report_types[report_type.name][f"number_of_enabled_{plugin_type}"] = number_of_enabled
                    report_types[report_type.name][f"number_of_available_{plugin_type}"] = len(report_plugins)

            plugin_data = {
                "total_enabled_plugins": total_enabled_plugins,
                "total_available_plugins": total_available_plugins,
                "report_types": report_types,
                "plugin_report_types": plugin_report_types,
            }

            return plugin_data

    def get_context_data(self, **kwargs):
        context = super().get_context_data(**kwargs)
        context["enabled_plugins"] = self.plugins_enabled()
        context["plugin_data"] = self.get_plugins_data()
        context["plugins"] = self.plugins
        return context


class ReportFinalSettingsView(BaseReportView, SchedulerView, TemplateView):
    report_type: type[BaseReport] | None = None
    task_type = "report"

    def post(self, request: HttpRequest, *args: Any, **kwargs: Any) -> HttpResponse:
        if not self.get_report_type_ids():
            messages.error(request, self.NONE_REPORT_TYPE_SELECTION_MESSAGE)
            return PostRedirect(self.get_previous())
        return super().get(request, *args, **kwargs)

    def get_context_data(self, **kwargs):
        context = super().get_context_data(**kwargs)
<<<<<<< HEAD
        context["initial_report_names"] = self.get_initial_report_names()
        context["report_schedule_form_start_date"] = self.get_report_schedule_form_start_date_time_recurrence()
        context["report_schedule_form_recurrence_choice"] = self.get_report_schedule_form_recurrence_choice()
=======
        context["report_schedule_form_start_date"] = self.get_report_schedule_form_start_date_time_recurrence()
        context["report_name_form"] = self.get_report_name_form()
        context["report_asset_name_form"] = self.get_report_asset_name_form()
>>>>>>> 13434cd0
        return context


class SaveReportView(BaseReportView, SchedulerView, FormView):
    task_type = "report"
    form_class = ReportScheduleStartDateForm

    def form_invalid(self, form):
        """
        We need to overwrite this as FormView renders invalid forms with a get request,
        we need to adapt it using Postredirect, returning invalid form.
        """

        return PostRedirect(self.get_current())

    def form_valid(self, form):
        start_datetime = form.cleaned_data["start_datetime"]
        recurrence = form.cleaned_data["recurrence"]

        schedule = (
            self.convert_recurrence_to_cron_expressions(recurrence, start_datetime)
            if recurrence is not None and recurrence != "once"
            else None
        )
<<<<<<< HEAD

        parent_report_type = self.get_parent_report_type()

        parent_report_name_format = self.request.POST.get("parent_report_name_format", "")
        subreport_name_format = self.request.POST.get("subreport_name_format")

        report_recipe = self.create_report_recipe(
            parent_report_name_format, subreport_name_format, parent_report_type, schedule
        )

        self.create_report_schedule(report_recipe, start_datetime)

=======

        report_type = self.get_parent_report_type()

        report_name_format = self.request.POST.get("report_name", "Report")
        asset_report_name_format = self.request.POST.get("asset_report_name", "Report")

        report_recipe = self.create_report_recipe(report_name_format, asset_report_name_format, report_type, schedule)

        self.create_report_schedule(report_recipe, start_datetime)

>>>>>>> 13434cd0
        return redirect(reverse("scheduled_reports", kwargs={"organization_code": self.organization.code}))


class ViewReportView(ObservedAtMixin, OrganizationView, TemplateView):
    """
    This will display reports using report_id from reports history.
    Will fetch Report OOI and recreate report with data saved in bytes.
    """

    def setup(self, request, *args, **kwargs):
        super().setup(request, *args, **kwargs)
        self.report_ooi = self.get_report_ooi(request.GET.get("report_id"))
        self.report_data, self.input_oois, self.report_types, self.plugins = self.get_report_data()

    def get(self, request, *args, **kwargs):
        if "json" in self.request.GET and self.request.GET["json"] == "true":
            response = {
                "organization_code": self.organization.code,
                "organization_name": self.organization.name,
                "organization_tags": list(self.organization.tags.all()),
                "data": self.report_data,
            }

            try:
                response = JsonResponse(response, encoder=JSONEncoder)
            except TypeError:
                # We can't use translated strings as keys in JSON. This
                # debugging code makes it easy to spot where the problem is.
                if settings.DEBUG:
                    debug_json_keys(self.report_data, [])
                raise
            else:
                response["Content-Disposition"] = f"attachment; filename=report-{self.organization.code}.json"
                return response

        return super().get(request, *args, **kwargs)

    @property
    def custom_observed_at(self):
        return (
            self.observed_at.replace(hour=23, minute=59, second=59, microsecond=999999)
            if self.observed_at < datetime.now(timezone.utc)
            else datetime.now(timezone.utc).replace(hour=23, minute=59, second=59, microsecond=999999)
        )

    def get_report_ooi(self, ooi_pk: str) -> ReportOOI:
        return self.octopoes_api_connector.get_report(Reference.from_str(ooi_pk), valid_time=self.custom_observed_at)

    def get_template_names(self):
        if self.report_ooi.report_type and issubclass(get_report_by_id(self.report_ooi.report_type), AggregateReport):
            return ["aggregate_report.html"]
        if self.report_ooi.report_type and issubclass(
            get_report_by_id(self.report_ooi.report_type), MultiOrganizationReport
        ):
            return ["multi_report.html"]
        return ["generate_report.html"]

    def get_asset_reports(self) -> list[AssetReport]:
        return self.octopoes_api_connector.get_report(self.report_ooi.reference, self.observed_at).input_oois

    def get_input_oois(self, ooi_pks: list[str]) -> list[type[OOI]]:
        return [
            self.octopoes_api_connector.get(Reference.from_str(ooi), valid_time=self.observed_at) for ooi in ooi_pks
        ]

    def get_plugins(self, plugins_dict: dict[str, list[str]]) -> list[dict[str, list[Plugin]]]:
        plugins: dict[str, list[Plugin]] = {"required": [], "optional": []}

        plugin_ids_required = plugins_dict["required"]
        plugin_ids_optional = plugins_dict["optional"]

        katalogus_plugins = self.get_katalogus().get_plugins(ids=plugin_ids_required + plugin_ids_optional)
        for plugin in katalogus_plugins:
            if plugin.id in plugin_ids_required:
                plugins["required"].append(plugin)
            if plugin.id in plugin_ids_optional:
                plugins["optional"].append(plugin)

        plugins["required"] = sorted(plugins["required"], key=attrgetter("enabled"))
        plugins["optional"] = sorted(plugins["optional"], key=attrgetter("enabled"), reverse=True)

        return format_plugin_data(plugins)

    def get_report_types(self, report_type_ids: Iterable[str]) -> list[dict[str, str]]:
        report_types = []
        for report_type_id in report_type_ids:
            report_type = get_report_by_id(report_type_id)
            report_types.append(
                {
                    "name": report_type.name,
                    "label_style": report_type.label_style,
                    "description": report_type.description,
                }
            )
        return report_types

    def get_report_data_from_bytes(self, report: ReportOOI) -> dict[str, Any]:
        self.bytes_client.login()
        return TypeAdapter(Any, config={"arbitrary_types_allowed": True}).validate_json(
            self.bytes_client.get_raw(raw_id=report.data_raw_id)
        )

    def get_report_data_single_report(
        self,
    ) -> tuple[
        dict[str, dict[str, dict[str, Any]]], list[type[OOI]], list[dict[str, Any]], list[dict[str, list[Plugin]]]
    ]:
        report_data: dict[str, Any] = self.get_report_data_from_bytes(self.report_ooi)

        report_types = self.get_report_types(report_data["input_data"]["report_types"])
        plugins = self.get_plugins(report_data["input_data"]["plugins"])
        oois = self.get_input_oois(self.report_ooi.input_oois)

        report_data[self.report_ooi.report_type] = {}

        for ooi in self.report_ooi.input_oois:
            report_data[self.report_ooi.report_type][ooi] = {
                "data": report_data["report_data"],
                "template": self.report_ooi.template,
                "report_name": self.report_ooi.name,
            } | report_data["input_data"]

        return report_data, oois, report_types, plugins

    def get_report_data_aggregate_report_or_multi_report(
        self,
    ) -> tuple[
        dict[str, dict[str, dict[str, Any]]], list[type[OOI]], list[dict[str, Any]], list[dict[str, list[Plugin]]]
    ]:
        report_data = self.get_report_data_from_bytes(self.report_ooi)

        oois = self.get_input_oois(self.report_ooi.input_oois)
        report_types = self.get_report_types(report_data["input_data"]["report_types"])
        plugins = self.get_plugins(report_data["input_data"]["plugins"])

        return report_data, oois, report_types, plugins

    def get_report_data_concatenated_report(
        self,
    ) -> tuple[
        dict[str, dict[str, dict[str, Any]]], list[type[OOI]], list[dict[str, Any]], list[dict[str, list[Plugin]]]
    ]:
        report_data: dict[str, dict[str, dict[str, Any]]] = {}

        asset_reports = self.get_asset_reports()

        for report in asset_reports:
            bytes_data = self.get_report_data_from_bytes(report)
            report_data.setdefault(report.report_type, {})[report.input_ooi] = {
                "data": bytes_data["report_data"],
                "template": report.template,
                "report_name": report.name,
            } | bytes_data["input_data"]
        oois = self.get_input_oois(self.report_ooi.input_oois)
        report_type_ids = {child_report.report_type for child_report in asset_reports}
        report_types = self.get_report_types(report_type_ids)
        plugins = self.get_plugins(self.get_report_data_from_bytes(self.report_ooi)["input_data"]["plugins"])

        return report_data, oois, report_types, plugins

    def get_report_data(self):
        if issubclass(get_report_by_id(self.report_ooi.report_type), ConcatenatedReport):
            return self.get_report_data_concatenated_report()
        if issubclass(get_report_by_id(self.report_ooi.report_type), AggregateReport | MultiOrganizationReport):
            return self.get_report_data_aggregate_report_or_multi_report()

        return self.get_report_data_single_report()

    def get_context_data(self, **kwargs):
        context = super().get_context_data(**kwargs)
        context["report_data"] = self.report_data
        context["report_ooi"] = self.report_ooi

        context["oois"] = self.input_oois

        context["report_types"] = self.report_types
        context["plugins"] = self.plugins

        context["report_download_pdf_url"] = url_with_querystring(
            reverse("view_report_pdf", kwargs={"organization_code": self.organization.code}), True, **self.request.GET
        )
        context["report_download_json_url"] = url_with_querystring(
            reverse("view_report", kwargs={"organization_code": self.organization.code}),
            True,
            **dict(json="true", **self.request.GET),
        )

        return context


class ViewReportPDFView(ViewReportView, WeasyTemplateResponseMixin):
    pdf_filename = "report.pdf"
    pdf_attachment = False
    pdf_options = {"pdf_variant": "pdf/ua-1"}

    def get_template_names(self):
        if self.report_ooi.report_type and issubclass(get_report_by_id(self.report_ooi.report_type), AggregateReport):
            return ["aggregate_report_pdf.html"]
        if self.report_ooi.report_type and issubclass(
            get_report_by_id(self.report_ooi.report_type), MultiOrganizationReport
        ):
            return ["multi_report_pdf.html"]
        return ["generate_report_pdf.html"]<|MERGE_RESOLUTION|>--- conflicted
+++ resolved
@@ -316,11 +316,7 @@
         }
 
     def get_initial_report_names(self) -> tuple[str, str]:
-<<<<<<< HEAD
-        return ("${report_type} for ${oois_count} objects", "${report_type} for ${ooi}")
-=======
         return ("${report_type} for ${oois_count} object(s)", "${report_type} for ${ooi}")
->>>>>>> 13434cd0
 
     def get_parent_report_type(self):
         if self.report_type is not None:
@@ -504,15 +500,9 @@
 
     def get_context_data(self, **kwargs):
         context = super().get_context_data(**kwargs)
-<<<<<<< HEAD
-        context["initial_report_names"] = self.get_initial_report_names()
-        context["report_schedule_form_start_date"] = self.get_report_schedule_form_start_date_time_recurrence()
-        context["report_schedule_form_recurrence_choice"] = self.get_report_schedule_form_recurrence_choice()
-=======
         context["report_schedule_form_start_date"] = self.get_report_schedule_form_start_date_time_recurrence()
         context["report_name_form"] = self.get_report_name_form()
         context["report_asset_name_form"] = self.get_report_asset_name_form()
->>>>>>> 13434cd0
         return context
 
 
@@ -537,20 +527,6 @@
             if recurrence is not None and recurrence != "once"
             else None
         )
-<<<<<<< HEAD
-
-        parent_report_type = self.get_parent_report_type()
-
-        parent_report_name_format = self.request.POST.get("parent_report_name_format", "")
-        subreport_name_format = self.request.POST.get("subreport_name_format")
-
-        report_recipe = self.create_report_recipe(
-            parent_report_name_format, subreport_name_format, parent_report_type, schedule
-        )
-
-        self.create_report_schedule(report_recipe, start_datetime)
-
-=======
 
         report_type = self.get_parent_report_type()
 
@@ -561,7 +537,6 @@
 
         self.create_report_schedule(report_recipe, start_datetime)
 
->>>>>>> 13434cd0
         return redirect(reverse("scheduled_reports", kwargs={"organization_code": self.organization.code}))
 
 
