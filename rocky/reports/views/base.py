import json
from collections import defaultdict
from collections.abc import Iterable, Sequence
from datetime import datetime, timezone
from logging import getLogger
from operator import attrgetter
from typing import Any, Literal, cast
from uuid import uuid4

from account.mixins import OrganizationView
from django.conf import settings
from django.contrib import messages
from django.forms import Form
from django.http import HttpRequest, HttpResponse, JsonResponse
from django.shortcuts import redirect
from django.urls import reverse
from django.utils.http import urlencode
from django.utils.translation import gettext_lazy as _
from django.views.generic import TemplateView
from django_weasyprint import WeasyTemplateResponseMixin
from katalogus.client import Boefje, KATalogusError, Plugin, get_katalogus
from pydantic import RootModel, TypeAdapter
from tools.ooi_helpers import create_ooi
from tools.view_helpers import BreadcrumbsMixin, url_with_querystring

from octopoes.models import OOI, Reference
from octopoes.models.ooi.reports import Report as ReportOOI
from reports.forms import OOITypeMultiCheckboxForReportForm
from reports.report_types.concatenated_report.report import ConcatenatedReport
from reports.report_types.definitions import AggregateReport, BaseReportType, MultiReport, Report
from reports.report_types.helpers import REPORTS, get_plugins_for_report_ids, get_report_by_id
from reports.utils import JSONEncoder, debug_json_keys
from rocky.views.mixins import ObservedAtMixin, OOIList
from rocky.views.ooi_view import OOIFilterView

REPORTS_PRE_SELECTION = {
    "clearance_level": ["2", "3", "4"],
    "clearance_type": "declared",
}


def get_selection(request: HttpRequest, pre_selection: dict[str, str | Sequence[str]] | None = None) -> str:
    if pre_selection is not None:
        return "?" + urlencode(pre_selection, True)
    return "?" + urlencode(request.GET, True)


logger = getLogger(__name__)


class ReportBreadcrumbs(OrganizationView, BreadcrumbsMixin):
    breadcrumbs_step: int = 1

    def setup(self, request, *args, **kwargs):
        super().setup(request, *args, **kwargs)
        self.breadcrumbs = self.build_breadcrumbs()

    def get_kwargs(self):
        return {"organization_code": self.organization.code}

    def is_valid_breadcrumbs(self):
        return self.breadcrumbs_step < len(self.breadcrumbs)

    def build_breadcrumbs(self):
        kwargs = self.get_kwargs()
        selection = get_selection(self.request)

        breadcrumbs = [
            {
                "url": reverse("reports", kwargs=kwargs) + selection,
                "text": _("Reports"),
            },
        ]

        return breadcrumbs

    def get_breadcrumbs(self):
        if self.is_valid_breadcrumbs():
            return self.breadcrumbs[: self.breadcrumbs_step]
        return self.breadcrumbs

    def get_current(self):
        return self.breadcrumbs[self.breadcrumbs_step - 1]["url"]

    def get_previous(self):
        if self.is_valid_breadcrumbs() and self.breadcrumbs_step >= 2:
            return self.breadcrumbs[self.breadcrumbs_step - 2]["url"]
        return self.get_current()

    def get_next(self):
        if self.is_valid_breadcrumbs():
            return self.breadcrumbs[self.breadcrumbs_step]["url"]
        return self.get_current()

    def get_context_data(self, **kwargs):
        context = super().get_context_data(**kwargs)
        context["breadcrumbs"] = self.get_breadcrumbs()
        context["next"] = self.get_next()
        context["previous"] = self.get_previous()
        return context


class OOISelectionView(OOIFilterView):
    """
    Shows a list of OOIs to select from and handles OOIs selection requests.
    """

    NONE_OOI_SELECTION_MESSAGE = _("Select at least one OOI to proceed.")

    def setup(self, request, *args, **kwargs):
        super().setup(request, *args, **kwargs)
        self.selected_oois = self.get_ooi_selection()
        self.oois = self.get_oois()
        self.oois_pk = self.get_oois_pk()

    def get_ooi_selection(self) -> list[str]:
        selected_oois = self.request.GET.getlist("ooi", [])
        if "all" in selected_oois:
            return selected_oois
        return sorted(set(self.request.POST.getlist("ooi", [])))

    def get_total_objects(self) -> int:
        if "all" in self.selected_oois:
            return len(self.oois_pk)
        return len(self.selected_oois)

    def get_ooi_references(self) -> set[Reference]:
        return {Reference.from_str(ooi) for ooi in self.selected_oois}

    def get_oois_pk(self) -> list[str]:
        oois_pk = self.selected_oois
        if "all" in self.selected_oois:
            oois_pk = [ooi.primary_key for ooi in self.oois]
        return oois_pk

    def get_oois(self) -> list[OOI]:
        if "all" in self.selected_oois:
            return self.octopoes_api_connector.list_objects(
                self.get_ooi_types(),
                valid_time=self.observed_at,
                limit=OOIList.HARD_LIMIT,
                scan_level=self.get_ooi_scan_levels(),
                scan_profile_type=self.get_ooi_profile_types(),
            ).items

        return self.octopoes_api_connector.load_objects_bulk(
            references=self.get_ooi_references(), valid_time=self.observed_at
        )

    def get_ooi_filter_forms(self, ooi_types: Iterable[type[OOI]]) -> dict[str, Form]:
        return {
            "ooi_type_form": OOITypeMultiCheckboxForReportForm(
                sorted([ooi_class.get_ooi_type() for ooi_class in ooi_types]),
                self.request.GET,
            )
        }

    def get_context_data(self, **kwargs):
        context = super().get_context_data(**kwargs)
        context["selected_oois"] = self.selected_oois
        context["oois_pk"] = self.oois_pk
        context["oois"] = self.oois
        context.update(self.get_ooi_filter_forms(self.ooi_types))
        return context


class ReportTypeSelectionView(TemplateView):
    """
    Shows report types and handles selections and requests.
    """

    NONE_REPORT_TYPE_SELECTION_MESSAGE = _("Select at least one report type to proceed.")

    def setup(self, request, *args, **kwargs):
        super().setup(request, *args, **kwargs)
        self.selected_report_types = self.get_report_type_selection()
        self.report_types: list[type[Report] | type[MultiReport] | type[AggregateReport]] = (
            self.get_report_types_from_choice()
        )
        self.report_type_ids = [report_type for report_type in self.selected_report_types]

    def get_report_type_selection(self) -> list[str]:
        return sorted(set(self.request.POST.getlist("report_type", [])))

    def get_report_types_from_choice(
        self,
    ) -> list[type[Report] | type[MultiReport] | type[AggregateReport]]:
        report_types = []
        for report_type in self.selected_report_types:
            try:
                report = get_report_by_id(report_type)
                report_types.append(report)
            except ValueError:
                error_message = _("Report type '%s' does not exist.") % report_type
                messages.error(self.request, error_message)
        return report_types

    @staticmethod
    def get_report_types(reports: set[type[BaseReportType]]) -> list[dict[str, str]]:
        return [
            {
                "id": report_type.id,
                "name": report_type.name,
                "description": report_type.description,
                "label_style": report_type.label_style,
            }
            for report_type in reports
        ]

<<<<<<< HEAD
    def report_type_selection_is_valid(self) -> bool:
        is_valid = True
        if not self.selected_report_types:
            is_valid = False
            messages.error(self.request, _("Select at least one report type to proceed."))
        return is_valid

    def get_context_data(self, **kwargs):
        context = super().get_context_data(**kwargs)
        context["selected_report_types"] = self.selected_report_types
        return context


=======

>>>>>>> cacab42a
class ReportPluginView(OOISelectionView, ReportTypeSelectionView):
    """
    This view shows the required and optional plugins.
    Needs ReportTypeView to know which report type is selected to get their plugins.
    The plugin ids will be collected and fetched form KAT-alogus.
    The user is able to activate plugins they need for the scans.
    The oois selection is also remembered by ReportOOIView.
    """

    def setup(self, request, *args, **kwargs):
        super().setup(request, *args, **kwargs)
        try:
            self.plugins, self.all_plugins_enabled = self.get_all_plugins()
        except KATalogusError as error:
            messages.error(self.request, error.message)
            self.plugins = {}
            self.all_plugins_enabled = {}

    def report_has_required_plugins(self) -> bool:
        if self.plugins:
            required_plugins = self.plugins["required"]
            return required_plugins != [] or required_plugins is not None
        return False

    def plugins_enabled(self) -> bool:
        if self.all_plugins_enabled:
            return self.all_plugins_enabled["required"] and self.all_plugins_enabled["optional"]
        return False

    def get_plugin_data_for_saving(self) -> list[dict]:
        plugin_data = []

        for required_optional, plugins in self.plugins.items():
            for plugin in plugins:
                plugin_data.append(
                    {
                        "required": required_optional == "required",
                        "enabled": plugin.enabled,
                        "name": plugin.name,
                        "scan_level": plugin.scan_level.value if isinstance(plugin, Boefje) else 0,
                        "type": plugin.type,
                        "description": plugin.description,
                    }
                )

        return plugin_data

    def get_all_plugins(self) -> tuple[dict[str, list[Plugin]], dict[str, bool]]:
        return self.get_required_optional_plugins(get_plugins_for_report_ids(self.report_type_ids))

    def get_required_optional_plugins(
        self, plugin_ids_dict: dict[str, set[str]]
    ) -> tuple[dict[str, list[Plugin]], dict[str, bool]]:
        required_optional_plugins: dict[str, list[Plugin]] = {}
        plugins_enabled: dict[str, bool] = {}

        for required_optional, plugin_ids in plugin_ids_dict.items():
            plugins: list[Plugin] = (
                get_katalogus(self.organization.code).get_plugins(ids=list(plugin_ids)) if plugin_ids else []
            )

            sorted_plugins = sorted(plugins, key=attrgetter("name"))
            are_plugins_enabled: list[bool] = []
            for plugin in sorted_plugins:
                are_plugins_enabled.append(plugin.enabled)
            required_optional_plugins[required_optional] = plugins
            plugins_enabled[required_optional] = all(are_plugins_enabled)

        return required_optional_plugins, plugins_enabled

    def get_plugin_data(self):
        report_types: dict[str, Any] = {}
        plugin_report_types: dict[str, list] = {}
        total_enabled_plugins = {"required": 0, "optional": 0}
        total_available_plugins = {"required": 0, "optional": 0}

        if self.plugins:
            for report_type in self.report_types:
                for plugin_type in ["required", "optional"]:
                    # Mypy doesn't infer this automatically https://github.com/python/mypy/issues/9168
                    plugin_type = cast(Literal["required", "optional"], plugin_type)
                    number_of_enabled = sum(
                        (1 if plugin.enabled and plugin.id in report_type.plugins[plugin_type] else 0)
                        for plugin in self.plugins[plugin_type]
                    )
                    report_plugins = report_type.plugins[plugin_type]

                    for plugin in report_plugins:
                        if plugin not in plugin_report_types:
                            plugin_report_types[plugin] = [
                                {
                                    "name": report_type.name,
                                    "label_style": report_type.label_style,
                                }
                            ]
                        else:
                            plugin_report_types[plugin].append(
                                {
                                    "name": report_type.name,
                                    "label_style": report_type.label_style,
                                }
                            )

                    total_enabled_plugins[plugin_type] += number_of_enabled
                    total_available_plugins[plugin_type] += len(report_plugins)

                    if report_type.name not in report_types:
                        report_types[report_type.name] = {}

                    report_types[report_type.name][f"number_of_enabled_{plugin_type}"] = number_of_enabled
                    report_types[report_type.name][f"number_of_available_{plugin_type}"] = len(report_plugins)

        plugin_data = {
            "total_enabled_plugins": total_enabled_plugins,
            "total_available_plugins": total_available_plugins,
            "report_types": report_types,
            "plugin_report_types": plugin_report_types,
        }

        return plugin_data

    def save_report_raw(self, data: dict) -> str:
        report_data_raw_id = self.bytes_client.upload_raw(
            raw=ReportDataDict(data).model_dump_json().encode(),
            manual_mime_types={"openkat/report"},
        )

        return report_data_raw_id

    def save_report_ooi(
        self,
        report_data_raw_id: str,
        report_type: type[Report] | type[MultiReport] | type[AggregateReport],
        input_oois: list[str],
        parent: Reference | None,
        has_parent: bool,
        observed_at: datetime,
    ) -> ReportOOI:
        report_ooi = ReportOOI(
            name=str(report_type.name),
            report_type=str(report_type.id),
            template=report_type.template_path,
            report_id=uuid4(),
            organization_code=self.organization.code,
            organization_name=self.organization.name,
            organization_tags=list(self.organization.tags.all()),
            data_raw_id=report_data_raw_id,
            date_generated=datetime.now(timezone.utc),
            input_oois=input_oois,
            observed_at=observed_at,
            parent_report=parent,
            has_parent=has_parent,
        )

        create_ooi(
            api_connector=self.octopoes_api_connector,
            bytes_client=self.bytes_client,
            ooi=report_ooi,
            observed_at=observed_at,
        )

        return report_ooi

    def get_observed_at(self):
        return self.observed_at if self.observed_at < datetime.now(timezone.utc) else datetime.now(timezone.utc)

    def get_context_data(self, **kwargs):
        context = super().get_context_data(**kwargs)
        context["created_at"] = datetime.now()
        context["plugins"] = self.plugins
        context["all_plugins_enabled"] = self.all_plugins_enabled
        context["plugin_data"] = self.get_plugin_data()
        return context


class ReportsLandingView(ReportBreadcrumbs, TemplateView):
    """
    Landing page for Reports.
    """

    def get(self, request: HttpRequest, *args: Any, **kwargs: Any) -> HttpResponse:
        return redirect(reverse("report_history", kwargs=self.get_kwargs()))


class ReportDataDict(RootModel):
    root: Any

    class Config:
        arbitrary_types_allowed = True


def recursive_dict():
    return defaultdict(recursive_dict)


class ViewReportView(ObservedAtMixin, OrganizationView, TemplateView):
    """
    This will display reports using report_id from reports history.
    Will fetch Report OOI and recreate report with data saved in bytes.
    """

    def setup(self, request, *args, **kwargs):
        super().setup(request, *args, **kwargs)
        self.report_id = request.GET.get("report_id")
        self.report_ooi = self.octopoes_api_connector.get(
            Reference.from_str(f"{self.report_id}"), valid_time=self.observed_at
        )

    def get(self, request, *args, **kwargs):
        if "json" in self.request.GET and self.request.GET["json"] == "true":
            self.bytes_client.login()
            data = json.loads(self.bytes_client.get_raw(raw_id=self.report_ooi.data_raw_id))

            response = {
                "organization_code": self.organization.code,
                "organization_name": self.organization.name,
                "organization_tags": list(self.organization.tags.all()),
                "data": {
                    "report_data": {},
                    "post_processed_data": data,
                },
            }

            try:
                response = JsonResponse(response, encoder=JSONEncoder)
            except TypeError:
                # We can't use translated strings as keys in JSON. This
                # debugging code makes it easy to spot where the problem is.
                if settings.DEBUG:
                    debug_json_keys(data, [])
                raise
            else:
                response["Content-Disposition"] = f"attachment; filename=report-{self.organization.code}.json"
                return response

        return super().get(request, *args, **kwargs)

    def get_template_names(self):
        if self.report_ooi.report_type and issubclass(get_report_by_id(self.report_ooi.report_type), AggregateReport):
            return [
                "aggregate_report.html",
            ]
        else:
            return [
                "generate_report.html",
            ]

    def get_children_reports(self) -> list[ReportOOI]:
        return self.octopoes_api_connector.query(
            "Report.<parent_report[is Report]",
            valid_time=self.observed_at,
            source=self.report_ooi.reference,
        )

    @staticmethod
    def get_report_types(reports: list[ReportOOI]) -> list[dict[str, Any]]:
        return [report.class_attributes() for report in {get_report_by_id(report.report_type) for report in reports}]

    def get_report_data_from_bytes(self, report: ReportOOI) -> dict[str, Any]:
        return TypeAdapter(Any, config={"arbitrary_types_allowed": True}).validate_json(
            self.bytes_client.get_raw(raw_id=report.data_raw_id)
        )

    def get_input_oois(self, reports: list[ReportOOI]) -> list[OOI]:
        ooi_pks = {ooi for report in reports for ooi in report.input_oois}

        return [
            self.octopoes_api_connector.get(Reference.from_str(ooi), valid_time=self.observed_at) for ooi in ooi_pks
        ]

    def get_context_data(self, **kwargs):
        # TODO: add config and plugins
        # TODO: add template OOI
        context = super().get_context_data(**kwargs)

        self.bytes_client.login()
        report_data: dict[str, dict[str, dict[str, Any]]] = {}

        children_reports = [
            child for x in REPORTS for child in self.get_children_reports() if child.report_type == x.id
        ]
        report_types: list[dict[str, Any]] = []

        if issubclass(
            get_report_by_id(self.report_ooi.report_type), ConcatenatedReport
        ):  # get single reports data (children's)
            context["data"] = self.get_report_data_from_bytes(self.report_ooi)
            for report in children_reports:
                for ooi in report.input_oois:
                    report_data.setdefault(report.report_type, {})[ooi] = {
                        "data": self.get_report_data_from_bytes(report)["report_data"],
                        "template": report.template,
                        "report_name": get_report_by_id(report.report_type).name,
                    }

            input_oois = self.get_input_oois(children_reports)
            report_types = self.get_report_types(children_reports)

        elif issubclass(get_report_by_id(self.report_ooi.report_type), AggregateReport):  # its an aggregate report
            context["post_processed_data"] = self.get_report_data_from_bytes(self.report_ooi)
            input_oois = self.get_input_oois([self.report_ooi])
            report_types = self.get_report_types(children_reports)

        else:
            # its a single report
            report_data[self.report_ooi.report_type] = {}
            context["data"] = self.get_report_data_from_bytes(self.report_ooi)
            for ooi in self.report_ooi.input_oois:
                report_data[self.report_ooi.report_type][ooi] = {
                    "data": context["data"]["report_data"],
                    "template": self.report_ooi.template,
                    "report_name": get_report_by_id(self.report_ooi.report_type).name,
                }

            input_oois = self.get_input_oois([self.report_ooi])
            report_types = self.get_report_types([self.report_ooi])

        context["report_data"] = report_data
        context["report_types"] = [
            report_type for x in REPORTS for report_type in report_types if report_type["id"] == x.id
        ]
        context["created_at"] = self.report_ooi.date_generated
        context["observed_at"] = self.report_ooi.observed_at
        context["total_oois"] = len(input_oois)
        context["oois"] = input_oois

        context["template"] = self.report_ooi.template
        context["report_download_pdf_url"] = url_with_querystring(
            reverse(
                "view_report_pdf",
                kwargs={"organization_code": self.organization.code},
            ),
            True,
            **self.request.GET,
        )
        context["report_download_json_url"] = url_with_querystring(
            reverse(
                "view_report",
                kwargs={"organization_code": self.organization.code},
            ),
            True,
            **dict(json="true", **self.request.GET),
        )

        return context


class ViewReportPDFView(ViewReportView, WeasyTemplateResponseMixin):
    pdf_filename = "report.pdf"
    pdf_attachment = False
    pdf_options = {
        "pdf_variant": "pdf/ua-1",
    }

    def get_template_names(self):
        if self.report_ooi.report_type and issubclass(get_report_by_id(self.report_ooi.report_type), AggregateReport):
            return [
                "aggregate_report_pdf.html",
            ]
        else:
            return [
                "generate_report_pdf.html",
            ]<|MERGE_RESOLUTION|>--- conflicted
+++ resolved
@@ -207,23 +207,12 @@
             for report_type in reports
         ]
 
-<<<<<<< HEAD
-    def report_type_selection_is_valid(self) -> bool:
-        is_valid = True
-        if not self.selected_report_types:
-            is_valid = False
-            messages.error(self.request, _("Select at least one report type to proceed."))
-        return is_valid
-
     def get_context_data(self, **kwargs):
         context = super().get_context_data(**kwargs)
         context["selected_report_types"] = self.selected_report_types
         return context
 
 
-=======
-
->>>>>>> cacab42a
 class ReportPluginView(OOISelectionView, ReportTypeSelectionView):
     """
     This view shows the required and optional plugins.
