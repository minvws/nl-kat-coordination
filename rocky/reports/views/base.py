import json
from collections import defaultdict
from collections.abc import Iterable, Sequence
from datetime import datetime, timezone
from operator import attrgetter
from typing import Any, Literal, cast
from uuid import uuid4

import structlog
from account.mixins import OrganizationView
from django.conf import settings
from django.contrib import messages
from django.forms import Form
from django.http import HttpRequest, HttpResponse, JsonResponse
from django.shortcuts import redirect
from django.urls import reverse
from django.utils.http import urlencode
from django.utils.translation import gettext_lazy as _
from django.views.generic import TemplateView
from django_weasyprint import WeasyTemplateResponseMixin
from katalogus.client import Boefje, KATalogusError, Plugin, get_katalogus
from pydantic import RootModel, TypeAdapter
from tools.ooi_helpers import create_ooi
from tools.view_helpers import BreadcrumbsMixin, url_with_querystring

from octopoes.models import OOI, Reference
from octopoes.models.ooi.reports import Report as ReportOOI
from reports.forms import OOITypeMultiCheckboxForReportForm
from reports.report_types.concatenated_report.report import ConcatenatedReport
from reports.report_types.definitions import AggregateReport, BaseReportType, MultiReport, Report
from reports.report_types.helpers import REPORTS, get_plugins_for_report_ids, get_report_by_id
from reports.utils import JSONEncoder, debug_json_keys
from rocky.views.mixins import ObservedAtMixin, OOIList
from rocky.views.ooi_view import OOIFilterView

REPORTS_PRE_SELECTION = {
    "clearance_level": ["2", "3", "4"],
    "clearance_type": "declared",
}


def get_selection(request: HttpRequest, pre_selection: dict[str, str | Sequence[str]] | None = None) -> str:
    if pre_selection is not None:
        return "?" + urlencode(pre_selection, True)
    return "?" + urlencode(request.GET, True)


logger = structlog.get_logger(__name__)


class ReportBreadcrumbs(OrganizationView, BreadcrumbsMixin):
    breadcrumbs_step: int = 1

    def setup(self, request, *args, **kwargs):
        super().setup(request, *args, **kwargs)
        self.breadcrumbs = self.build_breadcrumbs()

    def get_kwargs(self):
        return {"organization_code": self.organization.code}

    def is_valid_breadcrumbs(self):
        return self.breadcrumbs_step < len(self.breadcrumbs)

    def build_breadcrumbs(self):
        kwargs = self.get_kwargs()
        selection = get_selection(self.request)

        breadcrumbs = [
            {
                "url": reverse("reports", kwargs=kwargs) + selection,
                "text": _("Reports"),
            },
        ]

        return breadcrumbs

    def get_breadcrumbs(self):
        if self.is_valid_breadcrumbs():
            return self.breadcrumbs[: self.breadcrumbs_step]
        return self.breadcrumbs

    def get_current(self):
        return self.breadcrumbs[self.breadcrumbs_step - 1]["url"]

    def get_previous(self):
        if self.is_valid_breadcrumbs() and self.breadcrumbs_step >= 2:
            return self.breadcrumbs[self.breadcrumbs_step - 2]["url"]
        return self.get_current()

    def get_next(self):
        if self.is_valid_breadcrumbs():
            return self.breadcrumbs[self.breadcrumbs_step]["url"]
        return self.get_current()

    def get_context_data(self, **kwargs):
        context = super().get_context_data(**kwargs)
        context["breadcrumbs"] = self.get_breadcrumbs()
        context["next"] = self.get_next()
        context["previous"] = self.get_previous()
        return context


class OOISelectionView(OOIFilterView):
    """
    Shows a list of OOIs to select from and handles OOIs selection requests.
    """

    NONE_OOI_SELECTION_MESSAGE = _("Select at least one OOI to proceed.")

    def setup(self, request, *args, **kwargs):
        super().setup(request, *args, **kwargs)
        self.selected_oois = self.get_ooi_selection()
        self.oois = self.get_oois()
        self.oois_pk = self.get_oois_pk()

    def get_ooi_selection(self) -> list[str]:
        selected_oois = self.request.GET.getlist("ooi", [])
        if "all" in selected_oois:
            return selected_oois
        return sorted(set(self.request.POST.getlist("ooi", [])))

    def get_total_objects(self) -> int:
        if "all" in self.selected_oois:
            return len(self.oois_pk)
        return len(self.selected_oois)

    def get_oois_pk(self) -> list[str]:
        oois_pk = self.selected_oois
        if "all" in self.selected_oois:
            oois_pk = [ooi.primary_key for ooi in self.oois]
        return oois_pk

    def get_oois(self) -> list[OOI]:
        if "all" in self.selected_oois:
            return self.octopoes_api_connector.list_objects(
                self.get_ooi_types(),
                valid_time=self.observed_at,
                limit=OOIList.HARD_LIMIT,
                scan_level=self.get_ooi_scan_levels(),
                scan_profile_type=self.get_ooi_profile_types(),
            ).items

        return [self.get_single_ooi(pk=ooi_pk) for ooi_pk in self.selected_oois]

    def get_ooi_filter_forms(self, ooi_types: Iterable[type[OOI]]) -> dict[str, Form]:
        return {
            "ooi_type_form": OOITypeMultiCheckboxForReportForm(
                sorted([ooi_class.get_ooi_type() for ooi_class in ooi_types]),
                self.request.GET,
            )
        }

    def get_context_data(self, **kwargs):
        context = super().get_context_data(**kwargs)
        context["selected_oois"] = self.selected_oois
        context["oois_pk"] = self.oois_pk
        context["oois"] = self.oois
        context.update(self.get_ooi_filter_forms(self.ooi_types))
        return context


class ReportTypeSelectionView(TemplateView):
    """
    Shows report types based on the OOIs selections.
    Handles all request for report types selections.
    """

    NONE_REPORT_TYPE_SELECTION_MESSAGE = _("Select at least one report type to proceed.")

    def setup(self, request, *args, **kwargs):
        super().setup(request, *args, **kwargs)
        self.selected_report_types = self.get_report_type_selection()
        self.report_types: list[type[Report] | type[MultiReport] | type[AggregateReport]] = (
            self.get_report_types_from_choice()
        )
<<<<<<< HEAD
        self.report_type_ids = [report_type for report_type in self.selected_report_types]

    def get_report_type_selection(self) -> list[str]:
        return sorted(set(self.request.GET.getlist("report_type", [])))
=======
        self.report_ids = [report.id for report in self.report_types]
>>>>>>> 38e4984b

    def get_report_types_from_choice(
        self,
    ) -> list[type[Report] | type[MultiReport] | type[AggregateReport]]:
        report_types = []
        for report_type in self.selected_report_types:
            try:
                report = get_report_by_id(report_type)
                report_types.append(report)
            except ValueError:
                error_message = _("Report type '%s' does not exist.") % report_type
                messages.error(self.request, error_message)
        return report_types

    @staticmethod
    def get_report_types(reports: set[type[BaseReportType]]) -> list[dict[str, str]]:
        return [
            {
                "id": report_type.id,
                "name": report_type.name,
                "description": report_type.description,
                "label_style": report_type.label_style,
            }
            for report_type in reports
        ]


class ReportPluginView(OOISelectionView, ReportTypeSelectionView):
    """
    This view shows the required and optional plugins.
    Needs ReportTypeView to know which report type is selected to get their plugins.
    The plugin ids will be collected and fetched form KAT-alogus.
    The user is able to activate plugins they need for the scans.
    The oois selection is also remembered by ReportOOIView.
    """

    def setup(self, request, *args, **kwargs):
        super().setup(request, *args, **kwargs)
        try:
            self.plugins, self.all_plugins_enabled = self.get_all_plugins()
        except KATalogusError as error:
            messages.error(self.request, error.message)
            self.plugins = {}
            self.all_plugins_enabled = {}

    def report_has_required_plugins(self) -> bool:
        if self.plugins:
            required_plugins = self.plugins["required"]
            return required_plugins != [] or required_plugins is not None
        return False

    def plugins_enabled(self) -> bool:
        if self.all_plugins_enabled:
            return self.all_plugins_enabled["required"] and self.all_plugins_enabled["optional"]
        return False

    def get_plugin_data_for_saving(self) -> list[dict]:
        plugin_data = []

        for required_optional, plugins in self.plugins.items():
            for plugin in plugins:
                plugin_data.append(
                    {
                        "required": required_optional == "required",
                        "enabled": plugin.enabled,
                        "name": plugin.name,
                        "scan_level": plugin.scan_level.value if isinstance(plugin, Boefje) else 0,
                        "type": plugin.type,
                        "description": plugin.description,
                    }
                )

        return plugin_data

    def get_all_plugins(self) -> tuple[dict[str, list[Plugin]], dict[str, bool]]:
        return self.get_required_optional_plugins(get_plugins_for_report_ids(self.report_type_ids))

    def get_required_optional_plugins(
        self, plugin_ids_dict: dict[str, set[str]]
    ) -> tuple[dict[str, list[Plugin]], dict[str, bool]]:
        required_optional_plugins: dict[str, list[Plugin]] = {}
        plugins_enabled: dict[str, bool] = {}

        for required_optional, plugin_ids in plugin_ids_dict.items():
            plugins: list[Plugin] = (
                get_katalogus(self.organization.code).get_plugins(ids=list(plugin_ids)) if plugin_ids else []
            )

            sorted_plugins = sorted(plugins, key=attrgetter("name"))
            are_plugins_enabled: list[bool] = []
            for plugin in sorted_plugins:
                are_plugins_enabled.append(plugin.enabled)
            required_optional_plugins[required_optional] = plugins
            plugins_enabled[required_optional] = all(are_plugins_enabled)

        return required_optional_plugins, plugins_enabled

    def get_plugin_data(self):
        report_types: dict[str, Any] = {}
        plugin_report_types: dict[str, list] = {}
        total_enabled_plugins = {"required": 0, "optional": 0}
        total_available_plugins = {"required": 0, "optional": 0}

        if self.plugins:
            for report_type in self.report_types:
                for plugin_type in ["required", "optional"]:
                    # Mypy doesn't infer this automatically https://github.com/python/mypy/issues/9168
                    plugin_type = cast(Literal["required", "optional"], plugin_type)
                    number_of_enabled = sum(
                        (1 if plugin.enabled and plugin.id in report_type.plugins[plugin_type] else 0)
                        for plugin in self.plugins[plugin_type]
                    )
                    report_plugins = report_type.plugins[plugin_type]

                    for plugin in report_plugins:
                        if plugin not in plugin_report_types:
                            plugin_report_types[plugin] = [
                                {
                                    "name": report_type.name,
                                    "label_style": report_type.label_style,
                                }
                            ]
                        else:
                            plugin_report_types[plugin].append(
                                {
                                    "name": report_type.name,
                                    "label_style": report_type.label_style,
                                }
                            )

                    total_enabled_plugins[plugin_type] += number_of_enabled
                    total_available_plugins[plugin_type] += len(report_plugins)

                    if report_type.name not in report_types:
                        report_types[report_type.name] = {}

                    report_types[report_type.name][f"number_of_enabled_{plugin_type}"] = number_of_enabled
                    report_types[report_type.name][f"number_of_available_{plugin_type}"] = len(report_plugins)

        plugin_data = {
            "total_enabled_plugins": total_enabled_plugins,
            "total_available_plugins": total_available_plugins,
            "report_types": report_types,
            "plugin_report_types": plugin_report_types,
        }

        return plugin_data

    def save_report_raw(self, data: dict) -> str:
        report_data_raw_id = self.bytes_client.upload_raw(
            raw=ReportDataDict(data).model_dump_json().encode(),
            manual_mime_types={"openkat/report"},
        )

        return report_data_raw_id

    def save_report_ooi(
        self,
        report_data_raw_id: str,
        report_type: type[Report] | type[MultiReport] | type[AggregateReport],
        input_oois: list[str],
        parent: Reference | None,
        has_parent: bool,
        observed_at: datetime,
        name: str,
    ) -> ReportOOI:
        if not name or name.isspace():
            name = report_type.name
        report_ooi = ReportOOI(
            name=name,
            report_type=str(report_type.id),
            template=report_type.template_path,
            report_id=uuid4(),
            organization_code=self.organization.code,
            organization_name=self.organization.name,
            organization_tags=list(self.organization.tags.all()),
            data_raw_id=report_data_raw_id,
            date_generated=datetime.now(timezone.utc),
            input_oois=input_oois,
            observed_at=observed_at,
            parent_report=parent,
            has_parent=has_parent,
        )

        create_ooi(
            api_connector=self.octopoes_api_connector,
            bytes_client=self.bytes_client,
            ooi=report_ooi,
            observed_at=observed_at,
        )

        return report_ooi

    def get_observed_at(self):
        return self.observed_at if self.observed_at < datetime.now(timezone.utc) else datetime.now(timezone.utc)

    def get_context_data(self, **kwargs):
        context = super().get_context_data(**kwargs)
        context["created_at"] = datetime.now()
        context["selected_oois"] = self.selected_oois
        context["selected_report_types"] = self.selected_report_types
        context["plugins"] = self.plugins
        context["all_plugins_enabled"] = self.all_plugins_enabled
        context["plugin_data"] = self.get_plugin_data()
        context["oois"] = self.get_oois()
        return context


class ReportsLandingView(ReportBreadcrumbs, TemplateView):
    """
    Landing page for Reports.
    """

    def get(self, request: HttpRequest, *args: Any, **kwargs: Any) -> HttpResponse:
        return redirect(reverse("report_history", kwargs=self.get_kwargs()))


class ReportDataDict(RootModel):
    root: Any

    class Config:
        arbitrary_types_allowed = True


def recursive_dict():
    return defaultdict(recursive_dict)


class ViewReportView(ObservedAtMixin, OrganizationView, TemplateView):
    """
    This will display reports using report_id from reports history.
    Will fetch Report OOI and recreate report with data saved in bytes.
    """

    def setup(self, request, *args, **kwargs):
        super().setup(request, *args, **kwargs)
        self.report_id = request.GET.get("report_id")
        self.report_ooi = self.octopoes_api_connector.get(
            Reference.from_str(f"{self.report_id}"), valid_time=self.observed_at
        )

    def get(self, request, *args, **kwargs):
        if "json" in self.request.GET and self.request.GET["json"] == "true":
            self.bytes_client.login()
            data = json.loads(self.bytes_client.get_raw(raw_id=self.report_ooi.data_raw_id))

            response = {
                "organization_code": self.organization.code,
                "organization_name": self.organization.name,
                "organization_tags": list(self.organization.tags.all()),
                "data": {
                    "report_data": {},
                    "post_processed_data": data,
                },
            }

            try:
                response = JsonResponse(response, encoder=JSONEncoder)
            except TypeError:
                # We can't use translated strings as keys in JSON. This
                # debugging code makes it easy to spot where the problem is.
                if settings.DEBUG:
                    debug_json_keys(data, [])
                raise
            else:
                response["Content-Disposition"] = f"attachment; filename=report-{self.organization.code}.json"
                return response

        return super().get(request, *args, **kwargs)

    def get_template_names(self):
        if self.report_ooi.report_type and issubclass(get_report_by_id(self.report_ooi.report_type), AggregateReport):
            return [
                "aggregate_report.html",
            ]
        else:
            return [
                "generate_report.html",
            ]

    def get_children_reports(self) -> list[ReportOOI]:
        return self.octopoes_api_connector.query(
            "Report.<parent_report[is Report]",
            valid_time=self.observed_at,
            source=self.report_ooi.reference,
        )

    @staticmethod
    def get_report_types(reports: list[ReportOOI]) -> list[dict[str, Any]]:
        return [report.class_attributes() for report in {get_report_by_id(report.report_type) for report in reports}]

    def get_report_data_from_bytes(self, report: ReportOOI) -> dict[str, Any]:
        return TypeAdapter(Any, config={"arbitrary_types_allowed": True}).validate_json(
            self.bytes_client.get_raw(raw_id=report.data_raw_id)
        )

    def get_input_oois(self, reports: list[ReportOOI]) -> list[OOI]:
        ooi_pks = {ooi for report in reports for ooi in report.input_oois}

        return [
            self.octopoes_api_connector.get(Reference.from_str(ooi), valid_time=self.observed_at) for ooi in ooi_pks
        ]

    def get_context_data(self, **kwargs):
        # TODO: add config and plugins
        # TODO: add template OOI
        context = super().get_context_data(**kwargs)

        self.bytes_client.login()
        report_data: dict[str, dict[str, dict[str, Any]]] = {}

        children_reports = [
            child for x in REPORTS for child in self.get_children_reports() if child.report_type == x.id
        ]
        report_types: list[dict[str, Any]] = []

        if issubclass(
            get_report_by_id(self.report_ooi.report_type), ConcatenatedReport
        ):  # get single reports data (children's)
            context["data"] = self.get_report_data_from_bytes(self.report_ooi)
            for report in children_reports:
                for ooi in report.input_oois:
                    report_data.setdefault(report.report_type, {})[ooi] = {
                        "data": self.get_report_data_from_bytes(report)["report_data"],
                        "template": report.template,
                        "report_name": report.name,
                    }

            input_oois = self.get_input_oois(children_reports)
            report_types = self.get_report_types(children_reports)

        elif issubclass(get_report_by_id(self.report_ooi.report_type), AggregateReport):  # its an aggregate report
            context["post_processed_data"] = self.get_report_data_from_bytes(self.report_ooi)
            input_oois = self.get_input_oois([self.report_ooi])
            report_types = self.get_report_types(children_reports)

        else:
            # its a single report
            report_data[self.report_ooi.report_type] = {}
            context["data"] = self.get_report_data_from_bytes(self.report_ooi)
            for ooi in self.report_ooi.input_oois:
                report_data[self.report_ooi.report_type][ooi] = {
                    "data": context["data"]["report_data"],
                    "template": self.report_ooi.template,
                    "report_name": self.report_ooi.name,
                }

            input_oois = self.get_input_oois([self.report_ooi])
            report_types = self.get_report_types([self.report_ooi])

        context["report_data"] = report_data
        context["report_name"] = self.report_ooi.name
        context["report_types"] = [
            report_type for x in REPORTS for report_type in report_types if report_type["id"] == x.id
        ]
        context["created_at"] = self.report_ooi.date_generated
        context["observed_at"] = self.report_ooi.observed_at
        context["total_oois"] = len(input_oois)
        context["oois"] = input_oois

        context["template"] = self.report_ooi.template
        context["report_download_pdf_url"] = url_with_querystring(
            reverse(
                "view_report_pdf",
                kwargs={"organization_code": self.organization.code},
            ),
            True,
            **self.request.GET,
        )
        context["report_download_json_url"] = url_with_querystring(
            reverse(
                "view_report",
                kwargs={"organization_code": self.organization.code},
            ),
            True,
            **dict(json="true", **self.request.GET),
        )

        return context


class ViewReportPDFView(ViewReportView, WeasyTemplateResponseMixin):
    pdf_filename = "report.pdf"
    pdf_attachment = False
    pdf_options = {
        "pdf_variant": "pdf/ua-1",
    }

    def get_template_names(self):
        if self.report_ooi.report_type and issubclass(get_report_by_id(self.report_ooi.report_type), AggregateReport):
            return [
                "aggregate_report_pdf.html",
            ]
        else:
            return [
                "generate_report_pdf.html",
            ]<|MERGE_RESOLUTION|>--- conflicted
+++ resolved
@@ -109,9 +109,9 @@
 
     def setup(self, request, *args, **kwargs):
         super().setup(request, *args, **kwargs)
-        self.selected_oois = self.get_ooi_selection()
-        self.oois = self.get_oois()
-        self.oois_pk = self.get_oois_pk()
+        self.selected_oois: list[str] = self.get_ooi_selection()
+        self.oois: list[OOI] = self.get_oois()
+        self.oois_pk: list[str] = self.get_oois_pk()
 
     def get_ooi_selection(self) -> list[str]:
         selected_oois = self.request.GET.getlist("ooi", [])
@@ -173,14 +173,10 @@
         self.report_types: list[type[Report] | type[MultiReport] | type[AggregateReport]] = (
             self.get_report_types_from_choice()
         )
-<<<<<<< HEAD
         self.report_type_ids = [report_type for report_type in self.selected_report_types]
 
     def get_report_type_selection(self) -> list[str]:
         return sorted(set(self.request.GET.getlist("report_type", [])))
-=======
-        self.report_ids = [report.id for report in self.report_types]
->>>>>>> 38e4984b
 
     def get_report_types_from_choice(
         self,
