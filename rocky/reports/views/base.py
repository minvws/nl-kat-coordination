from collections import defaultdict
from collections.abc import Iterable, Sequence
from datetime import datetime, timezone
from operator import attrgetter
from typing import Any, Literal, cast
from uuid import uuid4

import structlog
from account.mixins import OrganizationView
from django.conf import settings
from django.contrib import messages
from django.forms import Form
from django.http import HttpRequest, HttpResponse, JsonResponse
from django.shortcuts import redirect
from django.urls import reverse
from django.utils.http import urlencode
from django.utils.translation import gettext_lazy as _
from django.views.generic import TemplateView
from django_weasyprint import WeasyTemplateResponseMixin
from katalogus.client import Boefje, KATalogus, KATalogusError, Plugin
from pydantic import RootModel, TypeAdapter
from tools.ooi_helpers import create_ooi
from tools.view_helpers import BreadcrumbsMixin, PostRedirect, url_with_querystring

from octopoes.models import OOI, Reference
from octopoes.models.ooi.reports import Report as ReportOOI
from octopoes.models.ooi.reports import ReportRecipe
from reports.forms import OOITypeMultiCheckboxForReportForm, ReportScheduleStartDateForm
from reports.report_types.aggregate_organisation_report.report import AggregateOrganisationReport
from reports.report_types.concatenated_report.report import ConcatenatedReport
from reports.report_types.definitions import AggregateReport, BaseReport, Report, report_plugins_union
from reports.report_types.helpers import (
    REPORTS,
    get_ooi_types_from_aggregate_report,
    get_ooi_types_with_report,
    get_report_by_id,
    get_report_types_for_oois,
    get_report_types_from_aggregate_report,
)
from reports.report_types.multi_organization_report.report import MultiOrganizationReport
from reports.utils import JSONEncoder, debug_json_keys
from rocky.views.mixins import ObservedAtMixin, OOIList
from rocky.views.ooi_view import BaseOOIListView, OOIFilterView
from rocky.views.scheduler import SchedulerView

REPORTS_PRE_SELECTION = {"clearance_level": ["2", "3", "4"], "clearance_type": "declared"}


def get_selection(request: HttpRequest, pre_selection: dict[str, str | Sequence[str]] | None = None) -> str:
    if pre_selection is not None:
        return "?" + urlencode(pre_selection, True)
    return "?" + urlencode(request.GET, True)


logger = structlog.get_logger(__name__)


class ReportDataDict(RootModel):
    root: Any

    class Config:
        arbitrary_types_allowed = True


def recursive_dict():
    return defaultdict(recursive_dict)


class ReportBreadcrumbs(OrganizationView, BreadcrumbsMixin):
    breadcrumbs_step: int = 1

    def setup(self, request, *args, **kwargs):
        super().setup(request, *args, **kwargs)
        self.breadcrumbs = self.build_breadcrumbs()

    def get_kwargs(self):
        return {"organization_code": self.organization.code}

    def is_valid_breadcrumbs(self):
        return self.breadcrumbs_step < len(self.breadcrumbs)

    def build_breadcrumbs(self):
        kwargs = self.get_kwargs()
        selection = get_selection(self.request)

        breadcrumbs = [{"url": reverse("reports", kwargs=kwargs) + selection, "text": _("Reports")}]

        return breadcrumbs

    def get_breadcrumbs(self):
        if self.is_valid_breadcrumbs():
            return self.breadcrumbs[: self.breadcrumbs_step]
        return self.breadcrumbs

    def get_current(self):
        return self.breadcrumbs[self.breadcrumbs_step - 1]["url"]

    def get_previous(self):
        if self.is_valid_breadcrumbs() and self.breadcrumbs_step >= 2:
            return self.breadcrumbs[self.breadcrumbs_step - 2]["url"]
        return self.get_current()

    def get_next(self):
        if self.is_valid_breadcrumbs():
            return self.breadcrumbs[self.breadcrumbs_step]["url"]
        return self.get_current()

    def get_context_data(self, **kwargs):
        context = super().get_context_data(**kwargs)
        context["breadcrumbs"] = self.get_breadcrumbs()
        context["next"] = self.get_next()
        context["previous"] = self.get_previous()
        return context


class ReportsLandingView(ReportBreadcrumbs, TemplateView):
    """
    Landing page for Reports.
    """

    def get(self, request: HttpRequest, *args: Any, **kwargs: Any) -> HttpResponse:
        return redirect(reverse("report_history", kwargs=self.get_kwargs()))


def hydrate_plugins(report_types: list[type["BaseReport"]], katalogus: KATalogus) -> dict[str, list[Plugin]]:
    plugins: dict[str, list[Plugin]] = {"required": [], "optional": []}
    merged_plugins = report_plugins_union(report_types)

    required_plugins_ids = list(merged_plugins["required"])
    optional_plugins_ids = list(merged_plugins["optional"])

    # avoid empty list getting all plugins from KATalogus
    if required_plugins_ids:
        plugins["required"] = sorted(katalogus.get_plugins(ids=required_plugins_ids), key=attrgetter("name"))
    if optional_plugins_ids:
        plugins["optional"] = sorted(katalogus.get_plugins(ids=optional_plugins_ids), key=attrgetter("name"))

    return plugins


def format_plugin_data(report_type_plugins: dict[str, list[Plugin]]):
    return [
        {
            "required": required_optional == "required",
            "enabled": plugin.enabled,
            "name": plugin.name,
            "scan_level": plugin.scan_level.value if isinstance(plugin, Boefje) else 0,
            "type": plugin.type,
            "description": plugin.description,
        }
        for required_optional, plugins in report_type_plugins.items()
        for plugin in plugins
    ]


class BaseReportView(OOIFilterView, ReportBreadcrumbs):
    """
    This view is the base for the report creation wizard.
    All the necessary functions and variables needed.
    """

    NONE_OOI_SELECTION_MESSAGE = _("Select at least one OOI to proceed.")
    NONE_REPORT_TYPE_SELECTION_MESSAGE = _("Select at least one report type to proceed.")

    report_type: type[BaseReport] | None = None  # Get report types from a specific report type ex. AggregateReport

    def setup(self, request, *args, **kwargs):
        super().setup(request, *args, **kwargs)
        self.selected_oois = self.get_ooi_pks()
        self.selected_report_types = self.get_report_type_ids()

    def get_ooi_selection(self) -> list[str]:
        return sorted(set(self.request.POST.getlist("ooi", [])))

    def all_oois_selected(self) -> bool:
        return "all" in self.request.GET.getlist("ooi", [])

    def get_ooi_pks(self) -> list[str]:
        if self.all_oois_selected():
            return sorted([ooi.primary_key for ooi in self.get_oois()])
        return self.get_ooi_selection()

    def get_total_oois(self):
        return len(self.selected_oois)

    def get_report_ooi_types(self):
        if self.report_type == AggregateOrganisationReport:
            return get_ooi_types_from_aggregate_report(AggregateOrganisationReport)
        if self.report_type == MultiOrganizationReport:
            return MultiOrganizationReport.input_ooi_types
        return get_ooi_types_with_report()

    def get_ooi_types(self):
        if self.filtered_ooi_types:
            return super().get_ooi_types()
        return self.get_report_ooi_types()

    def get_oois(self) -> list[OOI]:
        if self.all_oois_selected():
            return self.octopoes_api_connector.list_objects(
                self.get_ooi_types(),
                valid_time=self.observed_at,
                limit=OOIList.HARD_LIMIT,
                scan_level=self.get_ooi_scan_levels(),
                scan_profile_type=self.get_ooi_profile_types(),
            ).items

        return [self.get_single_ooi(pk=ooi_pk) for ooi_pk in self.get_ooi_selection()]

    def get_ooi_filter_forms(self) -> dict[str, Form]:
        return {
            "ooi_type_form": OOITypeMultiCheckboxForReportForm(
                sorted([ooi_class.get_ooi_type() for ooi_class in self.get_report_ooi_types()]), self.request.GET
            )
        }

    def get_report_type_ids(self) -> list[str]:
        return sorted(set(self.request.POST.getlist("report_type", [])))

    def get_report_types(self) -> list[type[BaseReport]]:
        return [get_report_by_id(report_type_id) for report_type_id in self.selected_report_types]

    @staticmethod
    def get_report_types_from_ooi_selelection(
        report_types: set[type[BaseReport]] | set[type[Report]] | set[type[MultiOrganizationReport]],
    ) -> list[dict[str, str]]:
        """
        The report types are fetched from which ooi is selected. Shows all report types for the oois.
        """

        return [
            {
                "id": report_type.id,
                "name": report_type.name,
                "description": report_type.description,
                "label_style": report_type.label_style,
            }
            for report_type in report_types
        ]

    def get_report_types_for_generate_report(self):
        return self.get_report_types_from_ooi_selelection(get_report_types_for_oois(self.selected_oois))

    def get_report_types_for_aggregate_report(self) -> dict[str, list[dict[str, str]]]:
        reports_dict = get_report_types_from_aggregate_report(AggregateOrganisationReport)
        report_types: dict[str, list[dict[str, str]]] = {}

        for option, reports in reports_dict.items():
            report_types[option] = self.get_report_types_from_ooi_selelection(reports)
        return report_types

    def get_available_report_types(self) -> tuple[list[dict[str, str]] | dict[str, list[dict[str, str]]], int]:
        report_types: list[dict[str, str]] | dict[str, list[dict[str, str]]] = {}

        if self.report_type == AggregateOrganisationReport:
            report_types = self.get_report_types_for_aggregate_report()
            return report_types, len(
                [report_type for report_type_list in report_types.values() for report_type in report_type_list]
            )

        elif self.report_type == MultiOrganizationReport:
            report_types = self.get_report_types_from_ooi_selelection({MultiOrganizationReport})
            return report_types, len(report_types)

        report_types = self.get_report_types_for_generate_report()
        return report_types, len(report_types)

    def get_observed_at(self):
        return self.observed_at if self.observed_at < datetime.now(timezone.utc) else datetime.now(timezone.utc)

    def is_scheduled_report(self) -> bool:
        recurrence_choice = self.request.POST.get("choose_recurrence", "once")
        return recurrence_choice == "repeat"

    def is_single_report(self) -> bool:
        return len(self.get_report_type_ids()) == 1

    def create_report_recipe(
        self,
        report_name_format: str,
        subreport_name_format: str | None,
        parent_report_type: str | None,
        schedule: str | None,
        query: dict[str, Any] | None,
    ) -> ReportRecipe:
        input_recipe: dict[str, Any] = {}

        if query:
            input_recipe = {"query": query}
        else:
            input_recipe = {"input_oois": self.get_ooi_pks()}

        report_recipe = ReportRecipe(
            recipe_id=uuid4(),
            report_name_format=report_name_format,
            subreport_name_format=subreport_name_format,
            input_recipe=input_recipe,
            parent_report_type=parent_report_type,
            report_types=self.get_report_type_ids(),
            cron_expression=schedule,
        )
        create_ooi(
            api_connector=self.octopoes_api_connector,
            bytes_client=self.bytes_client,
            ooi=report_recipe,
            observed_at=datetime.now(timezone.utc),
        )
        return report_recipe

    def get_input_data(self) -> dict[str, Any]:
        return {
            "input_data": {
                "input_oois": self.get_ooi_pks(),
                "report_types": self.get_report_type_ids(),
                "plugins": report_plugins_union(self.get_report_types()),
            }
        }

    def get_context_data(self, **kwargs):
        context = super().get_context_data(**kwargs)

        context["all_oois_selected"] = self.all_oois_selected()
        context["selected_oois"] = self.selected_oois
        context["selected_report_types"] = self.selected_report_types
        context["is_single_report"] = self.is_single_report()
        context["object_selection"] = self.request.POST.get("object_selection", "")

        return context


class OOISelectionView(BaseReportView, BaseOOIListView):
    """
    Shows a list of OOIs to select from and handles OOIs selection requests.
    """

    def setup(self, request, *args, **kwargs):
        super().setup(request, *args, **kwargs)
        object_selection = request.GET.get("object_selection", "")

        if object_selection == "query":
            return PostRedirect(self.get_next())

    def post(self, request, *args, **kwargs):
        if not (self.get_ooi_selection() or self.all_oois_selected()):
            messages.error(request, self.NONE_OOI_SELECTION_MESSAGE)
        return self.get(request, *args, **kwargs)

    def get_context_data(self, **kwargs):
        context = super().get_context_data(**kwargs)
        context.update(self.get_ooi_filter_forms())
        return context


class ReportTypeSelectionView(BaseReportView, TemplateView):
    """
    Shows report types and handles selections and requests.
    """

    def setup(self, request, *args, **kwargs):
        super().setup(request, *args, **kwargs)
        self.available_report_types, self.counted_report_types = self.get_available_report_types()

    def post(self, request, *args, **kwargs):
        object_selection = request.GET.get("object_selection", "")
        if not (self.get_ooi_selection() or self.all_oois_selected()) and object_selection != "query":
            return PostRedirect(self.get_previous())
        return self.get(request, *args, **kwargs)

    def get_context_data(self, **kwargs):
        context = super().get_context_data(**kwargs)
        context["oois"] = self.get_oois()  # show listed oois in report type view.
        context["total_oois"] = self.get_total_oois()  # adds counter to the heading

        context["available_report_types"] = self.available_report_types  # shows tiles of report types

        context["count_available_report_types"] = self.counted_report_types  # counter next to heading
        # especially for the CSS selector to set toggle on.
        context["all_report_types_checked"] = len(self.get_report_type_ids()) == self.counted_report_types

        return context

    def all_oois_selected(self) -> bool:
        return "all" in self.request.POST.getlist("ooi", [])


class ReportPluginView(BaseReportView, TemplateView):
    """
    This view shows the required and optional plugins together with the summary per report type.
    """

    def setup(self, request, *args, **kwargs):
        super().setup(request, *args, **kwargs)
        self.plugins = None

        try:
            self.plugins = hydrate_plugins(self.get_report_types(), self.get_katalogus())
        except KATalogusError as error:
            messages.error(self.request, error.message)

    def post(self, request, *args, **kwargs):
        if self.plugins is None:
            return PostRedirect(self.get_previous())

        all_plugins_enabled = self.all_plugins_enabled()

        if not self.get_report_type_ids():
            messages.error(request, self.NONE_REPORT_TYPE_SELECTION_MESSAGE)
            return PostRedirect(self.get_previous())

        if "return" in self.request.POST and all_plugins_enabled:
            return PostRedirect(self.get_previous())

        if all_plugins_enabled:
            return PostRedirect(self.get_next())
        return self.get(request, *args, **kwargs)

    def all_plugins_enabled(self) -> bool:
        return all(self.plugins_enabled().values())

    def plugins_enabled(self) -> dict[str, bool]:
        if self.plugins is not None:
            return {
                "required": all([plugin.enabled for plugin in self.plugins["required"]]),
                "optional": all([plugin.enabled for plugin in self.plugins["optional"]]),
            }

        return {"required": False, "optional": False}

    def get_plugins_data(self):
        report_types: dict[str, Any] = {}
        plugin_report_types: dict[str, list] = {}
        total_enabled_plugins = {"required": 0, "optional": 0}
        total_available_plugins = {"required": 0, "optional": 0}

        if self.plugins is not None:
            for report_type in self.get_report_types():
                for plugin_type in ["required", "optional"]:
                    # Mypy doesn't infer this automatically https://github.com/python/mypy/issues/9168
                    plugin_type = cast(Literal["required", "optional"], plugin_type)
                    number_of_enabled = sum(
                        (1 if plugin.enabled and plugin.id in report_type.plugins[plugin_type] else 0)
                        for plugin in self.plugins[plugin_type]
                    )
                    report_plugins = report_type.plugins[plugin_type]

                    for plugin in report_plugins:
                        if plugin not in plugin_report_types:
                            plugin_report_types[plugin] = [
                                {"name": report_type.name, "label_style": report_type.label_style}
                            ]
                        else:
                            plugin_report_types[plugin].append(
                                {"name": report_type.name, "label_style": report_type.label_style}
                            )

                    total_enabled_plugins[plugin_type] += number_of_enabled
                    total_available_plugins[plugin_type] += len(report_plugins)

                    if report_type.name not in report_types:
                        report_types[report_type.name] = {}

                    report_types[report_type.name][f"number_of_enabled_{plugin_type}"] = number_of_enabled
                    report_types[report_type.name][f"number_of_available_{plugin_type}"] = len(report_plugins)

            plugin_data = {
                "total_enabled_plugins": total_enabled_plugins,
                "total_available_plugins": total_available_plugins,
                "report_types": report_types,
                "plugin_report_types": plugin_report_types,
            }

            return plugin_data

    def get_context_data(self, **kwargs):
        context = super().get_context_data(**kwargs)
        context["enabled_plugins"] = self.plugins_enabled()
        context["plugin_data"] = self.get_plugins_data()
        context["plugins"] = self.plugins
        return context


class ReportFinalSettingsView(BaseReportView, SchedulerView, TemplateView):
    report_type: type[BaseReport] | None = None
    task_type = "report"

    def post(self, request: HttpRequest, *args: Any, **kwargs: Any) -> HttpResponse:
        if not self.get_report_type_ids():
            messages.error(request, self.NONE_REPORT_TYPE_SELECTION_MESSAGE)
            return PostRedirect(self.get_previous())
        return super().get(request, *args, **kwargs)

    def get_initial_report_name(self) -> str:
        oois = self.get_total_oois()
        if oois == 1:
            return "${report_type} for ${ooi}"
        if oois > 1:
            return "${report_type} for ${oois_count} objects"
        return ""

    def get_context_data(self, **kwargs):
        context = super().get_context_data(**kwargs)
<<<<<<< HEAD
        context["initial_report_name"] = self.get_initial_report_name()
        context["report_schedule_form_start_date"] = self.get_report_schedule_form_start_date()
        context["report_schedule_form_recurrence"] = self.get_report_schedule_form_recurrence()
=======
        context["reports"] = self.get_report_names()

        context["report_schedule_form_start_date"] = self.get_report_schedule_form_start_date_time_recurrence()
        context["report_schedule_form_recurrence_choice"] = self.get_report_schedule_form_recurrence_choice()

        context["report_parent_name_form"] = self.get_report_parent_name_form()
        context["report_child_name_form"] = self.get_report_child_name_form()

        context["is_scheduled_report"] = self.is_a_scheduled_report

        context["created_at"] = datetime.now()
>>>>>>> 50273bd0
        return context


class SaveReportView(BaseReportView, SchedulerView):
    task_type = "report"

<<<<<<< HEAD
    def get_parent_report_type(self):
        if self.report_type is not None:
            return self.report_type.id
        if not self.is_single_report():
            return ConcatenatedReport.id
        return self.report_type
=======
    def post(self, request: HttpRequest, *args: Any, **kwargs: Any) -> HttpResponse:
        old_report_names = request.POST.getlist("old_report_name")
        report_names = request.POST.getlist("report_name", [])
        reference_dates = request.POST.getlist("reference_date")

        if not self.is_scheduled_report() and report_names:
            final_report_names = list(zip(old_report_names, self.finalise_report_names(report_names, reference_dates)))
            report_ooi = self.save_report(final_report_names)

            return redirect(
                reverse("view_report", kwargs={"organization_code": self.organization.code})
                + "?"
                + urlencode({"report_id": report_ooi.reference})
            )
        elif self.is_scheduled_report():
            report_name_format = request.POST.get("parent_report_name", "")
            subreport_name_format = request.POST.get("child_report_name", "")
            object_selection = request.POST.get("object_selection", "")

            form = ReportScheduleStartDateForm(request.POST)
            if form.is_valid():
                start_datetime = form.cleaned_data["start_datetime"]
                recurrence = form.cleaned_data["recurrence"]

            query = {}
            if object_selection == "query":
                query = {
                    "ooi_types": [t.__name__ for t in self.get_ooi_types()],
                    "scan_level": self.get_ooi_scan_levels(),
                    "scan_type": self.get_ooi_profile_types(),
                    "search_string": self.search_string,
                    "order_by": self.order_by,
                    "asc_desc": self.sorting_order,
                }
>>>>>>> 50273bd0

    def get_query(self):
        object_selection = self.request.POST.get("object_selection", "")
        query = {}

<<<<<<< HEAD
        if object_selection == "query":
            query = {
                "ooi_types": [t.__name__ for t in self.get_ooi_types()],
                "scan_level": self.get_ooi_scan_levels(),
                "scan_type": self.get_ooi_profile_types(),
                "search_string": self.search_string,
                "order_by": self.order_by,
                "asc_desc": self.sorting_order,
            }
        return query
=======
            schedule = self.convert_recurrence_to_cron_expressions(recurrence, start_datetime)
>>>>>>> 50273bd0

    def post(self, request: HttpRequest, *args: Any, **kwargs: Any) -> HttpResponse:
        deadline_at = request.POST.get("start_date")
        start_date_time: datetime = (
            datetime.now(timezone.utc) if deadline_at is None else datetime.fromisoformat(deadline_at)
        )

<<<<<<< HEAD
        recurrence = request.POST.get("recurrence")
        schedule = (
            self.convert_schedule_to_cron_expressions(start_date_time, recurrence)
            if recurrence is not None and recurrence != "once"
            else None
        )
=======
            self.create_report_schedule(report_recipe, start_datetime)
>>>>>>> 50273bd0

        parent_report_type = self.get_parent_report_type()

        parent_report_name_format = request.POST.get("parent_report_name_format", "")
        subreport_name_format = request.POST.get("subreport_name_format")

        report_recipe = self.create_report_recipe(
            parent_report_name_format, subreport_name_format, parent_report_type, schedule, self.get_query()
        )

        self.create_report_schedule(report_recipe, start_date_time.isoformat())

        return redirect(reverse("scheduled_reports", kwargs={"organization_code": self.organization.code}))


class ViewReportView(ObservedAtMixin, OrganizationView, TemplateView):
    """
    This will display reports using report_id from reports history.
    Will fetch Report OOI and recreate report with data saved in bytes.
    """

    def setup(self, request, *args, **kwargs):
        super().setup(request, *args, **kwargs)
        self.report_ooi = self.get_report_ooi(request.GET.get("report_id"))
        self.report_data, self.input_oois, self.report_types, self.plugins = self.get_report_data()

    def get(self, request, *args, **kwargs):
        if "json" in self.request.GET and self.request.GET["json"] == "true":
            response = {
                "organization_code": self.organization.code,
                "organization_name": self.organization.name,
                "organization_tags": list(self.organization.tags.all()),
                "data": self.report_data,
            }

            try:
                response = JsonResponse(response, encoder=JSONEncoder)
            except TypeError:
                # We can't use translated strings as keys in JSON. This
                # debugging code makes it easy to spot where the problem is.
                if settings.DEBUG:
                    debug_json_keys(self.report_data, [])
                raise
            else:
                response["Content-Disposition"] = f"attachment; filename=report-{self.organization.code}.json"
                return response

        return super().get(request, *args, **kwargs)

    @property
    def custom_observed_at(self):
        return (
            self.observed_at.replace(hour=23, minute=59, second=59, microsecond=999999)
            if self.observed_at < datetime.now(timezone.utc)
            else datetime.now(timezone.utc).replace(hour=23, minute=59, second=59, microsecond=999999)
        )

    def get_report_ooi(self, ooi_pk: str) -> ReportOOI:
        return self.octopoes_api_connector.get(Reference.from_str(f"{ooi_pk}"), valid_time=self.custom_observed_at)

    def get_template_names(self):
        if self.report_ooi.report_type and issubclass(get_report_by_id(self.report_ooi.report_type), AggregateReport):
            return ["aggregate_report.html"]
        if self.report_ooi.report_type and issubclass(
            get_report_by_id(self.report_ooi.report_type), MultiOrganizationReport
        ):
            return ["multi_report.html"]
        return ["generate_report.html"]

    def get_children_reports(self) -> list[ReportOOI]:
        return [
            child
            for x in REPORTS
            for child in self.octopoes_api_connector.query(
                "Report.<parent_report[is Report]", valid_time=self.observed_at, source=self.report_ooi.reference
            )
            if child.report_type == x.id
        ]

    def get_input_oois(self, ooi_pks: list[str]) -> list[type[OOI]]:
        return [
            self.octopoes_api_connector.get(Reference.from_str(ooi), valid_time=self.observed_at) for ooi in ooi_pks
        ]

    def get_plugins(self, plugins_dict: dict[str, list[str]]) -> list[dict[str, list[Plugin]]]:
        plugins: dict[str, list[Plugin]] = {"required": [], "optional": []}

        plugin_ids_required = plugins_dict["required"]
        plugin_ids_optional = plugins_dict["optional"]

        katalogus_plugins = self.get_katalogus().get_plugins(ids=plugin_ids_required + plugin_ids_optional)
        for plugin in katalogus_plugins:
            if plugin.id in plugin_ids_required:
                plugins["required"].append(plugin)
            if plugin.id in plugin_ids_optional:
                plugins["optional"].append(plugin)

        plugins["required"] = sorted(plugins["required"], key=attrgetter("enabled"))
        plugins["optional"] = sorted(plugins["optional"], key=attrgetter("enabled"), reverse=True)

        return format_plugin_data(plugins)

    def get_report_types(self, report_type_ids: Iterable[str]) -> list[dict[str, str]]:
        report_types = []
        for report_type_id in report_type_ids:
            report_type = get_report_by_id(report_type_id)
            report_types.append(
                {
                    "name": report_type.name,
                    "label_style": report_type.label_style,
                    "description": report_type.description,
                }
            )
        return report_types

    def get_report_data_from_bytes(self, report: ReportOOI) -> dict[str, Any]:
        self.bytes_client.login()
        return TypeAdapter(Any, config={"arbitrary_types_allowed": True}).validate_json(
            self.bytes_client.get_raw(raw_id=report.data_raw_id)
        )

    def get_report_data_single_report(
        self,
    ) -> tuple[
        dict[str, dict[str, dict[str, Any]]], list[type[OOI]], list[dict[str, Any]], list[dict[str, list[Plugin]]]
    ]:
        report_data: dict[str, Any] = self.get_report_data_from_bytes(self.report_ooi)

        report_types = self.get_report_types(report_data["input_data"]["report_types"])
        plugins = self.get_plugins(report_data["input_data"]["plugins"])
        oois = self.get_input_oois(self.report_ooi.input_oois)

        report_data[self.report_ooi.report_type] = {}

        for ooi in self.report_ooi.input_oois:
            report_data[self.report_ooi.report_type][ooi] = {
                "data": report_data["report_data"],
                "template": self.report_ooi.template,
                "report_name": self.report_ooi.name,
            } | report_data["input_data"]

        return report_data, oois, report_types, plugins

    def get_report_data_aggregate_report_or_multi_report(
        self,
    ) -> tuple[
        dict[str, dict[str, dict[str, Any]]], list[type[OOI]], list[dict[str, Any]], list[dict[str, list[Plugin]]]
    ]:
        report_data = self.get_report_data_from_bytes(self.report_ooi)

        oois = self.get_input_oois(self.report_ooi.input_oois)
        report_types = self.get_report_types(report_data["input_data"]["report_types"])
        plugins = self.get_plugins(report_data["input_data"]["plugins"])

        return report_data, oois, report_types, plugins

    def get_report_data_concatenated_report(
        self,
    ) -> tuple[
        dict[str, dict[str, dict[str, Any]]], list[type[OOI]], list[dict[str, Any]], list[dict[str, list[Plugin]]]
    ]:
        report_data: dict[str, dict[str, dict[str, Any]]] = {}

        children_reports = self.get_children_reports()

        for report in children_reports:
            bytes_data = self.get_report_data_from_bytes(report)
            for ooi in report.input_oois:
                report_data.setdefault(report.report_type, {})[ooi] = {
                    "data": bytes_data["report_data"],
                    "template": report.template,
                    "report_name": report.name,
                } | bytes_data["input_data"]
        oois = self.get_input_oois(self.report_ooi.input_oois)
        report_type_ids = {child_report.report_type for child_report in children_reports}
        report_types = self.get_report_types(report_type_ids)
        plugins = self.get_plugins(self.get_report_data_from_bytes(self.report_ooi)["input_data"]["plugins"])

        return report_data, oois, report_types, plugins

    def get_report_data(self):
        if issubclass(get_report_by_id(self.report_ooi.report_type), ConcatenatedReport):
            return self.get_report_data_concatenated_report()
        if issubclass(get_report_by_id(self.report_ooi.report_type), AggregateReport | MultiOrganizationReport):
            return self.get_report_data_aggregate_report_or_multi_report()

        return self.get_report_data_single_report()

    def get_context_data(self, **kwargs):
        context = super().get_context_data(**kwargs)
        context["report_data"] = self.report_data
        context["report_ooi"] = self.report_ooi

        context["oois"] = self.input_oois

        context["report_types"] = self.report_types
        context["plugins"] = self.plugins

        context["report_download_pdf_url"] = url_with_querystring(
            reverse("view_report_pdf", kwargs={"organization_code": self.organization.code}), True, **self.request.GET
        )
        context["report_download_json_url"] = url_with_querystring(
            reverse("view_report", kwargs={"organization_code": self.organization.code}),
            True,
            **dict(json="true", **self.request.GET),
        )

        return context


class ViewReportPDFView(ViewReportView, WeasyTemplateResponseMixin):
    pdf_filename = "report.pdf"
    pdf_attachment = False
    pdf_options = {"pdf_variant": "pdf/ua-1"}

    def get_template_names(self):
        if self.report_ooi.report_type and issubclass(get_report_by_id(self.report_ooi.report_type), AggregateReport):
            return ["aggregate_report_pdf.html"]
        if self.report_ooi.report_type and issubclass(
            get_report_by_id(self.report_ooi.report_type), MultiOrganizationReport
        ):
            return ["multi_report_pdf.html"]
        return ["generate_report_pdf.html"]<|MERGE_RESOLUTION|>--- conflicted
+++ resolved
@@ -25,7 +25,7 @@
 from octopoes.models import OOI, Reference
 from octopoes.models.ooi.reports import Report as ReportOOI
 from octopoes.models.ooi.reports import ReportRecipe
-from reports.forms import OOITypeMultiCheckboxForReportForm, ReportScheduleStartDateForm
+from reports.forms import OOITypeMultiCheckboxForReportForm
 from reports.report_types.aggregate_organisation_report.report import AggregateOrganisationReport
 from reports.report_types.concatenated_report.report import ConcatenatedReport
 from reports.report_types.definitions import AggregateReport, BaseReport, Report, report_plugins_union
@@ -275,6 +275,21 @@
     def is_single_report(self) -> bool:
         return len(self.get_report_type_ids()) == 1
 
+    def get_query(self):
+        object_selection = self.request.POST.get("object_selection", "")
+        query = {}
+
+        if object_selection == "query":
+            query = {
+                "ooi_types": [t.__name__ for t in self.get_ooi_types()],
+                "scan_level": self.get_ooi_scan_levels(),
+                "scan_type": self.get_ooi_profile_types(),
+                "search_string": self.search_string,
+                "order_by": self.order_by,
+                "asc_desc": self.sorting_order,
+            }
+        return query
+
     def create_report_recipe(
         self,
         report_name_format: str,
@@ -499,91 +514,21 @@
 
     def get_context_data(self, **kwargs):
         context = super().get_context_data(**kwargs)
-<<<<<<< HEAD
         context["initial_report_name"] = self.get_initial_report_name()
-        context["report_schedule_form_start_date"] = self.get_report_schedule_form_start_date()
-        context["report_schedule_form_recurrence"] = self.get_report_schedule_form_recurrence()
-=======
-        context["reports"] = self.get_report_names()
-
         context["report_schedule_form_start_date"] = self.get_report_schedule_form_start_date_time_recurrence()
         context["report_schedule_form_recurrence_choice"] = self.get_report_schedule_form_recurrence_choice()
-
-        context["report_parent_name_form"] = self.get_report_parent_name_form()
-        context["report_child_name_form"] = self.get_report_child_name_form()
-
-        context["is_scheduled_report"] = self.is_a_scheduled_report
-
-        context["created_at"] = datetime.now()
->>>>>>> 50273bd0
         return context
 
 
 class SaveReportView(BaseReportView, SchedulerView):
     task_type = "report"
 
-<<<<<<< HEAD
     def get_parent_report_type(self):
         if self.report_type is not None:
             return self.report_type.id
         if not self.is_single_report():
             return ConcatenatedReport.id
         return self.report_type
-=======
-    def post(self, request: HttpRequest, *args: Any, **kwargs: Any) -> HttpResponse:
-        old_report_names = request.POST.getlist("old_report_name")
-        report_names = request.POST.getlist("report_name", [])
-        reference_dates = request.POST.getlist("reference_date")
-
-        if not self.is_scheduled_report() and report_names:
-            final_report_names = list(zip(old_report_names, self.finalise_report_names(report_names, reference_dates)))
-            report_ooi = self.save_report(final_report_names)
-
-            return redirect(
-                reverse("view_report", kwargs={"organization_code": self.organization.code})
-                + "?"
-                + urlencode({"report_id": report_ooi.reference})
-            )
-        elif self.is_scheduled_report():
-            report_name_format = request.POST.get("parent_report_name", "")
-            subreport_name_format = request.POST.get("child_report_name", "")
-            object_selection = request.POST.get("object_selection", "")
-
-            form = ReportScheduleStartDateForm(request.POST)
-            if form.is_valid():
-                start_datetime = form.cleaned_data["start_datetime"]
-                recurrence = form.cleaned_data["recurrence"]
-
-            query = {}
-            if object_selection == "query":
-                query = {
-                    "ooi_types": [t.__name__ for t in self.get_ooi_types()],
-                    "scan_level": self.get_ooi_scan_levels(),
-                    "scan_type": self.get_ooi_profile_types(),
-                    "search_string": self.search_string,
-                    "order_by": self.order_by,
-                    "asc_desc": self.sorting_order,
-                }
->>>>>>> 50273bd0
-
-    def get_query(self):
-        object_selection = self.request.POST.get("object_selection", "")
-        query = {}
-
-<<<<<<< HEAD
-        if object_selection == "query":
-            query = {
-                "ooi_types": [t.__name__ for t in self.get_ooi_types()],
-                "scan_level": self.get_ooi_scan_levels(),
-                "scan_type": self.get_ooi_profile_types(),
-                "search_string": self.search_string,
-                "order_by": self.order_by,
-                "asc_desc": self.sorting_order,
-            }
-        return query
-=======
-            schedule = self.convert_recurrence_to_cron_expressions(recurrence, start_datetime)
->>>>>>> 50273bd0
 
     def post(self, request: HttpRequest, *args: Any, **kwargs: Any) -> HttpResponse:
         deadline_at = request.POST.get("start_date")
@@ -591,16 +536,12 @@
             datetime.now(timezone.utc) if deadline_at is None else datetime.fromisoformat(deadline_at)
         )
 
-<<<<<<< HEAD
         recurrence = request.POST.get("recurrence")
         schedule = (
-            self.convert_schedule_to_cron_expressions(start_date_time, recurrence)
+            self.convert_recurrence_to_cron_expressions(recurrence, start_date_time)
             if recurrence is not None and recurrence != "once"
             else None
         )
-=======
-            self.create_report_schedule(report_recipe, start_datetime)
->>>>>>> 50273bd0
 
         parent_report_type = self.get_parent_report_type()
 
