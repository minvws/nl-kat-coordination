--- conflicted
+++ resolved
@@ -1,8 +1,4 @@
-<<<<<<< HEAD
-from typing import Any, Dict, List, Set, Type
-=======
 from typing import Any, Dict, List, Optional, Set, Type, TypedDict, Union
->>>>>>> d211b56f
 
 from account.mixins import OrganizationView
 from django.forms import Form
