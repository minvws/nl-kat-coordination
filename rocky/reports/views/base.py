--- conflicted
+++ resolved
@@ -1,6 +1,7 @@
 from collections.abc import Iterable, Sequence
 from datetime import datetime
 from logging import getLogger
+from operator import attrgetter
 from typing import Any
 
 from account.mixins import OrganizationView
@@ -142,13 +143,8 @@
                 plugins.append(plugin)
                 are_plugins_enabled.append(plugin.enabled)
 
-<<<<<<< HEAD
-            all_plugins[required_optional] = sorted(plugins, key=lambda x: x.name)
+            all_plugins[required_optional] = sorted(plugins, key=attrgetter("name"))
             plugins_enabled[required_optional] = all(are_plugins_enabled)
-=======
-            all_plugins[required_optional] = sorted(plugins, key=attrgetter("name"))
-            all_plugins_enabled[required_optional] = all(are_plugins_enabled)
->>>>>>> a2e9ebd5
 
         return all_plugins, plugins_enabled
 
