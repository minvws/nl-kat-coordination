--- conflicted
+++ resolved
@@ -22,7 +22,7 @@
 from tools.view_helpers import Breadcrumb, BreadcrumbsMixin, PostRedirect, url_with_querystring
 
 from octopoes.models import OOI, Reference
-from octopoes.models.ooi.reports import AssetReport, HydratedReport, ReportRecipe
+from octopoes.models.ooi.reports import AssetReport, ReportRecipe
 from octopoes.models.ooi.reports import BaseReport as ReportOOI
 from reports.forms import OOITypeMultiCheckboxForReportForm, ReportScheduleStartDateForm
 from reports.report_types.aggregate_organisation_report.report import AggregateOrganisationReport
@@ -321,10 +321,6 @@
     def get_parent_report_type(self):
         if self.report_type is not None:
             return self.report_type.id
-<<<<<<< HEAD
-
-=======
->>>>>>> 059f2ba5
         return ConcatenatedReport.id
 
     def get_context_data(self, **kwargs):
@@ -585,10 +581,6 @@
             else datetime.now(timezone.utc).replace(hour=23, minute=59, second=59, microsecond=999999)
         )
 
-<<<<<<< HEAD
-    def get_report_ooi(self, ooi_pk: str) -> HydratedReport:
-        return self.octopoes_api_connector.get_report(Reference.from_str(ooi_pk), valid_time=self.custom_observed_at)
-=======
     def get_report_ooi(self) -> ReportOOI:
         if "asset_report_id" in self.request.GET:
             ooi_pk = self.request.GET.get("asset_report_id")
@@ -597,7 +589,6 @@
         return self.octopoes_api_connector.get_report(
             Reference.from_str(self.request.GET.get("report_id")), valid_time=self.custom_observed_at
         )
->>>>>>> 059f2ba5
 
     def get_template_names(self):
         if self.report_ooi.report_type and issubclass(get_report_by_id(self.report_ooi.report_type), AggregateReport):
@@ -650,9 +641,7 @@
     def get_report_data_from_bytes(self, reports: list[ReportOOI]) -> list[tuple[str, dict[str, Any]]]:
         self.bytes_client.login()
 
-        return TypeAdapter(
-            list[tuple[str, dict[str, Any]]], config={"arbitrary_types_allowed": True}
-        ).validate_json(
+        return TypeAdapter(list[tuple[str, dict[str, Any]]], config={"arbitrary_types_allowed": True}).validate_json(
             self.bytes_client.get_raws(self.organization.code, raw_ids=[report.data_raw_id for report in reports])
         )
 
@@ -665,10 +654,7 @@
 
         report_types = self.get_report_types(report_data["input_data"]["report_types"])
         plugins = self.get_plugins(report_data["input_data"]["plugins"])
-<<<<<<< HEAD
-=======
         oois = self.get_input_oois(report_data["input_data"]["input_oois"])
->>>>>>> 059f2ba5
 
         report_data[self.report_ooi.report_type] = {}
 
@@ -700,34 +686,27 @@
         report_data: dict[str, dict[str, dict[str, Any]]] = {}
 
         asset_reports = self.get_asset_reports()
-<<<<<<< HEAD
         bytes_datas = {key: value for key, value in self.get_report_data_from_bytes(asset_reports)}
 
         for report in asset_reports:
             bytes_data = bytes_datas[report.data_raw_id]
-=======
         ooi_pks = set()
 
         for report in asset_reports:
             ooi_pks.add(report.input_ooi)
 
             bytes_data = self.get_report_data_from_bytes(report)
->>>>>>> 059f2ba5
             report_data.setdefault(report.report_type, {})[report.input_ooi] = {
                 "data": bytes_data["report_data"],
                 "template": report.template,
                 "report_name": report.name,
             } | bytes_data["input_data"]
-<<<<<<< HEAD
-
-=======
         oois = self.get_input_oois(list(ooi_pks))
->>>>>>> 059f2ba5
         report_type_ids = {child_report.report_type for child_report in asset_reports}
         report_types = self.get_report_types(report_type_ids)
         plugins = self.get_plugins(self.get_report_data_from_bytes([self.report_ooi])[0][1]["input_data"]["plugins"])
 
-        return report_data, self.report_ooi.input_oois, report_types, plugins
+        return report_data, oois, report_types, plugins
 
     def get_report_data(self):
         if issubclass(get_report_by_id(self.report_ooi.report_type), ConcatenatedReport):
