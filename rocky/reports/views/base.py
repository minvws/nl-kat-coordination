import json
from collections import defaultdict
from collections.abc import Iterable, Sequence
from datetime import datetime, timezone
from logging import getLogger
from operator import attrgetter
from typing import Any, Literal, cast
from uuid import uuid4

from account.mixins import OrganizationView
from django.conf import settings
from django.contrib import messages
from django.forms import Form
from django.http import HttpRequest, HttpResponse, JsonResponse
from django.shortcuts import redirect
from django.urls import reverse
from django.utils.http import urlencode
from django.utils.translation import gettext_lazy as _
from django.views.generic import TemplateView
<<<<<<< HEAD
from katalogus.client import KATalogusError, Plugin, get_katalogus
from tools.view_helpers import BreadcrumbsMixin

from octopoes.models import OOI, Reference
=======
from django_weasyprint import WeasyTemplateResponseMixin
from katalogus.client import Boefje, KATalogusError, Plugin, get_katalogus
from pydantic import RootModel, TypeAdapter
from tools.ooi_helpers import create_ooi
from tools.view_helpers import BreadcrumbsMixin, url_with_querystring

from octopoes.models import OOI, Reference
from octopoes.models.ooi.reports import Report as ReportOOI
>>>>>>> 0ace7c71
from reports.forms import OOITypeMultiCheckboxForReportForm
from reports.report_types.concatenated_report.report import ConcatenatedReport
from reports.report_types.definitions import AggregateReport, BaseReportType, MultiReport, Report
from reports.report_types.helpers import REPORTS, get_plugins_for_report_ids, get_report_by_id
from reports.utils import JSONEncoder, debug_json_keys
from rocky.views.mixins import ObservedAtMixin, OOIList
from rocky.views.ooi_view import OOIFilterView

REPORTS_PRE_SELECTION = {
    "clearance_level": ["2", "3", "4"],
    "clearance_type": "declared",
}


def get_selection(request: HttpRequest, pre_selection: dict[str, str | Sequence[str]] | None = None) -> str:
    if pre_selection is not None:
        return "?" + urlencode(pre_selection, True)
    return "?" + urlencode(request.GET, True)


logger = getLogger(__name__)


class ReportBreadcrumbs(OrganizationView, BreadcrumbsMixin):
    breadcrumbs_step: int = 1

    def setup(self, request, *args, **kwargs):
        super().setup(request, *args, **kwargs)
        self.breadcrumbs = self.build_breadcrumbs()

    def get_kwargs(self):
        return {"organization_code": self.organization.code}

    def is_valid_breadcrumbs(self):
        return self.breadcrumbs_step < len(self.breadcrumbs)

    def build_breadcrumbs(self):
        kwargs = self.get_kwargs()
        selection = get_selection(self.request)

        breadcrumbs = [
            {
                "url": reverse("reports", kwargs=kwargs) + selection,
                "text": _("Reports"),
            },
        ]

        return breadcrumbs

    def get_breadcrumbs(self):
        if self.is_valid_breadcrumbs():
            return self.breadcrumbs[: self.breadcrumbs_step]
        return self.breadcrumbs

    def get_current(self):
        return self.breadcrumbs[self.breadcrumbs_step - 1]["url"]

    def get_previous(self):
        if self.is_valid_breadcrumbs() and self.breadcrumbs_step >= 2:
            return self.breadcrumbs[self.breadcrumbs_step - 2]["url"]
        return self.get_current()

    def get_next(self):
        if self.is_valid_breadcrumbs():
            return self.breadcrumbs[self.breadcrumbs_step]["url"]
        return self.get_current()

    def get_context_data(self, **kwargs):
        context = super().get_context_data(**kwargs)
        context["breadcrumbs"] = self.get_breadcrumbs()
        context["next"] = self.get_next()
        context["previous"] = self.get_previous()
        return context


class OOISelectionView(OOIFilterView):
    """
    Shows a list of OOIs to select from and handles OOIs selection requests.
    """

    def setup(self, request, *args, **kwargs):
        super().setup(request, *args, **kwargs)
        self.selected_oois = self.get_ooi_selection()
        self.oois = self.get_oois()
        self.oois_pk = self.get_oois_pk()

    def get_ooi_selection(self) -> list[str]:
        selected_oois = self.request.GET.getlist("ooi", [])
        if "all" in selected_oois:
            return selected_oois
        return sorted(set(self.request.POST.getlist("ooi", [])))

    def get_total_objects(self) -> int:
        if "all" in self.selected_oois:
            return len(self.oois_pk)
        return len(self.selected_oois)

    def get_ooi_references(self) -> set[Reference]:
        return {Reference.from_str(ooi) for ooi in self.selected_oois}

    def get_oois_pk(self) -> list[str]:
        oois_pk = self.selected_oois
        if "all" in self.selected_oois:
            oois_pk = [ooi.primary_key for ooi in self.oois]
        return oois_pk

    def get_oois(self) -> list[OOI]:
        if "all" in self.selected_oois:
            return self.octopoes_api_connector.list_objects(
                self.get_ooi_types(),
                valid_time=self.observed_at,
                limit=OOIList.HARD_LIMIT,
                scan_level=self.get_ooi_scan_levels(),
                scan_profile_type=self.get_ooi_profile_types(),
            ).items

        return self.octopoes_api_connector.load_objects_bulk(
            references=self.get_ooi_references(), valid_time=self.observed_at
        )

    def get_ooi_filter_forms(self, ooi_types: Iterable[type[OOI]]) -> dict[str, Form]:
        return {
            "ooi_type_form": OOITypeMultiCheckboxForReportForm(
                sorted([ooi_class.get_ooi_type() for ooi_class in ooi_types]),
                self.request.GET,
            )
        }

    def ooi_selection_is_valid(self) -> bool:
        is_valid = True
        if not self.selected_oois:
            is_valid = False
            messages.error(self.request, _("Select at least one OOI to proceed."))
        return is_valid

    def get_context_data(self, **kwargs):
        context = super().get_context_data(**kwargs)
        context["selected_oois"] = self.selected_oois
        context.update(self.get_ooi_filter_forms(self.ooi_types))
        return context


class ReportTypeSelectionView(TemplateView):
    """
    Shows report types based on the OOIs selections.
    Handles all request for report types selections.
    """

    def setup(self, request, *args, **kwargs):
        super().setup(request, *args, **kwargs)
<<<<<<< HEAD
        self.selected_report_types = self.get_report_type_selection()
        self.report_types: Sequence[type[Report] | type[MultiReport]] = self.get_report_types_from_choice()
        self.report_type_ids = [report_type for report_type in self.selected_report_types]

    def get_report_type_selection(self) -> list[str]:
        return sorted(set(self.request.POST.getlist("report_type", [])))
=======
        self.report_types: Sequence[type[Report] | type[MultiReport] | type[AggregateReport]] = (
            self.get_report_types_from_choice()
        )

        self.report_ids = [report.id for report in self.report_types]
>>>>>>> 0ace7c71

    def get_report_types_from_choice(
        self,
    ) -> list[type[Report] | type[MultiReport] | type[AggregateReport]]:
        report_types = []
        for report_type in self.selected_report_types:
            try:
                report = get_report_by_id(report_type)
                report_types.append(report)
            except ValueError:
                error_message = _("Report type '%s' does not exist.") % report_type
                messages.error(self.request, error_message)
        return report_types

    @staticmethod
    def get_report_types(reports: set[type[BaseReportType]]) -> list[dict[str, str]]:
        return [
            {
                "id": report_type.id,
                "name": report_type.name,
                "description": report_type.description,
                "label_style": report_type.label_style,
            }
            for report_type in reports
        ]

    def report_type_selection_is_valid(self):
        is_valid = True
        if not self.selected_report_types:
            is_valid = False
            messages.error(self.request, _("Select at least one report type to proceed."))
        return is_valid


class ReportPluginView(OrganizationView, ReportTypeSelectionView):
    """
    This view shows the required and optional plugins.
    Needs ReportTypeView to know which report type is selected to get their plugins.
    The plugin ids will be collected and fetched form KAT-alogus.
    The user is able to activate plugins they need for the scans.
    The oois selection is also remembered by ReportOOIView.
    """

    def setup(self, request, *args, **kwargs):
        super().setup(request, *args, **kwargs)
        try:
            self.plugins, self.all_plugins_enabled = self.get_all_plugins()
        except KATalogusError as error:
            messages.error(self.request, error.message)
            self.plugins = {}
            self.all_plugins_enabled = {}

    def report_has_required_plugins(self) -> bool:
        if self.plugins:
            required_plugins = self.plugins["required"]
            return required_plugins != [] or required_plugins is not None
        return False

    def plugins_enabled(self) -> bool:
        if self.all_plugins_enabled:
            return self.all_plugins_enabled["required"] and self.all_plugins_enabled["optional"]
        return False

    def get_plugin_data_for_saving(self) -> list[dict]:
        plugin_data = []

        for required_optional, plugins in self.plugins.items():
            for plugin in plugins:
                plugin_data.append(
                    {
                        "required": required_optional == "required",
                        "enabled": plugin.enabled,
                        "name": plugin.name,
                        "scan_level": plugin.scan_level.value if isinstance(plugin, Boefje) else 0,
                        "type": plugin.type,
                        "description": plugin.description,
                    }
                )

        return plugin_data

    def get_all_plugins(self) -> tuple[dict[str, list[Plugin]], dict[str, bool]]:
        return self.get_required_optional_plugins(get_plugins_for_report_ids(self.report_type_ids))

    def get_required_optional_plugins(
        self, plugin_ids_dict: dict[str, set[str]]
    ) -> tuple[dict[str, list[Plugin]], dict[str, bool]]:
        required_optional_plugins: dict[str, list[Plugin]] = {}
        plugins_enabled: dict[str, bool] = {}

        for required_optional, plugin_ids in plugin_ids_dict.items():
            plugins: list[Plugin] = (
                get_katalogus(self.organization.code).get_plugins(ids=list(plugin_ids)) if plugin_ids else []
            )

            sorted_plugins = sorted(plugins, key=attrgetter("name"))
            are_plugins_enabled: list[bool] = []
            for plugin in sorted_plugins:
                are_plugins_enabled.append(plugin.enabled)
            required_optional_plugins[required_optional] = plugins
            plugins_enabled[required_optional] = all(are_plugins_enabled)

        return required_optional_plugins, plugins_enabled

    def get_plugin_data(self):
        report_types: dict[str, Any] = {}
        plugin_report_types: dict[str, list] = {}
        total_enabled_plugins = {"required": 0, "optional": 0}
        total_available_plugins = {"required": 0, "optional": 0}

        if self.plugins:
            for report_type in self.report_types:
                for plugin_type in ["required", "optional"]:
                    # Mypy doesn't infer this automatically https://github.com/python/mypy/issues/9168
                    plugin_type = cast(Literal["required", "optional"], plugin_type)
                    number_of_enabled = sum(
                        (1 if plugin.enabled and plugin.id in report_type.plugins[plugin_type] else 0)
                        for plugin in self.plugins[plugin_type]
                    )
                    report_plugins = report_type.plugins[plugin_type]

                    for plugin in report_plugins:
                        if plugin not in plugin_report_types:
                            plugin_report_types[plugin] = [
                                {
                                    "name": report_type.name,
                                    "label_style": report_type.label_style,
                                }
                            ]
                        else:
                            plugin_report_types[plugin].append(
                                {
                                    "name": report_type.name,
                                    "label_style": report_type.label_style,
                                }
                            )

                    total_enabled_plugins[plugin_type] += number_of_enabled
                    total_available_plugins[plugin_type] += len(report_plugins)

                    if report_type.name not in report_types:
                        report_types[report_type.name] = {}

                    report_types[report_type.name][f"number_of_enabled_{plugin_type}"] = number_of_enabled
                    report_types[report_type.name][f"number_of_available_{plugin_type}"] = len(report_plugins)

        plugin_data = {
            "total_enabled_plugins": total_enabled_plugins,
            "total_available_plugins": total_available_plugins,
            "report_types": report_types,
            "plugin_report_types": plugin_report_types,
        }

        return plugin_data

    def save_report_raw(self, data: dict) -> str:
        report_data_raw_id = self.bytes_client.upload_raw(
            raw=ReportDataDict(data).model_dump_json().encode(),
            manual_mime_types={"openkat/report"},
        )

        return report_data_raw_id

    def save_report_ooi(
        self,
        report_data_raw_id: str,
        report_type: type[Report] | type[MultiReport] | type[AggregateReport],
        input_oois: list[str],
        parent: Reference | None,
        has_parent: bool,
        observed_at: datetime,
    ) -> ReportOOI:
        report_ooi = ReportOOI(
            name=str(report_type.name),
            report_type=str(report_type.id),
            template=report_type.template_path,
            report_id=uuid4(),
            organization_code=self.organization.code,
            organization_name=self.organization.name,
            organization_tags=list(self.organization.tags.all()),
            data_raw_id=report_data_raw_id,
            date_generated=datetime.now(timezone.utc),
            input_oois=input_oois,
            observed_at=observed_at,
            parent_report=parent,
            has_parent=has_parent,
        )

        create_ooi(
            api_connector=self.octopoes_api_connector,
            bytes_client=self.bytes_client,
            ooi=report_ooi,
            observed_at=observed_at,
        )

        return report_ooi

    def get_observed_at(self):
        return self.observed_at if self.observed_at < datetime.now(timezone.utc) else datetime.now(timezone.utc)

    def get_context_data(self, **kwargs):
        context = super().get_context_data(**kwargs)
        context["created_at"] = datetime.now()
        context["selected_oois"] = self.selected_oois
        context["selected_report_types"] = self.selected_report_types
        context["plugins"] = self.plugins
        context["all_plugins_enabled"] = self.all_plugins_enabled
        context["plugin_data"] = self.get_plugin_data()
        context["oois"] = self.get_oois()
        return context


class ReportsLandingView(ReportBreadcrumbs, TemplateView):
    """
    Landing page for Reports.
    """

    def get(self, request: HttpRequest, *args: Any, **kwargs: Any) -> HttpResponse:
        return redirect(reverse("report_history", kwargs=self.get_kwargs()))


class ReportDataDict(RootModel):
    root: Any

    class Config:
        arbitrary_types_allowed = True


def recursive_dict():
    return defaultdict(recursive_dict)


class ViewReportView(ObservedAtMixin, OrganizationView, TemplateView):
    """
    This will display reports using report_id from reports history.
    Will fetch Report OOI and recreate report with data saved in bytes.
    """

    def setup(self, request, *args, **kwargs):
        super().setup(request, *args, **kwargs)
        self.report_id = request.GET.get("report_id")
        self.report_ooi = self.octopoes_api_connector.get(
            Reference.from_str(f"{self.report_id}"), valid_time=self.observed_at
        )

    def get(self, request, *args, **kwargs):
        if "json" in self.request.GET and self.request.GET["json"] == "true":
            self.bytes_client.login()
            data = json.loads(self.bytes_client.get_raw(raw_id=self.report_ooi.data_raw_id))

            response = {
                "organization_code": self.organization.code,
                "organization_name": self.organization.name,
                "organization_tags": list(self.organization.tags.all()),
                "data": {
                    "report_data": {},
                    "post_processed_data": data,
                },
            }

            try:
                response = JsonResponse(response, encoder=JSONEncoder)
            except TypeError:
                # We can't use translated strings as keys in JSON. This
                # debugging code makes it easy to spot where the problem is.
                if settings.DEBUG:
                    debug_json_keys(data, [])
                raise
            else:
                response["Content-Disposition"] = f"attachment; filename=report-{self.organization.code}.json"
                return response

        return super().get(request, *args, **kwargs)

    def get_template_names(self):
        if self.report_ooi.report_type and issubclass(get_report_by_id(self.report_ooi.report_type), AggregateReport):
            return [
                "aggregate_report.html",
            ]
        else:
            return [
                "generate_report.html",
            ]

    def get_children_reports(self) -> list[ReportOOI]:
        return self.octopoes_api_connector.query(
            "Report.<parent_report[is Report]",
            valid_time=self.observed_at,
            source=self.report_ooi.reference,
        )

    @staticmethod
    def get_report_types(reports: list[ReportOOI]) -> list[dict[str, Any]]:
        return [report.class_attributes() for report in {get_report_by_id(report.report_type) for report in reports}]

    def get_report_data_from_bytes(self, report: ReportOOI) -> dict[str, Any]:
        return TypeAdapter(Any, config={"arbitrary_types_allowed": True}).validate_json(
            self.bytes_client.get_raw(raw_id=report.data_raw_id)
        )

    def get_input_oois(self, reports: list[ReportOOI]) -> list[OOI]:
        ooi_pks = {ooi for report in reports for ooi in report.input_oois}

        return [
            self.octopoes_api_connector.get(Reference.from_str(ooi), valid_time=self.observed_at) for ooi in ooi_pks
        ]

    def get_context_data(self, **kwargs):
        # TODO: add config and plugins
        # TODO: add template OOI
        context = super().get_context_data(**kwargs)

        self.bytes_client.login()
        report_data: dict[str, dict[str, dict[str, Any]]] = {}

        children_reports = [
            child for x in REPORTS for child in self.get_children_reports() if child.report_type == x.id
        ]
        report_types: list[dict[str, Any]] = []

        if issubclass(
            get_report_by_id(self.report_ooi.report_type), ConcatenatedReport
        ):  # get single reports data (children's)
            context["data"] = self.get_report_data_from_bytes(self.report_ooi)
            for report in children_reports:
                for ooi in report.input_oois:
                    report_data.setdefault(report.report_type, {})[ooi] = {
                        "data": self.get_report_data_from_bytes(report)["report_data"],
                        "template": report.template,
                        "report_name": get_report_by_id(report.report_type).name,
                    }

            input_oois = self.get_input_oois(children_reports)
            report_types = self.get_report_types(children_reports)

        elif issubclass(get_report_by_id(self.report_ooi.report_type), AggregateReport):  # its an aggregate report
            context["post_processed_data"] = self.get_report_data_from_bytes(self.report_ooi)
            input_oois = self.get_input_oois([self.report_ooi])
            report_types = self.get_report_types(children_reports)

        else:
            # its a single report
            report_data[self.report_ooi.report_type] = {}
            context["data"] = self.get_report_data_from_bytes(self.report_ooi)
            for ooi in self.report_ooi.input_oois:
                report_data[self.report_ooi.report_type][ooi] = {
                    "data": context["data"]["report_data"],
                    "template": self.report_ooi.template,
                    "report_name": get_report_by_id(self.report_ooi.report_type).name,
                }

            input_oois = self.get_input_oois([self.report_ooi])
            report_types = self.get_report_types([self.report_ooi])

        context["report_data"] = report_data
        context["report_types"] = [
            report_type for x in REPORTS for report_type in report_types if report_type["id"] == x.id
        ]
        context["created_at"] = self.report_ooi.date_generated
        context["observed_at"] = self.report_ooi.observed_at
        context["total_oois"] = len(input_oois)
        context["oois"] = input_oois

        context["template"] = self.report_ooi.template
        context["report_download_pdf_url"] = url_with_querystring(
            reverse(
                "view_report_pdf",
                kwargs={"organization_code": self.organization.code},
            ),
            True,
            **self.request.GET,
        )
        context["report_download_json_url"] = url_with_querystring(
            reverse(
                "view_report",
                kwargs={"organization_code": self.organization.code},
            ),
            True,
            **dict(json="true", **self.request.GET),
        )

        return context


class ViewReportPDFView(ViewReportView, WeasyTemplateResponseMixin):
    pdf_filename = "report.pdf"
    pdf_attachment = False
    pdf_options = {
        "pdf_variant": "pdf/ua-1",
    }

    def get_template_names(self):
        if self.report_ooi.report_type and issubclass(get_report_by_id(self.report_ooi.report_type), AggregateReport):
            return [
                "aggregate_report_pdf.html",
            ]
        else:
            return [
                "generate_report_pdf.html",
            ]<|MERGE_RESOLUTION|>--- conflicted
+++ resolved
@@ -17,12 +17,6 @@
 from django.utils.http import urlencode
 from django.utils.translation import gettext_lazy as _
 from django.views.generic import TemplateView
-<<<<<<< HEAD
-from katalogus.client import KATalogusError, Plugin, get_katalogus
-from tools.view_helpers import BreadcrumbsMixin
-
-from octopoes.models import OOI, Reference
-=======
 from django_weasyprint import WeasyTemplateResponseMixin
 from katalogus.client import Boefje, KATalogusError, Plugin, get_katalogus
 from pydantic import RootModel, TypeAdapter
@@ -31,7 +25,6 @@
 
 from octopoes.models import OOI, Reference
 from octopoes.models.ooi.reports import Report as ReportOOI
->>>>>>> 0ace7c71
 from reports.forms import OOITypeMultiCheckboxForReportForm
 from reports.report_types.concatenated_report.report import ConcatenatedReport
 from reports.report_types.definitions import AggregateReport, BaseReportType, MultiReport, Report
@@ -182,20 +175,12 @@
 
     def setup(self, request, *args, **kwargs):
         super().setup(request, *args, **kwargs)
-<<<<<<< HEAD
         self.selected_report_types = self.get_report_type_selection()
         self.report_types: Sequence[type[Report] | type[MultiReport]] = self.get_report_types_from_choice()
         self.report_type_ids = [report_type for report_type in self.selected_report_types]
 
     def get_report_type_selection(self) -> list[str]:
         return sorted(set(self.request.POST.getlist("report_type", [])))
-=======
-        self.report_types: Sequence[type[Report] | type[MultiReport] | type[AggregateReport]] = (
-            self.get_report_types_from_choice()
-        )
-
-        self.report_ids = [report.id for report in self.report_types]
->>>>>>> 0ace7c71
 
     def get_report_types_from_choice(
         self,
