--- conflicted
+++ resolved
@@ -28,11 +28,7 @@
 from reports.forms import OOITypeMultiCheckboxForReportForm
 from reports.report_types.aggregate_organisation_report.report import AggregateOrganisationReport
 from reports.report_types.concatenated_report.report import ConcatenatedReport
-<<<<<<< HEAD
-from reports.report_types.definitions import AggregateReport, MultiReport, Report
-=======
 from reports.report_types.definitions import AggregateReport, BaseReport
->>>>>>> 1736cedd
 from reports.report_types.helpers import (
     REPORTS,
     get_report_by_id,
@@ -182,13 +178,7 @@
         return {get_report_by_id(report_type_id) for report_type_id in self.get_report_type_ids()}
 
     @staticmethod
-<<<<<<< HEAD
-    def get_report_types_from_ooi_selelection(
-        report_types: set[type[Report]] | set[type[MultiReport]],
-    ) -> list[dict[str, str]]:
-=======
     def get_report_types_from_ooi_selelection(report_types: set[type[BaseReport]]) -> list[dict[str, str]]:
->>>>>>> 1736cedd
         """
         The report types are fetched from which ooi is selected. Shows all report types for the oois.
         """
