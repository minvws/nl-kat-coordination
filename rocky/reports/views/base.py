from collections import defaultdict
from collections.abc import Iterable, Mapping, Sequence
from datetime import datetime, timezone
from operator import attrgetter
from typing import Any, Literal, cast
from uuid import uuid4

import structlog
from account.mixins import OrganizationView
from django.conf import settings
from django.contrib import messages
from django.forms import Form
from django.http import HttpRequest, HttpResponse, JsonResponse
from django.shortcuts import redirect
from django.urls import reverse
from django.utils.http import urlencode
from django.utils.translation import gettext_lazy as _
from django.views.generic import FormView, TemplateView
from django_weasyprint import WeasyTemplateResponseMixin
<<<<<<< HEAD
=======

>>>>>>> 717ab873
from katalogus.client import Boefje, KATalogus, KATalogusError, Plugin
from pydantic import TypeAdapter
from tools.ooi_helpers import create_ooi
from tools.view_helpers import Breadcrumb, BreadcrumbsMixin, PostRedirect, url_with_querystring

from octopoes.models import OOI, Reference
from octopoes.models.ooi.reports import Report as ReportOOI
from octopoes.models.ooi.reports import ReportRecipe
from reports.forms import OOITypeMultiCheckboxForReportForm, ReportScheduleStartDateForm
from reports.report_types.aggregate_organisation_report.report import AggregateOrganisationReport
from reports.report_types.concatenated_report.report import ConcatenatedReport
from reports.report_types.definitions import AggregateReport, BaseReport, Report, report_plugins_union
from reports.report_types.helpers import (
    REPORTS,
    get_ooi_types_from_aggregate_report,
    get_ooi_types_with_report,
    get_report_by_id,
    get_report_types_for_ooi_types,
    get_report_types_for_oois,
    get_report_types_from_aggregate_report,
)
from reports.report_types.multi_organization_report.report import MultiOrganizationReport
from reports.utils import JSONEncoder, debug_json_keys
from rocky.views.mixins import ObservedAtMixin, OOIList
from rocky.views.ooi_view import BaseOOIListView, OOIFilterView
from rocky.views.scheduler import SchedulerView

REPORTS_PRE_SELECTION = {"clearance_level": ["2", "3", "4"], "clearance_type": "declared"}


def get_selection(request: HttpRequest, pre_selection: Mapping[str, str | Sequence[str]] | None = None) -> str:
    if pre_selection is not None:
        return "?" + urlencode(pre_selection, True)
    return "?" + urlencode(request.GET, True)


logger = structlog.get_logger(__name__)


class ReportBreadcrumbs(OrganizationView, BreadcrumbsMixin):
    breadcrumbs_step: int = 1

    def setup(self, request, *args, **kwargs):
        super().setup(request, *args, **kwargs)
        self.breadcrumbs = self.build_breadcrumbs()

    def get_kwargs(self):
        return {"organization_code": self.organization.code}

    def is_valid_breadcrumbs(self):
        return self.breadcrumbs_step < len(self.breadcrumbs)

    def build_breadcrumbs(self) -> list[Breadcrumb]:
        kwargs = self.get_kwargs()
        selection = get_selection(self.request)

        return [{"url": reverse("reports", kwargs=kwargs) + selection, "text": _("Reports")}]

    def get_breadcrumbs(self):
        if self.is_valid_breadcrumbs():
            return self.breadcrumbs[: self.breadcrumbs_step]
        return self.breadcrumbs

    def get_current(self):
        return self.breadcrumbs[self.breadcrumbs_step - 1]["url"]

    def get_previous(self):
        if self.is_valid_breadcrumbs() and self.breadcrumbs_step >= 2:
            return self.breadcrumbs[self.breadcrumbs_step - 2]["url"]
        return self.get_current()

    def get_next(self):
        if self.is_valid_breadcrumbs():
            return self.breadcrumbs[self.breadcrumbs_step]["url"]
        return self.get_current()

    def get_context_data(self, **kwargs):
        context = super().get_context_data(**kwargs)
        context["breadcrumbs"] = self.get_breadcrumbs()
        context["next"] = self.get_next()
        context["previous"] = self.get_previous()
        return context


class ReportsLandingView(ReportBreadcrumbs, TemplateView):
    """
    Landing page for Reports.
    """

    def get(self, request: HttpRequest, *args: Any, **kwargs: Any) -> HttpResponse:
        return redirect(reverse("report_history", kwargs=self.get_kwargs()))


def hydrate_plugins(report_types: list[type["BaseReport"]], katalogus: KATalogus) -> dict[str, list[Plugin]]:
    plugins: dict[str, list[Plugin]] = {"required": [], "optional": []}
    merged_plugins = report_plugins_union(report_types)

    required_plugins_ids = list(merged_plugins["required"])
    optional_plugins_ids = list(merged_plugins["optional"])

    # avoid empty list getting all plugins from KATalogus
    if required_plugins_ids:
        plugins["required"] = sorted(katalogus.get_plugins(ids=required_plugins_ids), key=attrgetter("name"))
    if optional_plugins_ids:
        plugins["optional"] = sorted(katalogus.get_plugins(ids=optional_plugins_ids), key=attrgetter("name"))

    return plugins


def format_plugin_data(report_type_plugins: dict[str, list[Plugin]]):
    return [
        {
            "required": required_optional == "required",
            "enabled": plugin.enabled,
            "name": plugin.name,
            "scan_level": plugin.scan_level.value if isinstance(plugin, Boefje) else 0,
            "type": plugin.type,
            "description": plugin.description,
        }
        for required_optional, plugins in report_type_plugins.items()
        for plugin in plugins
    ]


class BaseReportView(OOIFilterView, ReportBreadcrumbs):
    """
    This view is the base for the report creation wizard.
    All the necessary functions and variables needed.
    """

    NONE_OOI_SELECTION_MESSAGE = _("Select at least one OOI to proceed.")
    NONE_REPORT_TYPE_SELECTION_MESSAGE = _("Select at least one report type to proceed.")

    report_type: type[BaseReport] | None = None  # Get report types from a specific report type ex. AggregateReport

    def setup(self, request, *args, **kwargs):
        super().setup(request, *args, **kwargs)
        self.selected_oois = self.get_ooi_pks()
        self.selected_report_types = self.get_report_type_ids()

    def get_ooi_selection(self) -> list[str]:
        return sorted(set(self.request.POST.getlist("ooi", [])))

    def all_oois_selected(self) -> bool:
        return "all" in self.request.GET.getlist("ooi", [])

    def get_ooi_pks(self) -> list[str]:
        if self.all_oois_selected():
            return sorted([ooi.primary_key for ooi in self.get_oois()])
        return self.get_ooi_selection()

    def get_total_oois(self):
        return len(self.selected_oois)

    def get_report_ooi_types(self):
        if self.report_type == AggregateOrganisationReport:
            return get_ooi_types_from_aggregate_report(AggregateOrganisationReport)
        if self.report_type == MultiOrganizationReport:
            return MultiOrganizationReport.input_ooi_types
        return get_ooi_types_with_report()

    def get_ooi_types(self):
        if self.filtered_ooi_types:
            return super().get_ooi_types()
        return self.get_report_ooi_types()

    def get_oois(self) -> list[OOI]:
        if self.all_oois_selected():
            return self.octopoes_api_connector.list_objects(
                self.get_ooi_types(),
                valid_time=self.observed_at,
                limit=OOIList.HARD_LIMIT,
                scan_level=self.get_ooi_scan_levels(),
                scan_profile_type=self.get_ooi_profile_types(),
            ).items

        return list(
            self.octopoes_api_connector.load_objects_bulk(
                [Reference.from_str(x) for x in self.get_ooi_selection()], self.observed_at
            ).values()
        )

    def get_ooi_filter_forms(self) -> dict[str, Form]:
        return {
            "ooi_type_form": OOITypeMultiCheckboxForReportForm(
                sorted([ooi_class.get_ooi_type() for ooi_class in self.get_report_ooi_types()]), self.request.GET
            )
        }

    def get_report_type_ids(self) -> list[str]:
        return sorted(set(self.request.POST.getlist("report_type", [])))

    def get_report_types(self) -> list[type[BaseReport]]:
        return [get_report_by_id(report_type_id) for report_type_id in self.selected_report_types]

    @staticmethod
    def get_report_types_from_ooi_selelection(
        report_types: set[type[BaseReport]] | set[type[Report]] | set[type[MultiOrganizationReport]],
    ) -> list[dict[str, str]]:
        """
        The report types are fetched from which ooi is selected. Shows all report types for the oois.
        """

        return [
            {
                "id": report_type.id,
                "name": report_type.name,
                "description": report_type.description,
                "label_style": report_type.label_style,
            }
            for report_type in report_types
        ]

    def get_report_types_for_generate_report(self):
        if self.object_selection == "query":
            report_types = get_report_types_for_ooi_types(self.get_ooi_types())
        else:
            report_types = get_report_types_for_oois(self.selected_oois)
        return self.get_report_types_from_ooi_selelection(report_types)

    def get_report_types_for_aggregate_report(self) -> dict[str, list[dict[str, str]]]:
        reports_dict = get_report_types_from_aggregate_report(AggregateOrganisationReport)
        report_types: dict[str, list[dict[str, str]]] = {}

        for option, reports in reports_dict.items():
            report_types[option] = self.get_report_types_from_ooi_selelection(reports)
        return report_types

    def get_available_report_types(self) -> tuple[list[dict[str, str]] | dict[str, list[dict[str, str]]], int]:
        report_types: list[dict[str, str]] | dict[str, list[dict[str, str]]] = {}

        if self.report_type == AggregateOrganisationReport:
            report_types = self.get_report_types_for_aggregate_report()
            return report_types, len(
                [report_type for report_type_list in report_types.values() for report_type in report_type_list]
            )

        elif self.report_type == MultiOrganizationReport:
            report_types = self.get_report_types_from_ooi_selelection({MultiOrganizationReport})
            return report_types, len(report_types)

        report_types = self.get_report_types_for_generate_report()
        return report_types, len(report_types)

    def get_observed_at(self):
        return self.observed_at if self.observed_at < datetime.now(timezone.utc) else datetime.now(timezone.utc)

    def is_single_report(self) -> bool:
        return len(self.get_report_type_ids()) == 1

    def get_input_recipe(self):
        object_selection = self.request.POST.get("object_selection", "")
        query = {}

        if object_selection == "query":
            query = {
                "ooi_types": [t.__name__ for t in self.get_ooi_types()],
                "scan_level": self.get_ooi_scan_levels(),
                "scan_type": self.get_ooi_profile_types(),
                "search_string": self.search_string,
                "order_by": self.order_by,
                "asc_desc": self.sorting_order,
            }

        if not query:
            return {"input_oois": self.get_ooi_pks()}

        return {"query": query}

    def create_report_recipe(
        self,
        report_name_format: str,
        subreport_name_format: str,
        parent_report_type: str,
        schedule: str | None,
    ) -> ReportRecipe:
        report_recipe = ReportRecipe(
            recipe_id=uuid4(),
            report_name_format=report_name_format,
            subreport_name_format=subreport_name_format,
            input_recipe=self.get_input_recipe(),
            parent_report_type=parent_report_type,
            report_types=self.get_report_type_ids(),
            cron_expression=schedule,
        )
        create_ooi(
            api_connector=self.octopoes_api_connector,
            bytes_client=self.bytes_client,
            ooi=report_recipe,
            observed_at=datetime.now(timezone.utc),
        )
        logger.info("ReportRecipe created", event_code=800091, report_recipe=report_recipe)
        return report_recipe

    def get_input_data(self) -> dict[str, Any]:
        return {
            "input_data": {
                "input_oois": self.get_ooi_pks(),
                "report_types": self.get_report_type_ids(),
                "plugins": report_plugins_union(self.get_report_types()),
            }
        }

    def get_initial_report_names(self) -> tuple[str, str]:
        oois = self.get_total_oois()
        is_single_report = self.is_single_report()

        if oois == 1 and is_single_report:
            return ("${report_type} for ${ooi}", "")
        if oois == 1 and not is_single_report:
            return ("${report_type} for ${ooi}", "${report_type} for ${ooi}")
        if oois > 1:
            return ("${report_type} for ${oois_count} objects", "${report_type} for ${ooi}")
        return ("", "")

    def get_parent_report_type(self):
        if self.report_type is not None:
            return self.report_type.id
        if not self.is_single_report():
            return ConcatenatedReport.id
        return self.report_type

    def get_context_data(self, **kwargs):
        context = super().get_context_data(**kwargs)

        context["all_oois_selected"] = self.all_oois_selected()
        context["selected_oois"] = self.selected_oois
        context["selected_report_types"] = self.selected_report_types
        context["is_single_report"] = self.is_single_report()
        context["object_selection"] = self.request.POST.get("object_selection", "")

        return context


class OOISelectionView(BaseReportView, BaseOOIListView):
    """
    Shows a list of OOIs to select from and handles OOIs selection requests.
    """

    def setup(self, request, *args, **kwargs):
        super().setup(request, *args, **kwargs)
        object_selection = request.GET.get("object_selection", "")

        if object_selection == "query":
            return PostRedirect(self.get_next())

    def post(self, request, *args, **kwargs):
        if not (self.get_ooi_selection() or self.all_oois_selected()):
            messages.error(request, self.NONE_OOI_SELECTION_MESSAGE)
        return self.get(request, *args, **kwargs)

    def get_context_data(self, **kwargs):
        context = super().get_context_data(**kwargs)
        context.update(self.get_ooi_filter_forms())
        return context


class ReportTypeSelectionView(BaseReportView, TemplateView):
    """
    Shows report types and handles selections and requests.
    """

    def setup(self, request, *args, **kwargs):
        super().setup(request, *args, **kwargs)
        self.object_selection = request.POST.get("object_selection", "")
        self.available_report_types, self.counted_report_types = self.get_available_report_types()

    def post(self, request, *args, **kwargs):
        if not (self.get_ooi_selection() or self.all_oois_selected()) and self.object_selection != "query":
            return PostRedirect(self.get_previous())
        return self.get(request, *args, **kwargs)

    def get_context_data(self, **kwargs):
        context = super().get_context_data(**kwargs)
        context["oois"] = self.get_oois()  # show listed oois in report type view.
        context["total_oois"] = self.get_total_oois()  # adds counter to the heading

        context["available_report_types"] = self.available_report_types  # shows tiles of report types

        context["count_available_report_types"] = self.counted_report_types  # counter next to heading
        # especially for the CSS selector to set toggle on.
        context["all_report_types_checked"] = len(self.get_report_type_ids()) == self.counted_report_types

        return context

    def all_oois_selected(self) -> bool:
        return "all" in self.request.POST.getlist("ooi", [])


class ReportPluginView(BaseReportView, TemplateView):
    """
    This view shows the required and optional plugins together with the summary per report type.
    """

    def setup(self, request, *args, **kwargs):
        super().setup(request, *args, **kwargs)
        self.plugins = None

        try:
            self.plugins = hydrate_plugins(self.get_report_types(), self.get_katalogus())
        except KATalogusError as error:
            messages.error(self.request, error.message)

    def post(self, request, *args, **kwargs):
        if self.plugins is None:
            return PostRedirect(self.get_previous())

        all_plugins_enabled = self.all_plugins_enabled()

        if not self.get_report_type_ids():
            messages.error(request, self.NONE_REPORT_TYPE_SELECTION_MESSAGE)
            return PostRedirect(self.get_previous())

        if "return" in self.request.POST and all_plugins_enabled:
            return PostRedirect(self.get_previous())

        if all_plugins_enabled:
            return PostRedirect(self.get_next())
        return self.get(request, *args, **kwargs)

    def all_plugins_enabled(self) -> bool:
        return all(self.plugins_enabled().values())

    def plugins_enabled(self) -> dict[str, bool]:
        if self.plugins is not None:
            return {
                "required": all([plugin.enabled for plugin in self.plugins["required"]]),
                "optional": all([plugin.enabled for plugin in self.plugins["optional"]]),
            }

        return {"required": False, "optional": False}

    def get_plugins_data(self):
        report_types: dict[str, Any] = {}
        plugin_report_types: dict[str, list] = {}
        total_enabled_plugins = {"required": 0, "optional": 0}
        total_available_plugins = {"required": 0, "optional": 0}

        if self.plugins is not None:
            for report_type in self.get_report_types():
                for plugin_type in ["required", "optional"]:
                    # Mypy doesn't infer this automatically https://github.com/python/mypy/issues/9168
                    plugin_type = cast(Literal["required", "optional"], plugin_type)
                    number_of_enabled = sum(
                        (1 if plugin.enabled and plugin.id in report_type.plugins[plugin_type] else 0)
                        for plugin in self.plugins[plugin_type]
                    )
                    report_plugins = report_type.plugins[plugin_type]

                    for plugin in report_plugins:
                        if plugin not in plugin_report_types:
                            plugin_report_types[plugin] = [
                                {"name": report_type.name, "label_style": report_type.label_style}
                            ]
                        else:
                            plugin_report_types[plugin].append(
                                {"name": report_type.name, "label_style": report_type.label_style}
                            )

                    total_enabled_plugins[plugin_type] += number_of_enabled
                    total_available_plugins[plugin_type] += len(report_plugins)

                    if report_type.name not in report_types:
                        report_types[report_type.name] = {}

                    report_types[report_type.name][f"number_of_enabled_{plugin_type}"] = number_of_enabled
                    report_types[report_type.name][f"number_of_available_{plugin_type}"] = len(report_plugins)

            plugin_data = {
                "total_enabled_plugins": total_enabled_plugins,
                "total_available_plugins": total_available_plugins,
                "report_types": report_types,
                "plugin_report_types": plugin_report_types,
            }

            return plugin_data

    def get_context_data(self, **kwargs):
        context = super().get_context_data(**kwargs)
        context["enabled_plugins"] = self.plugins_enabled()
        context["plugin_data"] = self.get_plugins_data()
        context["plugins"] = self.plugins
        return context


class ReportFinalSettingsView(BaseReportView, SchedulerView, TemplateView):
    report_type: type[BaseReport] | None = None
    task_type = "report"

    def post(self, request: HttpRequest, *args: Any, **kwargs: Any) -> HttpResponse:
        if not self.get_report_type_ids():
            messages.error(request, self.NONE_REPORT_TYPE_SELECTION_MESSAGE)
            return PostRedirect(self.get_previous())
        return super().get(request, *args, **kwargs)

    def get_context_data(self, **kwargs):
        context = super().get_context_data(**kwargs)
        context["initial_report_names"] = self.get_initial_report_names()
        context["report_schedule_form_start_date"] = self.get_report_schedule_form_start_date_time_recurrence()
        context["report_schedule_form_recurrence_choice"] = self.get_report_schedule_form_recurrence_choice()
        return context


class SaveReportView(BaseReportView, SchedulerView, FormView):
    task_type = "report"
    form_class = ReportScheduleStartDateForm

    def form_invalid(self, form):
        """
        We need to overwrite this as FormView renders invalid forms with a get request,
        we need to adapt it using Postredirect, returning invalid form.
        """

        return PostRedirect(self.get_current())

    def form_valid(self, form):
        start_datetime = form.cleaned_data["start_datetime"]
        recurrence = form.cleaned_data["recurrence"]

        schedule = (
            self.convert_recurrence_to_cron_expressions(recurrence, start_datetime)
            if recurrence is not None and recurrence != "once"
            else None
        )

        parent_report_type = self.get_parent_report_type()

        parent_report_name_format = self.request.POST.get("parent_report_name_format", "")
        subreport_name_format = self.request.POST.get("subreport_name_format")

        report_recipe = self.create_report_recipe(
            parent_report_name_format, subreport_name_format, parent_report_type, schedule
        )

        self.create_report_schedule(report_recipe, start_datetime)

        return redirect(reverse("scheduled_reports", kwargs={"organization_code": self.organization.code}))


class ViewReportView(ObservedAtMixin, OrganizationView, TemplateView):
    """
    This will display reports using report_id from reports history.
    Will fetch Report OOI and recreate report with data saved in bytes.
    """

    def setup(self, request, *args, **kwargs):
        super().setup(request, *args, **kwargs)
        self.report_ooi = self.get_report_ooi(request.GET.get("report_id"))
        self.report_data, self.input_oois, self.report_types, self.plugins = self.get_report_data()

    def get(self, request, *args, **kwargs):
        if "json" in self.request.GET and self.request.GET["json"] == "true":
            response = {
                "organization_code": self.organization.code,
                "organization_name": self.organization.name,
                "organization_tags": list(self.organization.tags.all()),
                "data": self.report_data,
            }

            try:
                response = JsonResponse(response, encoder=JSONEncoder)
            except TypeError:
                # We can't use translated strings as keys in JSON. This
                # debugging code makes it easy to spot where the problem is.
                if settings.DEBUG:
                    debug_json_keys(self.report_data, [])
                raise
            else:
                response["Content-Disposition"] = f"attachment; filename=report-{self.organization.code}.json"
                return response

        return super().get(request, *args, **kwargs)

    @property
    def custom_observed_at(self):
        return (
            self.observed_at.replace(hour=23, minute=59, second=59, microsecond=999999)
            if self.observed_at < datetime.now(timezone.utc)
            else datetime.now(timezone.utc).replace(hour=23, minute=59, second=59, microsecond=999999)
        )

    def get_report_ooi(self, ooi_pk: str) -> ReportOOI:
        return self.octopoes_api_connector.get_report(Reference.from_str(ooi_pk), valid_time=self.custom_observed_at)

    def get_template_names(self):
        if self.report_ooi.report_type and issubclass(get_report_by_id(self.report_ooi.report_type), AggregateReport):
            return ["aggregate_report.html"]
        if self.report_ooi.report_type and issubclass(
            get_report_by_id(self.report_ooi.report_type), MultiOrganizationReport
        ):
            return ["multi_report.html"]
        return ["generate_report.html"]

    def get_asset_reports(self) -> list[ReportOOI]:
        return [
            child
            for x in REPORTS
            for child in self.octopoes_api_connector.query(
                "Report.<parent_report[is Report]", valid_time=self.observed_at, source=self.report_ooi.reference
            )
            if child.report_type == x.id
        ]

    def get_input_oois(self, ooi_pks: list[str]) -> list[type[OOI]]:
        return [
            self.octopoes_api_connector.get(Reference.from_str(ooi), valid_time=self.observed_at) for ooi in ooi_pks
        ]

    def get_plugins(self, plugins_dict: dict[str, list[str]]) -> list[dict[str, list[Plugin]]]:
        plugins: dict[str, list[Plugin]] = {"required": [], "optional": []}

        plugin_ids_required = plugins_dict["required"]
        plugin_ids_optional = plugins_dict["optional"]

        katalogus_plugins = self.get_katalogus().get_plugins(ids=plugin_ids_required + plugin_ids_optional)
        for plugin in katalogus_plugins:
            if plugin.id in plugin_ids_required:
                plugins["required"].append(plugin)
            if plugin.id in plugin_ids_optional:
                plugins["optional"].append(plugin)

        plugins["required"] = sorted(plugins["required"], key=attrgetter("enabled"))
        plugins["optional"] = sorted(plugins["optional"], key=attrgetter("enabled"), reverse=True)

        return format_plugin_data(plugins)

    def get_report_types(self, report_type_ids: Iterable[str]) -> list[dict[str, str]]:
        report_types = []
        for report_type_id in report_type_ids:
            report_type = get_report_by_id(report_type_id)
            report_types.append(
                {
                    "name": report_type.name,
                    "label_style": report_type.label_style,
                    "description": report_type.description,
                }
            )
        return report_types

    def get_report_data_from_bytes(self, report: ReportOOI) -> dict[str, Any]:
        self.bytes_client.login()
        return TypeAdapter(Any, config={"arbitrary_types_allowed": True}).validate_json(
            self.bytes_client.get_raw(raw_id=report.data_raw_id)
        )

    def get_report_data_single_report(
        self,
    ) -> tuple[
        dict[str, dict[str, dict[str, Any]]], list[type[OOI]], list[dict[str, Any]], list[dict[str, list[Plugin]]]
    ]:
        report_data: dict[str, Any] = self.get_report_data_from_bytes(self.report_ooi)

        report_types = self.get_report_types(report_data["input_data"]["report_types"])
        plugins = self.get_plugins(report_data["input_data"]["plugins"])
        oois = self.get_input_oois(self.report_ooi.input_oois)

        report_data[self.report_ooi.report_type] = {}

        for ooi in self.report_ooi.input_oois:
            report_data[self.report_ooi.report_type][ooi] = {
                "data": report_data["report_data"],
                "template": self.report_ooi.template,
                "report_name": self.report_ooi.name,
            } | report_data["input_data"]

        return report_data, oois, report_types, plugins

    def get_report_data_aggregate_report_or_multi_report(
        self,
    ) -> tuple[
        dict[str, dict[str, dict[str, Any]]], list[type[OOI]], list[dict[str, Any]], list[dict[str, list[Plugin]]]
    ]:
        report_data = self.get_report_data_from_bytes(self.report_ooi)

        oois = self.get_input_oois(self.report_ooi.input_oois)
        report_types = self.get_report_types(report_data["input_data"]["report_types"])
        plugins = self.get_plugins(report_data["input_data"]["plugins"])

        return report_data, oois, report_types, plugins

    def get_report_data_concatenated_report(
        self,
    ) -> tuple[
        dict[str, dict[str, dict[str, Any]]], list[type[OOI]], list[dict[str, Any]], list[dict[str, list[Plugin]]]
    ]:
        report_data: dict[str, dict[str, dict[str, Any]]] = {}

        asset_reports = self.get_asset_reports()

        for report in asset_reports:
            bytes_data = self.get_report_data_from_bytes(report)
            for ooi in report.input_oois:
                report_data.setdefault(report.report_type, {})[ooi] = {
                    "data": bytes_data["report_data"],
                    "template": report.template,
                    "report_name": report.name,
                } | bytes_data["input_data"]
        oois = self.get_input_oois(self.report_ooi.input_oois)
        report_type_ids = {child_report.report_type for child_report in asset_reports}
        report_types = self.get_report_types(report_type_ids)
        plugins = self.get_plugins(self.get_report_data_from_bytes(self.report_ooi)["input_data"]["plugins"])

        return report_data, oois, report_types, plugins

    def get_report_data(self):
        if issubclass(get_report_by_id(self.report_ooi.report_type), ConcatenatedReport):
            return self.get_report_data_concatenated_report()
        if issubclass(get_report_by_id(self.report_ooi.report_type), AggregateReport | MultiOrganizationReport):
            return self.get_report_data_aggregate_report_or_multi_report()

        return self.get_report_data_single_report()

    def get_context_data(self, **kwargs):
        context = super().get_context_data(**kwargs)
        context["report_data"] = self.report_data
        context["report_ooi"] = self.report_ooi

        context["oois"] = self.input_oois

        context["report_types"] = self.report_types
        context["plugins"] = self.plugins

        context["report_download_pdf_url"] = url_with_querystring(
            reverse("view_report_pdf", kwargs={"organization_code": self.organization.code}), True, **self.request.GET
        )
        context["report_download_json_url"] = url_with_querystring(
            reverse("view_report", kwargs={"organization_code": self.organization.code}),
            True,
            **dict(json="true", **self.request.GET),
        )

        return context


class ViewReportPDFView(ViewReportView, WeasyTemplateResponseMixin):
    pdf_filename = "report.pdf"
    pdf_attachment = False
    pdf_options = {"pdf_variant": "pdf/ua-1"}

    def get_template_names(self):
        if self.report_ooi.report_type and issubclass(get_report_by_id(self.report_ooi.report_type), AggregateReport):
            return ["aggregate_report_pdf.html"]
        if self.report_ooi.report_type and issubclass(
            get_report_by_id(self.report_ooi.report_type), MultiOrganizationReport
        ):
            return ["multi_report_pdf.html"]
        return ["generate_report_pdf.html"]<|MERGE_RESOLUTION|>--- conflicted
+++ resolved
@@ -1,4 +1,3 @@
-from collections import defaultdict
 from collections.abc import Iterable, Mapping, Sequence
 from datetime import datetime, timezone
 from operator import attrgetter
@@ -17,10 +16,6 @@
 from django.utils.translation import gettext_lazy as _
 from django.views.generic import FormView, TemplateView
 from django_weasyprint import WeasyTemplateResponseMixin
-<<<<<<< HEAD
-=======
-
->>>>>>> 717ab873
 from katalogus.client import Boefje, KATalogus, KATalogusError, Plugin
 from pydantic import TypeAdapter
 from tools.ooi_helpers import create_ooi
