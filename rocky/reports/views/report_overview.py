--- conflicted
+++ resolved
@@ -45,7 +45,6 @@
     task_type = "report"
     context_object_name = "scheduled_reports"
 
-<<<<<<< HEAD
     def get_recipe_ooi(self, recipe_id: str) -> ReportRecipe:
         try:
             return self.octopoes_api_connector.get(
@@ -62,8 +61,6 @@
         except (HTTPStatusError, ObjectNotFoundException):
             return []
 
-=======
->>>>>>> 35de0b8a
     def get_queryset(self) -> list[dict[str, Any]]:
         report_schedules = self.get_report_schedules()
 
@@ -71,34 +68,13 @@
             return []
 
         recipes = []
-<<<<<<< HEAD
-        if report_schedules:
-            for schedule in report_schedules:
-                if schedule["data"]:
-                    recipe_id = schedule["data"]["report_recipe_id"]
-
-                    report_recipe = self.get_recipe_ooi(recipe_id)
-
-                    recipes.append(
-                        {
-                            "schedule_id": schedule["id"],
-                            "enabled": schedule["enabled"],
-                            "recipe": report_recipe,
-                            "cron": schedule["schedule"],
-                            "deadline_at": datetime.fromisoformat(schedule["deadline_at"]),
-                            "reports": self.get_reports(recipe_id),
-                        }
-                    )
-=======
         for schedule in report_schedules:
             if not schedule["data"]:
                 continue
 
             recipe_id = schedule["data"]["report_recipe_id"]
-            report_recipe = self.octopoes_api_connector.get(
-                Reference.from_str(f"ReportRecipe|{recipe_id}"), valid_time=datetime.now(timezone.utc)
-            )
-            reports = self.octopoes_api_connector.list_reports(valid_time=self.observed_at, recipe_id=UUID(recipe_id))
+            report_recipe = self.get_recipe_ooi(recipe_id)
+            reports = self.get_reports(recipe_id)
             recipes.append(
                 {
                     "schedule_id": schedule["id"],
@@ -106,10 +82,9 @@
                     "recipe": report_recipe,
                     "cron": schedule["schedule"],
                     "deadline_at": datetime.fromisoformat(schedule["deadline_at"]),
-                    "reports": reports.items,
+                    "reports": reports,
                 }
             )
->>>>>>> 35de0b8a
 
         return recipes
 
