from datetime import datetime, timezone
from typing import Any
from uuid import UUID

import structlog
from account.mixins import OrganizationPermissionRequiredMixin
from django.contrib import messages
from django.http import HttpResponse
from django.shortcuts import redirect
from django.urls import reverse
from django.utils.translation import gettext_lazy as _
from django.views.generic import ListView
from httpx import HTTPStatusError
from pydantic import TypeAdapter, ValidationError
from tools.ooi_helpers import create_ooi

from octopoes.models import OOI, Reference
from octopoes.models.exception import ObjectNotFoundException
from octopoes.models.ooi.reports import AssetReport, BaseReport, HydratedReport, Report, ReportRecipe
from reports.views.base import ReportBreadcrumbs, get_selection
from rocky.paginator import RockyPaginator
from rocky.views.mixins import OctopoesView, ReportList
from rocky.views.scheduler import SchedulerView

logger = structlog.get_logger(__name__)


class BreadcrumbsReportOverviewView(ReportBreadcrumbs):
    def build_breadcrumbs(self):
        breadcrumbs = super().build_breadcrumbs()
        kwargs = self.get_kwargs()
        selection = get_selection(self.request)
        breadcrumbs += [{"url": reverse("subreports", kwargs=kwargs) + selection, "text": _("Asset reports")}]
        return breadcrumbs


class ScheduledReportsView(BreadcrumbsReportOverviewView, SchedulerView, ListView):
    """
    Shows all the reports that have ever been generated for the organization.
    """

    paginate_by = 20
    context_object_name = "reports"
    paginator = RockyPaginator
    template_name = "report_overview/scheduled_reports.html"
    task_type = "report"
    context_object_name = "scheduled_reports"

    def get_recipe_ooi(self, recipe_id: str) -> ReportRecipe | None:
        try:
            return self.octopoes_api_connector.get(
                Reference.from_str(f"ReportRecipe|{recipe_id}"), valid_time=self.observed_at
            )
        except (HTTPStatusError, ObjectNotFoundException):
            return None

    def get_reports(self, recipe_id: str) -> list[HydratedReport]:
        try:
            return self.octopoes_api_connector.list_reports(
                valid_time=self.observed_at, recipe_id=UUID(recipe_id)
            ).items
        except (HTTPStatusError, ObjectNotFoundException):
            return []

    def get_queryset(self) -> list[dict[str, Any]]:
        report_schedules = self.get_report_schedules()
        if not report_schedules:
            return []

        recipes = []
        for schedule in report_schedules:
            if not schedule["data"]:
                continue

            recipe_id = schedule["data"]["report_recipe_id"]
            report_recipe = self.get_recipe_ooi(recipe_id)
            reports = self.get_reports(recipe_id)
            schedule_datetime = schedule["deadline_at"]
            recipes.append(
                {
                    "schedule_id": schedule["id"],
                    "enabled": schedule["enabled"],
                    "recipe": report_recipe,
                    "cron": schedule["schedule"],
<<<<<<< HEAD
                    "deadline_at": (datetime.fromisoformat(schedule_datetime) if schedule_datetime else "asap"),
=======
                    "deadline_at": (
                        datetime.strptime(schedule_datetime[0:19] + schedule_datetime[-1:], "%Y-%m-%dT%H:%M:%SZ")
                        if schedule_datetime
                        else "asap"
                    ),
>>>>>>> b1682d99
                    "reports": reports,
                    "total_oois": len(
                        {asset_report.input_ooi for report in reports for asset_report in report.input_oois}
                    ),
                }
            )

        return recipes

    def post(self, request, *args, **kwargs):
        recipe_pk = request.POST.get("report_recipe", "")
        schedule_id = request.POST.get("schedule_id", "")

        if not self.organization_member.has_perm("tools.can_delete_oois"):
            messages.error(self.request, _("Not enough permissions"))
            return self.get(request, *args, **kwargs)

        if recipe_pk and schedule_id and Reference.from_str(recipe_pk).class_type == ReportRecipe:
            self.delete_report_schedule(schedule_id)
            try:
                self.octopoes_api_connector.delete(Reference.from_str(recipe_pk), valid_time=datetime.now(timezone.utc))
                logger.info(
                    "Schedule and reportRecipe deleted", event_code="0800083", schedule_id=schedule_id, recipe=recipe_pk
                )
                messages.success(self.request, _("Recipe '{}' deleted successfully").format(recipe_pk))
            except ObjectNotFoundException:
                messages.error(self.request, _("Recipe not found."))

        else:
            messages.error(self.request, _("No schedule or recipe selected"))

        return redirect(reverse("scheduled_reports", kwargs={"organization_code": self.organization.code}))

    def get_context_data(self, **kwargs):
        context = super().get_context_data(**kwargs)
        context["total_report_schedules"] = len(self.object_list)
        return context


class ScheduledReportsEnableDisableView(
    OrganizationPermissionRequiredMixin, BreadcrumbsReportOverviewView, SchedulerView, ListView
):
    """
    Enable/disable the schedule for the selected ReportRecipe.
    """

    task_type = "report"
    template_name = "report_overview/scheduled_reports.html"
    permission_required = "tools.can_enable_disable_schedule"

    def get_queryset(self) -> ReportList:
        return ReportList(self.octopoes_api_connector, valid_time=self.observed_at)

    def post(self, request, *args, **kwargs) -> HttpResponse:
        recipe_id = request.POST.get("recipe_id")
        report_name_format = request.POST.get("report_name_format")

        filters = {"filters": [{"column": "data", "field": "report_recipe_id", "operator": "==", "value": recipe_id}]}
        schedule = self.get_schedule_with_filters(filters) if recipe_id else None

        if schedule:
            is_schedule_enabled = not schedule.enabled

            self.edit_report_schedule(str(schedule.id), {"enabled": is_schedule_enabled})

            if is_schedule_enabled:
                messages.success(
                    self.request,
                    _(
                        "Schedule disabled successfully. '{}' will not be generated "
                        "automatically until the schedule is enabled again."
                    ).format(report_name_format),
                )
            else:
                messages.success(
                    self.request,
                    _("Schedule enabled successfully. '{}' will be generated according to schedule.").format(
                        report_name_format
                    ),
                )

        return redirect(reverse("scheduled_reports", kwargs={"organization_code": self.organization.code}))


class ReportHistoryView(BreadcrumbsReportOverviewView, SchedulerView, OctopoesView, ListView):
    """
    Shows all the reports that have ever been generated for the organization.
    """

    paginate_by = 30
    context_object_name = "reports"
    paginator = RockyPaginator
    template_name = "report_overview/report_history.html"
    task_type = "report"

    def post(self, request, *args, **kwargs):
        try:
            self.run_bulk_actions()
        except (ObjectNotFoundException, ValidationError):
            messages.error(request, _("An unexpected error occurred, please check logs for more info."))
        return self.get(request, *args, **kwargs)

    def get_queryset(self) -> ReportList:
        return ReportList(self.octopoes_api_connector, valid_time=self.observed_at)

    def get_report_ooi(self, ooi_pk: str) -> HydratedReport:
        return self.octopoes_api_connector.get_report(ooi_pk, valid_time=self.observed_at)

    def run_bulk_actions(self) -> None:
        action = self.request.POST.get("action", "")
        report_references = self.request.POST.getlist("report_reference", [])
        logger.error("Report_references: %s", report_references)

        if action == "rename":
            return self.rename_reports(report_references)

        if action == "delete":
            return self.delete_reports(report_references)

        if action == "rerun":
            return self.rerun_reports(report_references)

    def delete_reports(self, report_references: list[Reference]) -> None:
        if not self.organization_member.has_perm("tools.can_delete_oois"):
            messages.error(self.request, _("Not enough permissions"))
            return

        for report_reference in report_references:
            if not issubclass(Reference.from_str(report_reference).class_type, BaseReport):
                messages.error(self.request, _("Other OOI type selected than Report"))
                return

        self.octopoes_api_connector.delete_many(report_references, datetime.now(timezone.utc))
        logger.info("Reports deleted", event_code=800073, reports=report_references)
        messages.success(self.request, _("Deletion successful."))

    def rerun_reports(self, report_references: list[str]) -> None:
        for report_id in report_references:
            report_ooi = self.get_report_ooi(report_id)

            if report_ooi.report_type == "multi-organization-report":
                return messages.warning(
                    self.request,
                    _(
                        "Multi organization reports cannot be rescheduled. "
                        "It consists of imported data from different organizations "
                        "and is not based on newly generated data."
                    ),
                )
            else:
                self.rerun_report(report_ooi)

                for asset_report in report_ooi.input_oois:
                    self.rerun_report(asset_report)

        messages.success(
            self.request, _("Rerun successful. It may take a moment before the new report has been generated.")
        )

    def get_input_data(self, report_ooi: Report) -> dict[str, Any]:
        self.bytes_client.login()

        report_data = TypeAdapter(Any, config={"arbitrary_types_allowed": True}).validate_json(
            self.bytes_client.get_raw(raw_id=report_ooi.data_raw_id)
        )

        return {
            "input_data": {
                "input_oois": report_data["input_data"]["input_oois"],
                "report_types": report_data["input_data"]["report_types"],
                "plugins": report_data["input_data"]["plugins"],
            }
        }

    def get_input_oois(self, ooi_pks: list[str]) -> list[OOI]:
        return [
            self.octopoes_api_connector.get(Reference.from_str(ooi), valid_time=self.observed_at) for ooi in ooi_pks
        ]

    def rerun_report(self, report_ooi: Report | AssetReport):
        """Rerun an existing Report and its AssetReports."""
        deadline_at = datetime.now(timezone.utc).isoformat()
        report_recipe_id = str(report_ooi.report_recipe.tokenized.recipe_id)
        filters = {
            "filters": [{"column": "data", "field": "report_recipe_id", "operator": "==", "value": report_recipe_id}]
        }
        schedule_id = str(self.get_schedule_with_filters(filters).id)
        self.scheduler_client.patch_schedule(schedule_id=schedule_id, params={"deadline_at": deadline_at})

    def rename_reports(self, report_references: list[str]) -> None:
        report_names = self.request.POST.getlist("report_name", [])
        error_reports = []

        if not report_references or not report_names:
            messages.error(self.request, _("Renaming failed. Empty report name found."))

        if len(report_references) != len(report_names):
            messages.error(self.request, _("Report names and reports does not match."))

        for index, report_id in enumerate(report_references):
            report_ooi = self.get_report_ooi(report_id).to_report()
            report_ooi.name = report_names[index]
            try:
                create_ooi(self.octopoes_api_connector, self.bytes_client, report_ooi, datetime.now(timezone.utc))
            except ValidationError:
                error_reports.append(f'"{report_ooi.name}"')

        if not error_reports:
            logger.info("Reports created", event_code=800071, reports=report_references)
            return messages.success(self.request, _("Reports successfully renamed."))

        return messages.error(self.request, _("Report {} could not be renamed.").format(", ".join(error_reports)))

    def get_context_data(self, **kwargs):
        context = super().get_context_data(**kwargs)
        context["total_reports"] = len(self.object_list)
        context["selected_reports"] = self.request.GET.getlist("report", [])
        return context


class SubreportView(BreadcrumbsReportOverviewView, OctopoesView, ListView):
    """
    Shows all the subreports that belong to the selected parent report.
    """

    paginate_by = 150
    breadcrumbs_step = 2
    context_object_name = "asset_reports"
    paginator = RockyPaginator
    template_name = "report_overview/subreports.html"

    def setup(self, request, *args, **kwargs):
        super().setup(request, *args, **kwargs)
        self.report_id = self.request.GET.get("report_id")

    def get_queryset(self) -> ReportList:
        return ReportList(self.octopoes_api_connector, valid_time=self.observed_at, report_id=self.report_id)

    def get_context_data(self, **kwargs):
        context = super().get_context_data(**kwargs)
        context["total_oois"] = len(self.object_list)
        context["report_id"] = self.report_id
        return context<|MERGE_RESOLUTION|>--- conflicted
+++ resolved
@@ -82,15 +82,11 @@
                     "enabled": schedule["enabled"],
                     "recipe": report_recipe,
                     "cron": schedule["schedule"],
-<<<<<<< HEAD
-                    "deadline_at": (datetime.fromisoformat(schedule_datetime) if schedule_datetime else "asap"),
-=======
                     "deadline_at": (
                         datetime.strptime(schedule_datetime[0:19] + schedule_datetime[-1:], "%Y-%m-%dT%H:%M:%SZ")
                         if schedule_datetime
                         else "asap"
                     ),
->>>>>>> b1682d99
                     "reports": reports,
                     "total_oois": len(
                         {asset_report.input_ooi for report in reports for asset_report in report.input_oois}
