from datetime import datetime, timezone
from typing import Any
from uuid import UUID

import structlog
from django.contrib import messages
from django.http import HttpResponse
from django.shortcuts import redirect
from django.urls import reverse
from django.utils.translation import gettext_lazy as _
from django.views.generic import ListView
from httpx import HTTPStatusError
from pydantic import TypeAdapter, ValidationError
from tools.ooi_helpers import create_ooi

from octopoes.models import OOI, Reference
from octopoes.models.exception import ObjectNotFoundException
from octopoes.models.ooi.reports import AssetReport, HydratedReport, Report, ReportRecipe
from reports.views.base import ReportBreadcrumbs, get_selection
from rocky.paginator import RockyPaginator
from rocky.views.mixins import OctopoesView, ReportList
from rocky.views.scheduler import SchedulerView

logger = structlog.get_logger(__name__)


class BreadcrumbsReportOverviewView(ReportBreadcrumbs):
    def build_breadcrumbs(self):
        breadcrumbs = super().build_breadcrumbs()
        kwargs = self.get_kwargs()
        selection = get_selection(self.request)
        breadcrumbs += [{"url": reverse("subreports", kwargs=kwargs) + selection, "text": _("Asset reports")}]
        return breadcrumbs


class ScheduledReportsView(BreadcrumbsReportOverviewView, SchedulerView, ListView):
    """
    Shows all the reports that have ever been generated for the organization.
    """

    paginate_by = 20
    context_object_name = "reports"
    paginator = RockyPaginator
    template_name = "report_overview/scheduled_reports.html"
    task_type = "report"
    context_object_name = "scheduled_reports"

    def get_recipe_ooi(self, recipe_id: str) -> ReportRecipe | None:
        try:
            return self.octopoes_api_connector.get(
                Reference.from_str(f"ReportRecipe|{recipe_id}"), valid_time=self.observed_at
            )
        except (HTTPStatusError, ObjectNotFoundException):
            return None

    def get_reports(self, recipe_id: str) -> list[HydratedReport]:
        try:
            return self.octopoes_api_connector.list_reports(
                valid_time=self.observed_at, recipe_id=UUID(recipe_id)
            ).items
        except (HTTPStatusError, ObjectNotFoundException):
            return []

    def get_queryset(self) -> list[dict[str, Any]]:
        report_schedules = self.get_report_schedules()

        if not report_schedules:
            return []

        recipes = []
        for schedule in report_schedules:
            if not schedule["data"]:
                continue

            recipe_id = schedule["data"]["report_recipe_id"]
            report_recipe = self.get_recipe_ooi(recipe_id)
            reports = self.get_reports(recipe_id)
            schedule_datetime = schedule["deadline_at"]
            recipes.append(
                {
                    "schedule_id": schedule["id"],
                    "enabled": schedule["enabled"],
                    "recipe": report_recipe,
                    "cron": schedule["schedule"],
<<<<<<< HEAD
                    "deadline_at": datetime.fromisoformat(schedule_datetime) if schedule_datetime else "asap",
                    "reports": reports[:5],
=======
                    "deadline_at": datetime.strptime(schedule_datetime, "%Y-%m-%dT%H:%M:%SZ")
                    if schedule_datetime
                    else "asap",
                    "reports": reports,
>>>>>>> 069c0b6c
                    "total_oois": len(
                        {asset_report.input_ooi for report in reports for asset_report in report.input_oois}
                    ),
                }
            )

        return recipes

    def post(self, request, *args, **kwargs):
        recipe_pk = request.POST.get("report_recipe", "")
        schedule_id = request.POST.get("schedule_id", "")

        if recipe_pk and schedule_id:
            self.delete_report_schedule(schedule_id)
            try:
                self.octopoes_api_connector.delete(
                    Reference.from_str(f"{recipe_pk}"), valid_time=datetime.now(timezone.utc)
                )
                messages.success(self.request, _("Recipe '{}' deleted successfully").format(recipe_pk))
            except ObjectNotFoundException:
                messages.error(self.request, _("Recipe not found."))

        else:
            messages.error(self.request, _("No schedule or recipe selected"))

        return redirect(reverse("scheduled_reports", kwargs={"organization_code": self.organization.code}))

    def get_context_data(self, **kwargs):
        context = super().get_context_data(**kwargs)
        context["total_report_schedules"] = len(self.object_list)
        return context


class ScheduledReportsEnableDisableView(BreadcrumbsReportOverviewView, SchedulerView, ListView):
    """
    Cancel the selected report(s)
    """

    task_type = "report"
    template_name = "report_overview/scheduled_reports.html"

    def get_queryset(self) -> ReportList:
        return ReportList(self.octopoes_api_connector, valid_time=self.observed_at)

    def get(self, request, *args, **kwargs) -> HttpResponse:
        schedule_id = request.GET.get("schedule_id")
        schedule = self.get_schedule_details(schedule_id)
        is_schedule_enabled = schedule.enabled

        self.edit_report_schedule(schedule_id, {"enabled": not is_schedule_enabled})

        logger.info(
            _("Schedule {}").format("disabled" if is_schedule_enabled else "enabled"),
            event_code="0800081" if is_schedule_enabled else "0800082",
            schedule_id=schedule_id,
        )

        report_recipe_id = schedule.data["report_recipe_id"]
        report_recipe = self.octopoes_api_connector.get(
            Reference.from_str(f"ReportRecipe|{report_recipe_id}"), valid_time=datetime.now(timezone.utc)
        )

        if is_schedule_enabled:
            messages.success(
                self.request,
                _(
                    "Schedule disabled successfully. '{}' will not be generated "
                    "automatically until the schedule is enabled again."
                ).format(report_recipe.report_name_format),
            )
        else:
            messages.success(
                self.request,
                _("Schedule enabled successfully. '{}' will be generated according to schedule.").format(
                    report_recipe.report_name_format
                ),
            )

        return redirect(reverse("scheduled_reports", kwargs={"organization_code": self.organization.code}))


class ReportHistoryView(BreadcrumbsReportOverviewView, SchedulerView, OctopoesView, ListView):
    """
    Shows all the reports that have ever been generated for the organization.
    """

    paginate_by = 30
    context_object_name = "reports"
    paginator = RockyPaginator
    template_name = "report_overview/report_history.html"
    task_type = "report"

    def post(self, request, *args, **kwargs):
        try:
            self.run_bulk_actions()
        except (ObjectNotFoundException, ValidationError):
            messages.error(request, _("An unexpected error occurred, please check logs for more info."))
        return self.get(request, *args, **kwargs)

    def get_queryset(self) -> ReportList:
        return ReportList(self.octopoes_api_connector, valid_time=self.observed_at)

    def get_report_ooi(self, ooi_pk: str) -> HydratedReport:
        return self.octopoes_api_connector.get_report(ooi_pk, valid_time=self.observed_at)

    def run_bulk_actions(self) -> None:
        action = self.request.POST.get("action", "")
        report_references = self.request.POST.getlist("report_reference", [])
        logger.error("Report_references: %s", report_references)

        if action == "rename":
            return self.rename_reports(report_references)

        if action == "delete":
            return self.delete_reports(report_references)

        if action == "rerun":
            return self.rerun_reports(report_references)

    def delete_reports(self, report_references: list[Reference]) -> None:
        self.octopoes_api_connector.delete_many(report_references, datetime.now(timezone.utc))
        logger.info("Reports deleted", event_code=800073, reports=report_references)
        messages.success(self.request, _("Deletion successful."))

    def rerun_reports(self, report_references: list[str]) -> None:
        for report_id in report_references:
            report_ooi = self.get_report_ooi(report_id)

            if report_ooi.report_type == "multi-organization-report":
                return messages.warning(
                    self.request,
                    _(
                        "Multi organization reports cannot be rescheduled. "
                        "It consists of imported data from different organizations "
                        "and is not based on newly generated data."
                    ),
                )
            else:
                self.rerun_report(report_ooi)

                for asset_report in report_ooi.input_oois:
                    self.rerun_report(asset_report)

        messages.success(
            self.request, _("Rerun successful. It may take a moment before the new report has been generated.")
        )

    def get_input_data(self, report_ooi: Report) -> dict[str, Any]:
        self.bytes_client.login()

        report_data = TypeAdapter(Any, config={"arbitrary_types_allowed": True}).validate_json(
            self.bytes_client.get_raw(raw_id=report_ooi.data_raw_id)
        )

        return {
            "input_data": {
                "input_oois": report_data["input_data"]["input_oois"],
                "report_types": report_data["input_data"]["report_types"],
                "plugins": report_data["input_data"]["plugins"],
            }
        }

    def get_input_oois(self, ooi_pks: list[str]) -> list[OOI]:
        return [
            self.octopoes_api_connector.get(Reference.from_str(ooi), valid_time=self.observed_at) for ooi in ooi_pks
        ]

    def rerun_report(self, report_ooi: Report | AssetReport):
        """Rerun an existing Report and its AssetReports."""
        deadline_at = datetime.now(timezone.utc).isoformat()
        report_recipe_id = str(report_ooi.report_recipe.tokenized.recipe_id)
        filters = {
            "filters": [{"column": "data", "field": "report_recipe_id", "operator": "==", "value": report_recipe_id}]
        }
        schedule_id = str(self.get_schedule_with_filters(filters).id)
        self.scheduler_client.patch_schedule(schedule_id=schedule_id, params={"deadline_at": deadline_at})

    def rename_reports(self, report_references: list[str]) -> None:
        report_names = self.request.POST.getlist("report_name", [])
        error_reports = []

        if not report_references or not report_names:
            messages.error(self.request, _("Renaming failed. Empty report name found."))

        if len(report_references) != len(report_names):
            messages.error(self.request, _("Report names and reports does not match."))

        for index, report_id in enumerate(report_references):
            report_ooi = self.get_report_ooi(report_id).to_report()
            report_ooi.name = report_names[index]
            try:
                create_ooi(self.octopoes_api_connector, self.bytes_client, report_ooi, datetime.now(timezone.utc))
            except ValidationError:
                error_reports.append(f'"{report_ooi.name}"')

        if not error_reports:
            logger.info("Reports created", event_code=800071, reports=report_references)
            return messages.success(self.request, _("Reports successfully renamed."))

        return messages.error(self.request, _("Report {} could not be renamed.").format(", ".join(error_reports)))

    def get_context_data(self, **kwargs):
        context = super().get_context_data(**kwargs)
        context["total_reports"] = len(self.object_list)
        context["selected_reports"] = self.request.GET.getlist("report", [])
        return context


class SubreportView(BreadcrumbsReportOverviewView, OctopoesView, ListView):
    """
    Shows all the subreports that belong to the selected parent report.
    """

    paginate_by = 150
    breadcrumbs_step = 2
    context_object_name = "asset_reports"
    paginator = RockyPaginator
    template_name = "report_overview/subreports.html"

    def setup(self, request, *args, **kwargs):
        super().setup(request, *args, **kwargs)
        self.report_id = self.request.GET.get("report_id")

    def get_queryset(self) -> ReportList:
        return ReportList(self.octopoes_api_connector, valid_time=self.observed_at, report_id=self.report_id)

    def get_context_data(self, **kwargs):
        context = super().get_context_data(**kwargs)
        context["total_oois"] = len(self.object_list)
        context["report_id"] = self.report_id
        return context<|MERGE_RESOLUTION|>--- conflicted
+++ resolved
@@ -82,15 +82,10 @@
                     "enabled": schedule["enabled"],
                     "recipe": report_recipe,
                     "cron": schedule["schedule"],
-<<<<<<< HEAD
-                    "deadline_at": datetime.fromisoformat(schedule_datetime) if schedule_datetime else "asap",
-                    "reports": reports[:5],
-=======
-                    "deadline_at": datetime.strptime(schedule_datetime, "%Y-%m-%dT%H:%M:%SZ")
-                    if schedule_datetime
-                    else "asap",
+                    "deadline_at": (
+                        datetime.strptime(schedule_datetime, "%Y-%m-%dT%H:%M:%SZ") if schedule_datetime else "asap"
+                    ),
                     "reports": reports,
->>>>>>> 069c0b6c
                     "total_oois": len(
                         {asset_report.input_ooi for report in reports for asset_report in report.input_oois}
                     ),
