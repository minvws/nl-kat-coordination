--- conflicted
+++ resolved
@@ -81,17 +81,12 @@
                     "enabled": schedule["enabled"],
                     "recipe": report_recipe,
                     "cron": schedule["schedule"],
-<<<<<<< HEAD
-                    "deadline_at": datetime.fromisoformat(schedule_datetime) if schedule_datetime else "asap",
-                    "reports": reports[:5],
-=======
                     "deadline_at": (
                         datetime.strptime(schedule_datetime[0:19] + schedule_datetime[-1:], "%Y-%m-%dT%H:%M:%SZ")
                         if schedule_datetime
                         else "asap"
                     ),
                     "reports": reports,
->>>>>>> 450f76bb
                     "total_oois": len(
                         {asset_report.input_ooi for report in reports for asset_report in report.input_oois}
                     ),
