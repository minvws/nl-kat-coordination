--- conflicted
+++ resolved
@@ -5,14 +5,10 @@
 from django.utils.translation import gettext_lazy as _
 from tools.ooi_helpers import create_ooi
 
-<<<<<<< HEAD
-from octopoes.models.ooi.reports import Report
-=======
 from octopoes.models import Reference
 from octopoes.models.ooi.reports import Report
 from reports.report_types.aggregate_organisation_report.report import AggregateOrganisationReport
 from reports.report_types.concatenated_report.report import ConcatenatedReport
->>>>>>> 9ab55e44
 from reports.report_types.helpers import REPORTS
 from reports.report_types.multi_organization_report.report import MultiOrganizationReport, collect_report_data
 from reports.runner.report_runner import ReportDataDict, aggregate_reports, collect_reports, save_report_data
@@ -35,15 +31,9 @@
             self.observed_at,
             self.octopoes_api_connector,
             self.organization,
-<<<<<<< HEAD
-            self.get_oois(),
-            report_data,
-            "Onboarding",  # TODO: Fix recipe
-=======
             [x.reference for x in self.get_oois()],
             report_data,
             self.create_report_recipe("${report_type} for ${oois_count} objects", ConcatenatedReport.name, None),
->>>>>>> 9ab55e44
         )
 
         # If OOI could not be found or the date is incorrect, it will be shown to the user as a message error
@@ -84,17 +74,11 @@
             self.get_observed_at(),
             self.octopoes_api_connector,
             self.organization,
-<<<<<<< HEAD
-            self.get_oois(),
-            report_data,
-            "",  # TODO: fix recipe
-=======
             [ooi.reference for ooi in self.get_oois()],
             report_data,
             self.create_report_recipe(
                 "${report_type} for ${oois_count} objects", AggregateOrganisationReport.name, None
             ),
->>>>>>> 9ab55e44
             post_processed_data,
         )
 
