from datetime import datetime, timezone
from string import Template
from typing import Any
from uuid import uuid4

from django.contrib import messages
from django.utils.translation import gettext_lazy as _
from tools.ooi_helpers import create_ooi

from octopoes.connector.octopoes import OctopoesAPIConnector
from octopoes.models import Reference
from octopoes.models.exception import ObjectNotFoundException, TypeNotFound
from octopoes.models.ooi.reports import Report
from reports.report_types.aggregate_organisation_report.report import aggregate_reports
from reports.report_types.concatenated_report.report import ConcatenatedReport
from reports.report_types.definitions import BaseReport
from reports.report_types.helpers import REPORTS, get_report_by_id
from reports.report_types.multi_organization_report.report import MultiOrganizationReport, collect_report_data
from reports.views.base import BaseReportView, ReportDataDict


def collect_reports(observed_at: datetime, octopoes_connector: OctopoesAPIConnector, ooi_pks: list[str], report_types):
    error_reports = []
    report_data: dict[str, dict[str, dict[str, Any]]] = {}
    by_type: dict[str, list[str]] = {}

    for ooi in ooi_pks:
        ooi_type = Reference.from_str(ooi).class_

        if ooi_type not in by_type:
            by_type[ooi_type] = []

        by_type[ooi_type].append(ooi)

    for report_class in report_types:
        oois = {ooi for ooi_type in report_class.input_ooi_types for ooi in by_type.get(ooi_type.get_object_type(), [])}

        try:
            results = report_class(octopoes_connector).collect_data(oois, observed_at)
        except ObjectNotFoundException:
            error_reports.append(report_class.id)
            continue
        except TypeNotFound:
            error_reports.append(report_class.id)
            continue

        for ooi, data in results.items():
            if report_class.id not in report_data:
                report_data[report_class.id] = {}

            report_data[report_class.id][ooi] = {
                "data": data,
                "template": report_class.template_path,
                "report_name": report_class.name,
            }

    return error_reports, report_data


def get_child_input_data(input_data: dict[str, Any], ooi: str, report_type: type[BaseReport]):
    required_plugins = list(input_data["input_data"]["plugins"]["required"])
    optional_plugins = list(input_data["input_data"]["plugins"]["optional"])

    child_plugins: dict[str, list[str]] = {"required": [], "optional": []}

    child_plugins["required"] = [
        plugin_id for plugin_id in required_plugins if plugin_id in report_type.plugins["required"]
    ]
    child_plugins["optional"] = [
        plugin_id for plugin_id in optional_plugins if plugin_id in report_type.plugins["optional"]
    ]

    return {"input_data": {"input_oois": [ooi], "report_types": [report_type.id], "plugins": child_plugins}}


def save_report_data(
    bytes_client,
    observed_at,
    octopoes_api_connector,
    organization,
    input_data: dict,
    report_data,
    report_names,
    parent_report_name,
    report_recipe: Reference | None = None,
) -> Report | None:
    if len(report_data) == 0:
        return None

    now = datetime.now(timezone.utc)

    # if it's not a single report, we need a parent

    if len(report_data) > 1 or len(list(report_data.values())[0]) > 1:
        raw_id = bytes_client.upload_raw(
            raw=ReportDataDict(input_data).model_dump_json().encode(), manual_mime_types={"openkat/report"}
        )

        name = now.strftime(Template(parent_report_name).safe_substitute(report_type=str(ConcatenatedReport.name)))

        if not name or name.isspace():
            name = ConcatenatedReport.name

        parent_report_ooi = Report(
            name=str(name),
            report_type=str(ConcatenatedReport.id),
            template=ConcatenatedReport.template_path,
            report_id=uuid4(),
            organization_code=organization.code,
            organization_name=organization.name,
            organization_tags=[tag.name for tag in organization.tags.all()],
            data_raw_id=raw_id,
            date_generated=datetime.now(timezone.utc),
            input_oois=input_data["input_data"]["input_oois"],
            observed_at=observed_at,
            parent_report=None,
            has_parent=False,
            report_recipe=report_recipe,
        )

        create_ooi(octopoes_api_connector, bytes_client, parent_report_ooi, observed_at)

        for report_type_id, ooi_data in report_data.items():
            for ooi, data in ooi_data.items():
                name_to_save = ""
                report_type = get_report_by_id(report_type_id)
                report_type_name = str(report_type.name)

                ooi_name = Reference.from_str(ooi).human_readable
                for default_name, updated_name in report_names:
                    # Use default_name to check if we're on the right index in the list to update the name to save.
                    if ooi_name in default_name and report_type_name in default_name:
                        name_to_save = updated_name
                        break

<<<<<<< HEAD
                child_input_data = get_child_input_data(input_data, ooi, report_type)
=======
                required_plugins = list(input_data["input_data"]["plugins"]["required"])
                optional_plugins = list(input_data["input_data"]["plugins"]["optional"])

                child_plugins: dict[str, list[str]] = {"required": [], "optional": []}

                child_plugins["required"] = [
                    plugin_id for plugin_id in required_plugins if plugin_id in report_type.plugins["required"]
                ]
                child_plugins["optional"] = [
                    plugin_id for plugin_id in optional_plugins if plugin_id in report_type.plugins["optional"]
                ]

                child_input_data = {
                    "input_data": {"input_oois": [ooi], "report_types": [report_type_id], "plugins": child_plugins}
                }
>>>>>>> 687b1dcd

                raw_id = bytes_client.upload_raw(
                    raw=ReportDataDict({"report_data": data["data"]} | child_input_data).model_dump_json().encode(),
                    manual_mime_types={"openkat/report"},
                )
                name = now.strftime(name_to_save)
                if not name or name.isspace():
                    name = ConcatenatedReport.name

                sub_report_ooi = Report(
                    name=str(name),
                    report_type=report_type_id,
                    template=report_type.template_path,
                    report_id=uuid4(),
                    organization_code=organization.code,
                    organization_name=organization.name,
                    organization_tags=[tag.name for tag in organization.tags.all()],
                    data_raw_id=raw_id,
                    date_generated=datetime.now(timezone.utc),
                    input_oois=[ooi],
                    observed_at=observed_at,
                    parent_report=parent_report_ooi.reference,
                    has_parent=True,
                )

                create_ooi(octopoes_api_connector, bytes_client, sub_report_ooi, observed_at)

    # if it's a single report we can just save it as complete
    else:
        report_type_id = next(iter(report_data))
        ooi = next(iter(report_data[report_type_id]))
        data = report_data[report_type_id][ooi]
        raw_id = bytes_client.upload_raw(
            raw=ReportDataDict({"report_data": data["data"]} | input_data).model_dump_json().encode(),
            manual_mime_types={"openkat/report"},
        )
        report_type = get_report_by_id(report_type_id)
        name = now.strftime(Template(parent_report_name).safe_substitute(report_type=str(report_type.name)))

        if not name or name.isspace():
            name = ConcatenatedReport.name

        parent_report_ooi = Report(
            name=str(name),
            report_type=report_type_id,
            template=report_type.template_path,
            report_id=uuid4(),
            organization_code=organization.code,
            organization_name=organization.name,
            organization_tags=[tag.name for tag in organization.tags.all()],
            data_raw_id=raw_id,
            date_generated=datetime.now(timezone.utc),
            input_oois=[ooi],
            observed_at=observed_at,
            parent_report=None,
            has_parent=False,
            report_recipe=report_recipe,
        )

        create_ooi(octopoes_api_connector, bytes_client, parent_report_ooi, observed_at)
    return parent_report_ooi


def save_aggregate_report_data(
    bytes_client,
    octopoes_api_connector,
    organization,
    get_observed_at,
    ooi_pks,
    input_data: dict,
    parent_report_name,
    report_data,
    post_processed_data,
    aggregate_report,
    report_recipe: Reference | None = None,
) -> Report:
    observed_at = get_observed_at
    now = datetime.now(timezone.utc)

    # Create the report
    report_data_raw_id = bytes_client.upload_raw(
        raw=ReportDataDict(post_processed_data | input_data).model_dump_json().encode(),
        manual_mime_types={"openkat/report"},
    )
    report_type = type(aggregate_report)
    name = now.strftime(parent_report_name)
    if not name or name.isspace():
        name = report_type.name

    report_ooi = Report(
        name=str(name),
        report_type=str(report_type.id),
        template=report_type.template_path,
        report_id=uuid4(),
        organization_code=organization.code,
        organization_name=organization.name,
        organization_tags=[tag.name for tag in organization.tags.all()],
        data_raw_id=report_data_raw_id,
        date_generated=now,
        input_oois=ooi_pks,
        observed_at=observed_at,
        parent_report=None,
        has_parent=False,
        report_recipe=report_recipe,
    )
    create_ooi(octopoes_api_connector, bytes_client, report_ooi, observed_at)

    # Save the child reports to bytes

    for ooi, types in report_data.items():
        for report_type_id, data in types.items():
            report_type = get_report_by_id(report_type_id)
            child_input_data = get_child_input_data(input_data, ooi, report_type)

            raw_id = bytes_client.upload_raw(
                raw=ReportDataDict({"report_data": data["data"]} | child_input_data).model_dump_json().encode(),
                manual_mime_types={"openkat/report"},
            )

            aggregate_sub_report_ooi = Report(
                name=str(report_type.name),
                report_type=report_type_id,
                template=report_type.template_path,
                report_id=uuid4(),
                organization_code=organization.code,
                organization_name=organization.name,
                organization_tags=[tag.name for tag in organization.tags.all()],
                data_raw_id=raw_id,
                date_generated=now,
                input_oois=[ooi],
                observed_at=observed_at,
                parent_report=report_ooi.reference,
                has_parent=True,
            )

            create_ooi(octopoes_api_connector, bytes_client, aggregate_sub_report_ooi, observed_at)

    return report_ooi


class SaveGenerateReportMixin(BaseReportView):
    def save_report(self, report_names: list) -> Report | None:
        error_reports, report_data = collect_reports(
            self.observed_at,
            self.octopoes_api_connector,
            self.get_ooi_pks(),
            [x for x in self.get_report_types() if x in REPORTS],
        )

        parent_report_ooi = save_report_data(
            self.bytes_client,
            self.observed_at,
            self.octopoes_api_connector,
            self.organization,
            self.get_input_data(),
            report_data,
            report_names,
            report_names[0][1],
        )

        # If OOI could not be found or the date is incorrect, it will be shown to the user as a message error
        if error_reports:
            report_types = ", ".join(set(error_reports))
            date = self.observed_at.date()
            error_message = _("No data could be found for %(report_types). Object(s) did not exist on %(date)s.") % {
                "report_types": report_types,
                "date": date,
            }
            messages.error(self.request, error_message)

        return parent_report_ooi


class SaveAggregateReportMixin(BaseReportView):
    def save_report(self, report_names: list) -> Report:
        aggregate_report, post_processed_data, report_data, report_errors = aggregate_reports(
            self.octopoes_api_connector,
            self.get_oois(),
            self.get_report_type_ids(),
            self.observed_at,
            self.organization.code,
        )

        # If OOI could not be found or the date is incorrect, it will be shown to the user as a message error
        if report_errors:
            report_types = ", ".join(set(report_errors))
            date = self.observed_at.date()
            error_message = _("No data could be found for %(report_types). Object(s) did not exist on %(date)s.") % {
                "report_types": report_types,
                "date": date,
            }
            messages.add_message(self.request, messages.ERROR, error_message)

        return save_aggregate_report_data(
            self.bytes_client,
            self.octopoes_api_connector,
            self.organization,
            self.get_observed_at(),
            self.get_ooi_pks(),
            self.get_input_data(),
            report_names[0][1],
            report_data,
            post_processed_data,
            aggregate_report,
        )


class SaveMultiReportMixin(BaseReportView):
    def save_report(self, report_names: list) -> Report:
        now = datetime.now(timezone.utc)
        observed_at = self.get_observed_at()
        report_type = MultiOrganizationReport(self.octopoes_api_connector)

        name = now.strftime(report_names[0][1])
        if not name or name.isspace():
            name = report_type.name

        report_data = report_type.post_process_data(
            collect_report_data(self.octopoes_api_connector, self.get_ooi_pks(), self.observed_at)
        )
        report_data_raw_id = self.bytes_client.upload_raw(
            ReportDataDict(report_data | self.get_input_data()).model_dump_json().encode(),
            manual_mime_types={"openkat/report"},
        )

        report_ooi = Report(
            name=str(name),
            report_type=str(report_type.id),
            template=report_type.template_path,
            report_id=uuid4(),
            organization_code=self.organization.code,
            organization_name=self.organization.name,
            organization_tags=list(self.organization.tags.all()),
            data_raw_id=report_data_raw_id,
            date_generated=datetime.now(timezone.utc),
            input_oois=self.get_ooi_pks(),
            observed_at=observed_at,
            parent_report=None,
            has_parent=False,
        )

        create_ooi(self.octopoes_api_connector, self.bytes_client, report_ooi, observed_at)

        return report_ooi<|MERGE_RESOLUTION|>--- conflicted
+++ resolved
@@ -133,25 +133,7 @@
                         name_to_save = updated_name
                         break
 
-<<<<<<< HEAD
                 child_input_data = get_child_input_data(input_data, ooi, report_type)
-=======
-                required_plugins = list(input_data["input_data"]["plugins"]["required"])
-                optional_plugins = list(input_data["input_data"]["plugins"]["optional"])
-
-                child_plugins: dict[str, list[str]] = {"required": [], "optional": []}
-
-                child_plugins["required"] = [
-                    plugin_id for plugin_id in required_plugins if plugin_id in report_type.plugins["required"]
-                ]
-                child_plugins["optional"] = [
-                    plugin_id for plugin_id in optional_plugins if plugin_id in report_type.plugins["optional"]
-                ]
-
-                child_input_data = {
-                    "input_data": {"input_oois": [ooi], "report_types": [report_type_id], "plugins": child_plugins}
-                }
->>>>>>> 687b1dcd
 
                 raw_id = bytes_client.upload_raw(
                     raw=ReportDataDict({"report_data": data["data"]} | child_input_data).model_dump_json().encode(),
