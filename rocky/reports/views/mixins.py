--- conflicted
+++ resolved
@@ -77,12 +77,8 @@
         raw_id = bytes_client.upload_raw(
             raw=ReportDataDict(input_data).model_dump_json().encode(), manual_mime_types={"openkat/report"}
         )
-<<<<<<< HEAD
 
         name = now.strftime(Template(parent_report_name).safe_substitute(report_type=str(ConcatenatedReport.name)))
-=======
-        name = now.strftime(parent_report_name.replace("${report_type}", str(ConcatenatedReport.name)))
->>>>>>> 1da03ad4
 
         if not name or name.isspace():
             name = ConcatenatedReport.name
@@ -170,11 +166,7 @@
             manual_mime_types={"openkat/report"},
         )
         report_type = get_report_by_id(report_type_id)
-<<<<<<< HEAD
         name = now.strftime(Template(parent_report_name).safe_substitute(report_type=str(report_type.name)))
-=======
-        name = now.strftime(parent_report_name.replace("${report_type}", str(report_type.name)))
->>>>>>> 1da03ad4
 
         if not name or name.isspace():
             name = ConcatenatedReport.name
@@ -305,7 +297,6 @@
             }
             messages.add_message(self.request, messages.ERROR, error_message)
 
-<<<<<<< HEAD
         return save_aggregate_report_data(
             self.bytes_client,
             self.octopoes_api_connector,
@@ -318,49 +309,7 @@
             post_processed_data,
             aggregate_report,
         )
-=======
-        observed_at = self.get_observed_at()
-
-        now = datetime.utcnow()
-        bytes_client = self.bytes_client
-
-        # Create the report
-        report_data_raw_id = bytes_client.upload_raw(
-            raw=ReportDataDict(post_processed_data | self.get_input_data()).model_dump_json().encode(),
-            manual_mime_types={"openkat/report"},
-        )
-        report_type = type(aggregate_report)
-        name = now.strftime(report_names[0][1])
-        if not name or name.isspace():
-            name = report_type.name
-
-        report_ooi = Report(
-            name=str(name),
-            report_type=str(report_type.id),
-            template=report_type.template_path,
-            report_id=uuid4(),
-            organization_code=organization.code,
-            organization_name=organization.name,
-            organization_tags=list(organization.tags.all()),
-            data_raw_id=report_data_raw_id,
-            date_generated=datetime.now(timezone.utc),
-            input_oois=self.get_ooi_pks(),
-            observed_at=observed_at,
-            parent_report=None,
-            has_parent=False,
-        )
-        create_ooi(self.octopoes_api_connector, bytes_client, report_ooi, observed_at)
-
-        # Save the child reports to bytes
-        for ooi, types in report_data.items():
-            for report_type, data in types.items():
-                bytes_client.upload_raw(
-                    raw=ReportDataDict(data | self.get_input_data()).model_dump_json().encode(),
-                    manual_mime_types={"openkat/report"},
-                )
-
-        return report_ooi
-
+      
 
 class SaveMultiReportMixin(BaseReportView):
     def save_report(self, report_names: list) -> Report:
@@ -398,5 +347,4 @@
 
         create_ooi(self.octopoes_api_connector, self.bytes_client, report_ooi, observed_at)
 
-        return report_ooi
->>>>>>> 1da03ad4
+        return report_ooi