from datetime import datetime, timezone
from string import Template
from typing import Any
from uuid import uuid4

import structlog
from django.contrib import messages
from django.utils.translation import gettext_lazy as _
from tools.ooi_helpers import create_ooi

from octopoes.connector.octopoes import OctopoesAPIConnector
from octopoes.models import Reference
from octopoes.models.exception import ObjectNotFoundException, TypeNotFound
from octopoes.models.ooi.reports import Report
from reports.report_types.aggregate_organisation_report.report import aggregate_reports
from reports.report_types.concatenated_report.report import ConcatenatedReport
from reports.report_types.definitions import BaseReport, SubReportPlugins
from reports.report_types.helpers import REPORTS, get_report_by_id
from reports.report_types.multi_organization_report.report import MultiOrganizationReport, collect_report_data
from reports.views.base import BaseReportView, ReportDataDict

logger = structlog.get_logger(__name__)


def collect_reports(observed_at: datetime, octopoes_connector: OctopoesAPIConnector, ooi_pks: list[str], report_types):
    error_reports = []
    report_data: dict[str, dict[str, dict[str, Any]]] = {}
    by_type: dict[str, list[str]] = {}

    for ooi in ooi_pks:
        ooi_type = Reference.from_str(ooi).class_

        if ooi_type not in by_type:
            by_type[ooi_type] = []

        by_type[ooi_type].append(ooi)

    for report_class in report_types:
        oois = {ooi for ooi_type in report_class.input_ooi_types for ooi in by_type.get(ooi_type.get_object_type(), [])}

        try:
            results = report_class(octopoes_connector).collect_data(oois, observed_at)
        except ObjectNotFoundException:
            error_reports.append(report_class.id)
            continue
        except TypeNotFound:
            error_reports.append(report_class.id)
            continue

        for ooi, data in results.items():
            if report_class.id not in report_data:
                report_data[report_class.id] = {}

            report_data[report_class.id][ooi] = {
                "data": data,
                "template": report_class.template_path,
                "report_name": report_class.name,
            }

    return error_reports, report_data


def get_child_input_data(input_data: dict[str, Any], ooi: str, report_type: type[BaseReport]):
    required_plugins = list(input_data["input_data"]["plugins"]["required"])
    optional_plugins = list(input_data["input_data"]["plugins"]["optional"])

    child_plugins: SubReportPlugins = {"required": [], "optional": []}

    child_plugins["required"] = [
        plugin_id for plugin_id in required_plugins if plugin_id in report_type.plugins["required"]
    ]
    child_plugins["optional"] = [
        plugin_id for plugin_id in optional_plugins if plugin_id in report_type.plugins["optional"]
    ]

    return {"input_data": {"input_oois": [ooi], "report_types": [report_type.id], "plugins": child_plugins}}


def save_report_data(
    bytes_client,
    observed_at,
    octopoes_api_connector,
    organization,
    input_data: dict,
    report_data,
    report_names,
    parent_report_name,
    report_recipe: Reference | None = None,
) -> Report | None:
    if len(report_data) == 0:
        return None

    now = datetime.now(timezone.utc)

    # if it's not a single report, we need a parent

    if len(report_data) > 1 or len(list(report_data.values())[0]) > 1:
        raw_id = bytes_client.upload_raw(
            raw=ReportDataDict(input_data).model_dump_json().encode(), manual_mime_types={"openkat/report"}
        )

        name = now.strftime(Template(parent_report_name).safe_substitute(report_type=str(ConcatenatedReport.name)))

        if not name or name.isspace():
            name = ConcatenatedReport.name

        parent_report_ooi = Report(
            name=str(name),
            report_type=str(ConcatenatedReport.id),
            template=ConcatenatedReport.template_path,
            report_id=uuid4(),
            organization_code=organization.code,
            organization_name=organization.name,
            organization_tags=[tag.name for tag in organization.tags.all()],
            data_raw_id=raw_id,
            date_generated=datetime.now(timezone.utc),
            input_oois=input_data["input_data"]["input_oois"],
            observed_at=observed_at,
            parent_report=None,
            has_parent=False,
            report_recipe=report_recipe,
        )

        create_ooi(octopoes_api_connector, bytes_client, parent_report_ooi, observed_at)

        for report_type_id, ooi_data in report_data.items():
            for ooi, data in ooi_data.items():
                name_to_save = ""
                report_type = get_report_by_id(report_type_id)
                report_type_name = str(report_type.name)

                ooi_name = Reference.from_str(ooi).human_readable
                for default_name, updated_name in report_names:
                    # Use default_name to check if we're on the right index in the list to update the name to save.
                    if ooi_name in default_name and report_type_name in default_name:
                        name_to_save = updated_name
                        break

                child_input_data = get_child_input_data(input_data, ooi, report_type)

                raw_id = bytes_client.upload_raw(
                    raw=ReportDataDict({"report_data": data["data"]} | child_input_data).model_dump_json().encode(),
                    manual_mime_types={"openkat/report"},
                )
                name = now.strftime(name_to_save)
                if not name or name.isspace():
                    name = ConcatenatedReport.name

                sub_report_ooi = Report(
                    name=str(name),
                    report_type=report_type_id,
                    template=report_type.template_path,
                    report_id=uuid4(),
                    organization_code=organization.code,
                    organization_name=organization.name,
                    organization_tags=[tag.name for tag in organization.tags.all()],
                    data_raw_id=raw_id,
                    date_generated=datetime.now(timezone.utc),
                    input_oois=[ooi],
                    observed_at=observed_at,
                    parent_report=parent_report_ooi.reference,
                    has_parent=True,
                )

                create_ooi(octopoes_api_connector, bytes_client, sub_report_ooi, observed_at)

    # if it's a single report we can just save it as complete
    else:
        report_type_id = next(iter(report_data))
        ooi = next(iter(report_data[report_type_id]))
        data = report_data[report_type_id][ooi]
        raw_id = bytes_client.upload_raw(
            raw=ReportDataDict({"report_data": data["data"]} | input_data).model_dump_json().encode(),
            manual_mime_types={"openkat/report"},
        )
        report_type = get_report_by_id(report_type_id)
        name = now.strftime(Template(parent_report_name).safe_substitute(report_type=str(report_type.name)))

        if not name or name.isspace():
            name = ConcatenatedReport.name

        parent_report_ooi = Report(
            name=str(name),
            report_type=report_type_id,
            template=report_type.template_path,
            report_id=uuid4(),
            organization_code=organization.code,
            organization_name=organization.name,
            organization_tags=[tag.name for tag in organization.tags.all()],
            data_raw_id=raw_id,
            date_generated=datetime.now(timezone.utc),
            input_oois=[ooi],
            observed_at=observed_at,
            parent_report=None,
            has_parent=False,
            report_recipe=report_recipe,
        )

        create_ooi(octopoes_api_connector, bytes_client, parent_report_ooi, observed_at)

    logger.info("Report created", event_code="080071", report=parent_report_ooi)
    return parent_report_ooi


def save_aggregate_report_data(
    bytes_client,
    octopoes_api_connector,
    organization,
    get_observed_at,
    ooi_pks,
    input_data: dict,
    parent_report_name,
    report_data,
    post_processed_data,
    aggregate_report,
    report_recipe: Reference | None = None,
) -> Report:
    observed_at = get_observed_at
    now = datetime.now(timezone.utc)

    # Create the report
    report_data_raw_id = bytes_client.upload_raw(
        raw=ReportDataDict(post_processed_data | input_data).model_dump_json().encode(),
        manual_mime_types={"openkat/report"},
    )
    report_type = type(aggregate_report)
    name = now.strftime(parent_report_name)
    if not name or name.isspace():
        name = report_type.name

    report_ooi = Report(
        name=str(name),
        report_type=str(report_type.id),
        template=report_type.template_path,
        report_id=uuid4(),
        organization_code=organization.code,
        organization_name=organization.name,
        organization_tags=[tag.name for tag in organization.tags.all()],
        data_raw_id=report_data_raw_id,
        date_generated=now,
        input_oois=ooi_pks,
        observed_at=observed_at,
        parent_report=None,
        has_parent=False,
        report_recipe=report_recipe,
    )
    create_ooi(octopoes_api_connector, bytes_client, report_ooi, observed_at)

    # Save the child reports to bytes

    for ooi, types in report_data.items():
        for report_type_id, data in types.items():
            report_type = get_report_by_id(report_type_id)
            child_input_data = get_child_input_data(input_data, ooi, report_type)

            raw_id = bytes_client.upload_raw(
                raw=ReportDataDict({"report_data": data} | child_input_data).model_dump_json().encode(),
                manual_mime_types={"openkat/report"},
            )

<<<<<<< HEAD
    logger.info("Report created", event_code="080071", report=report_ooi)
=======
            aggregate_sub_report_ooi = Report(
                name=str(report_type.name),
                report_type=report_type_id,
                template=report_type.template_path,
                report_id=uuid4(),
                organization_code=organization.code,
                organization_name=organization.name,
                organization_tags=[tag.name for tag in organization.tags.all()],
                data_raw_id=raw_id,
                date_generated=now,
                input_oois=[ooi],
                observed_at=observed_at,
                parent_report=report_ooi.reference,
                has_parent=True,
            )

            create_ooi(octopoes_api_connector, bytes_client, aggregate_sub_report_ooi, observed_at)

>>>>>>> f751a99d
    return report_ooi


class SaveGenerateReportMixin(BaseReportView):
    def save_report(self, report_names: list) -> Report | None:
        error_reports, report_data = collect_reports(
            self.observed_at,
            self.octopoes_api_connector,
            self.get_ooi_pks(),
            [x for x in self.get_report_types() if x in REPORTS],
        )

        parent_report_ooi = save_report_data(
            self.bytes_client,
            self.observed_at,
            self.octopoes_api_connector,
            self.organization,
            self.get_input_data(),
            report_data,
            report_names,
            report_names[0][1],
        )

        # If OOI could not be found or the date is incorrect, it will be shown to the user as a message error
        if error_reports:
            report_types = ", ".join(set(error_reports))
            date = self.observed_at.date()
            error_message = _("No data could be found for %(report_types). Object(s) did not exist on %(date)s.") % {
                "report_types": report_types,
                "date": date,
            }
            messages.error(self.request, error_message)

        return parent_report_ooi


class SaveAggregateReportMixin(BaseReportView):
    def save_report(self, report_names: list) -> Report:
        aggregate_report, post_processed_data, report_data, report_errors = aggregate_reports(
            self.octopoes_api_connector,
            self.get_oois(),
            self.get_report_type_ids(),
            self.observed_at,
            self.organization.code,
        )

        # If OOI could not be found or the date is incorrect, it will be shown to the user as a message error
        if report_errors:
            report_types = ", ".join(set(report_errors))
            date = self.observed_at.date()
            error_message = _("No data could be found for %(report_types). Object(s) did not exist on %(date)s.") % {
                "report_types": report_types,
                "date": date,
            }
            messages.add_message(self.request, messages.ERROR, error_message)

        return save_aggregate_report_data(
            self.bytes_client,
            self.octopoes_api_connector,
            self.organization,
            self.get_observed_at(),
            self.get_ooi_pks(),
            self.get_input_data(),
            report_names[0][1],
            report_data,
            post_processed_data,
            aggregate_report,
        )


class SaveMultiReportMixin(BaseReportView):
    def save_report(self, report_names: list) -> Report:
        now = datetime.now(timezone.utc)
        observed_at = self.get_observed_at()
        report_type = MultiOrganizationReport(self.octopoes_api_connector)

        name = now.strftime(report_names[0][1])
        if not name or name.isspace():
            name = report_type.name

        report_data = report_type.post_process_data(
            collect_report_data(self.octopoes_api_connector, self.get_ooi_pks(), self.observed_at)
        )
        report_data_raw_id = self.bytes_client.upload_raw(
            ReportDataDict(report_data | self.get_input_data()).model_dump_json().encode(),
            manual_mime_types={"openkat/report"},
        )

        report_ooi = Report(
            name=str(name),
            report_type=str(report_type.id),
            template=report_type.template_path,
            report_id=uuid4(),
            organization_code=self.organization.code,
            organization_name=self.organization.name,
            organization_tags=list(self.organization.tags.all()),
            data_raw_id=report_data_raw_id,
            date_generated=datetime.now(timezone.utc),
            input_oois=self.get_ooi_pks(),
            observed_at=observed_at,
            parent_report=None,
            has_parent=False,
        )

        create_ooi(self.octopoes_api_connector, self.bytes_client, report_ooi, observed_at)
        logger.info("Report created", event_code="080071", report=report_ooi)

        return report_ooi<|MERGE_RESOLUTION|>--- conflicted
+++ resolved
@@ -258,9 +258,6 @@
                 manual_mime_types={"openkat/report"},
             )
 
-<<<<<<< HEAD
-    logger.info("Report created", event_code="080071", report=report_ooi)
-=======
             aggregate_sub_report_ooi = Report(
                 name=str(report_type.name),
                 report_type=report_type_id,
@@ -279,7 +276,7 @@
 
             create_ooi(octopoes_api_connector, bytes_client, aggregate_sub_report_ooi, observed_at)
 
->>>>>>> f751a99d
+    logger.info("Report created", event_code="080071", report=report_ooi)
     return report_ooi
 
 
