from datetime import datetime, timezone
from string import Template
from typing import Any

import structlog
from django.contrib import messages
from django.utils.translation import gettext_lazy as _
from tools.models import Organization
from tools.ooi_helpers import create_ooi

from octopoes.connector.octopoes import OctopoesAPIConnector
from octopoes.models import Reference
from octopoes.models.exception import ObjectNotFoundException, TypeNotFound
from octopoes.models.ooi.reports import AssetReport, Report, ReportRecipe
from octopoes.models.types import OOIType
from reports.report_types.aggregate_organisation_report.report import AggregateOrganisationReport, aggregate_reports
from reports.report_types.concatenated_report.report import ConcatenatedReport
from reports.report_types.definitions import BaseReport, SubReportPlugins, report_plugins_union
from reports.report_types.helpers import REPORTS, get_report_by_id
from reports.report_types.multi_organization_report.report import MultiOrganizationReport, collect_report_data
from reports.views.base import BaseReportView, ReportDataDict
from rocky.bytes_client import BytesClient

logger = structlog.get_logger(__name__)


def collect_reports(observed_at: datetime, octopoes_connector: OctopoesAPIConnector, ooi_pks: list[str], report_types):
    error_reports = []
    report_data: dict[str, dict[str, dict[str, Any]]] = {}
    by_type: dict[str, list[str]] = {}

    for ooi in ooi_pks:
        ooi_type = Reference.from_str(ooi).class_

        if ooi_type not in by_type:
            by_type[ooi_type] = []

        by_type[ooi_type].append(ooi)

    for report_class in report_types:
        oois = {ooi for ooi_type in report_class.input_ooi_types for ooi in by_type.get(ooi_type.get_object_type(), [])}

        try:
            results = report_class(octopoes_connector).collect_data(oois, observed_at)
        except ObjectNotFoundException:
            error_reports.append(report_class.id)
            continue
        except TypeNotFound:
            error_reports.append(report_class.id)
            continue

        for ooi, data in results.items():
            if report_class.id not in report_data:
                report_data[report_class.id] = {}

            report_data[report_class.id][ooi] = {
                "data": data,
                "template": report_class.template_path,
                "report_name": report_class.name,
            }

    return error_reports, report_data


def get_input_data(input_data: dict[str, Any], ooi: str, report_type: type[BaseReport]):
    required_plugins = list(input_data["input_data"]["plugins"]["required"])
    optional_plugins = list(input_data["input_data"]["plugins"]["optional"])

    child_plugins: SubReportPlugins = {"required": [], "optional": []}

    child_plugins["required"] = [
        plugin_id for plugin_id in required_plugins if plugin_id in report_type.plugins["required"]
    ]
    child_plugins["optional"] = [
        plugin_id for plugin_id in optional_plugins if plugin_id in report_type.plugins["optional"]
    ]

    return {"input_data": {"input_oois": [ooi], "report_types": [report_type.id], "plugins": child_plugins}}


def save_report_data(
    bytes_client: BytesClient,
    observed_at: datetime,
    octopoes_api_connector: OctopoesAPIConnector,
    organization: Organization,
    oois: list[OOIType],
    report_data: dict,
    recipe: ReportRecipe,
) -> Report | None:
    now = datetime.now(timezone.utc)

<<<<<<< HEAD
    input_data = {
        "input_data": {
            "input_oois": oois,
            "report_types": recipe.asset_report_types,
            "plugins": report_plugins_union([get_report_by_id(type_id) for type_id in recipe.asset_report_types]),
        }
    }

    asset_reports = create_asset_reports(
        bytes_client, input_data, now, observed_at, octopoes_api_connector, organization, recipe, report_data
    )
=======
    # if it's not a single report, we need a parent
    if report_data and (len(report_data) > 1 or len(list(report_data.values())[0]) > 1):
        raw_id = bytes_client.upload_raw(
            raw=ReportDataDict(input_data).model_dump_json().encode(), manual_mime_types={"openkat/report"}
        )

        name = now.strftime(Template(parent_report_name).safe_substitute(report_type=str(ConcatenatedReport.name)))
>>>>>>> 7514b644

    raw_id = bytes_client.upload_raw(
        raw=ReportDataDict(input_data).model_dump_json().encode(), manual_mime_types={"openkat/report"}
    )

    report_name = now.strftime(
        Template(recipe.report_name_format).safe_substitute(
            oois_count=str(len(oois)), report_type=str(ConcatenatedReport.name)
        )
    )

    if len(oois) == 1:
        report_name = Template(report_name).safe_substitute(ooi=oois[0].human_readable)

    if not report_name or report_name.isspace():
        report_name = ConcatenatedReport.name

    report_ooi = Report(
        name=str(report_name),
        report_type=str(ConcatenatedReport.id),
        template=ConcatenatedReport.template_path,
        organization_code=organization.code,
        organization_name=organization.name,
        organization_tags=[tag.name for tag in organization.tags.all()],
        data_raw_id=raw_id,
        date_generated=now,
        reference_date=observed_at,
        input_oois=[asset_report.reference for asset_report in asset_reports],
        observed_at=observed_at,
        report_recipe=recipe.reference,
    )

    create_ooi(octopoes_api_connector, bytes_client, report_ooi, observed_at)
    logger.info("Report created", event_code=800071, report=report_ooi)
    return report_ooi


def create_asset_reports(
    bytes_client, input_data, now, observed_at, octopoes_api_connector, organization, recipe, report_data
):
    asset_reports = []

<<<<<<< HEAD
    for report_type_id, ooi_data in report_data.items():
=======
    # if it's a single report we can just save it as complete
    else:
        report_type_id = next(iter(input_data["input_data"]["report_types"]))
        ooi = next(iter(report_data[report_type_id])) if report_data else None
        data = report_data[report_type_id][ooi]["data"] if report_data else {}
        raw_id = bytes_client.upload_raw(
            raw=ReportDataDict({"report_data": data} | input_data).model_dump_json().encode(),
            manual_mime_types={"openkat/report"},
        )
>>>>>>> 7514b644
        report_type = get_report_by_id(report_type_id)

        for ooi, data in ooi_data.items():
            ooi_human_readable = Reference.from_str(ooi).human_readable
            asset_report_name = now.strftime(
                Template(recipe.asset_report_name_format).safe_substitute(
                    ooi=ooi_human_readable, report_type=report_type.name
                )
            )

<<<<<<< HEAD
            asset_report_input = get_input_data(input_data, ooi, report_type)
            asset_raw_id = bytes_client.upload_raw(
                raw=ReportDataDict({"report_data": data["data"]} | asset_report_input).model_dump_json().encode(),
                manual_mime_types={"openkat/report"},
            )
=======
        parent_report_ooi = Report(
            name=str(name),
            report_type=report_type_id,
            template=report_type.template_path,
            report_id=uuid4(),
            organization_code=organization.code,
            organization_name=organization.name,
            organization_tags=[tag.name for tag in organization.tags.all()],
            data_raw_id=raw_id,
            date_generated=datetime.now(timezone.utc),
            input_oois=input_data["input_data"]["input_oois"],
            observed_at=observed_at,
            parent_report=None,
            has_parent=False,
            report_recipe=report_recipe,
        )
>>>>>>> 7514b644

            asset_report = AssetReport(
                name=str(asset_report_name),
                report_type=report_type_id,
                report_recipe=recipe.reference,
                template=report_type.template_path,
                organization_code=organization.code,
                organization_name=organization.name,
                organization_tags=[tag.name for tag in organization.tags.all()],
                data_raw_id=asset_raw_id,
                date_generated=now,
                reference_date=observed_at,
                input_ooi=ooi,
                observed_at=observed_at,
            )
            asset_reports.append(asset_report)
            create_ooi(octopoes_api_connector, bytes_client, asset_report, observed_at)

    return asset_reports


def save_aggregate_report_data(
    bytes_client: BytesClient,
    observed_at: datetime,
    octopoes_api_connector: OctopoesAPIConnector,
    organization: Organization,
    oois: list[OOIType],
    report_data: dict,
    post_processed_data,
    aggregate_report,
    recipe: ReportRecipe,
) -> Report | None:
    if len(report_data) == 0:
        return None

    now = datetime.now(timezone.utc)
    input_data = {
        "input_data": {
            "input_oois": oois,
            "report_types": recipe.asset_report_types,
            "plugins": report_plugins_union([get_report_by_id(type_id) for type_id in recipe.asset_report_types]),
        }
    }

    asset_reports = create_asset_reports(
        bytes_client, input_data, now, observed_at, octopoes_api_connector, organization, recipe, report_data
    )

    raw_id = bytes_client.upload_raw(
        raw=ReportDataDict(post_processed_data | input_data).model_dump_json().encode(),
        manual_mime_types={"openkat/report"},
    )
    report_name = now.strftime(
        Template(recipe.report_name_format).safe_substitute(
            report_type=str(AggregateOrganisationReport.name), oois_count=str(len(oois))
        )
    )

    if len(oois) == 1:
        report_name = Template(report_name).safe_substitute(ooi=oois[0].human_readable)

    if not report_name or report_name.isspace():
        report_name = type(aggregate_report).name

    report_ooi = Report(
        name=str(report_name),
        report_type=str(type(aggregate_report).id),
        template=type(aggregate_report).template_path,
        organization_code=organization.code,
        organization_name=organization.name,
        organization_tags=[tag.name for tag in organization.tags.all()],
        data_raw_id=raw_id,
        date_generated=now,
        reference_date=observed_at,
        input_oois=[asset_report.reference for asset_report in asset_reports],
        observed_at=observed_at,
        report_recipe=recipe.reference,
    )
    create_ooi(octopoes_api_connector, bytes_client, report_ooi, observed_at)

    logger.info("Aggregate Report created", event_code=800071, report=report_ooi)
    return report_ooi


class SaveGenerateReportMixin(BaseReportView):
    def save_report(self, report_names: list) -> Report | None:
        error_reports, report_data = collect_reports(
            self.observed_at,
            self.octopoes_api_connector,
            self.get_ooi_pks(),
            [x for x in self.get_report_types() if x in REPORTS],
        )

        report_ooi = save_report_data(
            self.bytes_client,
            self.observed_at,
            self.octopoes_api_connector,
            self.organization,
            self.get_oois(),
            report_data,
            "Onboarding",  # TODO: Fix recipe
        )

        # If OOI could not be found or the date is incorrect, it will be shown to the user as a message error
        if error_reports:
            report_types = ", ".join(set(error_reports))
            date = self.observed_at.date()
            error_message = _("No data could be found for %(report_types). Object(s) did not exist on %(date)s.") % {
                "report_types": report_types,
                "date": date,
            }
            messages.error(self.request, error_message)

        return report_ooi


class SaveAggregateReportMixin(BaseReportView):
    def save_report(self, report_names: list) -> Report:
        aggregate_report, post_processed_data, report_data, report_errors = aggregate_reports(
            self.octopoes_api_connector,
            self.get_oois(),
            self.get_report_type_ids(),
            self.observed_at,
            self.organization.code,
        )

        # If OOI could not be found or the date is incorrect, it will be shown to the user as a message error
        if report_errors:
            report_types = ", ".join(set(report_errors))
            date = self.observed_at.date()
            error_message = _("No data could be found for %(report_types). Object(s) did not exist on %(date)s.") % {
                "report_types": report_types,
                "date": date,
            }
            messages.add_message(self.request, messages.ERROR, error_message)

        return save_aggregate_report_data(
            self.bytes_client,
            self.get_observed_at(),
            self.octopoes_api_connector,
            self.organization,
            self.get_oois(),
            report_data,
            post_processed_data,
            aggregate_report,
            "",  # TODO: fix recipe
        )


class SaveMultiReportMixin(BaseReportView):
    def save_report(self, report_names: list) -> Report:
        now = datetime.now(timezone.utc)

        observed_at = self.get_observed_at()
        report_type = MultiOrganizationReport(self.octopoes_api_connector)

        name = now.strftime(report_names[0][1])
        if not name or name.isspace():
            name = report_type.name

        report_data = report_type.post_process_data(
            collect_report_data(self.octopoes_api_connector, self.get_ooi_pks(), self.observed_at)
        )
        report_data_raw_id = self.bytes_client.upload_raw(
            ReportDataDict(report_data | self.get_input_data()).model_dump_json().encode(),
            manual_mime_types={"openkat/report"},
        )

        report_ooi = Report(
            name=str(name),
            report_type=str(report_type.id),
            template=report_type.template_path,
            organization_code=self.organization.code,
            organization_name=self.organization.name,
            organization_tags=list(self.organization.tags.all()),
            data_raw_id=report_data_raw_id,
            date_generated=now,
            reference_date=observed_at,  # TODO: https://github.com/minvws/nl-kat-coordination/issues/4014
            input_oois=self.get_ooi_pks(),
            observed_at=observed_at,
        )

        create_ooi(self.octopoes_api_connector, self.bytes_client, report_ooi, observed_at)
        logger.info("Report created", event_code=800071, report=report_ooi)

        return report_ooi<|MERGE_RESOLUTION|>--- conflicted
+++ resolved
@@ -89,7 +89,6 @@
 ) -> Report | None:
     now = datetime.now(timezone.utc)
 
-<<<<<<< HEAD
     input_data = {
         "input_data": {
             "input_oois": oois,
@@ -101,15 +100,6 @@
     asset_reports = create_asset_reports(
         bytes_client, input_data, now, observed_at, octopoes_api_connector, organization, recipe, report_data
     )
-=======
-    # if it's not a single report, we need a parent
-    if report_data and (len(report_data) > 1 or len(list(report_data.values())[0]) > 1):
-        raw_id = bytes_client.upload_raw(
-            raw=ReportDataDict(input_data).model_dump_json().encode(), manual_mime_types={"openkat/report"}
-        )
-
-        name = now.strftime(Template(parent_report_name).safe_substitute(report_type=str(ConcatenatedReport.name)))
->>>>>>> 7514b644
 
     raw_id = bytes_client.upload_raw(
         raw=ReportDataDict(input_data).model_dump_json().encode(), manual_mime_types={"openkat/report"}
@@ -152,19 +142,7 @@
 ):
     asset_reports = []
 
-<<<<<<< HEAD
     for report_type_id, ooi_data in report_data.items():
-=======
-    # if it's a single report we can just save it as complete
-    else:
-        report_type_id = next(iter(input_data["input_data"]["report_types"]))
-        ooi = next(iter(report_data[report_type_id])) if report_data else None
-        data = report_data[report_type_id][ooi]["data"] if report_data else {}
-        raw_id = bytes_client.upload_raw(
-            raw=ReportDataDict({"report_data": data} | input_data).model_dump_json().encode(),
-            manual_mime_types={"openkat/report"},
-        )
->>>>>>> 7514b644
         report_type = get_report_by_id(report_type_id)
 
         for ooi, data in ooi_data.items():
@@ -175,30 +153,11 @@
                 )
             )
 
-<<<<<<< HEAD
             asset_report_input = get_input_data(input_data, ooi, report_type)
             asset_raw_id = bytes_client.upload_raw(
                 raw=ReportDataDict({"report_data": data["data"]} | asset_report_input).model_dump_json().encode(),
                 manual_mime_types={"openkat/report"},
             )
-=======
-        parent_report_ooi = Report(
-            name=str(name),
-            report_type=report_type_id,
-            template=report_type.template_path,
-            report_id=uuid4(),
-            organization_code=organization.code,
-            organization_name=organization.name,
-            organization_tags=[tag.name for tag in organization.tags.all()],
-            data_raw_id=raw_id,
-            date_generated=datetime.now(timezone.utc),
-            input_oois=input_data["input_data"]["input_oois"],
-            observed_at=observed_at,
-            parent_report=None,
-            has_parent=False,
-            report_recipe=report_recipe,
-        )
->>>>>>> 7514b644
 
             asset_report = AssetReport(
                 name=str(asset_report_name),
