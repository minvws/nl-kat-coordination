--- conflicted
+++ resolved
@@ -7,12 +7,6 @@
 from django.urls import reverse
 from django.utils.http import urlencode
 from django.utils.translation import gettext_lazy as _
-<<<<<<< HEAD
-from django_weasyprint import WeasyTemplateResponseMixin
-from tools.view_helpers import url_with_querystring
-=======
-from django.views.generic import TemplateView
->>>>>>> 0ace7c71
 
 from octopoes.models import ScanProfileType
 from octopoes.models.ooi.reports import Report as ReportOOI
@@ -142,57 +136,6 @@
     def save_report(self) -> ReportOOI:
         input_oois = self.get_oois()
 
-<<<<<<< HEAD
-
-class AggregateReportView(BreadcrumbsAggregateReportView, OOISelectionView, ReportPluginView):
-    """
-    Shows the report generated from OOIS and report types.
-    """
-
-    template_name = "aggregate_report.html"
-    current_step = 6
-    ooi_types = get_ooi_types_from_aggregate_report(AggregateOrganisationReport)
-    report_types: Sequence[type[Report]]
-
-    def get(self, request, *args, **kwargs):
-        if not self.report_type_selection_is_valid():
-            return redirect(
-                reverse("generate_report_select_report_types", kwargs=self.get_kwargs()) + get_selection(request)
-            )
-
-        if "json" in self.request.GET and self.request.GET["json"] == "true":
-            aggregate_report, post_processed_data, report_data = self.generate_reports_for_oois()
-
-            response = {
-                "organization_code": self.organization.code,
-                "organization_name": self.organization.name,
-                "organization_tags": list(self.organization.tags.all()),
-                "data": {
-                    "report_data": report_data,
-                    "post_processed_data": post_processed_data,
-                },
-            }
-
-            try:
-                response = JsonResponse(response, encoder=JSONEncoder)
-            except TypeError:
-                # We can't use translated strings as keys in JSON. This
-                # debugging code makes it easy to spot where the problem is.
-                if settings.DEBUG:
-                    debug_json_keys(report_data, [])
-                    debug_json_keys(post_processed_data, [])
-                raise
-            else:
-                response["Content-Disposition"] = f"attachment; filename=report-{self.organization.code}.json"
-                return response
-
-        return super().get(request, *args, **kwargs)
-
-    def generate_reports_for_oois(
-        self,
-    ) -> tuple[AggregateOrganisationReport, Any, dict[Any, dict[Any, Any]]]:
-=======
->>>>>>> 0ace7c71
         aggregate_report, post_processed_data, report_data, report_errors = aggregate_reports(
             self.octopoes_api_connector,
             input_oois,
