--- conflicted
+++ resolved
@@ -164,32 +164,12 @@
 
         return super().get(request, *args, **kwargs)
 
-<<<<<<< HEAD
     def generate_reports_for_oois(self) -> Tuple[AggregateOrganisationReport, Any, Dict[Any, Dict[Any, Any]]]:
         aggregate_report, post_processed_data, report_data = aggregate_reports(
             self.octopoes_api_connector, self.selected_oois, self.get_report_types(), self.valid_time
         )
 
         return aggregate_report, post_processed_data, report_data
-=======
-    def generate_reports_for_oois(self) -> Tuple[Any, Any, Dict[Any, Dict[Any, Any]]]:
-        report_data = {}
-        aggregate_report = AggregateOrganisationReport(self.octopoes_api_connector)
-        aggregate_template = aggregate_report.template_path
-        for ooi in self.selected_oois:
-            report_data[ooi] = {}
-            for options, report_types in aggregate_report.reports.items():
-                for report_type in report_types:
-                    if Reference.from_str(ooi).class_type in report_type.input_ooi_types and report_type.id in [
-                        report["id"] for report in self.get_report_types()
-                    ]:
-                        report = report_type(self.octopoes_api_connector)
-                        data = report.generate_data(ooi, valid_time=self.valid_time)
-                        report_data[ooi][report_type.id] = data
-        post_processed_data = aggregate_report.post_process_data(report_data, self.valid_time)
-
-        return aggregate_template, post_processed_data, report_data
->>>>>>> b4cd1049
 
     def get_context_data(self, **kwargs):
         context = super().get_context_data(**kwargs)
