from typing import Any, Dict, Tuple

from django.conf import settings
from django.contrib import messages
from django.http import HttpRequest, HttpResponse, JsonResponse
from django.shortcuts import redirect
from django.urls import reverse
from django.utils.translation import gettext_lazy as _
from django.views.generic import TemplateView
from django_weasyprint import WeasyTemplateResponseMixin
from tools.view_helpers import url_with_querystring

from reports.report_types.aggregate_organisation_report.report import AggregateOrganisationReport, aggregate_reports
from reports.report_types.helpers import (
    get_ooi_types_from_aggregate_report,
    get_plugins_for_report_ids,
    get_report_types_from_aggregate_report,
)
from reports.utils import JSONEncoder, debug_json_keys
from reports.views.base import REPORTS_PRE_SELECTION, BaseReportView, ReportBreadcrumbs, get_selection
from rocky.views.ooi_view import BaseOOIListView


class BreadcrumbsAggregateReportView(ReportBreadcrumbs):
    def build_breadcrumbs(self):
        breadcrumbs = super().build_breadcrumbs()
        kwargs = self.get_kwargs()
        selection = get_selection(self.request)
        breadcrumbs += [
            {
                "url": reverse("aggregate_report_landing", kwargs=kwargs) + selection,
                "text": _("Aggregate report"),
            },
            {
                "url": reverse("aggregate_report_select_oois", kwargs=kwargs) + selection,
                "text": _("Select Objects"),
            },
            {
                "url": reverse("aggregate_report_select_report_types", kwargs=kwargs) + selection,
                "text": _("Select report types"),
            },
            {
                "url": reverse("aggregate_report_setup_scan", kwargs=kwargs) + selection,
                "text": _("Setup scan"),
            },
            {
                "url": reverse("aggregate_report_view", kwargs=kwargs) + selection,
                "text": _("View report"),
            },
        ]
        return breadcrumbs


class LandingAggregateReportView(BreadcrumbsAggregateReportView, BaseReportView):
    """
    Landing page to start the 'Aggregate Report' flow.
    """

    def get(self, request: HttpRequest, *args: Any, **kwargs: Any) -> HttpResponse:
        return redirect(
            reverse("aggregate_report_select_oois", kwargs=self.get_kwargs())
            + get_selection(request, REPORTS_PRE_SELECTION)
        )


class OOISelectionAggregateReportView(BreadcrumbsAggregateReportView, BaseOOIListView, BaseReportView):
    """
    Select Objects for the 'Aggregate Report' flow.
    """

    template_name = "aggregate_report/select_oois.html"
    current_step = 3
    ooi_types = get_ooi_types_from_aggregate_report(AggregateOrganisationReport)

    def get_context_data(self, **kwargs):
        context = super().get_context_data(**kwargs)
        context.update(self.get_ooi_filter_forms(self.ooi_types))
        context["channel"] = "aggregate_report"
        return context


class ReportTypesSelectionAggregateReportView(BreadcrumbsAggregateReportView, BaseReportView, TemplateView):
    """
    Shows all possible report types from a list of Objects.
    Chooses report types for the 'Aggregate Report' flow.
    """

    template_name = "aggregate_report/select_report_types.html"
    current_step = 4

    def setup(self, request, *args, **kwargs):
        super().setup(request, *args, **kwargs)
        self.available_report_types = self.get_report_types_for_aggregate_report(
            get_report_types_from_aggregate_report(AggregateOrganisationReport)
        )

    def get(self, request, *args, **kwargs):
        if not self.selected_oois:
            messages.error(self.request, _("Select at least one OOI to proceed."))
        return super().get(request, *args, **kwargs)

    def get_context_data(self, **kwargs):
        context = super().get_context_data(**kwargs)
        if "all" not in self.selected_oois:
            context["oois"] = self.get_oois()
        else:
            context["oois"] = "all"
        context["available_report_types_aggregate"] = self.available_report_types
        context["count_available_report_types_aggregate"] = len(self.available_report_types["required"]) + len(
            self.available_report_types["optional"]
        )
        return context


class SetupScanAggregateReportView(BreadcrumbsAggregateReportView, BaseReportView, TemplateView):
    """
    Show required and optional plugins to start scans to generate OOIs to include in report.
    """

    template_name = "aggregate_report/setup_scan.html"
    current_step = 5

    def get(self, request, *args, **kwargs):
        if not self.selected_report_types:
            messages.error(self.request, _("Select at least one report type to proceed."))
        return super().get(request, *args, **kwargs)

    def get_context_data(self, **kwargs):
        context = super().get_context_data(**kwargs)
        context["plugins"] = self.get_required_optional_plugins(get_plugins_for_report_ids(self.selected_report_types))
        return context


class AggregateReportView(BreadcrumbsAggregateReportView, BaseReportView, TemplateView):
    """
    Shows the report generated from OOIS and report types.
    """

    template_name = "aggregate_report.html"
    current_step = 6
    ooi_types = get_ooi_types_from_aggregate_report(AggregateOrganisationReport)

    def get(self, request, *args, **kwargs):
        if "json" in self.request.GET and self.request.GET["json"] == "true":
            aggregate_report, post_processed_data, report_data = self.generate_reports_for_oois()

            response = {
                "organization_code": self.organization.code,
                "organization_name": self.organization.name,
                "organization_tags": list(self.organization.tags.all()),
                "data": {
                    "report_data": report_data,
                    "post_processed_data": post_processed_data,
                },
            }

            try:
                response = JsonResponse(response, encoder=JSONEncoder)
            except TypeError:
                # We can't use translated strings as keys in JSON. This
                # debugging code makes it easy to spot where the problem is.
                if settings.DEBUG:
                    debug_json_keys(report_data, [])
                    debug_json_keys(post_processed_data, [])
                raise
            else:
                response["Content-Disposition"] = f"attachment; filename=report-{self.organization.code}.json"
                return response

        return super().get(request, *args, **kwargs)

    def generate_reports_for_oois(self) -> Tuple[AggregateOrganisationReport, Any, Dict[Any, Dict[Any, Any]]]:
<<<<<<< HEAD
        aggregate_report, post_processed_data, report_data = aggregate_reports(
            self.octopoes_api_connector, self.get_pk_oois(), self.get_report_types(), self.valid_time
=======
        aggregate_report, post_processed_data, report_data, error_oois = aggregate_reports(
            self.octopoes_api_connector, self.selected_oois, self.report_types, self.valid_time
>>>>>>> 0969fd25
        )

        # If OOI could not be found or the date is incorrect, it will be shown to the user as a message error
        if error_oois:
            oois = ", ".join(set(error_oois))
            date = self.valid_time.date()
            error_message = _("No data could be found for %(oois)s. Object(s) did not exist on %(date)s.") % {
                "oois": oois,
                "date": date,
            }
            messages.add_message(self.request, messages.ERROR, error_message)

        return aggregate_report, post_processed_data, report_data

    def get_context_data(self, **kwargs):
        context = super().get_context_data(**kwargs)
        context["report_types"] = [report.class_attributes() for report in self.report_types]
        aggregate_report, post_processed_data, report_data = self.generate_reports_for_oois()
        context["template"] = aggregate_report.template_path
        context["post_processed_data"] = post_processed_data
        context["report_data"] = report_data
        context["report_download_pdf_url"] = url_with_querystring(
            reverse("aggregate_report_pdf", kwargs={"organization_code": self.organization.code}),
            True,
            **self.request.GET,
        )
        context["report_download_json_url"] = url_with_querystring(
            reverse("aggregate_report_view", kwargs={"organization_code": self.organization.code}),
            True,
            **dict(json="true", **self.request.GET),
        )
<<<<<<< HEAD

        context["oois"] = self.get_oois()
        context["plugins"] = self.get_required_optional_plugins(get_plugins_for_report_ids(self.selected_report_types))
=======
>>>>>>> 0969fd25
        return context


class AggregateReportPDFView(AggregateReportView, WeasyTemplateResponseMixin):
    template_name = "aggregate_report_pdf.html"

    pdf_filename = "aggregate_report.pdf"
    pdf_attachment = False
    pdf_options = {
        "pdf_variant": "pdf/ua-1",
    }<|MERGE_RESOLUTION|>--- conflicted
+++ resolved
@@ -170,13 +170,8 @@
         return super().get(request, *args, **kwargs)
 
     def generate_reports_for_oois(self) -> Tuple[AggregateOrganisationReport, Any, Dict[Any, Dict[Any, Any]]]:
-<<<<<<< HEAD
-        aggregate_report, post_processed_data, report_data = aggregate_reports(
+        aggregate_report, post_processed_data, report_data, error_oois = aggregate_reports(
             self.octopoes_api_connector, self.get_pk_oois(), self.get_report_types(), self.valid_time
-=======
-        aggregate_report, post_processed_data, report_data, error_oois = aggregate_reports(
-            self.octopoes_api_connector, self.selected_oois, self.report_types, self.valid_time
->>>>>>> 0969fd25
         )
 
         # If OOI could not be found or the date is incorrect, it will be shown to the user as a message error
@@ -208,12 +203,9 @@
             True,
             **dict(json="true", **self.request.GET),
         )
-<<<<<<< HEAD
 
         context["oois"] = self.get_oois()
         context["plugins"] = self.get_required_optional_plugins(get_plugins_for_report_ids(self.selected_report_types))
-=======
->>>>>>> 0969fd25
         return context
 
 
