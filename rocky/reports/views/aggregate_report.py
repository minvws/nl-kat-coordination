import logging
from collections.abc import Sequence
from typing import Any

from django.contrib import messages
from django.http import HttpRequest, HttpResponse
from django.shortcuts import redirect
from django.urls import reverse
from django.utils.http import urlencode
from django.utils.translation import gettext_lazy as _
from django.views.generic import TemplateView

from octopoes.models import ScanProfileType
from octopoes.models.ooi.reports import Report as ReportOOI
from reports.report_types.aggregate_organisation_report.report import AggregateOrganisationReport, aggregate_reports
from reports.report_types.definitions import Report
from reports.report_types.helpers import get_ooi_types_from_aggregate_report, get_report_types_from_aggregate_report
from reports.views.base import (
    REPORTS_PRE_SELECTION,
    ReportBreadcrumbs,
    ReportOOIView,
    ReportPluginView,
    ReportTypeView,
    get_selection,
)
from reports.views.view_helpers import AggregateReportStepsMixin
from rocky.views.ooi_view import BaseOOIListView

logger = logging.getLogger(__name__)


class BreadcrumbsAggregateReportView(ReportBreadcrumbs):
    def build_breadcrumbs(self):
        breadcrumbs = super().build_breadcrumbs()
        kwargs = self.get_kwargs()
        selection = get_selection(self.request)
        breadcrumbs += [
            {
                "url": reverse("aggregate_report_landing", kwargs=kwargs) + selection,
                "text": _("Aggregate report"),
            },
            {
                "url": reverse("aggregate_report_select_oois", kwargs=kwargs) + selection,
                "text": _("Select objects"),
            },
            {
                "url": reverse("aggregate_report_select_report_types", kwargs=kwargs) + selection,
                "text": _("Select report types"),
            },
            {
                "url": reverse("aggregate_report_setup_scan", kwargs=kwargs) + selection,
                "text": _("Configuration"),
            },
            {
<<<<<<< HEAD
                "url": reverse("aggregate_report_export_setup", kwargs=kwargs) + selection,
                "text": _("Export setup"),
            },
            {
=======
>>>>>>> 47ce2621
                "url": reverse("aggregate_report_save", kwargs=kwargs) + selection,
                "text": _("Save report"),
            },
        ]
        return breadcrumbs


class LandingAggregateReportView(BreadcrumbsAggregateReportView):
    """
    Landing page to start the 'Aggregate Report' flow.
    """

    def get(self, request: HttpRequest, *args: Any, **kwargs: Any) -> HttpResponse:
        return redirect(
            reverse("aggregate_report_select_oois", kwargs=self.get_kwargs())
            + get_selection(request, REPORTS_PRE_SELECTION)
        )


class OOISelectionAggregateReportView(
    AggregateReportStepsMixin,
    BreadcrumbsAggregateReportView,
    ReportOOIView,
    BaseOOIListView,
):
    """
    Select Objects for the 'Aggregate Report' flow.
    """

    template_name = "aggregate_report/select_oois.html"
    breadcrumbs_step = 3
    current_step = 1
    ooi_types = get_ooi_types_from_aggregate_report(AggregateOrganisationReport)

    def get_context_data(self, **kwargs):
        context = super().get_context_data(**kwargs)
        context.update(self.get_ooi_filter_forms(self.ooi_types))
        context["channel"] = "aggregate_report"
        return context


class ReportTypesSelectionAggregateReportView(
    AggregateReportStepsMixin,
    BreadcrumbsAggregateReportView,
    ReportOOIView,
    ReportTypeView,
    TemplateView,
):
    """
    Shows all possible report types from a list of Objects.
    Chooses report types for the 'Aggregate Report' flow.
    """

    template_name = "aggregate_report/select_report_types.html"
    breadcrumbs_step = 4
    current_step = 2
    ooi_types = get_ooi_types_from_aggregate_report(AggregateOrganisationReport)

    def setup(self, request, *args, **kwargs):
        super().setup(request, *args, **kwargs)
        self.available_report_types = self.get_report_types_for_aggregate_report(
            get_report_types_from_aggregate_report(AggregateOrganisationReport)
        )

    def get(self, request, *args, **kwargs):
        if not self.selected_oois:
            messages.error(self.request, _("Select at least one OOI to proceed."))
        return super().get(request, *args, **kwargs)

    def get_report_types_for_aggregate_report(
        self, reports_dict: dict[str, set[type[Report]]]
    ) -> dict[str, list[dict[str, str]]]:
        report_types = {}
        for option, reports in reports_dict.items():
            report_types[option] = self.get_report_types(reports)
        return report_types

    def get_context_data(self, **kwargs):
        context = super().get_context_data(**kwargs)
        context["available_report_types_aggregate"] = self.available_report_types
        context["count_available_report_types_aggregate"] = len(self.available_report_types["required"]) + len(
            self.available_report_types["optional"]
        )
        context["total_oois"] = self.get_total_objects()
        return context


class SaveAggregateReportMixin(ReportPluginView):
    def save_report(self) -> ReportOOI:
<<<<<<< HEAD
        if not self.selected_report_types:
            messages.error(self.request, _("Select at least one report type to proceed."))
            return redirect(
                reverse("aggregate_report_select_report_types", kwargs=self.get_kwargs()) + get_selection(self.request)
            )

        input_oois = self.get_oois()

        aggregate_report, post_processed_data, report_data, report_errors = aggregate_reports(
            self.octopoes_api_connector,
            input_oois,
            self.selected_report_types,
            self.observed_at,
        )

        # If OOI could not be found or the date is incorrect, it will be shown to the user as a message error
        if report_errors:
            report_types = ", ".join(set(report_errors))
            date = self.observed_at.date()
            error_message = _("No data could be found for %(report_types). Object(s) did not exist on %(date)s.") % {
                "report_types": report_types,
                "date": date,
            }
            messages.add_message(self.request, messages.ERROR, error_message)

        observed_at = self.get_observed_at()

        post_processed_data["plugins"] = self.get_plugin_data_for_saving()
        post_processed_data["oois"] = []
        for input_ooi in input_oois:
            post_processed_data["oois"].append(
                {
                    "name": input_ooi.human_readable,
                    "type": input_ooi.object_type,
                    "scan_profile_level": input_ooi.scan_profile.level.value if input_ooi.scan_profile else 0,
                    "scan_profile_type": input_ooi.scan_profile.scan_profile_type
                    if input_ooi.scan_profile
                    else ScanProfileType.EMPTY,
                }
            )

        logger.error(post_processed_data["oois"])

        post_processed_data["report_types"] = []
        for report_type in self.report_types:
            post_processed_data["report_types"].append(
                {
                    "name": str(report_type.name),
                    "description": str(report_type.description),
                    "label_style": report_type.label_style,
                }
            )

        logger.error(post_processed_data["report_types"])

        # Create the report
        report_data_raw_id = self.save_report_raw(data=post_processed_data)
        report_ooi = self.save_report_ooi(
            report_data_raw_id=report_data_raw_id,
            report_type=type(aggregate_report),
            input_oois=[ooi.primary_key for ooi in input_oois],
            parent=None,
            has_parent=False,
            observed_at=observed_at,
        )

        # Save the child reports to bytes
        for ooi, types in report_data.items():
            for report_type, data in types.items():
                self.save_report_raw(data=data)

        return report_ooi


class SetupScanAggregateReportView(
    SaveAggregateReportMixin, AggregateReportStepsMixin, BreadcrumbsAggregateReportView, ReportPluginView
):
    """
    Show required and optional plugins to start scans to generate OOIs to include in report.
    """

    template_name = "aggregate_report/setup_scan.html"
    breadcrumbs_step = 5
    current_step = 3

    def get(self, request: HttpRequest, *args: Any, **kwargs: Any) -> HttpResponse:
        if not self.report_has_required_plugins() or self.plugins_enabled():
            return redirect(self.get_next())
        if not self.plugins:
            return redirect(self.get_previous())

        return super().get(request, *args, **kwargs)


class ExportSetupAggregateReportView(AggregateReportStepsMixin, BreadcrumbsAggregateReportView, ReportPluginView):
    """
    Shows the export setup page where users can set their export preferences.
    """

    template_name = "aggregate_report/export_setup.html"
    breadcrumbs_step = 6
    current_step = 4

    def get(self, request: HttpRequest, *args: Any, **kwargs: Any) -> HttpResponse:
        if not self.selected_report_types:
            messages.error(request, _("Select at least one report type to proceed."))
            return redirect(
                reverse("aggregate_report_select_report_types", kwargs=self.get_kwargs()) + get_selection(request)
            )

        return super().get(request, *args, **kwargs)

    def get_context_data(self, **kwargs):
        context = super().get_context_data(**kwargs)
        return context
=======
        input_oois = self.get_oois()

        aggregate_report, post_processed_data, report_data, report_errors = aggregate_reports(
            self.octopoes_api_connector,
            input_oois,
            self.selected_report_types,
            self.observed_at,
        )

        # If OOI could not be found or the date is incorrect, it will be shown to the user as a message error
        if report_errors:
            report_types = ", ".join(set(report_errors))
            date = self.observed_at.date()
            error_message = _("No data could be found for %(report_types). Object(s) did not exist on %(date)s.") % {
                "report_types": report_types,
                "date": date,
            }
            messages.add_message(self.request, messages.ERROR, error_message)

        observed_at = self.get_observed_at()

        post_processed_data["plugins"] = self.get_plugin_data_for_saving()
        post_processed_data["oois"] = []
        for input_ooi in input_oois:
            post_processed_data["oois"].append(
                {
                    "name": input_ooi.human_readable,
                    "type": input_ooi.object_type,
                    "scan_profile_level": input_ooi.scan_profile.level.value if input_ooi.scan_profile else 0,
                    "scan_profile_type": (
                        input_ooi.scan_profile.scan_profile_type if input_ooi.scan_profile else ScanProfileType.EMPTY
                    ),
                }
            )

        post_processed_data["report_types"] = []
        for report_type in self.report_types:
            post_processed_data["report_types"].append(
                {
                    "name": str(report_type.name),
                    "description": str(report_type.description),
                    "label_style": report_type.label_style,
                }
            )

        # Create the report
        report_data_raw_id = self.save_report_raw(data=post_processed_data)
        report_ooi = self.save_report_ooi(
            report_data_raw_id=report_data_raw_id,
            report_type=type(aggregate_report),
            input_oois=[ooi.primary_key for ooi in input_oois],
            parent=None,
            has_parent=False,
            observed_at=observed_at,
        )
>>>>>>> 47ce2621

        # Save the child reports to bytes
        for ooi, types in report_data.items():
            for report_type, data in types.items():
                self.save_report_raw(data=data)

        return report_ooi


class SetupScanAggregateReportView(
    SaveAggregateReportMixin, AggregateReportStepsMixin, BreadcrumbsAggregateReportView, ReportPluginView
):
    """
    Show required and optional plugins to start scans to generate OOIs to include in report.
    """

    template_name = "aggregate_report/setup_scan.html"
    breadcrumbs_step = 5
    current_step = 3

<<<<<<< HEAD
class SaveAggregateReportView(SaveAggregateReportMixin, BreadcrumbsAggregateReportView, ReportPluginView):
    """
    Save the report and redirect to the saved report
    """

    current_step = 5
    ooi_types = get_ooi_types_from_aggregate_report(AggregateOrganisationReport)
    report_types: Sequence[type[Report]]

    def post(self, request, *args, **kwargs):
        report_ooi = self.save_report()

=======
    def get(self, request: HttpRequest, *args: Any, **kwargs: Any) -> HttpResponse:
        if not self.selected_report_types:
            messages.error(self.request, _("Select at least one report type to proceed."))
            return redirect(
                reverse("aggregate_report_select_report_types", kwargs=self.get_kwargs()) + get_selection(self.request)
            )
        if not self.report_has_required_plugins() or self.plugins_enabled():
            report_ooi = self.save_report()

            return redirect(
                reverse("view_report", kwargs={"organization_code": self.organization.code})
                + "?"
                + urlencode({"report_id": report_ooi.reference})
            )
        if not self.plugins:
            return redirect(self.get_previous())

        return super().get(request, *args, **kwargs)


class SaveAggregateReportView(SaveAggregateReportMixin, BreadcrumbsAggregateReportView, ReportPluginView):
    """
    Save the report and redirect to the saved report
    """

    current_step = 6
    ooi_types = get_ooi_types_from_aggregate_report(AggregateOrganisationReport)
    report_types: Sequence[type[Report]]

    def post(self, request, *args, **kwargs):
        report_ooi = self.save_report()

>>>>>>> 47ce2621
        return redirect(
            reverse("view_report", kwargs={"organization_code": self.organization.code})
            + "?"
            + urlencode({"report_id": report_ooi.reference})
        )<|MERGE_RESOLUTION|>--- conflicted
+++ resolved
@@ -52,13 +52,10 @@
                 "text": _("Configuration"),
             },
             {
-<<<<<<< HEAD
                 "url": reverse("aggregate_report_export_setup", kwargs=kwargs) + selection,
                 "text": _("Export setup"),
             },
             {
-=======
->>>>>>> 47ce2621
                 "url": reverse("aggregate_report_save", kwargs=kwargs) + selection,
                 "text": _("Save report"),
             },
@@ -148,123 +145,6 @@
 
 class SaveAggregateReportMixin(ReportPluginView):
     def save_report(self) -> ReportOOI:
-<<<<<<< HEAD
-        if not self.selected_report_types:
-            messages.error(self.request, _("Select at least one report type to proceed."))
-            return redirect(
-                reverse("aggregate_report_select_report_types", kwargs=self.get_kwargs()) + get_selection(self.request)
-            )
-
-        input_oois = self.get_oois()
-
-        aggregate_report, post_processed_data, report_data, report_errors = aggregate_reports(
-            self.octopoes_api_connector,
-            input_oois,
-            self.selected_report_types,
-            self.observed_at,
-        )
-
-        # If OOI could not be found or the date is incorrect, it will be shown to the user as a message error
-        if report_errors:
-            report_types = ", ".join(set(report_errors))
-            date = self.observed_at.date()
-            error_message = _("No data could be found for %(report_types). Object(s) did not exist on %(date)s.") % {
-                "report_types": report_types,
-                "date": date,
-            }
-            messages.add_message(self.request, messages.ERROR, error_message)
-
-        observed_at = self.get_observed_at()
-
-        post_processed_data["plugins"] = self.get_plugin_data_for_saving()
-        post_processed_data["oois"] = []
-        for input_ooi in input_oois:
-            post_processed_data["oois"].append(
-                {
-                    "name": input_ooi.human_readable,
-                    "type": input_ooi.object_type,
-                    "scan_profile_level": input_ooi.scan_profile.level.value if input_ooi.scan_profile else 0,
-                    "scan_profile_type": input_ooi.scan_profile.scan_profile_type
-                    if input_ooi.scan_profile
-                    else ScanProfileType.EMPTY,
-                }
-            )
-
-        logger.error(post_processed_data["oois"])
-
-        post_processed_data["report_types"] = []
-        for report_type in self.report_types:
-            post_processed_data["report_types"].append(
-                {
-                    "name": str(report_type.name),
-                    "description": str(report_type.description),
-                    "label_style": report_type.label_style,
-                }
-            )
-
-        logger.error(post_processed_data["report_types"])
-
-        # Create the report
-        report_data_raw_id = self.save_report_raw(data=post_processed_data)
-        report_ooi = self.save_report_ooi(
-            report_data_raw_id=report_data_raw_id,
-            report_type=type(aggregate_report),
-            input_oois=[ooi.primary_key for ooi in input_oois],
-            parent=None,
-            has_parent=False,
-            observed_at=observed_at,
-        )
-
-        # Save the child reports to bytes
-        for ooi, types in report_data.items():
-            for report_type, data in types.items():
-                self.save_report_raw(data=data)
-
-        return report_ooi
-
-
-class SetupScanAggregateReportView(
-    SaveAggregateReportMixin, AggregateReportStepsMixin, BreadcrumbsAggregateReportView, ReportPluginView
-):
-    """
-    Show required and optional plugins to start scans to generate OOIs to include in report.
-    """
-
-    template_name = "aggregate_report/setup_scan.html"
-    breadcrumbs_step = 5
-    current_step = 3
-
-    def get(self, request: HttpRequest, *args: Any, **kwargs: Any) -> HttpResponse:
-        if not self.report_has_required_plugins() or self.plugins_enabled():
-            return redirect(self.get_next())
-        if not self.plugins:
-            return redirect(self.get_previous())
-
-        return super().get(request, *args, **kwargs)
-
-
-class ExportSetupAggregateReportView(AggregateReportStepsMixin, BreadcrumbsAggregateReportView, ReportPluginView):
-    """
-    Shows the export setup page where users can set their export preferences.
-    """
-
-    template_name = "aggregate_report/export_setup.html"
-    breadcrumbs_step = 6
-    current_step = 4
-
-    def get(self, request: HttpRequest, *args: Any, **kwargs: Any) -> HttpResponse:
-        if not self.selected_report_types:
-            messages.error(request, _("Select at least one report type to proceed."))
-            return redirect(
-                reverse("aggregate_report_select_report_types", kwargs=self.get_kwargs()) + get_selection(request)
-            )
-
-        return super().get(request, *args, **kwargs)
-
-    def get_context_data(self, **kwargs):
-        context = super().get_context_data(**kwargs)
-        return context
-=======
         input_oois = self.get_oois()
 
         aggregate_report, post_processed_data, report_data, report_errors = aggregate_reports(
@@ -320,7 +200,6 @@
             has_parent=False,
             observed_at=observed_at,
         )
->>>>>>> 47ce2621
 
         # Save the child reports to bytes
         for ooi, types in report_data.items():
@@ -341,20 +220,6 @@
     breadcrumbs_step = 5
     current_step = 3
 
-<<<<<<< HEAD
-class SaveAggregateReportView(SaveAggregateReportMixin, BreadcrumbsAggregateReportView, ReportPluginView):
-    """
-    Save the report and redirect to the saved report
-    """
-
-    current_step = 5
-    ooi_types = get_ooi_types_from_aggregate_report(AggregateOrganisationReport)
-    report_types: Sequence[type[Report]]
-
-    def post(self, request, *args, **kwargs):
-        report_ooi = self.save_report()
-
-=======
     def get(self, request: HttpRequest, *args: Any, **kwargs: Any) -> HttpResponse:
         if not self.selected_report_types:
             messages.error(self.request, _("Select at least one report type to proceed."))
@@ -375,19 +240,41 @@
         return super().get(request, *args, **kwargs)
 
 
+class ExportSetupAggregateReportView(AggregateReportStepsMixin, BreadcrumbsAggregateReportView, ReportPluginView):
+    """
+    Shows the export setup page where users can set their export preferences.
+    """
+
+    template_name = "aggregate_report/export_setup.html"
+    breadcrumbs_step = 6
+    current_step = 4
+
+    def get(self, request: HttpRequest, *args: Any, **kwargs: Any) -> HttpResponse:
+        if not self.selected_report_types:
+            messages.error(request, _("Select at least one report type to proceed."))
+            return redirect(
+                reverse("aggregate_report_select_report_types", kwargs=self.get_kwargs()) + get_selection(request)
+            )
+
+        return super().get(request, *args, **kwargs)
+
+    def get_context_data(self, **kwargs):
+        context = super().get_context_data(**kwargs)
+        return context
+
+
 class SaveAggregateReportView(SaveAggregateReportMixin, BreadcrumbsAggregateReportView, ReportPluginView):
     """
     Save the report and redirect to the saved report
     """
 
-    current_step = 6
+    current_step = 5
     ooi_types = get_ooi_types_from_aggregate_report(AggregateOrganisationReport)
     report_types: Sequence[type[Report]]
 
     def post(self, request, *args, **kwargs):
         report_ooi = self.save_report()
 
->>>>>>> 47ce2621
         return redirect(
             reverse("view_report", kwargs={"organization_code": self.organization.code})
             + "?"
