--- conflicted
+++ resolved
@@ -7,11 +7,8 @@
 from django.urls import reverse
 from django.utils.http import urlencode
 from django.utils.translation import gettext_lazy as _
-<<<<<<< HEAD
 from django.views.generic import TemplateView
-=======
 from tools.view_helpers import PostRedirect
->>>>>>> 51897dd1
 
 from reports.report_types.aggregate_organisation_report.report import AggregateOrganisationReport
 from reports.report_types.definitions import Report
@@ -132,12 +129,7 @@
     current_step = 3
 
     def post(self, request, *args, **kwargs):
-<<<<<<< HEAD
         if not self.report_recipe.report_types:
-=======
-        # If the user wants to change selection, but all plugins are enabled, it needs to go even further back
-        if not self.selected_report_types:
->>>>>>> 51897dd1
             messages.error(request, self.NONE_REPORT_TYPE_SELECTION_MESSAGE)
             return PostRedirect(self.get_previous())
 
@@ -162,7 +154,7 @@
     current_step = 4
 
     def post(self, request: HttpRequest, *args: Any, **kwargs: Any) -> HttpResponse:
-        if not self.selected_report_types:
+        if not self.report_recipe.report_types:
             messages.error(request, self.NONE_REPORT_TYPE_SELECTION_MESSAGE)
             return PostRedirect(self.get_previous())
         return super().get(request, *args, **kwargs)
