import logging
from collections.abc import Sequence
from typing import Any

from django.contrib import messages
from django.http import HttpRequest, HttpResponse
from django.shortcuts import redirect
from django.urls import reverse
from django.utils.http import urlencode
from django.utils.translation import gettext_lazy as _
from django.views.generic import TemplateView

from octopoes.models import ScanProfileType
from octopoes.models.ooi.reports import Report as ReportOOI
from reports.report_types.aggregate_organisation_report.report import AggregateOrganisationReport, aggregate_reports
from reports.report_types.definitions import Report
from reports.report_types.helpers import get_ooi_types_from_aggregate_report, get_report_types_from_aggregate_report
from reports.views.base import (
    REPORTS_PRE_SELECTION,
    ReportBreadcrumbs,
    ReportOOIView,
    ReportPluginView,
    ReportTypeView,
    get_selection,
)
from reports.views.view_helpers import AggregateReportStepsMixin
from rocky.views.ooi_view import BaseOOIListView

logger = logging.getLogger(__name__)


class BreadcrumbsAggregateReportView(ReportBreadcrumbs):
    def build_breadcrumbs(self):
        breadcrumbs = super().build_breadcrumbs()
        kwargs = self.get_kwargs()
        selection = get_selection(self.request)
        breadcrumbs += [
            {
                "url": reverse("aggregate_report_landing", kwargs=kwargs) + selection,
                "text": _("Aggregate report"),
            },
            {
                "url": reverse("aggregate_report_select_oois", kwargs=kwargs) + selection,
                "text": _("Select objects"),
            },
            {
                "url": reverse("aggregate_report_select_report_types", kwargs=kwargs) + selection,
                "text": _("Select report types"),
            },
            {
                "url": reverse("aggregate_report_setup_scan", kwargs=kwargs) + selection,
                "text": _("Configuration"),
            },
            {
                "url": reverse("aggregate_report_export_setup", kwargs=kwargs) + selection,
                "text": _("Export setup"),
            },
            {
                "url": reverse("aggregate_report_save", kwargs=kwargs) + selection,
                "text": _("Save report"),
            },
        ]
        return breadcrumbs


class LandingAggregateReportView(BreadcrumbsAggregateReportView):
    """
    Landing page to start the 'Aggregate Report' flow.
    """

    def get(self, request: HttpRequest, *args: Any, **kwargs: Any) -> HttpResponse:
        return redirect(
            reverse("aggregate_report_select_oois", kwargs=self.get_kwargs())
            + get_selection(request, REPORTS_PRE_SELECTION)
        )


class OOISelectionAggregateReportView(
    AggregateReportStepsMixin,
    BreadcrumbsAggregateReportView,
    ReportOOIView,
    BaseOOIListView,
):
    """
    Select Objects for the 'Aggregate Report' flow.
    """

    template_name = "aggregate_report/select_oois.html"
    breadcrumbs_step = 3
    current_step = 1
    ooi_types = get_ooi_types_from_aggregate_report(AggregateOrganisationReport)

    def get_context_data(self, **kwargs):
        context = super().get_context_data(**kwargs)
        context.update(self.get_ooi_filter_forms(self.ooi_types))
        context["channel"] = "aggregate_report"
        return context


class ReportTypesSelectionAggregateReportView(
    AggregateReportStepsMixin,
    BreadcrumbsAggregateReportView,
    ReportOOIView,
    ReportTypeView,
    TemplateView,
):
    """
    Shows all possible report types from a list of Objects.
    Chooses report types for the 'Aggregate Report' flow.
    """

    template_name = "aggregate_report/select_report_types.html"
    breadcrumbs_step = 4
    current_step = 2
    ooi_types = get_ooi_types_from_aggregate_report(AggregateOrganisationReport)

    def setup(self, request, *args, **kwargs):
        super().setup(request, *args, **kwargs)
        self.available_report_types = self.get_report_types_for_aggregate_report(
            get_report_types_from_aggregate_report(AggregateOrganisationReport)
        )

    def get(self, request, *args, **kwargs):
        if not self.selected_oois:
            messages.error(self.request, _("Select at least one OOI to proceed."))
        return super().get(request, *args, **kwargs)

    def get_report_types_for_aggregate_report(
        self, reports_dict: dict[str, set[type[Report]]]
    ) -> dict[str, list[dict[str, str]]]:
        report_types = {}
        for option, reports in reports_dict.items():
            report_types[option] = self.get_report_types(reports)
        return report_types

    def get_context_data(self, **kwargs):
        context = super().get_context_data(**kwargs)
        context["available_report_types_aggregate"] = self.available_report_types
        context["count_available_report_types_aggregate"] = len(self.available_report_types["required"]) + len(
            self.available_report_types["optional"]
        )
        context["total_oois"] = self.get_total_objects()
        return context


<<<<<<< HEAD
class SetupScanAggregateReportView(AggregateReportStepsMixin, BreadcrumbsAggregateReportView, ReportPluginView):
    """
    Show required and optional plugins to start scans to generate OOIs to include in report.
    """

    template_name = "aggregate_report/setup_scan.html"
    breadcrumbs_step = 5
    current_step = 3

    def get(self, request: HttpRequest, *args: Any, **kwargs: Any) -> HttpResponse:
        if self.plugins_enabled() or not self.report_has_required_plugins():
            return redirect(self.get_next())
        if not self.plugins:
            return redirect(self.get_previous())
        return super().get(request, *args, **kwargs)


class ExportSetupAggregateReportView(AggregateReportStepsMixin, BreadcrumbsAggregateReportView, ReportPluginView):
    """
    Shows the export setup page where users can set their export preferences.
    """

    template_name = "aggregate_report/export_setup.html"
    breadcrumbs_step = 6
    current_step = 4

    def get(self, request: HttpRequest, *args: Any, **kwargs: Any) -> HttpResponse:
        if not self.selected_report_types:
            messages.error(request, _("Select at least one report type to proceed."))
            return redirect(
                reverse("aggregate_report_select_report_types", kwargs=self.get_kwargs()) + get_selection(request)
            )

        return super().get(request, *args, **kwargs)

    def get_context_data(self, **kwargs):
        context = super().get_context_data(**kwargs)
        return context


class SaveAggregateReportView(BreadcrumbsAggregateReportView, ReportPluginView):
    """
    Save the report and redirect to the saved report
    """

    current_step = 5
    ooi_types = get_ooi_types_from_aggregate_report(AggregateOrganisationReport)
    report_types: Sequence[type[Report]]

    def post(self, request, *args, **kwargs):
=======
class SaveAggregateReportMixin(ReportPluginView):
    def save_report(self) -> ReportOOI:
>>>>>>> 784731e9
        if not self.selected_report_types:
            messages.error(self.request, _("Select at least one report type to proceed."))
            return redirect(
                reverse("aggregate_report_select_report_types", kwargs=self.get_kwargs()) + get_selection(self.request)
            )

        input_oois = self.get_oois()

        aggregate_report, post_processed_data, report_data, report_errors = aggregate_reports(
            self.octopoes_api_connector,
            input_oois,
            self.selected_report_types,
            self.observed_at,
        )

        # If OOI could not be found or the date is incorrect, it will be shown to the user as a message error
        if report_errors:
            report_types = ", ".join(set(report_errors))
            date = self.observed_at.date()
            error_message = _("No data could be found for %(report_types). Object(s) did not exist on %(date)s.") % {
                "report_types": report_types,
                "date": date,
            }
            messages.add_message(self.request, messages.ERROR, error_message)

        observed_at = self.get_observed_at()

        post_processed_data["plugins"] = self.get_plugin_data_for_saving()
        post_processed_data["oois"] = []
        for input_ooi in input_oois:
            post_processed_data["oois"].append(
                {
                    "name": input_ooi.human_readable,
                    "type": input_ooi.object_type,
                    "scan_profile_level": input_ooi.scan_profile.level.value if input_ooi.scan_profile else 0,
                    "scan_profile_type": input_ooi.scan_profile.scan_profile_type
                    if input_ooi.scan_profile
                    else ScanProfileType.EMPTY,
                }
            )

        logger.error(post_processed_data["oois"])

        post_processed_data["report_types"] = []
        for report_type in self.report_types:
            post_processed_data["report_types"].append(
                {
                    "name": str(report_type.name),
                    "description": str(report_type.description),
                    "label_style": report_type.label_style,
                }
            )

        logger.error(post_processed_data["report_types"])

        # Create the report
        report_data_raw_id = self.save_report_raw(data=post_processed_data)
        report_ooi = self.save_report_ooi(
            report_data_raw_id=report_data_raw_id,
            report_type=type(aggregate_report),
            input_oois=[ooi.primary_key for ooi in input_oois],
            parent=None,
            has_parent=False,
            observed_at=observed_at,
        )

        # Save the child reports to bytes
        for ooi, types in report_data.items():
            for report_type, data in types.items():
                self.save_report_raw(data=data)

        return report_ooi


class SetupScanAggregateReportView(
    SaveAggregateReportMixin, AggregateReportStepsMixin, BreadcrumbsAggregateReportView, ReportPluginView
):
    """
    Show required and optional plugins to start scans to generate OOIs to include in report.
    """

    template_name = "aggregate_report/setup_scan.html"
    breadcrumbs_step = 5
    current_step = 3

    def get(self, request: HttpRequest, *args: Any, **kwargs: Any) -> HttpResponse:
        if not self.report_has_required_plugins() or self.plugins_enabled():
            report_ooi = self.save_report()

            return redirect(
                reverse("view_report", kwargs={"organization_code": self.organization.code})
                + "?"
                + urlencode({"report_id": report_ooi.reference})
            )
        if not self.plugins:
            return redirect(self.get_previous())

        return super().get(request, *args, **kwargs)


class SaveAggregateReportView(SaveAggregateReportMixin, BreadcrumbsAggregateReportView, ReportPluginView):
    """
    Save the report and redirect to the saved report
    """

    current_step = 6
    ooi_types = get_ooi_types_from_aggregate_report(AggregateOrganisationReport)
    report_types: Sequence[type[Report]]

    def post(self, request, *args, **kwargs):
        report_ooi = self.save_report()

        return redirect(
            reverse("view_report", kwargs={"organization_code": self.organization.code})
            + "?"
            + urlencode({"report_id": report_ooi.reference})
        )<|MERGE_RESOLUTION|>--- conflicted
+++ resolved
@@ -143,61 +143,8 @@
         return context
 
 
-<<<<<<< HEAD
-class SetupScanAggregateReportView(AggregateReportStepsMixin, BreadcrumbsAggregateReportView, ReportPluginView):
-    """
-    Show required and optional plugins to start scans to generate OOIs to include in report.
-    """
-
-    template_name = "aggregate_report/setup_scan.html"
-    breadcrumbs_step = 5
-    current_step = 3
-
-    def get(self, request: HttpRequest, *args: Any, **kwargs: Any) -> HttpResponse:
-        if self.plugins_enabled() or not self.report_has_required_plugins():
-            return redirect(self.get_next())
-        if not self.plugins:
-            return redirect(self.get_previous())
-        return super().get(request, *args, **kwargs)
-
-
-class ExportSetupAggregateReportView(AggregateReportStepsMixin, BreadcrumbsAggregateReportView, ReportPluginView):
-    """
-    Shows the export setup page where users can set their export preferences.
-    """
-
-    template_name = "aggregate_report/export_setup.html"
-    breadcrumbs_step = 6
-    current_step = 4
-
-    def get(self, request: HttpRequest, *args: Any, **kwargs: Any) -> HttpResponse:
-        if not self.selected_report_types:
-            messages.error(request, _("Select at least one report type to proceed."))
-            return redirect(
-                reverse("aggregate_report_select_report_types", kwargs=self.get_kwargs()) + get_selection(request)
-            )
-
-        return super().get(request, *args, **kwargs)
-
-    def get_context_data(self, **kwargs):
-        context = super().get_context_data(**kwargs)
-        return context
-
-
-class SaveAggregateReportView(BreadcrumbsAggregateReportView, ReportPluginView):
-    """
-    Save the report and redirect to the saved report
-    """
-
-    current_step = 5
-    ooi_types = get_ooi_types_from_aggregate_report(AggregateOrganisationReport)
-    report_types: Sequence[type[Report]]
-
-    def post(self, request, *args, **kwargs):
-=======
 class SaveAggregateReportMixin(ReportPluginView):
     def save_report(self) -> ReportOOI:
->>>>>>> 784731e9
         if not self.selected_report_types:
             messages.error(self.request, _("Select at least one report type to proceed."))
             return redirect(
@@ -285,25 +232,42 @@
 
     def get(self, request: HttpRequest, *args: Any, **kwargs: Any) -> HttpResponse:
         if not self.report_has_required_plugins() or self.plugins_enabled():
-            report_ooi = self.save_report()
-
-            return redirect(
-                reverse("view_report", kwargs={"organization_code": self.organization.code})
-                + "?"
-                + urlencode({"report_id": report_ooi.reference})
-            )
+            return redirect(self.get_next())
         if not self.plugins:
             return redirect(self.get_previous())
 
         return super().get(request, *args, **kwargs)
 
 
+class ExportSetupAggregateReportView(AggregateReportStepsMixin, BreadcrumbsAggregateReportView, ReportPluginView):
+    """
+    Shows the export setup page where users can set their export preferences.
+    """
+
+    template_name = "aggregate_report/export_setup.html"
+    breadcrumbs_step = 6
+    current_step = 4
+
+    def get(self, request: HttpRequest, *args: Any, **kwargs: Any) -> HttpResponse:
+        if not self.selected_report_types:
+            messages.error(request, _("Select at least one report type to proceed."))
+            return redirect(
+                reverse("aggregate_report_select_report_types", kwargs=self.get_kwargs()) + get_selection(request)
+            )
+
+        return super().get(request, *args, **kwargs)
+
+    def get_context_data(self, **kwargs):
+        context = super().get_context_data(**kwargs)
+        return context
+
+
 class SaveAggregateReportView(SaveAggregateReportMixin, BreadcrumbsAggregateReportView, ReportPluginView):
     """
     Save the report and redirect to the saved report
     """
 
-    current_step = 6
+    current_step = 5
     ooi_types = get_ooi_types_from_aggregate_report(AggregateOrganisationReport)
     report_types: Sequence[type[Report]]
 
