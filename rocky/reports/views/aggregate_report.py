--- conflicted
+++ resolved
@@ -178,31 +178,17 @@
 
         return super().get(request, *args, **kwargs)
 
-<<<<<<< HEAD
-    def generate_reports_for_oois(self) -> Tuple[AggregateOrganisationReport, Any, Dict[Any, Dict[Any, Any]]]:
+    def generate_reports_for_oois(self) -> tuple[AggregateOrganisationReport, Any, dict[Any, dict[Any, Any]]]:
         aggregate_report, post_processed_data, report_data, report_errors = aggregate_reports(
-            self.octopoes_api_connector, self.get_oois(), self.selected_report_types, self.valid_time
+            self.octopoes_api_connector, self.get_oois(), self.selected_report_types, self.observed_at
         )
 
         # If OOI could not be found or the date is incorrect, it will be shown to the user as a message error
         if report_errors:
             report_types = ", ".join(set(report_errors))
-            date = self.valid_time.date()
+            date = self.observed_at.date()
             error_message = _("No data could be found for %(report_types). Object(s) did not exist on %(date)s.") % {
                 "report_types": report_types,
-=======
-    def generate_reports_for_oois(self) -> tuple[AggregateOrganisationReport, Any, dict[Any, dict[Any, Any]]]:
-        aggregate_report, post_processed_data, report_data, error_oois = aggregate_reports(
-            self.octopoes_api_connector, self.get_oois(), self.selected_report_types, self.observed_at
-        )
-
-        # If OOI could not be found or the date is incorrect, it will be shown to the user as a message error
-        if error_oois:
-            oois = ", ".join(set(error_oois))
-            date = self.observed_at.date()
-            error_message = _("No data could be found for %(oois)s. Object(s) did not exist on %(date)s.") % {
-                "oois": oois,
->>>>>>> 213ef3d9
                 "date": date,
             }
             messages.add_message(self.request, messages.ERROR, error_message)
