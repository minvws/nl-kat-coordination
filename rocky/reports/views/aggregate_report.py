--- conflicted
+++ resolved
@@ -107,7 +107,8 @@
     template_name = "aggregate_report/select_report_types.html"
     breadcrumbs_step = 4
     current_step = 2
-    ooi_types = get_ooi_types_from_aggregate_report(AggregateOrganisationReport)
+    report_type = AggregateOrganisationReport
+    ooi_types = get_ooi_types_from_aggregate_report(report_type)
 
     def post(self, request, *args, **kwargs):
         report_recipe = self.get_report_recipe()
@@ -116,30 +117,6 @@
             return PostRedirect(self.get_previous())
         return self.get(request, *args, **kwargs)
 
-<<<<<<< HEAD
-=======
-    def get_report_types_for_aggregate_report(
-        self, reports_dict: dict[str, set[type[Report]]]
-    ) -> dict[str, list[dict[str, str]]]:
-        report_types = {}
-        for option, reports in reports_dict.items():
-            report_types[option] = self.get_report_types(reports)
-        return report_types
-
-    def get_context_data(self, **kwargs):
-        context = super().get_context_data(**kwargs)
-        context["available_report_types_aggregate"] = self.available_report_types
-
-        context["count_available_report_types_aggregate"] = len(self.available_report_types["required"]) + len(
-            self.available_report_types["optional"]
-        )
-        context["all_report_types_checked"] = (
-            len(self.get_report_type_selection()) == context["count_available_report_types_aggregate"]
-        )
-        context["total_oois"] = self.get_total_objects()
-        return context
-
->>>>>>> de06d4a7
 
 class SetupScanAggregateReportView(
     SaveAggregateReportMixin, AggregateReportStepsMixin, BreadcrumbsAggregateReportView, ReportPluginView, TemplateView
