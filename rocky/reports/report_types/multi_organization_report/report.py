--- conflicted
+++ resolved
@@ -255,15 +255,9 @@
         }
 
 
-<<<<<<< HEAD
-def collect_report_data(connector: OctopoesAPIConnector, input_ooi_references: list[str], observed_at: datetime):
-=======
 def collect_report_data(
-    connector: OctopoesAPIConnector,
-    input_ooi_references: list[str],
-    observed_at: datetime,
+    connector: OctopoesAPIConnector, input_ooi_references: list[str], observed_at: datetime
 ) -> dict:
->>>>>>> b7d3a86b
     report_data = {}
     for ooi in [x for x in input_ooi_references if Reference.from_str(x).class_type == ReportData]:
         report_data[ooi] = connector.get(Reference.from_str(ooi), observed_at).model_dump()
