--- conflicted
+++ resolved
@@ -1,10 +1,6 @@
 from datetime import datetime
 from logging import getLogger
-<<<<<<< HEAD
-from typing import Any, Dict
-=======
 from typing import Any
->>>>>>> 04a3c4a9
 
 from django.utils.translation import gettext_lazy as _
 
