--- conflicted
+++ resolved
@@ -96,16 +96,9 @@
                                             </div>
                                             {% include "partials/report_findings_table.html" with finding_types=findings.finding_types %}
 
-<<<<<<< HEAD
-                                            {% else %}
-                                                <p>{% translate "No critical and high finding types have been identified for this organization." %}</p>
-                                            {% endif %}
-                                            <a class="button ghost"
-                                               href="{% url "view_report" organization.code %}?report_id={{ report.report.primary_key }}#findings">{% translate "View findings report" %}</a>
-=======
                                             <div class="horizontal-view toolbar">
                                                 <a class="button"
-                                                   href="{% url "view_report" organization.code %}?report_id={{ report.report_id }}#findings-table">
+                                                   href="{% url "view_report" organization.code %}?report_id={{ report.report.primary_key }}#findings-table">
                                                     {% translate "View findings report" %}
                                                 </a>
                                                 <a class="button ghost"
@@ -113,7 +106,6 @@
                                                     <span aria-hidden="true" class="icon ti-edit action-button"></span>{% translate "Edit report recipe" %}
                                                 </a>
                                             </div>
->>>>>>> c07e8a27
                                         </td>
                                     </tr>
                                 {% endif %}
