--- conflicted
+++ resolved
@@ -27,52 +27,6 @@
                 {% for organization, organization_dashboard in organizations_dashboards.items %}
                     {% for report in organization_dashboard.values %}
                         {% with findings=report.report_data.findings %}
-<<<<<<< HEAD
-                            {% if findings %}
-                                <tr>
-                                    <td>
-                                        <a href="{% url "organization_crisis_room" organization.code %}">{{ organization.name }}</a>
-                                    </td>
-                                    <td>
-                                        {% if findings.summary.total_finding_types %}
-                                            {{ findings.summary.total_finding_types }}
-                                        {% else %}
-                                            -
-                                        {% endif %}
-                                    </td>
-                                    <td>
-                                        {% if findings.summary.total_occurrences %}
-                                            {{ findings.summary.total_occurrences }}
-                                        {% else %}
-                                            -
-                                        {% endif %}
-                                    </td>
-                                    <td>
-                                        {% if report.report_data.highest_risk_level %}
-                                            <span class="{{ report.report_data.highest_risk_level }}">{{ report.report_data.highest_risk_level|capfirst }}</span>
-                                        {% else %}
-                                            -
-                                        {% endif %}
-                                    </td>
-                                    <td>
-                                        {% if findings.summary.total_by_severity_per_finding_type %}
-                                            {{ findings.summary.total_by_severity_per_finding_type.critical }}
-                                        {% else %}
-                                            -
-                                        {% endif %}
-                                    </td>
-                                    <td class="actions">
-                                        <button class="expando-button"
-                                                data-icon-open-class="icon ti-chevron-down"
-                                                data-icon-close-class="icon ti-chevron-up"
-                                                data-close-label="{% translate "Close details" %}">
-                                            {% translate "Open details" %}
-                                        </button>
-                                    </td>
-                                </tr>
-                                <tr class="expando-row">
-                                    <td colspan="6">
-=======
                             <tr>
                                 <td>
                                     <a href="{% url "organization_crisis_room" organization.code %}">{{ organization.name }}</a>
@@ -117,7 +71,6 @@
                             <tr class="expando-row">
                                 <td colspan="6">
                                     {% if findings %}
->>>>>>> 05d23a27
                                         <div>
                                             <h5>{% translate "Findings overview" %}</h5>
                                             <p>
@@ -142,23 +95,6 @@
                                         </div>
                                         {% include "partials/report_findings_table.html" with finding_types=findings.finding_types %}
 
-<<<<<<< HEAD
-                                        <div class="horizontal-view toolbar">
-                                            <div class="button-container">
-                                                <a class="button"
-                                                   href="{% url "view_report" organization.code %}?report_id={{ report.report.primary_key }}#findings-table">
-                                                    {% translate "View findings report" %}
-                                                </a>
-                                                <a class="button ghost"
-                                                   href="{% ooi_url "ooi_edit" report.report.report_recipe organization.code %}">
-                                                    <span aria-hidden="true" class="icon ti-edit action-button"></span>{% translate "Edit report recipe" %}
-                                                </a>
-                                            </div>
-                                        </div>
-                                    </td>
-                                </tr>
-                            {% endif %}
-=======
                                     {% else %}
                                         <p>{% translate "No findings have been identified. Check report for more details." %}</p>
                                     {% endif %}
@@ -176,7 +112,6 @@
                                     </div>
                                 </td>
                             </tr>
->>>>>>> 05d23a27
                         {% endwith %}
                     {% endfor %}
                 {% endfor %}
@@ -184,7 +119,6 @@
         </table>
     </div>
 {% elif is_dashboard %}
-<<<<<<< HEAD
     <div>
         <div>
             <h3>{% translate "Findings overview" %}</h3>
@@ -206,14 +140,6 @@
             </p>
         </div>
         {% include "partials/report_findings_table.html" with finding_types=data.report_data.findings.finding_types %}
-=======
-    <div class="horizontal-scroll">
-        <h5>{% translate "Findings overview" %}</h5>
-        {% include "partials/report_severity_totals_table.html" with show_introduction="yes" data=data.findings.summary %}
-
-        <h5>{% translate "Findings" %}</h5>
-        {% include "partials/report_findings_table.html" with show_introduction="yes" finding_types=data.findings.finding_types %}
->>>>>>> 05d23a27
 
     </div>
 {% else %}
