{% load i18n %}
{% load ooi_extra %}

{% if show_introduction %}
    <p>
        {% blocktranslate trimmed %}
            The Findings Report contains information about the findings that have been identified
            for the selected asset and organization.
        {% endblocktranslate %}
    </p>
{% endif %}
{% if is_dashboard_findings %}
    <div>
        <table>
            <caption class="visually-hidden">{% translate "Findings per organization overview" %}</caption>
            <thead>
                <tr>
                    <th>{% translate "Organization" %}</th>
                    <th scope="col">{% translate "Finding types" %}</th>
                    <th scope="col">{% translate "Occurrences" %}</th>
                    <th scope="col">{% translate "Highest risk level" %}</th>
                    <th scope="col">{% translate "Critical finding types" %}</th>
                    <th scope="col" class="visually-hidden actions">{% translate "Details" %}</th>
                </tr>
            </thead>
            <tbody>
                {% for organization, organization_dashboard in organizations_dashboards.items %}
                    {% for report in organization_dashboard.values %}
                        {% with findings=report.report_data.findings %}
                            {% if findings %}
                                <tr>
                                    <td>
                                        <a href="{% url "organization_crisis_room" organization.code %}">{{ organization.name }}</a>
                                    </td>
                                    <td>
                                        {% if findings.summary.total_finding_types %}
                                            {{ findings.summary.total_finding_types }}
                                        {% else %}
                                            -
                                        {% endif %}
                                    </td>
                                    <td>
                                        {% if findings.summary.total_occurrences %}
                                            {{ findings.summary.total_occurrences }}
                                        {% else %}
                                            -
                                        {% endif %}
                                    </td>
                                    <td>
                                        {% if report.highest_risk_level %}
                                            <span class="{{ report.highest_risk_level }}">{{ report.highest_risk_level|capfirst }}</span>
                                        {% else %}
                                            -
                                        {% endif %}
                                    </td>
                                    <td>
                                        {% if findings.summary.total_by_severity_per_finding_type %}
                                            {{ findings.summary.total_by_severity_per_finding_type.critical }}
                                        {% else %}
                                            -
                                        {% endif %}
                                    </td>
                                    <td class="actions">
                                        <button class="expando-button"
                                                data-icon-open-class="icon ti-chevron-down"
                                                data-icon-close-class="icon ti-chevron-up"
                                                data-close-label="{% translate "Close details" %}">
                                            {% translate "Open details" %}
                                        </button>
                                    </td>
                                </tr>
                                <tr class="expando-row">
                                    <td colspan="6">
                                        <div>
                                            <h5>{% translate "Findings overview" %}</h5>
                                            <p>
                                                {% translate "This overview shows the total number of findings per severity that have been identified for this organization." %}
                                            </p>
                                        </div>
                                        {% include "partials/report_severity_totals_table.html" with data=findings.summary %}

<<<<<<< HEAD
                                        <div>
                                            <h5>
                                                {% with total=findings.summary.total_by_severity_per_finding_type %}
                                                    {% translate "Critical and high findings" %} ({{ findings.finding_types|length }}/{{ total.critical|add:total.high }})
                                                {% endwith %}
                                            </h5>
                                            <p>
                                                {% blocktranslate %}
                                                This table shows the top 25 critical and high findings that have
                                                been identified for this organization, grouped by finding types.
                                                A table with all the identified findings can be found in the Findings Report.
                                            {% endblocktranslate %}
                                            </p>
                                        </div>
                                        {% include "partials/report_findings_table.html" with finding_types=findings.finding_types %}

                                        <div class="horizontal-view toolbar">
                                            <div class="button-container">
                                                <a class="button"
                                                   href="{% url "view_report" organization.code %}?report_id={{ report.report.primary_key }}#findings-table">
                                                    {% translate "View findings report" %}
                                                </a>
                                                <a class="button ghost"
                                                   href="{% ooi_url "ooi_edit" dashboard_data.recipe organization.code %}">
                                                    <span aria-hidden="true" class="icon ti-edit action-button"></span>{% translate "Edit report recipe" %}
                                                </a>
=======
                                            <div>
                                                <h5>
                                                    {% with total=findings.summary.total_by_severity_per_finding_type %}
                                                        {% translate "Critical & high findings" %} ({{ findings.finding_types|length }}/{{ total.critical|add:total.high }})
                                                    {% endwith %}
                                                </h5>
                                                <p>
                                                    {% blocktranslate %}
                                                    This table shows the top 25 critical and high findings that have
                                                    been identified for this organization, grouped by finding types.
                                                    A table with all the identified findings can be found in the Findings Report.
                                                {% endblocktranslate %}
                                                </p>
                                            </div>
                                            {% include "partials/report_findings_table.html" with finding_types=findings.finding_types %}

                                            <div>
                                                <h5>{% translate "Created with data from" %}</h5>
                                                <p>{{ report.report.date_generated }} ({% translate "refreshes" %} {{ report.recurrence }})</p>
                                            </div>
                                            <div class="horizontal-view toolbar">
                                                <div class="button-container">
                                                    <a class="button"
                                                       href="{% url "view_report" organization.code %}?report_id={{ report.report.primary_key }}#findings-table">
                                                        {% translate "View findings report" %}
                                                    </a>
                                                    <a class="button ghost"
                                                       href="{% ooi_url "ooi_edit" dashboard_data.recipe organization.code %}">
                                                        <span aria-hidden="true" class="icon ti-edit action-button"></span>{% translate "Edit report recipe" %}
                                                    </a>
                                                </div>
>>>>>>> d3af0e12
                                            </div>
                                        </div>
                                    </td>
                                </tr>
                            {% endif %}
                        {% endwith %}
                    {% endfor %}
                {% endfor %}
            </tbody>
        </table>
    </div>
{% elif is_dashboard %}
    <div class="horizontal-scroll">
        <h5>{% translate "Findings overview" %}</h5>
        {% include "partials/report_severity_totals_table.html" with show_introduction="yes" data=data.findings.summary %}

        <h5>{% translate "Findings" %}</h5>
        {% include "partials/report_findings_table.html" with show_introduction="yes" finding_types=data.findings.finding_types %}

    </div>
{% else %}
    <div class="horizontal-scroll">
        <h3 id="findings-overview">{% translate "Findings overview" %}</h3>
        {% include "partials/report_severity_totals_table.html" with show_introduction="yes" data=data.summary %}

        <h3 id="findings-table">{% translate "Findings" %}</h3>
        {% include "partials/report_findings_table.html" with show_introduction="yes" finding_types=data.finding_types %}

    </div>
{% endif %}<|MERGE_RESOLUTION|>--- conflicted
+++ resolved
@@ -79,7 +79,6 @@
                                         </div>
                                         {% include "partials/report_severity_totals_table.html" with data=findings.summary %}
 
-<<<<<<< HEAD
                                         <div>
                                             <h5>
                                                 {% with total=findings.summary.total_by_severity_per_finding_type %}
@@ -106,39 +105,6 @@
                                                    href="{% ooi_url "ooi_edit" dashboard_data.recipe organization.code %}">
                                                     <span aria-hidden="true" class="icon ti-edit action-button"></span>{% translate "Edit report recipe" %}
                                                 </a>
-=======
-                                            <div>
-                                                <h5>
-                                                    {% with total=findings.summary.total_by_severity_per_finding_type %}
-                                                        {% translate "Critical & high findings" %} ({{ findings.finding_types|length }}/{{ total.critical|add:total.high }})
-                                                    {% endwith %}
-                                                </h5>
-                                                <p>
-                                                    {% blocktranslate %}
-                                                    This table shows the top 25 critical and high findings that have
-                                                    been identified for this organization, grouped by finding types.
-                                                    A table with all the identified findings can be found in the Findings Report.
-                                                {% endblocktranslate %}
-                                                </p>
-                                            </div>
-                                            {% include "partials/report_findings_table.html" with finding_types=findings.finding_types %}
-
-                                            <div>
-                                                <h5>{% translate "Created with data from" %}</h5>
-                                                <p>{{ report.report.date_generated }} ({% translate "refreshes" %} {{ report.recurrence }})</p>
-                                            </div>
-                                            <div class="horizontal-view toolbar">
-                                                <div class="button-container">
-                                                    <a class="button"
-                                                       href="{% url "view_report" organization.code %}?report_id={{ report.report.primary_key }}#findings-table">
-                                                        {% translate "View findings report" %}
-                                                    </a>
-                                                    <a class="button ghost"
-                                                       href="{% ooi_url "ooi_edit" dashboard_data.recipe organization.code %}">
-                                                        <span aria-hidden="true" class="icon ti-edit action-button"></span>{% translate "Edit report recipe" %}
-                                                    </a>
-                                                </div>
->>>>>>> d3af0e12
                                             </div>
                                         </div>
                                     </td>
