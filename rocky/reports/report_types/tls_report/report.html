{% load i18n %}

<h3>Ciphers</h3>
<table>
    <thead>
        <tr>
            <th>{% translate "Status" %}</th>
            <th>{% translate "Protocol" %}</th>
            <th>{% translate "Name" %}</th>
            <th>{% translate "Encryption Algorithm" %}</th>
            <th>{% translate "Bits" %}</th>
            <th>{% translate "Key Size" %}</th>
            <th>{% translate "Code" %}</th>
        </tr>
    </thead>
    <tbody>
        {% for protocol, suites in data.suites.items %}
            {% for suite in suites %}
                <tr>
                    <td>
                        {% if suite.cipher_suite_name in data.suites_with_findings %}
                            <i class="icon negative"></i> {% translate "Phase out" %}
                        {% else %}
                            <i class="icon positive"></i> {% translate "Good" %}
                        {% endif %}
                    </td>
                    <td>{{ protocol }}</td>
                    <td>{{ suite.cipher_suite_alias }}</td>
                    <td>{{ suite.encryption_algorithm }}</td>
                    <td>{{ suite.bits }}</td>
                    <td>{{ suite.key_size }}</td>
                    <td>{{ suite.cipher_suite_code }}</td>
                </tr>
            {% endfor %}
        {% endfor %}
    </tbody>
</table>
{% if data.findings %}
<<<<<<< HEAD
    <h3>{% translate "Findings" %}</h3>
    {% for finding in data.findings %}
        <h3>{{ finding.finding_type.tokenized.id }}</h3>
        <p>{{ finding.description|linebreaks }}</p>
    {% endfor %}
=======
  <h3>Findings</h3>
  {% for finding in data.findings %}
    <h3>{{ finding.finding_type.tokenized.id }}</h3>
    <p>{{ finding.description|linebreaks }}</p>
  {% endfor %}
>>>>>>> 99969840
{% endif %}<|MERGE_RESOLUTION|>--- conflicted
+++ resolved
@@ -36,17 +36,9 @@
     </tbody>
 </table>
 {% if data.findings %}
-<<<<<<< HEAD
     <h3>{% translate "Findings" %}</h3>
     {% for finding in data.findings %}
         <h3>{{ finding.finding_type.tokenized.id }}</h3>
         <p>{{ finding.description|linebreaks }}</p>
     {% endfor %}
-=======
-  <h3>Findings</h3>
-  {% for finding in data.findings %}
-    <h3>{{ finding.finding_type.tokenized.id }}</h3>
-    <p>{{ finding.description|linebreaks }}</p>
-  {% endfor %}
->>>>>>> 99969840
 {% endif %}