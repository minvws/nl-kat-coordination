--- conflicted
+++ resolved
@@ -5,14 +5,10 @@
 from typing import Any, TypedDict, TypeVar
 
 from octopoes.connector.octopoes import OctopoesAPIConnector
-<<<<<<< HEAD
-from octopoes.models import OOI
-=======
-from octopoes.models import Reference
+from octopoes.models import OOI, Reference
 from octopoes.models.ooi.dns.zone import Hostname
 from octopoes.models.ooi.network import IPAddressV4, IPAddressV6
 from octopoes.models.types import OOIType
->>>>>>> aa231a34
 
 REPORTS_DIR = Path(__file__).parent
 logger = getLogger(__name__)
