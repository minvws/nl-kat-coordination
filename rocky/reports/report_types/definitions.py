--- conflicted
+++ resolved
@@ -18,11 +18,7 @@
     optional: list[str]
 
 
-<<<<<<< HEAD
-class Report(ABC):
-=======
 class BaseReport:
->>>>>>> 213ef3d9
     id: str
     name: str
     description: str
@@ -89,11 +85,6 @@
         return hostnames_by_input_ooi
 
 
-class AggregateReportSubReports(TypedDict):
-    required: list[type[Report]]
-    optional: list[type[Report]]
-
-
 class MultiReport(BaseReport):
     plugins: ReportPlugins
     input_ooi_types: set[OOIType]
