from typing import Dict, List, Set, Type

from octopoes.models import OOI, Reference
from reports.report_types.definitions import Report
from reports.report_types.dns_report.report import DNSReport
from reports.report_types.mail_report.report import MailReport
from reports.report_types.name_server_report.report import NameServerSystemReport
from reports.report_types.rpki_report.report import RPKIReport
from reports.report_types.safe_connections_report.report import SafeConnectionsReport
from reports.report_types.systems_report.report import SystemReport
from reports.report_types.tls_report.report import TLSReport
from reports.report_types.web_system_report.report import WebSystemReport

<<<<<<< HEAD
REPORTS = [DNSReport, TLSReport, SystemReport, RPKIReport, MailReport, WebSystemReport, NameServerSystemReport]
=======
REPORTS = [DNSReport, TLSReport, SystemReport, RPKIReport, MailReport, NameServerSystemReport, SafeConnectionsReport]
>>>>>>> 1d7df645


def get_ooi_types_with_report() -> Set[Type[OOI]]:
    """
    Get all OOI types that have a report
    """
    return {ooi_type for report in REPORTS for ooi_type in report.input_ooi_types}


def get_report_types_for_ooi(ooi_pk: str) -> List[Type[Report]]:
    """
    Get all report types that can be generated for a given OOI
    """
    reference = Reference.from_str(ooi_pk)
    ooi_type = reference.class_type
    return [report for report in REPORTS if ooi_type in report.input_ooi_types]


def get_report_types_for_oois(ooi_pks: List[str]) -> Set[Type[Report]]:
    """
    Get all report types that can be generated for a given list of OOIs
    """
    return {report for ooi_pk in ooi_pks for report in get_report_types_for_ooi(ooi_pk)}


def get_report_by_id(report_id: str) -> Type[Report]:
    """
    Get report type by id
    """
    for report in REPORTS:
        if report.id == report_id:
            return report
    raise ValueError(f"Report with id {report_id} not found")


def get_reports(report_ids: List[str]) -> List[Report]:
    return [get_report_by_id(report_id) for report_id in report_ids]


def get_plugins_for_report_ids(reports: List[str]) -> Dict[str, Set[str]]:
    """
    Get all boefjes that are required and optional for a given list of reports
    """
    required_boefjes = set()
    optional_boefjes = set()

    reports = get_reports(reports)

    for report in reports:
        required_boefjes.update(report.plugins["required"])
        optional_boefjes.update(report.plugins["optional"])

    return {"required": required_boefjes, "optional": optional_boefjes}<|MERGE_RESOLUTION|>--- conflicted
+++ resolved
@@ -11,11 +11,16 @@
 from reports.report_types.tls_report.report import TLSReport
 from reports.report_types.web_system_report.report import WebSystemReport
 
-<<<<<<< HEAD
-REPORTS = [DNSReport, TLSReport, SystemReport, RPKIReport, MailReport, WebSystemReport, NameServerSystemReport]
-=======
-REPORTS = [DNSReport, TLSReport, SystemReport, RPKIReport, MailReport, NameServerSystemReport, SafeConnectionsReport]
->>>>>>> 1d7df645
+REPORTS = [
+    DNSReport,
+    TLSReport,
+    SystemReport,
+    RPKIReport,
+    MailReport,
+    WebSystemReport,
+    NameServerSystemReport,
+    SafeConnectionsReport,
+]
 
 
 def get_ooi_types_with_report() -> Set[Type[OOI]]:
