from logging import getLogger

from reports.report_types.definitions import AggregateReport
from reports.report_types.ipv6_report.report import IPv6Report
from reports.report_types.open_ports_report.report import OpenPortsReport
from reports.report_types.systems_report.report import SystemsReport
from reports.report_types.vulnerability_report.report import VulnerabilityReport

logger = getLogger(__name__)


def add_or_combine_systems(systems, new_system):
    for system in systems:
        if set(system.oois) == set(new_system.oois):
            system.system_types.extend(x for x in new_system.system_types if x not in system.system_types)
            return
    systems.append(new_system)


class AggregateOrganisationReport(AggregateReport):
    id = "aggregate-organisation-report"
    name = "Aggregate Organisation Report"
    description = "Aggregate Organisation Report"
<<<<<<< HEAD
    reports = {"required": [SystemsReport, OpenPortsReport, IPv6Report], "optional": []}
    template_path = "aggregate_organisation_report/report_design.html"
=======
    reports = {"required": [SystemsReport, OpenPortsReport, IPv6Report], "optional": [VulnerabilityReport]}
    template_path = "aggregate_organisation_report/report.html"
>>>>>>> dc1a57c7

    def post_process_data(self, data):
        systems = []
        open_ports = {}
        ipv6 = {}
        vulnerabilities = {}
        # input oois
        for input_ooi, report_data in data.items():
            # reports
            for report, data in report_data.items():
                # data in report, specifically we use system to couple reports
                if report == "System Report":
                    for system in data["data"]["systems"]:
                        add_or_combine_systems(systems, system)

                if report == "Open Ports Report":
                    open_ports = data["data"]["ports"]

                if report == "IPv6 Report":
                    for hostname, enabled in data["data"]["results"].items():
                        ipv6[hostname] = enabled
                if report == "Vulnerability Report":
                    vulnerabilities = data["data"]["vulnerabilities"]

        return {"systems": systems, "open_ports": open_ports, "ipv6": ipv6, "vulnerabilities": vulnerabilities}<|MERGE_RESOLUTION|>--- conflicted
+++ resolved
@@ -21,13 +21,8 @@
     id = "aggregate-organisation-report"
     name = "Aggregate Organisation Report"
     description = "Aggregate Organisation Report"
-<<<<<<< HEAD
-    reports = {"required": [SystemsReport, OpenPortsReport, IPv6Report], "optional": []}
-    template_path = "aggregate_organisation_report/report_design.html"
-=======
     reports = {"required": [SystemsReport, OpenPortsReport, IPv6Report], "optional": [VulnerabilityReport]}
     template_path = "aggregate_organisation_report/report.html"
->>>>>>> dc1a57c7
 
     def post_process_data(self, data):
         systems = []
