--- conflicted
+++ resolved
@@ -54,23 +54,17 @@
         recommendations = []
         total_systems_basic_security = 0
 
-<<<<<<< HEAD
-=======
         mail_report_data = self.collect_system_specific_data(data, services, SystemType.MAIL, MailReport.id)
         web_report_data = self.collect_system_specific_data(data, services, SystemType.WEB, WebSystemReport.id)
         dns_report_data = self.collect_system_specific_data(data, services, SystemType.DNS, NameServerSystemReport.id)
 
->>>>>>> f1df720f
         for input_ooi, reports_data in data.items():
             for report_id, report_specific_data in reports_data.items():
                 # data in report, specifically we use systems to couple reports
 
                 if report_id == SystemReport.id:
                     for ip, system in report_specific_data["services"].items():
-<<<<<<< HEAD
-=======
                         unique_ips.add(ip)
->>>>>>> f1df720f
                         if ip not in systems["services"]:
                             systems["services"][ip] = system
                         else:
@@ -82,20 +76,11 @@
                             systems["services"][ip]["services"] = sorted(
                                 set(systems["services"][ip]["services"]) | set(system["services"])
                             )
-<<<<<<< HEAD
-                    total_ips += report_specific_data["summary"]["total_systems"]
-                    total_hostnames += report_specific_data["summary"]["total_domains"]
-
-                if report_id == OpenPortsReport.id:
-                    for ip, details in report_specific_data.items():
-                        open_ports[ip] = details
-=======
                     total_systems += report_specific_data["summary"]["total_systems"]
 
                 if report_id == OpenPortsReport.id:
                     for ip, details in report_specific_data.items():
                         open_ports[str(ip)] = details
->>>>>>> f1df720f
 
                 if report_id == IPv6Report.id:
                     for hostname, info in report_specific_data.items():
@@ -108,16 +93,6 @@
                                 )
 
                 if report_id == VulnerabilityReport.id:
-<<<<<<< HEAD
-                    total_criticals += report_specific_data["summary"]["total_criticals"]
-                    total_findings += report_specific_data["summary"]["total_findings"]
-                    terms.extend(report_specific_data["summary"]["terms"])
-                    recommendations.extend(report_specific_data["summary"]["recommendations"])
-                    vulnerabilities[input_ooi] = report_specific_data
-
-                if report_id == RPKIReport.id:
-                    rpki["rpki_ips"].update(report_specific_data["rpki_ips"])
-=======
                     for ip, vulnerabilities_data in report_specific_data.items():
                         vulnerabilities[ip] = vulnerabilities_data
 
@@ -128,7 +103,6 @@
                     safe_connections["sc_ips"].update(
                         {ip: value for ip, value in report_specific_data["sc_ips"].items()}
                     )
->>>>>>> f1df720f
 
         for ip, ipv6_data in ipv6.items():
             for system in ipv6_data["systems"]:
