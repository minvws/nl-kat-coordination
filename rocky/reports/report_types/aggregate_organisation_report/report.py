from datetime import datetime
from logging import getLogger

from django.utils.translation import gettext_lazy as _

from reports.report_types.definitions import AggregateReport
from reports.report_types.ipv6_report.report import IPv6Report
from reports.report_types.open_ports_report.report import OpenPortsReport
from reports.report_types.systems_report.report import SystemReport
from reports.report_types.vulnerability_report.report import VulnerabilityReport

logger = getLogger(__name__)


class AggregateOrganisationReport(AggregateReport):
    id = "aggregate-organisation-report"
    name = "Aggregate Organisation Report"
    description = "Aggregate Organisation Report"
<<<<<<< HEAD
    reports = {"required": [SystemReport, OpenPortsReport, IPv6Report], "optional": [VulnerabilityReport]}
    template_path = "aggregate_organisation_report/report_design.html"
=======
    reports = {"required": [SystemReport], "optional": [OpenPortsReport, VulnerabilityReport, IPv6Report]}
    template_path = "aggregate_organisation_report/report.html"
>>>>>>> c80b6dbb
    summary = {
        _("General recommendations"): "",
        _("Critical vulnerabilities"): 0,
        _("Assets (IP/domains) scanned"): 0,
        _("Sector of organisation"): "",
        _("Basic security score compared to sector"): "",
        _("Sector defined"): "",
        _("Lowest security score in organisation"): "",
        _("Newly discovered items since last week, october 8th 2023"): "",
        _("Terms in report"): "",
    }

    def get_summary(self, valid_time: datetime, input_ooi: str):
        vulnerability_summary = VulnerabilityReport.get_summary(input_ooi, self.octopoes_api_connector, valid_time)
        return vulnerability_summary

    def get_total_vulnerabilities(self, vulnerabilities) -> int:
        total_vulnerabilities = 0
        for finding, finding_details in vulnerabilities.items():
            total_vulnerabilities += finding_details["occurrences"]
        return total_vulnerabilities

    def post_process_data(self, valid_time, data):
        systems = {"services": {}}
        open_ports = {}
        ipv6 = {}
        vulnerabilities = {}
        self.summary["Critical vulnerabilities"] = 0
        self.summary["Assets (IP/domains) scanned"] = len(data.values())

        # input oois
        for input_ooi, report_data in data.items():
            # reports
            for report, data in report_data.items():
                # data in report, specifically we use system to couple reports
                if report == "System Report":
                    for ip, system in data["data"]["services"].items():
                        if ip not in systems["services"]:
                            systems["services"][ip] = system
                        else:
                            # makes sure that there are no duplicates in the list
                            systems["services"][ip]["hostnames"] = list(
                                set(systems["services"][ip]["hostnames"]) | set(system["hostnames"])
                            )
                            systems["services"][ip]["services"] = list(
                                set(systems["services"][ip]["services"]) | set(system["services"])
                            )

                if report == "Open Ports Report":
                    open_ports.update(data["data"])

                if report == "IPv6 Report":
                    for hostname, info in data["data"].items():
                        ipv6[hostname] = {"enabled": info["enabled"], "systems": []}

                        for ip, system in systems["services"].items():
                            if hostname in system["hostnames"]:
                                ipv6[hostname]["systems"] = list(
                                    set(ipv6[hostname]["systems"]).union(set(system["services"]))
                                )

                if report == "Vulnerability Report":
                    data["data"]["total_findings"] = self.get_total_vulnerabilities(data["data"])
                    vulnerabilities[input_ooi] = data["data"]

                    self.summary["Critical vulnerabilities"] += self.get_summary(
                        valid_time,
                        input_ooi,
                    )["critical_vulnerabilities"]

        return {
            "summary": self.summary,
            "systems": systems,
            "open_ports": open_ports,
            "ipv6": ipv6,
            "vulnerabilities": vulnerabilities,
        }<|MERGE_RESOLUTION|>--- conflicted
+++ resolved
@@ -16,13 +16,8 @@
     id = "aggregate-organisation-report"
     name = "Aggregate Organisation Report"
     description = "Aggregate Organisation Report"
-<<<<<<< HEAD
-    reports = {"required": [SystemReport, OpenPortsReport, IPv6Report], "optional": [VulnerabilityReport]}
-    template_path = "aggregate_organisation_report/report_design.html"
-=======
     reports = {"required": [SystemReport], "optional": [OpenPortsReport, VulnerabilityReport, IPv6Report]}
     template_path = "aggregate_organisation_report/report.html"
->>>>>>> c80b6dbb
     summary = {
         _("General recommendations"): "",
         _("Critical vulnerabilities"): 0,
