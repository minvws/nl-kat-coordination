--- conflicted
+++ resolved
@@ -2,6 +2,7 @@
 from typing import Any
 
 import structlog
+from django.utils.translation import gettext_lazy as _
 
 from octopoes.connector.octopoes import OctopoesAPIConnector
 from octopoes.models import OOI
@@ -41,11 +42,7 @@
     }
     template_path = "aggregate_organisation_report/report.html"
 
-<<<<<<< HEAD
     def post_process_data(self, data: dict[str, Any], valid_time: datetime, organization_code: str) -> dict[str, Any]:
-=======
-    def post_process_data(self, data: dict[str, Any], valid_time: datetime) -> dict[str, Any]:
->>>>>>> b7d3a86b
         systems: dict[str, dict[str, Any]] = {"services": {}}
         services = {}
         open_ports = {}
