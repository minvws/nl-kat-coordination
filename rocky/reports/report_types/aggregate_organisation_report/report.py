from datetime import datetime
from logging import getLogger
from typing import List

from django.utils.translation import gettext_lazy as _

from octopoes.connector.octopoes import OctopoesAPIConnector
<<<<<<< HEAD
from octopoes.models import OOI, Reference
=======
from octopoes.models import Reference
from octopoes.models.exception import ObjectNotFoundException
>>>>>>> f517d5b4
from octopoes.models.ooi.config import Config
from reports.report_types.definitions import AggregateReport
from reports.report_types.ipv6_report.report import IPv6Report
from reports.report_types.mail_report.report import MailReport
from reports.report_types.name_server_report.report import NameServerSystemReport
from reports.report_types.open_ports_report.report import OpenPortsReport
from reports.report_types.rpki_report.report import RPKIReport
from reports.report_types.safe_connections_report.report import SafeConnectionsReport
from reports.report_types.systems_report.report import SystemReport, SystemType
from reports.report_types.vulnerability_report.report import VulnerabilityReport
from reports.report_types.web_system_report.report import WebSystemReport
from rocky.views.health import flatten_health, get_rocky_health

logger = getLogger(__name__)


class AggregateOrganisationReport(AggregateReport):
    id = "aggregate-organisation-report"
    name = "Aggregate Organisation Report"
    description = "Aggregate Organisation Report"
    reports = {
        "required": [SystemReport],
        "optional": [
            OpenPortsReport,
            VulnerabilityReport,
            IPv6Report,
            RPKIReport,
            MailReport,
            WebSystemReport,
            NameServerSystemReport,
            SafeConnectionsReport,
        ],
    }
    template_path = "aggregate_organisation_report/report.html"

    def post_process_data(self, data, valid_time):
        systems = {"services": {}}
        services = {}
        open_ports = {}
        ipv6 = {}
        vulnerabilities = {}
        total_criticals = 0
        total_findings = 0
        total_systems = 0
        unique_ips = set()
        unique_hostnames = set()
        terms = []
        rpki = {"rpki_ips": {}}
        safe_connections = {"sc_ips": {}}
        recommendations = []
        total_systems_basic_security = 0

        for input_ooi, reports_data in data.items():
            for report_id, report_specific_data in reports_data.items():
                # data in report, specifically we use systems to couple reports

                if report_id == SystemReport.id:
                    for ip, system in report_specific_data["services"].items():
                        unique_ips.add(ip)

                        if ip not in systems["services"]:
                            systems["services"][ip] = system
                        else:
                            # makes sure that there are no duplicates in the list
                            systems["services"][ip]["hostnames"] = sorted(
                                set(systems["services"][ip]["hostnames"]) | set(system["hostnames"])
                            )

                            systems["services"][ip]["services"] = sorted(
                                set(systems["services"][ip]["services"]) | set(system["services"])
                            )

                        for service in system["services"]:
                            if service not in services:
                                services[service] = {str(ip): systems["services"][ip]}
                            else:
                                services[service][str(ip)] = systems["services"][ip]
                        unique_hostnames.update(systems["services"][ip]["hostnames"])
                    total_systems += report_specific_data["summary"]["total_systems"]

                if report_id == OpenPortsReport.id:
                    for ip, details in report_specific_data.items():
                        open_ports[ip] = details

                if report_id == IPv6Report.id:
                    for hostname, info in report_specific_data.items():
                        ipv6[hostname] = {"enabled": info["enabled"], "systems": []}

                        for ip, system in systems["services"].items():
                            if hostname in [x.tokenized.name for x in system["hostnames"]]:
                                ipv6[hostname]["systems"] = sorted(
                                    set(ipv6[hostname]["systems"]).union(set(system["services"]))
                                )

                if report_id == VulnerabilityReport.id:
                    for ip, vulnerabilities_data in report_specific_data.items():
                        total_findings += vulnerabilities_data["summary"]["total_findings"]
                        terms.extend(vulnerabilities_data["summary"]["terms"])
                        recommendations.extend(vulnerabilities_data["summary"]["recommendations"])
                        vulnerabilities_data["title"] = ip.split("|")[2]
                        vulnerabilities[ip] = vulnerabilities_data

                if report_id == RPKIReport.id:
                    rpki["rpki_ips"].update({ip: value for ip, value in report_specific_data["rpki_ips"].items()})

                if report_id == SafeConnectionsReport.id:
                    safe_connections["sc_ips"].update(
                        {ip: value for ip, value in report_specific_data["sc_ips"].items()}
                    )

        mail_report_data = self.collect_system_specific_data(data, services, SystemType.MAIL, MailReport.id)
        web_report_data = self.collect_system_specific_data(data, services, SystemType.WEB, WebSystemReport.id)
        dns_report_data = self.collect_system_specific_data(data, services, SystemType.DNS, NameServerSystemReport.id)

        for ip, ipv6_data in ipv6.items():
            for system in ipv6_data["systems"]:
                terms.append(str(system))

        # Basic security cleanup
        basic_security = {"rpki": {}, "system_specific": {}, "safe_connections": {}}

        # Safe connections
        for ip, findings in safe_connections["sc_ips"].items():
            ip_services = systems["services"][str(ip)]["services"]

            for service in ip_services:
                if service not in basic_security["safe_connections"]:  # Set initial value
                    basic_security["safe_connections"][service] = {
                        "sc_ips": {},
                        "number_of_available": 0,
                        "number_of_ips": 0,
                    }

                if ip in basic_security["safe_connections"][service]["sc_ips"]:
                    continue  # We already processed data from this ip for this service

                basic_security["safe_connections"][service]["sc_ips"][ip.tokenized.address] = findings
                basic_security["safe_connections"][service]["number_of_ips"] += 1
                basic_security["safe_connections"][service]["number_of_available"] += 1 if not findings else 0

                # Collect recommendations from findings
                recommendations.extend(set(finding_type.recommendation for finding_type in findings))

        # RPKI
        for ip, compliance in rpki["rpki_ips"].items():
            ip_services = systems["services"][str(ip)]["services"]

            for service in services:
                service = str(service)
                if service not in basic_security["rpki"]:  # Set initial value
                    basic_security["rpki"][service] = {
                        "rpki_ips": {},
                        "number_of_available": 0,
                        "number_of_valid": 0,
                        "number_of_ips": 0,
                        "number_of_compliant": 0,
                    }

                if ip in basic_security["rpki"][service]["rpki_ips"]:
                    continue  # We already processed data from this ip for this service

                basic_security["rpki"][service]["rpki_ips"][ip.tokenized.address] = compliance
                basic_security["rpki"][service]["number_of_ips"] += 1
                basic_security["rpki"][service]["number_of_available"] += 1 if compliance["exists"] else 0
                basic_security["rpki"][service]["number_of_valid"] += 1 if compliance["valid"] else 0
                basic_security["rpki"][service]["number_of_compliant"] += (
                    1 if compliance["exists"] and compliance["valid"] else 0
                )

        # System Specific
        basic_security["system_specific"][SystemType.MAIL] = [
            report for ip in mail_report_data for report in mail_report_data[ip]
        ]
        basic_security["system_specific"][SystemType.WEB] = [
            report for ip in web_report_data for report in web_report_data[ip]
        ]
        basic_security["system_specific"][SystemType.DNS] = [
            report for ip in dns_report_data for report in dns_report_data[ip]
        ]

        # Summary
        basic_security["summary"] = {}

        for service, systems_for_service in services.items():
            # Defaults
            basic_security["summary"][service] = {
                "rpki": {"number_of_compliant": 0, "total": 0},
                "system_specific": {"number_of_compliant": 0, "total": 0, "checks": {}, "ips": {}},
                "safe_connections": {"number_of_compliant": 0, "total": 0},
            }

            for ip in systems_for_service:
                if ip not in rpki["rpki_ips"]:
                    continue

                basic_security["summary"][service]["rpki"]["number_of_compliant"] += (
                    1 if rpki["rpki_ips"][ip]["exists"] and rpki["rpki_ips"][ip]["valid"] else 0
                )
                basic_security["summary"][service]["rpki"]["total"] += 1

            for ip in systems_for_service:
                if ip not in safe_connections["sc_ips"]:
                    continue

                basic_security["summary"][service]["safe_connections"]["number_of_compliant"] += (
                    1 if not safe_connections["sc_ips"][ip] else 0
                )
                basic_security["summary"][service]["safe_connections"]["total"] += 1

            if service == SystemType.MAIL and mail_report_data:

                def spf_compliant(result):
                    return result["number_of_hostnames"] == result["number_of_spf"]

                def dkim_compliant(result):
                    return result["number_of_hostnames"] == result["number_of_dkim"]

                def dmarc_compliant(result):
                    return result["number_of_hostnames"] == result["number_of_dmarc"]

                def is_mail_compliant(result):
                    return all(check(result) for check in [spf_compliant, dkim_compliant, dmarc_compliant])

                basic_security["summary"][service]["system_specific"] = {
                    "number_of_compliant": sum(
                        all(is_mail_compliant(m) for m in mail_report_data[ip]) for ip in mail_report_data
                    ),
                    "total": len(mail_report_data),
                    "checks": {
                        "SPF": sum(all(spf_compliant(m) for m in mail_report_data[ip]) for ip in mail_report_data),
                        "DKIM": sum(all(dkim_compliant(m) for m in mail_report_data[ip]) for ip in mail_report_data),
                        "DMARC": sum(all(dmarc_compliant(m) for m in mail_report_data[ip]) for ip in mail_report_data),
                    },
                    "ips": {
                        ip: sorted(
                            set(  # Flattening the finding_types field of the mail report output
                                finding_type
                                for mail_report in mail_report_data[ip]
                                for hostname, finding_types in mail_report["finding_types"].items()
                                for finding_type in finding_types
                            ),
                            reverse=True,
                            key=lambda x: x.risk_severity,
                        )
                        for ip in mail_report_data
                    },
                }

            if service == SystemType.WEB and web_report_data:
                basic_security["summary"][service]["system_specific"] = {
                    "number_of_compliant": sum(
                        all(result["web_checks"] for result in web_report_data[ip]) for ip in web_report_data
                    ),
                    "total": len(web_report_data),
                    "checks": {
                        "CSP Present": sum(
                            all(w["web_checks"].has_csp for w in web_report_data[ip]) for ip in web_report_data
                        ),
                        "Secure CSP Header": sum(
                            all(w["web_checks"].has_no_csp_vulnerabilities for w in web_report_data[ip])
                            for ip in web_report_data
                        ),
                        "Redirects HTTP to HTTPS": sum(
                            all(w["web_checks"].redirects_http_https for w in web_report_data[ip])
                            for ip in web_report_data
                        ),
                        "Offers HTTPS": sum(
                            all(w["web_checks"].offers_https for w in web_report_data[ip]) for ip in web_report_data
                        ),
                        "Has a Security.txt": sum(
                            all(w["web_checks"].has_security_txt for w in web_report_data[ip]) for ip in web_report_data
                        ),
                        "No unnecessary ports open": sum(
                            all(w["web_checks"].no_uncommon_ports for w in web_report_data[ip])
                            for ip in web_report_data
                        ),
                        "Has a certificate": sum(
                            all(w["web_checks"].has_certificates for w in web_report_data[ip]) for ip in web_report_data
                        ),
                        "Certificate is not expired": sum(
                            all(w["web_checks"].certificates_not_expired for w in web_report_data[ip])
                            for ip in web_report_data
                        ),
                        "Certificate is not expiring soon": sum(
                            all(w["web_checks"].certificates_not_expiring_soon for w in web_report_data[ip])
                            for ip in web_report_data
                        ),
                    },
                    "ips": {
                        ip: sorted(
                            set(  # Flattening the finding_types field of the web report output
                                finding_type
                                for web_report in web_report_data[ip]
                                for finding_type in web_report["finding_types"]
                            ),
                            reverse=True,
                            key=lambda x: x.risk_severity,
                        )
                        for ip in web_report_data
                    },
                }

            if service == SystemType.DNS and dns_report_data:
                basic_security["summary"][service]["system_specific"] = {
                    "number_of_compliant": sum(
                        all(result["name_server_checks"] for result in dns_report_data[ip]) for ip in dns_report_data
                    ),
                    "total": len(dns_report_data),
                    "checks": {
                        "DNSSEC Present": sum(
                            all(n["name_server_checks"].has_dnssec for n in dns_report_data[ip])
                            for ip in dns_report_data
                        ),
                        "Valid DNSSEC": sum(
                            all(n["name_server_checks"].has_valid_dnssec for n in dns_report_data[ip])
                            for ip in dns_report_data
                        ),
                        "No unnecessary ports open": sum(
                            all(n["name_server_checks"].no_uncommon_ports for n in dns_report_data[ip])
                            for ip in dns_report_data
                        ),
                    },
                    "ips": {
                        ip: sorted(
                            set(  # Flattening the finding_types field of the dns report output
                                finding_type
                                for dns_report in dns_report_data[ip]
                                for finding_type in dns_report["finding_types"]
                            ),
                            reverse=True,
                            key=lambda x: x.risk_severity,
                        )
                        for ip in dns_report_data
                    },
                }

            # Collect recommendations from findings
            if (
                service == SystemType.MAIL
                and mail_report_data
                or service == SystemType.WEB
                and web_report_data
                or service == SystemType.DNS
                and dns_report_data
            ):
                recommendations.extend(
                    set(
                        finding_type.recommendation
                        for ip, finding in basic_security["summary"][service]["system_specific"]["ips"].items()
                        for finding_type in finding
                    )
                )

        terms = list(set(terms))

        recommendation_counts = {}

        for recommendation in recommendations:
            if recommendation not in recommendation_counts:
                recommendation_counts[recommendation] = 0

            recommendation_counts[recommendation] += 1

        recommendations = list(set(filter(None, recommendations)))
        total_ips = len(unique_ips)
        total_hostnames = len(unique_hostnames)

        summary = {
            # _("General recommendations"): "",
            str(_("Critical vulnerabilities")): total_criticals,
            str(_("IPs scanned")): total_ips,
            str(_("Hostnames scanned")): total_hostnames,
            # _("Systems found"): total_systems,
            # _("Sector of organisation"): "",
            # _("Basic security score compared to sector"): "",
            # _("Sector defined"): "",
            # _("Lowest security score in organisation"): "",
            # _("Newly discovered items since last week, october 8th 2023"): "",
            str(_("Terms in report")): ", ".join(sorted(terms)),
        }

        all_findings = set()
        for ip, ip_data in vulnerabilities.items():
            for vulnerability, vulnerability_data in ip_data.get("vulnerabilities", {}).items():
                for finding_key in vulnerability_data.get("findings", {}):
                    all_findings.add(finding_key)

        config_oois = self.octopoes_api_connector.list(types={Config}, valid_time=valid_time).items

        flattened_health = flatten_health(get_rocky_health(self.octopoes_api_connector))

        return {
            "systems": systems,
            "services": services,
            "recommendations": recommendations,
            "recommendation_counts": recommendation_counts,
            "open_ports": open_ports,
            "ipv6": ipv6,
            "vulnerabilities": vulnerabilities,
            "basic_security": basic_security,
            "summary": summary,
            "total_findings": len(all_findings),
            "total_systems": total_ips,
            "total_hostnames": total_hostnames,
            "total_systems_basic_security": total_systems_basic_security,
            "health": [health.dict() for health in flattened_health],
            "config_oois": config_oois,
        }

    def collect_system_specific_data(self, data, services, system_type: SystemType, report_id: str):
        """Given a system, return a list of report data from the right sub-reports based on the related report_id"""

        report_data = {}

        for service, systems_for_service in services.items():
            # Search for reports where the input ooi relates to the current service, based on ip or hostname
            for ip, system_for_service in systems_for_service.items():
                # Assumes relevant hostnames have an ip address for now
                if str(ip) not in report_data:
                    report_data[str(ip)] = []

                if str(ip) in data and report_id in data[str(ip)] and system_type == service:
                    report_data[str(ip)].append(data[str(ip)][report_id])

                for hostname in system_for_service["hostnames"]:
                    if str(hostname) in data and report_id in data[str(hostname)] and system_type == service:
                        report_data[str(ip)].append(data[str(hostname)][report_id])

        report_data = {key: value for key, value in report_data.items() if value}

        return report_data


def aggregate_reports(
    connector: OctopoesAPIConnector,
    input_ooi_references: List[OOI],
    selected_report_types: List[str],
    valid_time: datetime,
):
    aggregate_report = AggregateOrganisationReport(connector)
    report_data = {}
    error_oois = []

    for ooi in input_ooi_references:
        report_data[ooi.primary_key] = {}
        try:
            for options, report_types in aggregate_report.reports.items():
                for report_type in report_types:
                    if (
                        Reference.from_str(ooi).class_type in report_type.input_ooi_types
                        and report_type.id in selected_report_types
                    ):
                        report = report_type(connector)
<<<<<<< HEAD
                        data = report.generate_data(ooi.primary_key, valid_time=valid_time)
                        report_data[ooi.primary_key][report_type.id] = data
        except Exception:
            error_oois.append(ooi.primary_key)

=======
                        data = report.generate_data(ooi, valid_time=valid_time)
                        report_data[ooi][report_type.id] = data
        except ObjectNotFoundException:
            logger.error("Object not found: %s", ooi)
            error_oois.append(ooi)
>>>>>>> f517d5b4
    post_processed_data = aggregate_report.post_process_data(report_data, valid_time=valid_time)

    return aggregate_report, post_processed_data, report_data, error_oois<|MERGE_RESOLUTION|>--- conflicted
+++ resolved
@@ -5,12 +5,8 @@
 from django.utils.translation import gettext_lazy as _
 
 from octopoes.connector.octopoes import OctopoesAPIConnector
-<<<<<<< HEAD
 from octopoes.models import OOI, Reference
-=======
-from octopoes.models import Reference
 from octopoes.models.exception import ObjectNotFoundException
->>>>>>> f517d5b4
 from octopoes.models.ooi.config import Config
 from reports.report_types.definitions import AggregateReport
 from reports.report_types.ipv6_report.report import IPv6Report
@@ -464,19 +460,11 @@
                         and report_type.id in selected_report_types
                     ):
                         report = report_type(connector)
-<<<<<<< HEAD
                         data = report.generate_data(ooi.primary_key, valid_time=valid_time)
                         report_data[ooi.primary_key][report_type.id] = data
-        except Exception:
+        except ObjectNotFoundException:
+            logger.error("Object not found: %s", ooi.primary_key)
             error_oois.append(ooi.primary_key)
-
-=======
-                        data = report.generate_data(ooi, valid_time=valid_time)
-                        report_data[ooi][report_type.id] = data
-        except ObjectNotFoundException:
-            logger.error("Object not found: %s", ooi)
-            error_oois.append(ooi)
->>>>>>> f517d5b4
     post_processed_data = aggregate_report.post_process_data(report_data, valid_time=valid_time)
 
     return aggregate_report, post_processed_data, report_data, error_oois