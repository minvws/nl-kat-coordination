--- conflicted
+++ resolved
@@ -39,12 +39,9 @@
         total_findings = 0
         total_ips = 0
         total_hostnames = 0
-<<<<<<< HEAD
         terms = []
-=======
         rpki = {"rpki_ips": {}}
         system_specific = {}
->>>>>>> a7530a4c
 
         # input oois
         for input_ooi, report_data in data.items():
@@ -85,14 +82,13 @@
                     terms.extend(data["data"]["summary"]["terms"])
                     vulnerabilities[input_ooi] = data["data"]
 
-<<<<<<< HEAD
+                if report == "RPKI Report":
+                    logger.error(data["data"])
+                    rpki["rpki_ips"].update(data["data"]["rpki_ips"])
+
         for ip, data in ipv6.items():
             for system in data["systems"]:
                 terms.append(str(system))
-=======
-                if report == "RPKI Report":
-                    logger.error(data["data"])
-                    rpki["rpki_ips"].update(data["data"]["rpki_ips"])
 
         # Basic security cleanup
         # RPKI
@@ -108,7 +104,6 @@
                     system_specific[service]["rpki"]["number_of_ips"] += 1
                     system_specific[service]["rpki"]["number_of_available"] += 1 if compliance["exists"] else 0
                     system_specific[service]["rpki"]["number_of_valid"] += 1 if compliance["valid"] else 0
->>>>>>> a7530a4c
 
         summary = {
             _("General recommendations"): "",
