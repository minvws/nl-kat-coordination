--- conflicted
+++ resolved
@@ -5,123 +5,117 @@
         <h2 id="appendix">{% translate "Appendix" %}</h2>
         {% include "aggregate_organisation_report/term_overview.html" %}
 
-<<<<<<< HEAD
-        <h3 id="selected-oois">{% translate "Selected OOIs" %}</h3>
-        {% if 'all' not in request.GET.ooi %}
-            {% include "summary/ooi_selection.html" %}
-=======
         <h3 id="selected-oois">{% translate "Selected objects" %}</h3>
         {% include "summary/ooi_selection.html" %}
->>>>>>> 151056f5
 
-        {% else %}
-            <p class="explanation"
-               role="group"
-               aria-label="{% translate "explanation select all" %}">
-                <span>{% translate "Explanation" %}:</span>
-                {% blocktrans trimmed %}
-                    You have selected all OOIs that have a
-                    clearance type:'declared' and clearance level: 'L2, L3, L4'
-                    for {{ organization }} organization.
-                {% endblocktrans %}
-            </p>
-        {% endif %}
-    </div>
-    <h3 id="selected-report-types">{% translate "Selected Report Types" %}</h3>
+    {% else %}
+        <p class="explanation"
+           role="group"
+           aria-label="{% translate "explanation select all" %}">
+            <span>{% translate "Explanation" %}:</span>
+            {% blocktrans trimmed %}
+                You have selected all OOIs that have a
+                clearance type:'declared' and clearance level: 'L2, L3, L4'
+                for {{ organization }} organization.
+            {% endblocktrans %}
+        </p>
+    {% endif %}
+</div>
+<h3 id="selected-report-types">{% translate "Selected Report Types" %}</h3>
+<table>
+    <thead>
+        <tr>
+            <th>{% translate "Report type" %}</th>
+            <th>{% translate "Description" %}</th>
+        </tr>
+    </thead>
+    <tbody>
+        {% for report_type in report_types %}
+            <tr>
+                <td>{{ report_type.name }}</td>
+                <td>{{ report_type.description }}</td>
+            </tr>
+        {% endfor %}
+    </tbody>
+</table>
+<h3 id="selected-plugins">{% translate "Selected Plugins" %}</h3>
+<table>
+    <thead>
+        <tr>
+            <th>{% translate "Plugin options" %}</th>
+            <th>{% translate "Plugin name" %}</th>
+            <th>{% translate "Plugin scan level" %}</th>
+            <th>{% translate "Plugin type" %}</th>
+            <th>{% translate "Plugin description" %}</th>
+        </tr>
+    </thead>
+    <tbody>
+        {% for option, plugins in plugins.items %}
+            {% for plugin in plugins %}
+                <tr>
+                    <td>{{ option }}</td>
+                    <td>{{ plugin.name }}</td>
+                    <td>
+                        {% include "partials/scan_level_indicator.html" with value=plugin.scan_level.value custom_class="left" %}
+
+                    </td>
+                    <td>
+                        <span class="label-plugin-type {{ plugin.type }}">{{ plugin.type|title }}</span>
+                    </td>
+                    <td>{{ plugin.description }}</td>
+                </tr>
+            {% endfor %}
+        {% endfor %}
+    </tbody>
+</table>
+<h3 id="service-versions-and-health">{% translate "Service Versions and Health" %}</h3>
+<table>
+    <thead>
+        <tr>
+            <th>{% translate "Service" %}</th>
+            <th>{% translate "Version" %}</th>
+            <th>{% translate "Health" %}</th>
+        </tr>
+    </thead>
+    <tbody>
+        {% for service in data.health %}
+            <tr>
+                <td>{{ service.service }}</td>
+                <td>{{ service.version }}</td>
+                <td>
+                    {% if service.healthy %}
+                        <span class="icon positive"></span>{% translate "Healthy" %}
+                    {% else %}
+                        <span class="icon alert"></span>{% translate "Unhealthy" %}
+                    {% endif %}
+                </td>
+            </tr>
+        {% endfor %}
+    </tbody>
+</table>
+<h3 id="used-config-oois">{% translate "Used Config objects" %}</h3>
+{% if data.config_oois %}
     <table>
         <thead>
             <tr>
-                <th>{% translate "Report type" %}</th>
-                <th>{% translate "Description" %}</th>
+                <th>{% translate "Primary Key" %}</th>
+                <th>{% translate "Bit ID" %}</th>
+                <th>{% translate "Config" %}</th>
             </tr>
         </thead>
         <tbody>
-            {% for report_type in report_types %}
+            {% for config in data.config_oois %}
                 <tr>
-                    <td>{{ report_type.name }}</td>
-                    <td>{{ report_type.description }}</td>
-                </tr>
-            {% endfor %}
-        </tbody>
-    </table>
-    <h3 id="selected-plugins">{% translate "Selected Plugins" %}</h3>
-    <table>
-        <thead>
-            <tr>
-                <th>{% translate "Plugin options" %}</th>
-                <th>{% translate "Plugin name" %}</th>
-                <th>{% translate "Plugin scan level" %}</th>
-                <th>{% translate "Plugin type" %}</th>
-                <th>{% translate "Plugin description" %}</th>
-            </tr>
-        </thead>
-        <tbody>
-            {% for option, plugins in plugins.items %}
-                {% for plugin in plugins %}
-                    <tr>
-                        <td>{{ option }}</td>
-                        <td>{{ plugin.name }}</td>
-                        <td>
-                            {% include "partials/scan_level_indicator.html" with value=plugin.scan_level.value custom_class="left" %}
-
-                        </td>
-                        <td>
-                            <span class="label-plugin-type {{ plugin.type }}">{{ plugin.type|title }}</span>
-                        </td>
-                        <td>{{ plugin.description }}</td>
-                    </tr>
-                {% endfor %}
-            {% endfor %}
-        </tbody>
-    </table>
-    <h3 id="service-versions-and-health">{% translate "Service Versions and Health" %}</h3>
-    <table>
-        <thead>
-            <tr>
-                <th>{% translate "Service" %}</th>
-                <th>{% translate "Version" %}</th>
-                <th>{% translate "Health" %}</th>
-            </tr>
-        </thead>
-        <tbody>
-            {% for service in data.health %}
-                <tr>
-                    <td>{{ service.service }}</td>
-                    <td>{{ service.version }}</td>
+                    <td>{{ config.primary_key }}</td>
+                    <td>{{ config.bit_id }}</td>
                     <td>
-                        {% if service.healthy %}
-                            <span class="icon positive"></span>{% translate "Healthy" %}
-                        {% else %}
-                            <span class="icon alert"></span>{% translate "Unhealthy" %}
-                        {% endif %}
+                        {% for key, value in config.config.items %}<p>{{ key }}: {{ value }}</p>{% endfor %}
                     </td>
                 </tr>
             {% endfor %}
         </tbody>
     </table>
-    <h3 id="used-config-oois">{% translate "Used Config objects" %}</h3>
-    {% if data.config_oois %}
-        <table>
-            <thead>
-                <tr>
-                    <th>{% translate "Primary Key" %}</th>
-                    <th>{% translate "Bit ID" %}</th>
-                    <th>{% translate "Config" %}</th>
-                </tr>
-            </thead>
-            <tbody>
-                {% for config in data.config_oois %}
-                    <tr>
-                        <td>{{ config.primary_key }}</td>
-                        <td>{{ config.bit_id }}</td>
-                        <td>
-                            {% for key, value in config.config.items %}<p>{{ key }}: {{ value }}</p>{% endfor %}
-                        </td>
-                    </tr>
-                {% endfor %}
-            </tbody>
-        </table>
-    {% else %}
-        <p>{% translate "No config objects found." %}</p>
-    {% endif %}
+{% else %}
+    <p>{% translate "No config objects found." %}</p>
+{% endif %}
 </section>