--- conflicted
+++ resolved
@@ -126,19 +126,16 @@
 
     end_date = forms.DateField(
         label=_(""), widget=forms.HiddenInput(), initial=lambda: datetime.now(tz=timezone.utc).date(), required=False
-<<<<<<< HEAD
     )
 
 
 class ReportNameForm(BaseRockyForm):
     report_name = forms.CharField(
-        label=_("Report name format"), required=True, initial="${report_type} for ${oois_count} objects"
+        label=_("Report name format"), required=True, initial="${report_type} for ${oois_count} object(s)"
     )
 
 
 class AssetReportNameForm(BaseRockyForm):
     asset_report_name = forms.CharField(
         label=_("AssetReports name format"), required=True, initial="${report_type} for ${ooi}"
-=======
->>>>>>> e8eea8e0
     )