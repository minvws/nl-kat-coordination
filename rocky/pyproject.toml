--- conflicted
+++ resolved
@@ -4,7 +4,6 @@
 description = "KAT's Django front-end"
 authors = ["MinVWS <maintainer@openkat.nl>"]
 license = "EUPL"
-<<<<<<< HEAD
 
 [tool.poetry.dependencies]
 python = "^3.8"
@@ -92,95 +91,6 @@
 requires = ["setuptools>=62.2", "wheel"]
 build-backend = "setuptools.build_meta:__legacy__"
 
-=======
-
-[tool.poetry.dependencies]
-python = "^3.8"
-ares = "^0.7.1"
-asgiref = "^3.6.0"
-beautifulsoup4 = "^4.11.2"
-certifi = "^2023.5.7"
-chardet = "^5.1.0"
-cwe = "^1.6"
-Django = "^4.2.3"
-django-formtools = "^2.4.1"
-django-otp = "^1.1.3"
-django-phonenumber-field = "^6.1.0"
-django-two-factor-auth = "^1.14.0"
-django-environ = "^0.10.0"
-idna = "^3.4"
-jsonschema = "^4.17.0"
-lxml = "^4.9.2"
-phonenumbers = "^8.12.57"
-psycopg2 = "^2.9.6"
-pydantic = "^1.10.9"
-python-dotenv = "^1.0.0"
-qrcode = "^7.3.1"
-requests = "^2.31.0"
-six = "^1.16.0"
-soupsieve = "^2.3.2.post1"
-sqlparse = "^0.4.4"
-toolz = "^0.12.0"
-typing-extensions = "^4.4.0"
-urllib3 = "^2.0.3"
-xhtml2pdf = "^0.2.11"
-dnspython = "^2.1.0"
-django-password-validators = "^1.7.1"
-colorama = "^0.4.6"
-django-csp = "^3.7"
-uwsgi = "^2.0.21"
-djangorestframework = "^3.14.0"
-django-tagulous = "^1.3.3"
-drf-standardized-errors = "^0.12.5"
-
-# temp fix to pass build, remove later when https://github.com/xhtml2pdf/xhtml2pdf/issues/589 is solved
-reportlab = "^3.6.13"
-
-# OpenTelemetry
-opentelemetry-sdk = "^1.18.0"
-opentelemetry-exporter-otlp-proto-grpc = "^1.18.0"
-opentelemetry-instrumentation-django = "^0.39b0"
-opentelemetry-instrumentation-psycopg2 = "^0.39b0"
-opentelemetry-instrumentation-requests = "^0.39b0"
-
-
-[tool.poetry.group.dev.dependencies]
-mypy = "^1.0.1"
-pylint = "^2.15.5"
-vulture = "^2.6"
-djlint = "^1.19.17"
-black = "^23.1.0"
-robotframework-tidy = "^4.1.0"
-
-# Robot Framework dependencies
-wheel = "^0.40.0"
-PyNaCl = "^1.5.0"
-Image = "^1.5.33"
-numpy = "^1.24.0"
-pyotp = "^2.8.0"
-robotframework = "^6.1"
-robotframework-browser = "^16.2.0"
-robotframework-debuglibrary = "^2.3.0"
-robotframework-otp = "^1.1.0"
-robotframework-postgresqldb = "^2.0.0"
-pytest = "^7.4.0"
-pytest-cov = "^4.1.0"
-pytest-django = "^4.5.2"
-pytest-drf = "^1.1.3"
-pytest-mock = "^3.11.1"
-model-mommy = "^2.0.0"
-factory-boy = "^3.2.1"
-
-# NOTE: pip does not yet support hash verification for git dependencies;
-# rocky's requirements-dev.txt unfortunately has no hashing until then
-# a2150fabf92ca73de77f0542ee9ec6545e4f175d -> Fix for models with unique fields
-django-admin-auto-tests = { git = "https://github.com/dekkers/django-admin-auto-tests", rev = "a2150fabf92ca73de77f0542ee9ec6545e4f175d" }
-
-[build-system]
-requires = ["setuptools>=62.2", "wheel"]
-build-backend = "setuptools.build_meta:__legacy__"
-
->>>>>>> 102560f8
 [tool.pytest.ini_options]
 addopts = "--cov --cov-branch --cov-report=term-missing:skip-covered"
 DJANGO_SETTINGS_MODULE = "rocky.settings"
