--- conflicted
+++ resolved
@@ -44,11 +44,8 @@
 django-tagulous = "^1.3.3"
 drf-standardized-errors = "^0.12.5"
 django-compressor = { git = "https://github.com/dekkers/django-compressor", rev = "620bc0ab86590f8981dd24456a70951c9bdbf91f" }
-<<<<<<< HEAD
 pyparsing = "^3.1.1"
-=======
 django-weasyprint = "^2.2.1"
->>>>>>> dc4c16f7
 
 # temp fix to pass build, remove later when https://github.com/xhtml2pdf/xhtml2pdf/issues/589 is solved
 reportlab = "^3.6.13"
