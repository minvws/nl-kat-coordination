[tool.poetry]
name = "rocky"
version = "0.0.1.dev1"
description = "KAT's Django front-end"
authors = ["MinVWS <maintainer@openkat.nl>"]
license = "EUPL"

[tool.poetry.dependencies]
python = "^3.8"
ares = "^0.7.1"
asgiref = "^3.6.0"
beautifulsoup4 = "^4.11.2"
certifi = "^2023.7.22"
chardet = "^5.1.0"
cwe = "^1.6"
Django = "^4.2.3"
django-formtools = "^2.4.1"
django-otp = "^1.1.3"
django-phonenumber-field = "^6.1.0"
django-two-factor-auth = "^1.14.0"
django-environ = "^0.10.0"
idna = "^3.4"
jsonschema = "^4.17.0"
lxml = "^4.9.2"
phonenumbers = "^8.12.57"
psycopg2 = "^2.9.6"
pydantic = "^2.4.2"
python-dotenv = "^1.0.0"
qrcode = "^7.3.1"
requests = "^2.31.0"
six = "^1.16.0"
soupsieve = "^2.3.2.post1"
sqlparse = "^0.4.4"
toolz = "^0.12.0"
typing-extensions = "^4.4.0"
urllib3 = "^2.0.3"
xhtml2pdf = "^0.2.11"
dnspython = "^2.1.0"
django-password-validators = "^1.7.1"
colorama = "^0.4.6"
django-csp = "^3.7"
uwsgi = "^2.0.22"
djangorestframework = "^3.14.0"
django-tagulous = "^1.3.3"
drf-standardized-errors = "^0.12.5"
django-compressor = { git = "https://github.com/dekkers/django-compressor", rev = "620bc0ab86590f8981dd24456a70951c9bdbf91f" }

# temp fix to pass build, remove later when https://github.com/xhtml2pdf/xhtml2pdf/issues/589 is solved
reportlab = "^3.6.13"

# OpenTelemetry
opentelemetry-sdk = "^1.19.0"
opentelemetry-exporter-otlp-proto-grpc = "^1.19.0"
opentelemetry-instrumentation-django = "^0.41b0"
opentelemetry-instrumentation-psycopg2 = "^0.41b0"
opentelemetry-instrumentation-requests = "^0.41b0"
whitenoise = {extras = ["brotli"], version = "^6.5.0"}
opentelemetry-instrumentation = "^0.41b0"
opentelemetry-instrumentation-fastapi = "^0.41b0"
<<<<<<< HEAD
pydantic-settings = "^2.0.3"
=======
granian = "^0.7.0"
>>>>>>> 532615a9


[tool.poetry.group.dev.dependencies]
mypy = "^1.0.1"
pylint = "^2.15.5"
vulture = "^2.6"
djlint = "^1.32.1"
black = "^23.1.0"
robotframework-tidy = "^4.1.0"

# Robot Framework dependencies
wheel = "^0.40.0"
PyNaCl = "^1.5.0"
Image = "^1.5.33"
numpy = "^1.24.0"
pyotp = "^2.8.0"
robotframework = "^6.1"
robotframework-browser = "^16.2.0"
robotframework-debuglibrary = "^2.3.0"
robotframework-otp = "^1.1.0"
robotframework-postgresqldb = "^2.0.0"
pytest = "^7.4.0"
pytest-cov = "^4.1.0"
pytest-django = "^4.5.2"
pytest-drf = "^1.1.3"
pytest-mock = "^3.11.1"
model-mommy = "^2.0.0"
factory-boy = "^3.2.1"

# NOTE: pip does not yet support hash verification for git dependencies;
# rocky's requirements-dev.txt unfortunately has no hashing until then
# f6eb4cbb9112b5aa933313d79e4da823adb41e1e -> Remove pip import in setup.py
django-admin-auto-tests = { git = "https://github.com/dekkers/django-admin-auto-tests", rev = "f6eb4cbb9112b5aa933313d79e4da823adb41e1e" }

[build-system]
requires = ["setuptools>=62.2", "wheel"]
build-backend = "setuptools.build_meta:__legacy__"

[tool.pytest.ini_options]
addopts = "--cov --cov-branch --cov-report=term-missing:skip-covered"
DJANGO_SETTINGS_MODULE = "rocky.settings_test"

[tool.coverage.run]
omit = ["fmea/*"]

[tool.djlint]
max_line_length = 120
blank_line_after_tag = "load,extends,include"
# https://www.djlint.com/docs/linter/#rules
ignore = "H006,H016,H017,H030,H031"

[tool.black]
target-version = ["py38", "py39", "py310", "py311"]
line-length = 120<|MERGE_RESOLUTION|>--- conflicted
+++ resolved
@@ -57,11 +57,8 @@
 whitenoise = {extras = ["brotli"], version = "^6.5.0"}
 opentelemetry-instrumentation = "^0.41b0"
 opentelemetry-instrumentation-fastapi = "^0.41b0"
-<<<<<<< HEAD
+granian = "^0.7.0"
 pydantic-settings = "^2.0.3"
-=======
-granian = "^0.7.0"
->>>>>>> 532615a9
 
 
 [tool.poetry.group.dev.dependencies]
