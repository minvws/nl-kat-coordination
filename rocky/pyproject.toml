[tool.poetry]
name = "rocky"
version = "0.0.1.dev1"
description = "KAT's Django front-end"
authors = ["MinVWS <maintainer@openkat.nl>"]
license = "EUPL"

[tool.poetry.dependencies]
python = "^3.10"
beautifulsoup4 = "^4.11.2"
Django = "^5.0.6"
django-two-factor-auth = "^1.14.0"
django-environ = "^0.11.2"
jsonschema = "^4.17.0"
phonenumbers = "^8.13.33"
psycopg2 = "^2.9.6"
pydantic = "^2.7.1"
python-dotenv = "^1.0.0"
django-password-validators = "^1.7.1"
django-csp = "^3.7"
djangorestframework = "^3.15.2"
django-tagulous = "^1.3.3"
drf-standardized-errors = "^0.12.5"
django-compressor = { git = "https://github.com/dekkers/django-compressor", rev = "620bc0ab86590f8981dd24456a70951c9bdbf91f" }
django-weasyprint = "^2.2.1"
strenum = "^0.4.15"
django-rest-knox = { git = "https://github.com/jazzband/django-rest-knox", rev = "dd7b062147bc4b9718e22d5acd6cf1301a1036b9" }

# OpenTelemetry
opentelemetry-sdk = "^1.24.0"
opentelemetry-exporter-otlp-proto-grpc = "^1.24.0"
opentelemetry-instrumentation-django = "^0.45b0"
opentelemetry-instrumentation-psycopg2 = "^0.45b0"
whitenoise = { extras = ["brotli"], version = "^6.5.0" }
opentelemetry-instrumentation = "^0.45b0"
opentelemetry-instrumentation-fastapi = "^0.45b0"
granian = "^1.3.2"
<<<<<<< HEAD
django-components = "^0.82"
=======
django-components = "^0.80"
>>>>>>> 19b7cc1b

# These used in octopoes parts that are used by rocky
pyparsing = "^3.1.1"
pydantic-settings = "^2.0.3"
opentelemetry-instrumentation-httpx = "^0.45b0"
httpx = "^0.27.0"
opentelemetry-api = "^1.24.0"
opentelemetry-exporter-otlp-proto-common = "^1.24.0"
opentelemetry-instrumentation-asgi = "^0.45b0"
opentelemetry-instrumentation-dbapi = "^0.45b0"
opentelemetry-instrumentation-wsgi = "^0.45b0"
opentelemetry-proto = "^1.24.0"
opentelemetry-semantic-conventions = "^0.45b0"
opentelemetry-util-http = "^0.45b0"


[tool.poetry.group.dev.dependencies]
djlint = "^1.32.1"
robotframework-tidy = "^4.1.0"

# Robot Framework dependencies
PyNaCl = "^1.5.0"
robotframework = "^6.1"
robotframework-browser = "^16.2.0"
robotframework-debuglibrary = "^2.3.0"
robotframework-otp = "^1.1.0"
robotframework-postgresqldb = "^2.0.0"
pytest = "^7.4.0"
pytest-cov = "^4.1.0"
pytest-django = "^4.5.2"
pytest-drf = "^1.1.3"
pytest-mock = "^3.11.1"
pytest-httpx = "^0.30.0"
model-mommy = "^2.0.0"
factory-boy = "^3.2.1"

django-admin-auto-tests = { git = "https://github.com/dekkers/django-admin-auto-tests", rev = "f6eb4cbb9112b5aa933313d79e4da823adb41e1e" }

[build-system]
requires = ["setuptools>=62.2", "wheel"]
build-backend = "setuptools.build_meta:__legacy__"

[tool.pytest.ini_options]
addopts = "--cov --cov-branch --cov-report=term-missing:skip-covered -m 'not slow' --ignore=tests/integration"
DJANGO_SETTINGS_MODULE = "rocky.settings_test"
markers = ["slow: marks tests as slow"]

[tool.djlint]
max_line_length = 120
blank_line_after_tag = "load,extends,include"
# https://www.djlint.com/docs/linter/#rules
ignore = "H006,H016,H017,H030,H031"<|MERGE_RESOLUTION|>--- conflicted
+++ resolved
@@ -35,11 +35,7 @@
 opentelemetry-instrumentation = "^0.45b0"
 opentelemetry-instrumentation-fastapi = "^0.45b0"
 granian = "^1.3.2"
-<<<<<<< HEAD
 django-components = "^0.82"
-=======
-django-components = "^0.80"
->>>>>>> 19b7cc1b
 
 # These used in octopoes parts that are used by rocky
 pyparsing = "^3.1.1"
