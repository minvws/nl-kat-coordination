--- conflicted
+++ resolved
@@ -50,31 +50,6 @@
     "cron-descriptor>=1.4.5,<2",
 ]
 
-<<<<<<< HEAD
-[tool.poetry.requires-plugins]
-poetry-plugin-export = ">=1.8"
-
-[tool.poetry.dependencies]
-python = "^3.10"
-beautifulsoup4 = "^4.11.2"
-Django = "5.1.10"
-django-two-factor-auth = "^1.17.0"
-django-environ = "^0.12.0"
-jsonschema = "^4.17.0"
-phonenumbers = "^9.0.4"
-psycopg2 = "^2.9.6"
-pydantic = "^2.7.1"
-python-dotenv = "^1.0.0"
-django-password-validators = "^1.7.1"
-django-csp = "^4.0"
-djangorestframework = "^3.16.0"
-django-tagulous = "^2.1.0"
-drf-standardized-errors = "^0.14.1"
-django-compressor = {git = "https://github.com/dekkers/django-compressor.git", rev = "csp-nonce"}
-django-weasyprint = "^2.4.0"
-strenum = "^0.4.15"
-django-rest-knox = "^5.0.2"
-=======
 [dependency-groups]
 dev = [
     "djlint>=1.32.1,<2",
@@ -94,45 +69,11 @@
     "robotframework-otp>=1.1.0,<2",
     "robotframework-postgresqldb>=2.0.0,<3",
 ]
->>>>>>> d11465e1
 
 [tool.uv]
 package = false
 
-<<<<<<< HEAD
-# These used in octopoes parts that are used by rocky
-pyparsing = "^3.1.1"
-pydantic-settings = "^2.0.3"
-opentelemetry-instrumentation-httpx = "^0.53b1"
-httpx = "^0.27.0"
-opentelemetry-api = "^1.32.1"
-opentelemetry-exporter-otlp-proto-common = "^1.32.1"
-opentelemetry-instrumentation-asgi = "^0.53b1"
-opentelemetry-instrumentation-dbapi = "^0.53b1"
-opentelemetry-instrumentation-wsgi = "^0.53b1"
-opentelemetry-proto = "^1.32.1"
-opentelemetry-semantic-conventions = "^0.53b1"
-opentelemetry-util-http = "^0.53b1"
-structlog = "^25.3.0"
-django-structlog = "^9.1.1"
-cron-descriptor = "^1.4.5"
-pyyaml = "^6.0.2"
-
-
-[tool.poetry.group.dev.dependencies]
-djlint = "^1.32.1"
-PyNaCl = "^1.5.0"
-pytest = "^7.4.0"
-pytest-cov = "^6.0.0"
-pytest-django = "^4.5.2"
-pytest-drf = "^1.1.3"
-pytest-mock = "^3.11.1"
-pytest-httpx = "^0.30.0"
-model-mommy = "^2.0.0"
-factory-boy = "^3.2.1"
-=======
 [tool.uv.sources]
->>>>>>> d11465e1
 django-admin-auto-tests = { git = "https://github.com/dekkers/django-admin-auto-tests", rev = "f6eb4cbb9112b5aa933313d79e4da823adb41e1e" }
 django-compressor = { git = "https://github.com/dekkers/django-compressor.git", rev = "csp-nonce" }
 
