--- conflicted
+++ resolved
@@ -39,16 +39,8 @@
     ) -> list[str] | tuple[str, ...]:
         if obj is not None:  # editing an existing object
             if not obj.value:
-<<<<<<< HEAD
                 return self.readonly_fields + ("id", "consult_api")
             return self.readonly_fields + ("id",)
-=======
-                return tuple(self.readonly_fields) + (
-                    "id",
-                    "consult_api",
-                )
-            return tuple(self.readonly_fields) + ("id",)
->>>>>>> b7d3a86b
         return self.readonly_fields
 
 
