--- conflicted
+++ resolved
@@ -46,12 +46,9 @@
                 "add_organizationmember",
                 "change_organization",
                 "change_organizationmember",
-<<<<<<< HEAD
-                "recalculate_bits",
-=======
                 "can_delete_oois",
                 "add_indemnification",
->>>>>>> a800aa05
+                "recalculate_bits",
             ]
         )
         self.group_admin.permissions.set(admin_permissions)
