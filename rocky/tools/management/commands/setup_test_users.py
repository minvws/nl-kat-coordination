from django.contrib.auth import get_user_model
from django.contrib.auth.models import Group
from django.core.management import BaseCommand
from django_otp.plugins.otp_totp.models import TOTPDevice

from tools.models import GROUP_ADMIN, GROUP_CLIENT, GROUP_REDTEAM, Organization, OrganizationMember

User = get_user_model()


class Command(BaseCommand):
    help = "Creates test users and groups"

    def handle(self, **options):
        password = "Test123!"
        add_superuser("e2e-superuser", password)
        add_test_user("e2e-admin", password, GROUP_ADMIN)
        add_test_user("e2e-redteam", password, GROUP_REDTEAM)
        add_test_user("e2e-client", password, GROUP_CLIENT)


def add_superuser(email: str, password: str) -> None:
    user_kwargs: dict[str, str | bool] = {
        "email": email,
        "password": password,
        "full_name": "End-to-end Superuser",
        "is_staff": True,
        "is_superuser": True,
    }

    add_user(user_kwargs)


<<<<<<< HEAD
def add_test_user(email: str, password: str, group_name: str | None = None):
    user_kwargs: dict[str, str | bool] = {"email": email, "password": password, "full_name": "End-to-end user"}
=======
def add_test_user(email: str, password: str, group_name: str | None = None) -> None:
    user_kwargs: dict[str, str | bool] = {
        "email": email,
        "password": password,
        "full_name": "End-to-end user",
    }
>>>>>>> b7d3a86b

    add_user(user_kwargs, group_name)


def add_user(user_kwargs: dict[str, str | bool], group_name: str | None = None) -> None:
    """
    Creates a test user with the given user_kwargs.
    User is optionally added to group group_name.
    """
    if group_name and group_name not in [GROUP_CLIENT, GROUP_REDTEAM, GROUP_ADMIN]:
        raise ValueError("Invalid group name")

    # get or create user
    if User.objects.filter(email=user_kwargs["email"]).exists():
        user = User.objects.get(email=user_kwargs["email"])
    else:
        user = User.objects.create_user(**user_kwargs)

    # add to group if group_name provided
    if group_name:
        group = Group.objects.get(name=group_name)
        if not group.user_set.filter(email=user_kwargs["email"]).exists():
            group.user_set.add(user)

    # Setting OTP key for consistent secret
    TOTPDevice.objects.get_or_create(
        user=user,
        name="default",
        confirmed=True,
        key="980152be03d8b6d5c6598047b127f9a5469b8e5d",
        step=30,
        t0=0,
        digits=6,
        tolerance=1,
        drift=0,
        last_t=-1,
        throttling_failure_count=0,
        throttling_failure_timestamp=None,
    )

    organization, created = Organization.objects.get_or_create(code="_dev")

    organizationmember, created = OrganizationMember.objects.get_or_create(user=user, organization=organization)

    if created:
        organizationmember.status = OrganizationMember.STATUSES.ACTIVE
        organizationmember.save()<|MERGE_RESOLUTION|>--- conflicted
+++ resolved
@@ -31,17 +31,8 @@
     add_user(user_kwargs)
 
 
-<<<<<<< HEAD
-def add_test_user(email: str, password: str, group_name: str | None = None):
+def add_test_user(email: str, password: str, group_name: str | None = None) -> None:
     user_kwargs: dict[str, str | bool] = {"email": email, "password": password, "full_name": "End-to-end user"}
-=======
-def add_test_user(email: str, password: str, group_name: str | None = None) -> None:
-    user_kwargs: dict[str, str | bool] = {
-        "email": email,
-        "password": password,
-        "full_name": "End-to-end user",
-    }
->>>>>>> b7d3a86b
 
     add_user(user_kwargs, group_name)
 
