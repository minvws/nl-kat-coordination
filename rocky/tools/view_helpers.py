--- conflicted
+++ resolved
@@ -3,21 +3,12 @@
 from typing import TypedDict
 from urllib.parse import urlencode, urlparse, urlunparse
 
-<<<<<<< HEAD
-from account.mixins import OrganizationView
-=======
-from django.contrib import messages
 from django.http import HttpRequest
->>>>>>> e6ce9cfe
 from django.urls.base import reverse, reverse_lazy
 from django.utils.translation import gettext_lazy as _
 
 from octopoes.models.types import OOI_TYPES
-<<<<<<< HEAD
-=======
-from rocky.scheduler import PrioritizedItem, SchedulerError, client
 from tools.models import Organization
->>>>>>> e6ce9cfe
 
 
 def convert_date_to_datetime(d: date) -> datetime:
