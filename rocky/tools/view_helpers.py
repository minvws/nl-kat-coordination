--- conflicted
+++ resolved
@@ -189,16 +189,6 @@
         )
 
 
-<<<<<<< HEAD
-def is_future_date_observed_at(request: HttpRequest, observed_at: datetime) -> bool:
-    is_future_date = observed_at > datetime.now(timezone.utc)
-    if is_future_date:
-        messages.error(
-            request,
-            _("Your selected date is in the future. Please select a different date."),
-        )
-    return is_future_date
-=======
 # FIXME: Tasks should be (re)created with supplied data, not by fetching prior
 # task info from the scheduler. Task data should be available from the context
 # from which the task is created.
@@ -222,5 +212,4 @@
         schedule_task(request, organization_code, new_p_item)
     except SchedulerError as error:
         messages.error(request, error.message)
-        return
->>>>>>> f517d5b4
+        return