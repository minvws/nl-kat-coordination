--- conflicted
+++ resolved
@@ -6,10 +6,6 @@
 
 from octopoes.models import OOI
 from octopoes.models.ooi.findings import Finding, FindingType
-<<<<<<< HEAD
-=======
-from tools.models import GROUP_ADMIN, GROUP_REDTEAM
->>>>>>> e311eed8
 from tools.view_helpers import get_ooi_url
 
 register = template.Library()
