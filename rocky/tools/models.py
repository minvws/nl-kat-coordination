--- conflicted
+++ resolved
@@ -10,18 +10,7 @@
 from django.db import models
 from django.urls import reverse
 from django.utils.translation import gettext_lazy as _
-<<<<<<< HEAD
-
-=======
-from httpx import HTTPError
-from katalogus.client import KATalogusClientV1, get_katalogus
-from katalogus.exceptions import KATalogusDownException, KATalogusException, KATalogusUnhealthyException
-
-from octopoes.api.models import Declaration
-from octopoes.connector.octopoes import OctopoesAPIConnector
-from octopoes.models.ooi.network import Network
-from rocky.exceptions import OctopoesDownException, OctopoesException, OctopoesUnhealthyException
->>>>>>> b7d3a86b
+
 from tools.add_ooi_information import SEPARATOR, get_info
 from tools.enums import MAX_SCAN_LEVEL
 from tools.fields import LowerCaseSlugField
@@ -92,13 +81,9 @@
     )
     tags = tagulous.models.TagField(to=OrganizationTag, blank=True)
 
-<<<<<<< HEAD
     EVENT_CODES = {"created": 900201, "updated": 900202, "deleted": 900203}
 
-    def __str__(self):
-=======
     def __str__(self) -> str:
->>>>>>> b7d3a86b
         return str(self.name)
 
     class Meta:
