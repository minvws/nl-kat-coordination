<<<<<<< HEAD
from typing import Any

from django.utils.safestring import mark_safe
=======
>>>>>>> b7d3a86b
from django.utils.translation import gettext_lazy as _
from django_stubs_ext import StrPromise

from tools.enums import SCAN_LEVEL

Choice = tuple[str, StrPromise]
Choices = list[Choice]
ChoicesGroup = tuple[str, Choices]
ChoicesGroups = list[ChoicesGroup]

BLANK_CHOICE = ("", _("--- Please select one of the available options ----"))
FILTER_BLANK_CHOICE = ("", _("--- Show all ----"))

RISK_RATING_CHOICES: Choices = [
    BLANK_CHOICE,
    ("recommendation", _("recommendation")),
    ("low", _("low")),
    ("medium", _("medium")),
    ("high", _("high")),
    ("very high", _("very high")),
    ("critical", _("critical")),
]

PIE_SCALE_EFFORT_CHOICES: Choices = [
    BLANK_CHOICE,
    ("quickfix", _("quickfix")),
    ("low", _("low")),
    ("medium", _("medium")),
    ("high", _("high")),
]

PIE_SCALE_CHOICES: Choices = [BLANK_CHOICE, ("low", _("low")), ("medium", _("medium")), ("high", _("high"))]

CLEARANCE_TYPE_CHOICES = [("declared", _("Declared")), ("inherited", _("Inherited")), ("empty", _("Empty"))]
SCAN_LEVEL_CHOICES = [BLANK_CHOICE] + SCAN_LEVEL.choices

MANUAL_FINDING_ID_PREFIX = "KAT-"

FINDING_TYPE_IDS_HELP_TEXT = _("Add one finding type ID per line.")

FINDING_DATETIME_HELP_TEXT = _("Add the date and time of your finding (UTC)")

RAW_FILE_DATETIME_HELP_TEXT = _("Add the date and time of when the raw file was generated (UTC)")

OBSERVED_AT_HELP_TEXT = _(
    "OpenKAT stores a time indication with every observation, "
    "so it is possible to see the status of your network through time. "
    "Select a datetime to change the view to represent that moment in time."
)

BOEFJE_CONTAINER_IMAGE_HELP_TEXT = mark_safe(
    _(
        "<p>The name of the Docker image. For example: <i>'ghcr.io/minvws/openkat/nmap'</i>. "
        "In OpenKAT, all Boefjes with the same container image will be seen as 'variants' and will be "
        "shown together on the Boefje detail page. </p> "
    )
)

BOEFJE_DESCRIPTION_HELP_TEXT = mark_safe(
    _(
        "<p>A description of the Boefje explaining in short what it can do. "
        "This will both be displayed inside the KAT-alogus and on the Boefje details page.</p> "
    )
)

BOEFJE_CONSUMES_HELP_TEXT = _(
    "Select the object type(s) that your Boefje consumes. "
    "To select multiple objects, press and hold the 'ctrl'/'command' key "
    "and then click the items you want to select. "
)

BOEFJE_SCHEMA_HELP_TEXT = mark_safe(
    _(
        "<p>If any other settings are needed for your Boefje, add these as a JSON Schema, "
        "otherwise, leave the field empty or 'null'.</p> "
        "<p> This JSON is used as the basis for a form for the user. "
        "When the user enables this Boefje they can get the option to give extra information. "
        "For example, it can contain an API key that the script requires.</p> "
        "<p>More information about what the schema.json file looks like can be found "
        "<a href='https://docs.openkat.nl/developer_documentation/development_tutorial/creating_a_boefje.html'> "
        "here</a>.</p> "
    )
)

BOEFJE_PRODUCES_HELP_TEXT = mark_safe(
    _(
        "<p>Add a set of mime types that are produced by this Boefje, separated by commas. "
        "For example: <i>'text/html'</i>, <i>'image/jpeg'</i> or <i>'boefje/{boefje-id}'</i></p> "
        "<p>These output mime types will be shown on the Boefje detail page as information for other users. </p> "
    )
)
BOEFJE_SCAN_LEVEL_HELP_TEXT = mark_safe(
    _(
        "<p>Select a clearance level for your Boefje. For more information about the different "
        "clearance levels please check the "
        "<a href='https://docs.openkat.nl/manual/usermanual.html#scan-levels-clearance-indemnities'> "
        "documentation</a>.</p> "
    )
)

DEPTH_DEFAULT = 9
DEPTH_MAX = 15
DEPTH_HELP_TEXT = _("Depth of the tree.")<|MERGE_RESOLUTION|>--- conflicted
+++ resolved
@@ -1,9 +1,4 @@
-<<<<<<< HEAD
-from typing import Any
-
 from django.utils.safestring import mark_safe
-=======
->>>>>>> b7d3a86b
 from django.utils.translation import gettext_lazy as _
 from django_stubs_ext import StrPromise
 
