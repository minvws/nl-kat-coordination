from datetime import datetime, timezone
from enum import Enum
from inspect import isclass
from ipaddress import IPv4Address, IPv6Address
<<<<<<< HEAD
from typing import Any, Literal, Union, get_args, get_origin
=======
from typing import Any, Literal, TypedDict, Union, get_args, get_origin
>>>>>>> b7d3a86b

from django import forms
from django.utils.translation import gettext_lazy as _
from pydantic import AnyUrl
from pydantic.fields import FieldInfo

from octopoes.connector.octopoes import OctopoesAPIConnector
from octopoes.models import OOI
from octopoes.models.ooi.question import Question
from octopoes.models.types import get_collapsed_types, get_relations
from tools.enums import SCAN_LEVEL
from tools.forms.base import BaseRockyForm, CheckboxGroup
from tools.forms.settings import CLEARANCE_TYPE_CHOICES


class OOIForm(BaseRockyForm):
<<<<<<< HEAD
    def __init__(self, ooi_class: type[OOI], connector: OctopoesAPIConnector, *args, **kwargs):
        self.user_id = kwargs.pop("user_id", None)
=======
    def __init__(self, ooi_class: type[OOI], connector: OctopoesAPIConnector, *args: Any, **kwargs: Any):
>>>>>>> b7d3a86b
        super().__init__(*args, **kwargs)
        self.ooi_class = ooi_class
        self.api_connector = connector
        self.initial = kwargs.get("initial", {})

        fields = self.get_fields()
        for name, field in fields.items():
            self.fields[name] = field

    def clean(self):
        super().clean()["user_id"] = self.user_id
        return {key: value for key, value in super().clean().items() if value}

    def get_fields(self) -> dict[str, forms.fields.Field]:
        return self.generate_form_fields()

<<<<<<< HEAD
    def generate_form_fields(self, hidden_ooi_fields: dict[str, str] | None = None) -> dict[str, forms.fields.Field]:
        fields = {}
=======
    def generate_form_fields(
        self,
        hidden_ooi_fields: dict[str, str] | None = None,
    ) -> dict[str, forms.fields.Field]:
        fields: dict[str, forms.fields.Field] = {}
>>>>>>> b7d3a86b
        for name, field in self.ooi_class.model_fields.items():
            annotation = field.annotation
            default_attrs = default_field_options(name, field)
            # if annotation is an Union, get the first non-optional type
            optional_type = get_args(annotation)[0] if get_origin(annotation) == Union else None

            if name == "primary_key":
                continue

            if name == "user_id":
                continue

            # skip literals
            if hasattr(annotation, "__origin__") and annotation.__origin__ == Literal:
                continue

            # skip scan_profile
            if name == "scan_profile":
                continue

            if hidden_ooi_fields and name in hidden_ooi_fields:
                # Hidden ooi fields will have the value of an OOI ID
                fields[name] = forms.CharField(widget=forms.HiddenInput())
            elif name in get_relations(self.ooi_class):
                fields[name] = generate_select_ooi_field(
                    self.api_connector, name, field, get_relations(self.ooi_class)[name], self.initial.get(name, None)
                )
            elif annotation in [IPv4Address, IPv6Address]:
                fields[name] = generate_ip_field(field)
            elif annotation == AnyUrl:
                fields[name] = generate_url_field(field)
            elif annotation is dict or annotation == list[str] or annotation == dict[str, Any]:
                fields[name] = forms.JSONField(**default_attrs)
            elif annotation is int or (hasattr(annotation, "__args__") and int in annotation.__args__):
                fields[name] = forms.IntegerField(**default_attrs)
            elif isclass(annotation) and issubclass(annotation, Enum):
                fields[name] = generate_select_ooi_type(name, annotation, field)
            elif self.ooi_class == Question and name == "json_schema":
                fields[name] = forms.CharField(**default_attrs)
            elif isclass(annotation) and issubclass(annotation, str) or optional_type is str:
                if name in self.ooi_class.__annotations__ and self.ooi_class.__annotations__[name] == dict[str, str]:
                    fields[name] = forms.JSONField(**default_attrs)
                else:
                    fields[name] = forms.CharField(
                        max_length=256, **default_attrs, empty_value=None if not field.is_required() else ""
                    )
            else:
                fields[name] = forms.CharField(max_length=256, **default_attrs)

        # ruff: noqa: ERA001
        # Currently we are not ready to use the following line as the
        # event manager is not aware of the deletion of a generic OOI
        # it does work for 'end-point'-OOIs like MutedFinding and the
        # field is hidden for now
        # fields["end_valid_time"] = forms.DateTimeField(
        #     label="Expires by",
        #     widget=forms.DateTimeInput(attrs={"type": "datetime-local"}),
        #     required=False,
        # )
        fields["end_valid_time"] = forms.DateTimeField(widget=forms.HiddenInput(), required=False)

        return fields


def generate_select_ooi_field(
    api_connector: OctopoesAPIConnector,
    name: str,
    field: FieldInfo,
    related_ooi_type: type[OOI],
    initial: str | None = None,
) -> forms.fields.Field:
    # field is a relation, query all objects, and build select
    default_attrs = default_field_options(name, field)
    is_multiselect = getattr(field.annotation, "__origin__", None) is list
    option_label = default_attrs.get("label", _("option"))

    option_text = "-- " + _("Optionally choose a {option_label}").format(option_label=option_label) + " --"
    if field.is_required():
        option_text = "-- " + _("Please choose a {option_label}").format(option_label=option_label) + " --"

    # Generate select options
    select_options = [] if is_multiselect else [("", option_text)]

    if initial:
        select_options.append((initial, initial))

    oois = api_connector.list_objects({related_ooi_type}, datetime.now(timezone.utc)).items
    select_options.extend([(ooi.primary_key, ooi.primary_key) for ooi in oois])

    if is_multiselect:
        return forms.MultipleChoiceField(
            widget=forms.SelectMultiple(), choices=select_options, initial=initial, **default_attrs
        )

    return forms.CharField(widget=forms.Select(choices=select_options), **default_attrs)


def generate_select_ooi_type(name: str, enumeration: type[Enum], field: FieldInfo) -> forms.fields.Field:
    """OOI Type (enum) fields will have a select input"""
    default_attrs = default_field_options(name, field)
    choices = [(entry.value, entry.name) for entry in list(enumeration)]

    return forms.CharField(widget=forms.Select(choices=choices), **default_attrs)


def generate_ip_field(field: FieldInfo) -> forms.fields.Field:
    """IPv4 and IPv6 fields will have a text input"""
    default_attrs = default_field_options("", field)
    protocol = "IPv4" if field.annotation == IPv4Address else "IPv6"
    return forms.GenericIPAddressField(protocol=protocol, **default_attrs)


def generate_url_field(field: FieldInfo) -> forms.fields.Field:
    """URL fields will have a text input"""
    default_attrs = default_field_options("", field)
    if default_attrs.get("label") == "raw":
        default_attrs.update({"label": "URL"})
    field = forms.URLField(**default_attrs)
    field.widget.attrs.update({"placeholder": "https://example.org"})
    return field


<<<<<<< HEAD
def default_field_options(name: str, field_info: FieldInfo) -> dict[str, str | bool]:
    return {"label": name, "required": field_info.is_required()}
=======
class DefaultFieldOptions(TypedDict):
    label: str
    required: bool


def default_field_options(name: str, field_info: FieldInfo) -> DefaultFieldOptions:
    return {
        "label": name,
        "required": field_info.is_required(),
    }
>>>>>>> b7d3a86b


class ClearanceFilterForm(BaseRockyForm):
    clearance_level = forms.CharField(
        label=_("Filter by clearance level"), widget=CheckboxGroup(choices=SCAN_LEVEL.choices), required=False
    )

    clearance_type = forms.CharField(
        label=_("Filter by clearance type"), widget=CheckboxGroup(choices=CLEARANCE_TYPE_CHOICES), required=False
    )


_EXCLUDED_OOI_TYPES = ("Finding", "FindingType", "Report")

SORTED_OOI_TYPES = sorted(
    [
        ooi_class.get_ooi_type()
        for ooi_class in get_collapsed_types()
        if ooi_class.get_ooi_type() not in _EXCLUDED_OOI_TYPES
    ]
)

OOI_TYPE_CHOICES = ((ooi_type, ooi_type) for ooi_type in SORTED_OOI_TYPES)


class OOITypeMultiCheckboxForm(BaseRockyForm):
    ooi_type = forms.MultipleChoiceField(
        label=_("Filter by OOI types"), required=False, choices=OOI_TYPE_CHOICES, widget=forms.CheckboxSelectMultiple
    )


class OOISearchForm(BaseRockyForm):
    search = forms.CharField(label=_("Search"), required=False, max_length=256, help_text="Object ID contains")


class OrderByObjectTypeForm(BaseRockyForm):
    order_by = forms.CharField(widget=forms.HiddenInput(attrs={"value": "object_type"}), required=False)<|MERGE_RESOLUTION|>--- conflicted
+++ resolved
@@ -2,11 +2,7 @@
 from enum import Enum
 from inspect import isclass
 from ipaddress import IPv4Address, IPv6Address
-<<<<<<< HEAD
-from typing import Any, Literal, Union, get_args, get_origin
-=======
 from typing import Any, Literal, TypedDict, Union, get_args, get_origin
->>>>>>> b7d3a86b
 
 from django import forms
 from django.utils.translation import gettext_lazy as _
@@ -23,12 +19,8 @@
 
 
 class OOIForm(BaseRockyForm):
-<<<<<<< HEAD
-    def __init__(self, ooi_class: type[OOI], connector: OctopoesAPIConnector, *args, **kwargs):
+    def __init__(self, ooi_class: type[OOI], connector: OctopoesAPIConnector, *args: Any, **kwargs: Any):
         self.user_id = kwargs.pop("user_id", None)
-=======
-    def __init__(self, ooi_class: type[OOI], connector: OctopoesAPIConnector, *args: Any, **kwargs: Any):
->>>>>>> b7d3a86b
         super().__init__(*args, **kwargs)
         self.ooi_class = ooi_class
         self.api_connector = connector
@@ -45,16 +37,8 @@
     def get_fields(self) -> dict[str, forms.fields.Field]:
         return self.generate_form_fields()
 
-<<<<<<< HEAD
     def generate_form_fields(self, hidden_ooi_fields: dict[str, str] | None = None) -> dict[str, forms.fields.Field]:
-        fields = {}
-=======
-    def generate_form_fields(
-        self,
-        hidden_ooi_fields: dict[str, str] | None = None,
-    ) -> dict[str, forms.fields.Field]:
         fields: dict[str, forms.fields.Field] = {}
->>>>>>> b7d3a86b
         for name, field in self.ooi_class.model_fields.items():
             annotation = field.annotation
             default_attrs = default_field_options(name, field)
@@ -177,21 +161,13 @@
     return field
 
 
-<<<<<<< HEAD
-def default_field_options(name: str, field_info: FieldInfo) -> dict[str, str | bool]:
-    return {"label": name, "required": field_info.is_required()}
-=======
 class DefaultFieldOptions(TypedDict):
     label: str
     required: bool
 
 
 def default_field_options(name: str, field_info: FieldInfo) -> DefaultFieldOptions:
-    return {
-        "label": name,
-        "required": field_info.is_required(),
-    }
->>>>>>> b7d3a86b
+    return {"label": name, "required": field_info.is_required()}
 
 
 class ClearanceFilterForm(BaseRockyForm):
