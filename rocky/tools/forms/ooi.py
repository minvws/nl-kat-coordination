--- conflicted
+++ resolved
@@ -46,13 +46,7 @@
         ),
     )
 
-<<<<<<< HEAD
     def __init__(self, oois: list[tuple[OOI, ScheduleResponse]], organization_code: str, mandatory_fields: list | None = None, *args, **kwargs):
-=======
-    def __init__(
-        self, oois: list[OOI], organization_code: str, mandatory_fields: list | None = None, *args: Any, **kwargs: Any
-    ):
->>>>>>> 969b6d21
         super().__init__(*args, **kwargs)
         self.fields["ooi"].widget.attrs["organization_code"] = organization_code
         if mandatory_fields:
