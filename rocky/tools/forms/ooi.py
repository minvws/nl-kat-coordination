--- conflicted
+++ resolved
@@ -42,18 +42,9 @@
         ),
     )
 
-<<<<<<< HEAD
-    def __init__(self, oois: list[OOI], organization_code: str, mandatory_fields: list | None = None, *args, **kwargs):
-=======
     def __init__(
-        self,
-        oois: list[OOI],
-        organization_code: str,
-        mandatory_fields: list | None = None,
-        *args: Any,
-        **kwargs: Any,
+        self, oois: list[OOI], organization_code: str, mandatory_fields: list | None = None, *args: Any, **kwargs: Any
     ):
->>>>>>> b7d3a86b
         super().__init__(*args, **kwargs)
         self.fields["ooi"].widget.attrs["organization_code"] = organization_code
         if mandatory_fields:
