--- conflicted
+++ resolved
@@ -10,20 +10,7 @@
         <section>
             {% include "objects/object_introduction.html" %}
             {% include "objects/object_tabs.html" with view="networks" %}
-<<<<<<< HEAD
 
-            <div class="introduction">
-                <div>
-                    <h2>{% translate "Networks" %}</h2>
-                </div>
-                {% if perms.openkat.add_network %}
-                    <div class="horizontal-view toolbar">
-                        <a class="button ghost" href="{% url "objects:add_network" %}"><span aria-hidden="true" class="icon ti-plus"></span>{% translate "Add Network" %}</a>
-                    </div>
-                {% endif %}
-            </div>
-=======
->>>>>>> 147cd53f
             <div class="filter-container">
                 <form class="inline layout-wide" method="get">
                     {% for code in filtered_organization_codes %}<input type="hidden" name="organization" value="{{ code }}">{% endfor %}
