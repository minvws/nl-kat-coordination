{% extends "layouts/base.html" %}

{% load i18n %}
{% load static %}

{% block content %}
    {% include "header.html" %}

    <main id="main-content">
        <section>
            {% include "objects/object_introduction.html" %}
            {% include "objects/object_tabs.html" with view="hostnames" %}
<<<<<<< HEAD

            <div class="introduction">
                <div>
                    <h2>{% translate "Hostnames" %}</h2>
                    <p>
                        {% blocktranslate trimmed %}
                            Page description. Add more information about this page.
                        {% endblocktranslate %}
                    </p>
                </div>
                {% if perms.openkat.add_hostname %}
                    <a class="button ghost" href="{% url "objects:add_hostname" %}"><span aria-hidden="true" class="icon ti-plus"></span>{% translate "Add Hostname" %}</a>
                {% endif %}
            </div>
=======
>>>>>>> 2806305b
            <div class="filter-container">
                <form class="inline layout-wide" method="get">
                    {% for code in filtered_organization_codes %}<input type="hidden" name="organization" value="{{ code }}">{% endfor %}
                    <div class="horizontal-view">
                        {% for field in filter.form %}
                            {% if field.name == 'scan_level' %}
                                <div>
                                    <label>{{ field.label }}:</label>
                                    <span class="scan-level-filter-checkboxes">
                                        {% for choice_value, choice_label in field.field.choices %}
                                            <span>
                                                <input type="checkbox"
                                                       name="{{ field.name }}"
                                                       value="{{ choice_value }}"
                                                       {% if field.value and choice_value|stringformat:"s" in field.value %}checked{% endif %}>
                                                <span>{{ choice_label }}</span>
                                            </span>
                                        {% endfor %}
                                    </span>
                                </div>
                            {% else %}
                                <p>
                                    {{ field.label_tag }}
                                    {{ field }}
                                </p>
                            {% endif %}
                        {% endfor %}
                        <button type="submit">{% translate "Apply" %}</button>
                    </div>
                </form>
            </div>
            <div>
                <div class="horizontal-scroll sticky-column">
                    <table class="nowrap">
                        <thead>
                            <tr>
                                <th>{% translate "Hostname" %}</th>
                                <th>{% translate "Network" %}</th>
                                <th>{% translate "Scan Level" %}</th>
                                <th>{% translate "Last Seen" %}</th>
                                <th></th>
                            </tr>
                        </thead>
                        <tbody>
                            {% for hostname in hostnames %}
                                <tr>
                                    <td>
                                        <a href="{% url 'objects:hostname_detail' hostname.pk %}?{% for code in filtered_organization_codes %}organization={{ code }}&{% endfor %}">{{ hostname.name }}</a>
                                    </td>
                                    <td>
                                        <a href="{% url 'objects:network_detail' hostname.network.pk %}?{% for code in filtered_organization_codes %}organization={{ code }}&{% endfor %}">{{ hostname.network.name }}</a>
                                    </td>
                                    <td>
                                        {% if hostname.scan_level != None %}
                                            {% include "partials/scan_level_indicator.html" with value=hostname.scan_level %}

                                        {% else %}
                                            -
                                        {% endif %}
                                    </td>
                                    <td>
                                        {% if hostname.last_seen %}
                                            {{ hostname.last_seen|date:"Y-m-d H:i" }}
                                        {% else %}
                                            -
                                        {% endif %}
                                    </td>
                                    <td>
                                        <form action="{% url 'objects:delete_hostname' hostname.pk %}"
                                              method="post">
                                            {% csrf_token %}
                                            <button type="submit" class="icon ti-trash action-button">{% translate "Delete" %}</button>
                                        </form>
                                    </td>
                                </tr>
                            {% endfor %}
                        </tbody>
                    </table>
                </div>
            </div>
            {% include "partials/list_paginator.html" %}

        </section>
    </main>
{% endblock content %}<|MERGE_RESOLUTION|>--- conflicted
+++ resolved
@@ -10,23 +10,6 @@
         <section>
             {% include "objects/object_introduction.html" %}
             {% include "objects/object_tabs.html" with view="hostnames" %}
-<<<<<<< HEAD
-
-            <div class="introduction">
-                <div>
-                    <h2>{% translate "Hostnames" %}</h2>
-                    <p>
-                        {% blocktranslate trimmed %}
-                            Page description. Add more information about this page.
-                        {% endblocktranslate %}
-                    </p>
-                </div>
-                {% if perms.openkat.add_hostname %}
-                    <a class="button ghost" href="{% url "objects:add_hostname" %}"><span aria-hidden="true" class="icon ti-plus"></span>{% translate "Add Hostname" %}</a>
-                {% endif %}
-            </div>
-=======
->>>>>>> 2806305b
             <div class="filter-container">
                 <form class="inline layout-wide" method="get">
                     {% for code in filtered_organization_codes %}<input type="hidden" name="organization" value="{{ code }}">{% endfor %}
