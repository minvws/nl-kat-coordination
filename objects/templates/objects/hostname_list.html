--- conflicted
+++ resolved
@@ -10,18 +10,7 @@
         <section>
             {% include "objects/object_introduction.html" %}
             {% include "objects/object_tabs.html" with view="hostnames" %}
-<<<<<<< HEAD
 
-            <div class="introduction">
-                <div>
-                    <h2>{% translate "Hostnames" %}</h2>
-                </div>
-                {% if perms.openkat.add_hostname %}
-                    <a class="button ghost" href="{% url "objects:add_hostname" %}"><span aria-hidden="true" class="icon ti-plus"></span>{% translate "Add Hostname" %}</a>
-                {% endif %}
-            </div>
-=======
->>>>>>> 147cd53f
             <div class="filter-container">
                 <form class="inline layout-wide" method="get">
                     {% for code in filtered_organization_codes %}<input type="hidden" name="organization" value="{{ code }}">{% endfor %}
