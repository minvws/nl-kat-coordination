--- conflicted
+++ resolved
@@ -57,9 +57,6 @@
                                     <td>
                                         <a href="{% url "objects:"|add:finding.object_type|lower|add:"_detail" pk=finding.object_id %}">{{ finding.object_human_readable }}</a>
                                     </td>
-<<<<<<< HEAD
-                                    <td>{{ finding.finding_type.score|default:"-" }}</td>
-=======
                                     <td>
                                         {% if finding.finding_type.score != None %}
                                             {{ finding.finding_type.score }}
@@ -67,7 +64,6 @@
                                     {% else %}
                                         -
                                     {% endif %}
->>>>>>> 1db4f05e
                                     <td>
                                         {% if finding.last_seen %}
                                             {{ finding.last_seen|date:"Y-m-d H:i" }}
@@ -92,17 +88,12 @@
                                     </td>
                                 </tr>
                                 <tr class="expando-row">
-<<<<<<< HEAD
                                     <td colspan="4">
-=======
-                                    <td colspan="7">
->>>>>>> 1db4f05e
                                         <div>
                                             <dl>
                                                 <div>
                                                     <dt>{% translate "Description" %}</dt>
                                                     <dd>
-<<<<<<< HEAD
                                                         {{ finding.finding_type.description|default:"-" }}
                                                     </dd>
                                                 </div>
@@ -122,27 +113,6 @@
                                                         </dd>
                                                     </div>
                                                 {% endif %}
-=======
-                                                        {{ finding.finding_type.description }}
-                                                    </dd>
-                                                </div>
-                                                {% if finding.finding_type.recommendation %}
-                                                    <div>
-                                                        <dt>{% translate "Recommendation" %}</dt>
-                                                        <dd>
-                                                            {{ finding.finding_type.recommendation }}
-                                                        </dd>
-                                                    </div>
-                                                {% endif %}
-                                                {% if finding.finding_type.impact %}
-                                                    <div>
-                                                        <dt>{% translate "Impact" %}</dt>
-                                                        <dd>
-                                                            {{ finding.finding_type.impact }}
-                                                        </dd>
-                                                    </div>
-                                                {% endif %}
->>>>>>> 1db4f05e
                                                 {% if finding.finding_type.source %}
                                                     <div>
                                                         <dt>{% translate "Source" %}</dt>
