import csv
import io
import ipaddress
from typing import TYPE_CHECKING

import django_filters
from django import forms
from django.conf import settings
from django.contrib import messages
from django.contrib.contenttypes.models import ContentType
from django.db import DatabaseError
from django.db.models import Model, OuterRef, Q, QuerySet, Subquery
from django.db.models.fields.json import KeyTextTransform
from django.shortcuts import redirect
from django.urls import reverse, reverse_lazy
from django.utils.translation import gettext_lazy as _
from django.views.generic import CreateView, DeleteView, DetailView, FormView, ListView
from django_filters.views import FilterView
from djangoql.exceptions import DjangoQLParserError
from djangoql.queryset import apply_search

from objects.forms import (
    GenericAssetBulkCreateForm,
    GenericAssetCSVUploadForm,
    HostnameCSVUploadForm,
    IPAddressCSVUploadForm,
)
from objects.models import (
    DNSAAAARecord,
    DNSARecord,
    DNSCAARecord,
    DNSCNAMERecord,
    DNSMXRecord,
    DNSNSRecord,
    DNSPTRRecord,
    DNSSRVRecord,
    DNSTXTRecord,
    Finding,
    Hostname,
    IPAddress,
    IPPort,
    Network,
    ScanLevelEnum,
    Software,
)
from openkat.mixins import OrganizationFilterMixin
from openkat.models import Organization
from openkat.permissions import KATModelPermissionRequiredMixin
from plugins.models import Plugin
from tasks.models import ObjectSet, Task

if TYPE_CHECKING:
    from django.db.models.query import QuerySet


class ObjectScanLevelForm(forms.Form):
    scan_level = forms.ChoiceField(
        choices=[("", "-")] + list(ScanLevelEnum.choices),
        required=False,
        label=_("Scan Level"),
        widget=forms.Select(attrs={"class": "scan-level-select"}),
    )
    declared = forms.BooleanField(required=False, label=_("Declared"), widget=forms.CheckboxInput())

    def __init__(self, *args, **kwargs):
        self.instance = kwargs.pop("instance", None)
        super().__init__(*args, **kwargs)

        if self.instance:
            self.fields["scan_level"].initial = self.instance.scan_level if self.instance.scan_level is not None else ""
            self.fields["declared"].initial = self.instance.declared


class BaseScanLevelUpdateView(KATModelPermissionRequiredMixin, FormView):
    form_class = ObjectScanLevelForm
    model: Model
    detail_url_name: str

    def get_success_url(self):
        return reverse(self.detail_url_name, kwargs={"pk": self.kwargs.get("pk")})

    def get_form_kwargs(self):
        kwargs = super().get_form_kwargs()
        kwargs["instance"] = self.model.objects.get(pk=self.kwargs.get("pk"))
        return kwargs

    def form_valid(self, form):
        obj = self.model.objects.get(pk=self.kwargs.get("pk"))
        obj.scan_level = None if form.cleaned_data["scan_level"] == "" else int(form.cleaned_data["scan_level"])
        obj.declared = form.cleaned_data["declared"]
        obj.save()

        messages.success(self.request, _("Scan level updated successfully"))
        return super().form_valid(form)


class NetworkFilter(django_filters.FilterSet):
    name = django_filters.CharFilter(label="Name", lookup_expr="icontains")

    class Meta:
        model = Network
        fields = ["name"]


class NetworkListView(OrganizationFilterMixin, FilterView):
    model = Network
    template_name = "objects/network_list.html"
    context_object_name = "networks"
    paginate_by = settings.VIEW_DEFAULT_PAGE_SIZE
    filterset_class = NetworkFilter
    ordering = ["-id"]

    def get_queryset(self) -> "QuerySet[Network]":
        queryset = super().get_queryset()

        object_set_id = self.request.GET.get("object_set")
        if object_set_id:
            object_set = ObjectSet.objects.get(id=object_set_id)
            queryset = object_set.get_query_objects()

        return queryset

    def get_context_data(self, **kwargs):
        context = super().get_context_data(**kwargs)
        context["breadcrumbs"] = [{"url": reverse("objects:network_list"), "text": _("Networks")}]

        object_set_id = self.request.GET.get("object_set")
        if object_set_id:
            object_set = ObjectSet.objects.get(id=object_set_id)
            if object_set.all_objects:
                messages.warning(
                    self.request,
                    _('"{}" has static objects that are ignored. Only the query is applied.').format(object_set.name),
                )

        return context


class NetworkDetailView(OrganizationFilterMixin, DetailView):
    model = Network
    template_name = "objects/network_detail.html"
    context_object_name = "network"
    object: Network

    def get_context_data(self, **kwargs):
        context = super().get_context_data(**kwargs)

        organization_codes = self.request.GET.getlist("organization")
        breadcrumb_url = reverse("objects:network_list")
        if organization_codes:
            breadcrumb_url += "?" + "&".join([f"organization={code}" for code in organization_codes])

        context["breadcrumbs"] = [{"url": breadcrumb_url, "text": _("Networks")}]
        context["findings"] = Finding.objects.filter(object_type="network", object_id=self.object.pk)

        return context


class NetworkScanLevelDetailView(OrganizationFilterMixin, DetailView):
    model = Network
    template_name = "objects/network_detail_scan_level.html"
    context_object_name = "network"
    object: Network

    def get_context_data(self, **kwargs):
        context = super().get_context_data(**kwargs)

        organization_codes = self.request.GET.getlist("organization")
        breadcrumb_url = reverse("objects:network_list")
        if organization_codes:
            breadcrumb_url += "?" + "&".join([f"organization={code}" for code in organization_codes])

        context["breadcrumbs"] = [{"url": breadcrumb_url, "text": _("Networks")}]
        context["scan_level_form"] = ObjectScanLevelForm(instance=self.object)

        return context


class NetworkCreateView(KATModelPermissionRequiredMixin, CreateView):
    model = Network
    template_name = "objects/generic_object_form.html"
    fields = ["name"]
    success_url = reverse_lazy("objects:network_list")


class NetworkDeleteView(KATModelPermissionRequiredMixin, DeleteView):
    model = Network
    success_url = reverse_lazy("objects:network_list")

    def form_invalid(self, form):
        return redirect(reverse("objects:network_list"))


class NetworkScanLevelUpdateView(BaseScanLevelUpdateView):
    model = Network
    detail_url_name = "objects:network_detail"


class FindingFilter(django_filters.FilterSet):
    finding_type__code = django_filters.CharFilter(label="Finding type", lookup_expr="icontains")
    object_search = django_filters.CharFilter(label="Object", method="filter_object_search")
    finding_type__score__gte = django_filters.NumberFilter(
        label="Minimum score", field_name="finding_type__score", lookup_expr="gte"
    )

    class Meta:
        model = Finding
        fields = ["finding_type__code", "object_search", "finding_type__score__gte"]

    def filter_object_search(self, queryset, name, value):
        if not value:
            return queryset

        return queryset.filter(object_human_readable__icontains=value)


class FindingListView(OrganizationFilterMixin, FilterView):
    model = Finding
    template_name = "objects/finding_list.html"
    context_object_name = "findings"
    paginate_by = settings.VIEW_DEFAULT_PAGE_SIZE
    filterset_class = FindingFilter

    def get_queryset(self) -> "QuerySet[Finding]":
        return super().get_queryset().prefetch_related("finding_type")

    def get_context_data(self, **kwargs):
        context = super().get_context_data(**kwargs)
        context["breadcrumbs"] = [{"url": reverse("objects:finding_list"), "text": _("Findings")}]

        return context


class FindingCreateView(KATModelPermissionRequiredMixin, CreateView):
    model = Finding
    template_name = "objects/generic_object_form.html"
    fields = ["finding_type", "object_type", "object_id"]  # TODO: make easy
    success_url = reverse_lazy("objects:finding_list")


class FindingDeleteView(KATModelPermissionRequiredMixin, DeleteView):
    model = Finding
    success_url = reverse_lazy("objects:finding_list")

    def form_invalid(self, form):
        return redirect(reverse("objects:finding_list"))


class ScanLevelFilterMixin:
<<<<<<< HEAD
    scan_level = django_filters.MultipleChoiceFilter(
        label="Scan level",
        choices=list(ScanLevelEnum.choices) + [("none", "None")],
        method="filter_by_scan_level",
        widget=forms.CheckboxSelectMultiple(attrs={"class": "scan-level-filter-checkboxes"}),
    )
    declared = django_filters.BooleanFilter(label="Declared")

=======
>>>>>>> 28003b93
    def filter_by_scan_level(self, queryset, name, value):
        if not value:
            return queryset

        q_objects = Q()

        for level in value:
            if level == "none":
                q_objects |= Q(scan_level__isnull=True)
            else:
                q_objects |= Q(scan_level=level)

        return queryset.filter(q_objects)


class IPAddressFilter(ScanLevelFilterMixin, django_filters.FilterSet):
    address = django_filters.CharFilter(label="Address", lookup_expr="icontains")
    object_set = django_filters.ModelChoiceFilter(
        label="Object Set", queryset=ObjectSet.objects.none(), empty_label="All objects", method="filter_by_object_set"
    )
    query = django_filters.CharFilter(label="Query", method="filter_by_query")
    scan_level = django_filters.MultipleChoiceFilter(
        label="Scan level",
        choices=list(ScanLevelEnum.choices) + [("none", "No scan level")],
        method="filter_by_scan_level",
        widget=forms.CheckboxSelectMultiple(attrs={"class": "scan-level-filter-checkboxes"}),
    )
    declared = django_filters.BooleanFilter(label="Declared")

    class Meta:
        model = IPAddress
        fields = ["address", "object_set", "declared", "query", "scan_level"]

    def __init__(self, *args, **kwargs):
        super().__init__(*args, **kwargs)
        ipaddress_ct = ContentType.objects.get_for_model(IPAddress)
        queryset = ObjectSet.objects.filter(object_type=ipaddress_ct)
        if queryset.exists():
            self.filters["object_set"].queryset = queryset
        else:
            del self.filters["object_set"]

    def filter_by_object_set(self, queryset, name, value):
        return queryset

    def filter_by_query(self, queryset, name, value):
        if not value:
            return queryset

        try:
            return apply_search(queryset, value)
        except DjangoQLParserError:
            return queryset


class IPAddressListView(OrganizationFilterMixin, FilterView):
    model = IPAddress
    template_name = "objects/ipaddress_list.html"
    context_object_name = "ipaddresses"
    paginate_by = settings.VIEW_DEFAULT_PAGE_SIZE
    filterset_class = IPAddressFilter
    ordering = ["-id"]
    http_method_names = ["get", "post"]

    def get_queryset(self) -> "QuerySet[IPAddress]":
        queryset = super().get_queryset()
        object_set_id = self.request.GET.get("object_set")
        if object_set_id:
            queryset = ObjectSet.objects.get(id=object_set_id).get_query_objects()

        return queryset

    def get_context_data(self, **kwargs):
        context = super().get_context_data(**kwargs)
        context["breadcrumbs"] = [{"url": reverse("objects:ipaddress_list"), "text": _("IPAddresses")}]

        object_set_id = self.request.GET.get("object_set")
        if object_set_id:
            obj_set = ObjectSet.objects.get(id=object_set_id)
            if obj_set.all_objects:
                messages.warning(
                    self.request,
                    _('"{}" has fixed objects that are ignored (only query results are shown).').format(obj_set.name),
                )

        ipaddress_ct = ContentType.objects.get_for_model(IPAddress)
        context["object_sets"] = ObjectSet.objects.filter(object_type=ipaddress_ct)
        context["scan_levels"] = ScanLevelEnum
        context["plugins"] = Plugin.objects.filter(consumes__contains=["IPAddress"])

        return context

    def post(self, request, *args, **kwargs):
        action_type = request.POST.get("action")
        selected_ids = request.POST.getlist("ipaddress")

        if not selected_ids:
            messages.warning(request, _("No IP addresses selected."))
            return redirect(reverse("objects:ipaddress_list"))

        if action_type == "scan":
            url = reverse("add_task") + "?" + "&".join([f"input_ips={selected}" for selected in selected_ids])
            return redirect(url)
        elif action_type == "create-object-set":
            ipaddress_ct = ContentType.objects.get_for_model(IPAddress)
            url = (
                reverse("add_object_set")
                + f"?object_type={ipaddress_ct.pk}&"
                + "&".join([f"objects={selected}" for selected in selected_ids])
            )
            return redirect(url)
        elif action_type == "set-scan-level":
            scan_level = request.POST.get("scan-level")
            if scan_level == "none":
                updated_count = IPAddress.objects.filter(pk__in=selected_ids).update(scan_level=None, declared=False)
                messages.success(request, _("Removed scan level for {} IP addresses.").format(updated_count))
            elif scan_level:
                updated_count = IPAddress.objects.filter(pk__in=selected_ids).update(
                    scan_level=int(scan_level), declared=True
                )
                messages.success(request, _("Updated scan level for {} IP addresses.").format(updated_count))
            else:
                messages.warning(request, _("No scan level selected."))
        elif action_type == "delete":
            try:
                IPAddress.objects.filter(pk__in=selected_ids).delete()
                messages.success(request, _("Deleted {} IP addresses.").format(len(selected_ids)))
            except DatabaseError:
                messages.warning(request, _("Failed to delete IP addresses."))

        return redirect(reverse("objects:ipaddress_list"))


class IPAddressDetailView(OrganizationFilterMixin, DetailView):
    model = IPAddress
    template_name = "objects/ipaddress_detail.html"
    context_object_name = "ipaddress"
    object: IPAddress

    def get_queryset(self) -> "QuerySet[IPAddress]":
        return IPAddress.objects.prefetch_related("ipport_set")

    def get_context_data(self, **kwargs):
        context = super().get_context_data(**kwargs)

        organization_codes = self.request.GET.getlist("organization")
        breadcrumb_url = reverse("objects:ipaddress_list")
        if organization_codes:
            breadcrumb_url += "?" + "&".join([f"organization={code}" for code in organization_codes])

        context["breadcrumbs"] = [{"url": breadcrumb_url, "text": _("IPAddresses")}]
        context["findings"] = Finding.objects.filter(object_type="ipaddress", object_id=self.object.pk)
        context["scan_level_form"] = ObjectScanLevelForm(instance=self.object)

        return context


class IPAddressScanLevelDetailView(OrganizationFilterMixin, DetailView):
    model = IPAddress
    template_name = "objects/ipaddress_detail_scan_level.html"
    context_object_name = "ipaddress"
    object: IPAddress

    def get_queryset(self) -> "QuerySet[IPAddress]":
        return IPAddress.objects.prefetch_related("ipport_set")

    def get_context_data(self, **kwargs):
        context = super().get_context_data(**kwargs)

        organization_codes = self.request.GET.getlist("organization")
        breadcrumb_url = reverse("objects:ipaddress_list")
        if organization_codes:
            breadcrumb_url += "?" + "&".join([f"organization={code}" for code in organization_codes])

        context["breadcrumbs"] = [{"url": breadcrumb_url, "text": _("IPAddresses")}]
        context["scan_level_form"] = ObjectScanLevelForm(instance=self.object)

        return context


class IPAddressTasksDetailView(OrganizationFilterMixin, ListView):
    model = Task
    template_name = "objects/ipaddress_detail_tasks.html"
    paginate_by = settings.VIEW_DEFAULT_PAGE_SIZE
    ordering = ["-created_at"]

    def get_queryset(self) -> "QuerySet[Task]":
        ipaddress = IPAddress.objects.get(pk=self.kwargs.get("pk"))
        return Task.objects.filter(data__input_data__has_any_keys=[str(ipaddress.address)]).annotate(
            plugin_name=Subquery(
                Plugin.objects.filter(plugin_id=KeyTextTransform("plugin_id", OuterRef("data"))).values("name")
            )
        )

    def get_context_data(self, **kwargs):
        context = super().get_context_data(**kwargs)
        ipaddress = IPAddress.objects.get(pk=self.kwargs.get("pk"))
        context["ipaddress"] = ipaddress

        organization_codes = self.request.GET.getlist("organization")
        breadcrumb_url = reverse("objects:ipaddress_list")
        if organization_codes:
            breadcrumb_url += "?" + "&".join([f"organization={code}" for code in organization_codes])

        context["breadcrumbs"] = [{"url": breadcrumb_url, "text": _("IPAddresses")}]

        return context


class IPAddressCreateView(KATModelPermissionRequiredMixin, CreateView):
    model = IPAddress
    template_name = "objects/ipaddress_create.html"
    fields = ["network", "address"]
    success_url = reverse_lazy("objects:ipaddress_list")

    def get_initial(self):
        initial = super().get_initial()
        try:
            internet_network = Network.objects.get(name="internet")
            initial["network"] = internet_network
        except Network.DoesNotExist:
            pass
        return initial

    def get_context_data(self, **kwargs):
        context = super().get_context_data(**kwargs)
        context["csv_form"] = IPAddressCSVUploadForm()
        context["csv_upload_url"] = reverse_lazy("objects:ipaddress_csv_upload")
        return context


class IPAddressCSVUploadView(KATModelPermissionRequiredMixin, FormView):
    template_name = "objects/ipaddress_csv_upload.html"
    form_class = IPAddressCSVUploadForm
    success_url = reverse_lazy("objects:ipaddress_list")
    permission_required = "openkat.add_ipaddress"

    def form_valid(self, form):
        network = form.cleaned_data.get("network")

        if not network:
            network, created = Network.objects.get_or_create(name="internet")

        csv_data = io.StringIO(form.cleaned_data["csv_file"].read().decode("UTF-8"))

        created_count = 0
        error_count = 0
        skipped_count = 0

        try:
            reader = csv.reader(csv_data, delimiter=",", quotechar='"')
            for row_num, row in enumerate(reader, 1):
                if not row or not row[0].strip():
                    continue

                address = row[0].strip()

                try:
                    ipaddress, created = IPAddress.objects.get_or_create(network=network, address=address)
                    if created:
                        created_count += 1
                    else:
                        skipped_count += 1
                except Exception as e:
                    error_count += 1
                    messages.warning(
                        self.request,
                        _("Error creating IP address '{address}' on row {row_num}: {error}").format(
                            address=address, row_num=row_num, error=str(e)
                        ),
                    )

            if created_count > 0:
                messages.success(
                    self.request, _("Successfully created {count} IP addresses.").format(count=created_count)
                )
            if skipped_count > 0:
                messages.info(self.request, _("{count} IP addresses already existed.").format(count=skipped_count))
            if error_count > 0:
                messages.warning(
                    self.request, _("{count} IP addresses had errors and were not created.").format(count=error_count)
                )

        except csv.Error as e:
            messages.error(self.request, _("Error parsing CSV file: {error}").format(error=str(e)))

        return super().form_valid(form)


class IPAddressDeleteView(KATModelPermissionRequiredMixin, DeleteView):
    model = IPAddress
    success_url = reverse_lazy("objects:ipaddress_list")

    def form_invalid(self, form):
        return redirect(reverse("objects:ipaddress_list"))


class IPAddressScanLevelUpdateView(BaseScanLevelUpdateView):
    model = IPAddress
    detail_url_name = "objects:ipaddress_detail"


<<<<<<< HEAD
class HostnameFilter(django_filters.FilterSet, ScanLevelFilterMixin):
    name = django_filters.CharFilter(label="Hostname", lookup_expr="icontains")
=======
class HostnameFilter(ScanLevelFilterMixin, django_filters.FilterSet):
    name = django_filters.CharFilter(label="Name", lookup_expr="icontains")
>>>>>>> 28003b93
    object_set = django_filters.ModelChoiceFilter(
        label="Object set", queryset=ObjectSet.objects.none(), empty_label="All objects", method="filter_by_object_set"
    )
    query = django_filters.CharFilter(label="Query", method="filter_by_query")
    scan_level = django_filters.MultipleChoiceFilter(
        label="Scan level",
        choices=list(ScanLevelEnum.choices) + [("none", "No scan level")],
        method="filter_by_scan_level",
        widget=forms.CheckboxSelectMultiple(attrs={"class": "scan-level-filter-checkboxes"}),
    )
    declared = django_filters.BooleanFilter(label="Declared")

    class Meta:
        model = Hostname
        fields = ["name", "object_set", "query", "declared", "scan_level"]

    def __init__(self, *args, **kwargs):
        super().__init__(*args, **kwargs)
        hostname_ct = ContentType.objects.get_for_model(Hostname)
        queryset = ObjectSet.objects.filter(object_type=hostname_ct)
        if queryset.exists():
            self.filters["object_set"].queryset = queryset
        else:
            del self.filters["object_set"]

    def filter_by_object_set(self, queryset, name, value):
        return queryset

    def filter_by_query(self, queryset, name, value):
        if not value:
            return queryset

        try:
            return apply_search(queryset, value)
        except DjangoQLParserError:
            return queryset


class HostnameListView(OrganizationFilterMixin, FilterView):
    model = Hostname
    template_name = "objects/hostname_list.html"
    context_object_name = "hostnames"
    paginate_by = settings.VIEW_DEFAULT_PAGE_SIZE
    filterset_class = HostnameFilter
    ordering = ["-id"]
    http_method_names = ["get", "post"]

    def get_queryset(self) -> "QuerySet[Hostname]":
        queryset = super().get_queryset()

        object_set_id = self.request.GET.get("object_set")
        if object_set_id:
            object_set = ObjectSet.objects.get(id=object_set_id)
            queryset = object_set.get_query_objects()

        return queryset

    def get_context_data(self, **kwargs):
        context = super().get_context_data(**kwargs)
        context["breadcrumbs"] = [{"url": reverse("objects:hostname_list"), "text": _("Hostnames")}]

        object_set_id = self.request.GET.get("object_set")
        if object_set_id:
            object_set = ObjectSet.objects.get(id=object_set_id)
            if object_set.all_objects:
                messages.warning(
                    self.request,
                    _('"{}" has static objects that are ignored. Only the query is applied.').format(object_set.name),
                )

        context["object_sets"] = ObjectSet.objects.filter(object_type=ContentType.objects.get_for_model(Hostname))
        context["scan_levels"] = ScanLevelEnum
        context["plugins"] = Plugin.objects.filter(consumes__contains=["Hostname"])

        return context

    def post(self, request, *args, **kwargs):
        action_type = request.POST.get("action")
        selected = request.POST.getlist("hostname")

        if not selected:
            messages.warning(request, _("No hostnames selected."))
            return redirect(reverse("objects:hostname_list"))

        if action_type == "scan":
            url = reverse("add_task") + "?" + "&".join([f"input_hostnames={selected}" for selected in selected])
            return redirect(url)
        elif action_type == "create-object-set":
            ct = ContentType.objects.get_for_model(Hostname)
            url = (
                reverse("add_object_set") + f"?object_type={ct.pk}&" + "&".join([f"objects={_id}" for _id in selected])
            )
            return redirect(url)
        elif action_type == "set-scan-level":
            scan_level = request.POST.get("scan-level")
            if scan_level == "none":
                updated_count = Hostname.objects.filter(pk__in=selected).update(scan_level=None, declared=False)
                messages.success(request, _("Removed scan level for {} hostnames.").format(updated_count))
            elif scan_level:
                updated_count = Hostname.objects.filter(pk__in=selected).update(
                    scan_level=int(scan_level), declared=True
                )
                messages.success(request, _("Updated scan level for {} hostnames.").format(updated_count))
            else:
                messages.warning(request, _("No scan level selected."))
        elif action_type == "delete":
            try:
                Hostname.objects.filter(pk__in=selected).delete()
                messages.success(request, _("Deleted {} hostnames.").format(len(selected)))
            except DatabaseError:
                messages.warning(request, _("No plugin selected."))

        return redirect(reverse("objects:hostname_list"))


class HostnameDetailView(OrganizationFilterMixin, DetailView):
    model = Hostname
    template_name = "objects/hostname_detail.html"
    context_object_name = "hostname"
    object: Hostname

    def get_context_data(self, **kwargs):
        context = super().get_context_data(**kwargs)

        organization_codes = self.request.GET.getlist("organization")
        breadcrumb_url = reverse("objects:hostname_list")
        if organization_codes:
            breadcrumb_url += "?" + "&".join([f"organization={code}" for code in organization_codes])

        context["breadcrumbs"] = [{"url": breadcrumb_url, "text": _("Hostnames")}]

        context["dnsarecord_set"] = self.object.dnsarecord_set.all()
        context["dnsaaaarecord_set"] = self.object.dnsaaaarecord_set.all()
        context["dnscnamerecord_set"] = self.object.dnscnamerecord_set.all()
        context["dnsmxrecord_set"] = self.object.dnsmxrecord_set.all()
        context["dnsnsrecord_set"] = self.object.dnsnsrecord_set.all()
        context["dnsptrrecord_set"] = self.object.dnsptrrecord_set.all()
        context["dnscaarecord_set"] = self.object.dnscaarecord_set.all()
        context["dnstxtrecord_set"] = self.object.dnstxtrecord_set.all()
        context["dnssrvrecord_set"] = self.object.dnssrvrecord_set.all()

        context["dnscnamerecord_target_set"] = self.object.dnscnamerecord_target_set.all()
        context["dnsmxrecord_mailserver"] = self.object.dnsmxrecord_mailserver.all()
        context["dnsnsrecord_nameserver"] = self.object.dnsnsrecord_nameserver.all()
        context["findings"] = Finding.objects.filter(object_type="hostname", object_id=self.object.pk)
        context["scan_level_form"] = ObjectScanLevelForm(instance=self.object)

        return context


class HostnameScanLevelDetailView(OrganizationFilterMixin, DetailView):
    model = Hostname
    template_name = "objects/hostname_detail_scan_level.html"
    context_object_name = "hostname"

    object: Hostname

    def get_context_data(self, **kwargs):
        context = super().get_context_data(**kwargs)

        organization_codes = self.request.GET.getlist("organization")
        breadcrumb_url = reverse("objects:hostname_list")
        if organization_codes:
            breadcrumb_url += "?" + "&".join([f"organization={code}" for code in organization_codes])

        context["breadcrumbs"] = [{"url": breadcrumb_url, "text": _("Hostnames")}]
        context["scan_level_form"] = ObjectScanLevelForm(instance=self.object)

        return context


class HostnameTasksDetailView(OrganizationFilterMixin, ListView):
    model = Task
    template_name = "objects/hostname_detail_tasks.html"
    paginate_by = settings.VIEW_DEFAULT_PAGE_SIZE
    ordering = ["-created_at"]

    def get_queryset(self) -> "QuerySet[Task]":
        hostname = Hostname.objects.get(pk=self.kwargs.get("pk"))
        return Task.objects.filter(data__input_data__has_any_keys=[str(hostname.name)]).annotate(
            plugin_name=Subquery(
                Plugin.objects.filter(plugin_id=KeyTextTransform("plugin_id", OuterRef("data"))).values("name")
            )
        )

    def get_context_data(self, **kwargs):
        context = super().get_context_data(**kwargs)
        hostname = Hostname.objects.get(pk=self.kwargs.get("pk"))
        context["hostname"] = hostname

        organization_codes = self.request.GET.getlist("organization")
        breadcrumb_url = reverse("objects:hostname_list")

        if organization_codes:
            breadcrumb_url += "?" + "&".join([f"organization={code}" for code in organization_codes])

        context["breadcrumbs"] = [{"url": breadcrumb_url, "text": _("Hostnames")}]

        return context


class HostnameScanLevelUpdateView(BaseScanLevelUpdateView):
    model = Hostname
    detail_url_name = "objects:hostname_detail"


class HostnameDeleteView(KATModelPermissionRequiredMixin, DeleteView):
    model = Hostname
    success_url = reverse_lazy("objects:hostname_list")

    def form_invalid(self, form):
        return redirect(reverse("objects:hostname_list"))


class HostnameCreateView(KATModelPermissionRequiredMixin, CreateView):
    model = Hostname
    template_name = "objects/hostname_create.html"
    fields = ["network", "name"]
    success_url = reverse_lazy("objects:hostname_list")

    def get_initial(self):
        initial = super().get_initial()
        try:
            internet_network = Network.objects.get(name="internet")
            initial["network"] = internet_network
        except Network.DoesNotExist:
            pass
        return initial

    def get_context_data(self, **kwargs):
        context = super().get_context_data(**kwargs)
        context["csv_form"] = HostnameCSVUploadForm()
        context["csv_upload_url"] = reverse_lazy("objects:hostname_csv_upload")
        return context


class HostnameCSVUploadView(KATModelPermissionRequiredMixin, FormView):
    template_name = "objects/hostname_csv_upload.html"
    form_class = HostnameCSVUploadForm
    success_url = reverse_lazy("objects:hostname_list")
    permission_required = "openkat.add_hostname"

    def form_valid(self, form):
        csv_file = form.cleaned_data["csv_file"]
        network = form.cleaned_data.get("network")

        if not network:
            network, created = Network.objects.get_or_create(name="internet")

        csv_data = io.StringIO(csv_file.read().decode("UTF-8"))

        created_count = 0
        error_count = 0
        skipped_count = 0

        try:
            reader = csv.reader(csv_data, delimiter=",", quotechar='"')
            for row_num, row in enumerate(reader, 1):
                if not row or not row[0].strip():
                    continue  # Skip empty rows

                name = row[0].strip()

                try:
                    hostname, created = Hostname.objects.get_or_create(network=network, name=name)
                    if created:
                        created_count += 1
                    else:
                        skipped_count += 1
                except Exception as e:
                    error_count += 1
                    messages.warning(
                        self.request,
                        _("Error creating hostname '{name}' on row {row_num}: {error}").format(
                            name=name, row_num=row_num, error=str(e)
                        ),
                    )

            if created_count > 0:
                messages.success(self.request, _("Successfully created {count} hostnames.").format(count=created_count))
            if skipped_count > 0:
                messages.info(self.request, _("{count} hostnames already existed.").format(count=skipped_count))
            if error_count > 0:
                messages.warning(
                    self.request, _("{count} hostnames had errors and were not created.").format(count=error_count)
                )

        except csv.Error as e:
            messages.error(self.request, _("Error parsing CSV file: {error}").format(error=str(e)))

        return super().form_valid(form)


class DNSRecordDeleteView(KATModelPermissionRequiredMixin, DeleteView):
    def get_success_url(self) -> str:
        return reverse("objects:hostname_detail", kwargs={"pk": self.object.hostname_id})


class DNSARecordDeleteView(DNSRecordDeleteView):
    model = DNSARecord


class DNSAAAARecordDeleteView(DNSRecordDeleteView):
    model = DNSAAAARecord


class DNSPTRRecordDeleteView(DNSRecordDeleteView):
    model = DNSPTRRecord


class DNSCNAMERecordDeleteView(DNSRecordDeleteView):
    model = DNSCNAMERecord


class DNSMXRecordDeleteView(DNSRecordDeleteView):
    model = DNSMXRecord


class DNSNSRecordDeleteView(DNSRecordDeleteView):
    model = DNSNSRecord


class DNSCAARecordDeleteView(DNSRecordDeleteView):
    model = DNSCAARecord


class DNSTXTRecordDeleteView(DNSRecordDeleteView):
    model = DNSTXTRecord


class DNSSRVRecordDeleteView(DNSRecordDeleteView):
    model = DNSSRVRecord


class IPPortDeleteView(KATModelPermissionRequiredMixin, DeleteView):
    model = IPPort

    def get_success_url(self) -> str:
        return reverse("objects:ipaddress_detail", kwargs={"pk": self.object.address_id})


class IPPortSoftwareDeleteView(KATModelPermissionRequiredMixin, DeleteView):
    model = Software
    http_method_names = ["post"]

    def form_valid(self, form):
        self.object = self.get_object()
        port_id = self.kwargs.get("port_pk")

        try:
            port = IPPort.objects.get(pk=port_id)
            port.software.remove(self.object)
            return redirect(self.get_success_url())
        except IPPort.DoesNotExist:
            return redirect(reverse("objects:ipaddress_list"))

    def get_success_url(self) -> str:
        port_id = self.kwargs.get("port_pk")
        try:
            port = IPPort.objects.get(pk=port_id)
            return reverse("objects:ipaddress_detail", kwargs={"pk": port.address_id})
        except IPPort.DoesNotExist:
            return reverse("objects:ipaddress_list")


def is_valid_ip(value: str) -> bool:
    """Check if a string is a valid IP address (IPv4 or IPv6)."""
    try:
        ipaddress.ip_address(value)
        return True
    except ValueError:
        return False


class GenericAssetCreateView(KATModelPermissionRequiredMixin, FormView):
    template_name = "objects/generic_asset_create.html"
    form_class = GenericAssetBulkCreateForm
    success_url = reverse_lazy("objects:generic_asset_create")

    def get_permission_required(self):
        return ["openkat.add_ipaddress", "openkat.add_hostname"]

    def get_context_data(self, **kwargs):
        context = super().get_context_data(**kwargs)
        context["csv_form"] = GenericAssetCSVUploadForm()
        context["csv_upload_url"] = reverse_lazy("objects:generic_asset_csv_upload")
        return context

    def form_valid(self, form):
        assets = form.cleaned_data["assets"]
        network = form.cleaned_data.get("network")

        if not network:
            network, created = Network.objects.get_or_create(name="internet")

        ip_created = 0
        ip_skipped = 0
        hostname_created = 0
        hostname_skipped = 0
        error_count = 0

        for line_num, asset in enumerate(assets, 1):
            asset = asset.strip()
            if not asset:
                continue

            try:
                if is_valid_ip(asset):
                    ipaddress, created = IPAddress.objects.get_or_create(network=network, address=asset)
                    if created:
                        ip_created += 1
                    else:
                        ip_skipped += 1
                else:
                    hostname, created = Hostname.objects.get_or_create(network=network, name=asset.lower())
                    if created:
                        hostname_created += 1
                    else:
                        hostname_skipped += 1
            except Exception as e:
                error_count += 1
                messages.warning(
                    self.request,
                    _("Error creating asset '{asset}' on line {line_num}: {error}").format(
                        asset=asset, line_num=line_num, error=str(e)
                    ),
                )

        if ip_created > 0:
            messages.success(self.request, _("Successfully created {count} IP addresses.").format(count=ip_created))
        if hostname_created > 0:
            messages.success(self.request, _("Successfully created {count} hostnames.").format(count=hostname_created))

        if ip_skipped > 0:
            messages.info(self.request, _("{count} IP addresses already existed.").format(count=ip_skipped))
        if hostname_skipped > 0:
            messages.info(self.request, _("{count} hostnames already existed.").format(count=hostname_skipped))

        if error_count > 0:
            messages.warning(
                self.request, _("{count} assets had errors and were not created.").format(count=error_count)
            )

        return super().form_valid(form)


class GenericAssetCSVUploadView(KATModelPermissionRequiredMixin, FormView):
    template_name = "objects/generic_asset_csv_upload.html"
    form_class = GenericAssetCSVUploadForm
    success_url = reverse_lazy("objects:generic_asset_create")

    def get_permission_required(self):
        return ["openkat.add_ipaddress", "openkat.add_hostname"]

    def form_valid(self, form):
        csv_file = form.cleaned_data["csv_file"]
        default_network = form.cleaned_data.get("network")

        if not default_network:
            default_network, created = Network.objects.get_or_create(name="internet")

        csv_data = io.StringIO(csv_file.read().decode("UTF-8"))

        ip_created = 0
        ip_skipped = 0
        hostname_created = 0
        hostname_skipped = 0
        error_count = 0
        scan_levels_set = 0

        try:
            reader = csv.reader(csv_data, delimiter=",", quotechar='"')
            for row_num, row in enumerate(reader, 1):
                if not row or not row[0].strip():
                    continue  # Skip empty rows

                asset = row[0].strip()
                scan_level_value = None

                # Parse optional columns
                if len(row) >= 2 and row[1].strip():
                    try:
                        scan_level_value = int(row[1].strip())
                        if scan_level_value < 0 or scan_level_value > 4:
                            messages.warning(
                                self.request,
                                _(
                                    "Row {row_num}: Invalid scan level {level}. Must be 0-4. Skipping scan level."
                                ).format(row_num=row_num, level=scan_level_value),
                            )
                            scan_level_value = None
                    except ValueError:
                        messages.warning(
                            self.request,
                            _(
                                "Row {row_num}: Invalid scan level '{value}'. Must be an integer. Skipping scan level."
                            ).format(row_num=row_num, value=row[1].strip()),
                        )

                try:
                    if is_valid_ip(asset):
                        ipaddress_obj, created = IPAddress.objects.get_or_create(network=default_network, address=asset)
                        if created:
                            ip_created += 1
                        else:
                            ip_skipped += 1

                        if scan_level_value is not None:
                            ipaddress_obj.scan_level = scan_level_value
                            ipaddress_obj.declared = True
                            ipaddress_obj.save()
                            scan_levels_set += 1

                    else:
                        hostname_obj, created = Hostname.objects.get_or_create(
                            network=default_network, name=asset.lower()
                        )
                        if created:
                            hostname_created += 1
                        else:
                            hostname_skipped += 1

                        # Set scan level if provided
                        if scan_level_value is not None:
                            hostname_obj.scan_level = scan_level_value
                            hostname_obj.declared = True
                            hostname_obj.save()
                            scan_levels_set += 1

                except Exception as e:
                    error_count += 1
                    messages.warning(
                        self.request,
                        _("Error creating asset '{asset}' on row {row_num}: {error}").format(
                            asset=asset, row_num=row_num, error=str(e)
                        ),
                    )

            if ip_created > 0:
                messages.success(self.request, _("Successfully created {count} IP addresses.").format(count=ip_created))
            if hostname_created > 0:
                messages.success(
                    self.request, _("Successfully created {count} hostnames.").format(count=hostname_created)
                )

            if ip_skipped > 0:
                messages.info(self.request, _("{count} IP addresses already existed.").format(count=ip_skipped))
            if hostname_skipped > 0:
                messages.info(self.request, _("{count} hostnames already existed.").format(count=hostname_skipped))

            if scan_levels_set > 0:
                messages.success(
                    self.request, _("Successfully set scan levels for {count} assets.").format(count=scan_levels_set)
                )

            if error_count > 0:
                messages.warning(
                    self.request, _("{count} assets had errors and were not created.").format(count=error_count)
                )

        except csv.Error as e:
            messages.error(self.request, _("Error parsing CSV file: {error}").format(error=str(e)))

        return super().form_valid(form)

    def _get_organization(self, org_code: str | None) -> Organization | None:
        if not org_code:
            return None

        try:
            return Organization.objects.get(code=org_code)
        except Organization.DoesNotExist:
            messages.warning(
                self.request,
                _("Organization with code '{code}' not found. Skipping scan level for this row.").format(code=org_code),
            )
            return None<|MERGE_RESOLUTION|>--- conflicted
+++ resolved
@@ -247,17 +247,6 @@
 
 
 class ScanLevelFilterMixin:
-<<<<<<< HEAD
-    scan_level = django_filters.MultipleChoiceFilter(
-        label="Scan level",
-        choices=list(ScanLevelEnum.choices) + [("none", "None")],
-        method="filter_by_scan_level",
-        widget=forms.CheckboxSelectMultiple(attrs={"class": "scan-level-filter-checkboxes"}),
-    )
-    declared = django_filters.BooleanFilter(label="Declared")
-
-=======
->>>>>>> 28003b93
     def filter_by_scan_level(self, queryset, name, value):
         if not value:
             return queryset
@@ -560,13 +549,8 @@
     detail_url_name = "objects:ipaddress_detail"
 
 
-<<<<<<< HEAD
-class HostnameFilter(django_filters.FilterSet, ScanLevelFilterMixin):
+class HostnameFilter(ScanLevelFilterMixin, django_filters.FilterSet):
     name = django_filters.CharFilter(label="Hostname", lookup_expr="icontains")
-=======
-class HostnameFilter(ScanLevelFilterMixin, django_filters.FilterSet):
-    name = django_filters.CharFilter(label="Name", lookup_expr="icontains")
->>>>>>> 28003b93
     object_set = django_filters.ModelChoiceFilter(
         label="Object set", queryset=ObjectSet.objects.none(), empty_label="All objects", method="filter_by_object_set"
     )
