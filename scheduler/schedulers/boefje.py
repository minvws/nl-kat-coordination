--- conflicted
+++ resolved
@@ -8,22 +8,9 @@
 import requests
 
 from scheduler import context, queues, rankers
-<<<<<<< HEAD
 from scheduler.models import (OOI, Boefje, BoefjeTask, MutationOperationType,
                               Organisation, Plugin, PrioritizedItem,
                               TaskStatus)
-=======
-from scheduler.models import (
-    OOI,
-    Boefje,
-    BoefjeTask,
-    MutationOperationType,
-    Organisation,
-    Plugin,
-    PrioritizedItem,
-    TaskStatus,
-)
->>>>>>> 0abf3618
 
 from .scheduler import Scheduler
 
@@ -70,18 +57,8 @@
 
         self.push_tasks_for_scheduled_jobs()
 
-    def push_tasks_for_scan_profile_mutations(self):
-        """Create tasks for oois that have a scan level change.
-
-        We loop until we don't have any messages on the queue anymore.
-        """
-        self.push_tasks_for_scan_profile_mutations()
-
-        self.push_tasks_for_random_objects()
-
     def push_tasks_for_scan_profile_mutations(self) -> None:
         """Create tasks for oois that have a scan level change.
-
         We loop until we don't have any messages on the queue anymore.
         """
         while not self.queue.full():
@@ -110,18 +87,6 @@
             # Stop the loop when we've processed everything from the
             # messaging queue, so we can continue to the next step.
             if mutation is None:
-<<<<<<< HEAD
-                self.logger.debug(
-                    "No more mutation left on queue, processed everything [org_id=%s, scheduler_id=%s]",
-                    self.organisation.id,
-                    self.scheduler_id,
-                )
-                return
-
-            self.logger.debug(
-                "Received scan level mutation: %s [org_id=%s, scheduler_id=%s]",
-                mutation,
-=======
                 self.logger.debug(
                     "No more mutation left on queue, processed everything [org_id=%s, scheduler_id=%s]",
                     self.organisation.id,
@@ -258,259 +223,11 @@
             self.logger.warning(
                 "Boefjes queue is full, not populating with new tasks [qsize=%d, org_id=%s, scheduler_id=%s]",
                 self.queue.qsize(),
->>>>>>> 0abf3618
-                self.organisation.id,
-                self.scheduler_id,
-            )
-
-<<<<<<< HEAD
-            # Should be an OOI in value
-            if mutation.value is None:
-                self.logger.debug(
-                    "Mutation value is None, skipping %s [org_id=%s, scheduler_id=%s]",
-                    mutation,
-=======
-    def push_tasks_for_random_objects(self) -> None:
-        """Push tasks for random objects from octopoes to the queue."""
-        tries = 0
-        while not self.queue.full():
-            time.sleep(1)
-
-            try:
-                random_oois = self.ctx.services.octopoes.get_random_objects(
-                    organisation_id=self.organisation.id,
-                    n=10,
-                )
-            except (requests.exceptions.RetryError, requests.exceptions.ConnectionError):
-                self.logger.warning(
-                    "Could not get random oois for organisation: %s [org_id=%s, scheduler_id=%s]",
-                    self.organisation.name,
->>>>>>> 0abf3618
-                    self.organisation.id,
-                    self.scheduler_id,
-                )
-                continue
-
-            # What available boefjes do we have for this ooi?
-            boefjes = self.get_boefjes_for_ooi(mutation.value)
-            if boefjes is None:
-                self.logger.debug(
-                    "No boefjes for ooi: %s [org_id=%s, scheduler_id=%s]",
-                    ooi.id,
-                    self.organisation.id,
-                    self.scheduler_id,
-                )
-<<<<<<< HEAD
-                continue
-
-            # Create a task for each boefje for this ooi and push it onto the
-            # queue.
-            for boefje in boefjes:
-                task = BoefjeTask(
-                    boefje=Boefje.parse_obj(boefje),
-                    input_ooi=ooi.primary_key,
-                    organization=self.organisation.id,
-                )
-
-                if not self.is_task_allowed_to_run(boefje, ooi):
-                    self.logger.debug(
-                        "Task is not allowed to run: %s [org_id=%s, scheduler_id=%s]",
-                        task,
-                        self.organisation.id,
-                        self.scheduler_id,
-                    )
-                    continue
-
-                if self.is_task_running(task):
-                    self.logger.debug(
-                        "Task is already running: %s [org_id=%s, scheduler_id=%s]",
-                        task,
-                        self.organisation.id,
-                        self.scheduler_id,
-                    )
-                    continue
-
-                prior_tasks = self.get_tasks_by_hash(task.hash)
-
-                score = self.ranker.rank(
-                    SimpleNamespace(
-                        prior_tasks=prior_tasks,
-                        task=task,
-                    )
-                )
-
-                # We need to create a PrioritizedItem for this task, to push
-                # it to the priority queue.
-                p_item = PrioritizedItem(
-                    id=task.id,
-                    scheduler_id=self.scheduler_id,
-                    priority=score,
-                    data=task,
-                    hash=task.hash,
-                )
-
-                # We don't want the populator to add/update tasks to the
-                # queue, when they are already on there. However, we do
-                # want to allow the api to update the priority. So we
-                # created the queue with allow_priority_updates=True
-                # regardless. When the ranker is updated to correctly rank
-                # tasks, we can allow the populator to also update the
-                # priority. Then remove the following:
-                if self.queue.is_item_on_queue(p_item):
-                    self.logger.debug(
-                        "Boefje: %s is already on queue [boefje_id=%s, ooi_id=%s, org_id=%s, scheduler_id=%s]",
-                        boefje.id,
-                        boefje.id,
-                        ooi.primary_key,
-                        self.organisation.id,
-                        self.scheduler_id,
-                    )
-                    continue
-
-                while not self.is_space_on_queue():
-                    self.logger.debug(
-                        "Waiting for queue to have enough space, not adding task to queue [qsize=%d, maxsize=%d, org_id=%s, scheduler_id=%s]",
-                        self.queue.qsize(),
-                        self.queue.maxsize,
-                        self.organisation.id,
-                        self.scheduler_id,
-                    )
-                    time.sleep(1)
-
-                self.push_item_to_queue(p_item)
-=======
-                break
-
-            for ooi in random_oois:
-                boefjes = self.get_boefjes_for_ooi(ooi)
-                if boefjes is None or len(boefjes) == 0:
-                    self.logger.debug(
-                        "No boefjes available for ooi %s, skipping [org_id=%s, scheduler_id=%s]",
-                        ooi,
-                        self.organisation.id,
-                        self.scheduler_id,
-                    )
-                    continue
-
-                for boefje in boefjes:
-                    # NOTE: It is possible that a random ooi will not generate
-                    # any tasks, for instance when all ooi's and their boefjes
-                    # have already run. When this happens 3 times in a row we
-                    # will break out of the loop. We reset the tries counter to
-                    # 0 when we do get new tasks from an ooi.
-                    if tries >= 3:
-                        self.logger.debug(
-                            "No tasks generated for 3 tries, breaking out of loop [org_id=%s, scheduler_id=%s]",
-                            self.organisation.id,
-                            self.scheduler_id,
-                        )
-                        return
-
-                    task = BoefjeTask(
-                        boefje=Boefje.parse_obj(boefje),
-                        input_ooi=ooi.primary_key,
-                        organization=self.organisation.id,
-                    )
-
-                    if not self.is_task_allowed_to_run(boefje, ooi):
-                        self.logger.debug(
-                            "Task is not allowed to run: %s [org_id=%s, scheduler_id=%s]",
-                            task,
-                            self.organisation.id,
-                            self.scheduler_id,
-                        )
-                        tries += 1
-                        continue
-
-                    try:
-                        is_running = self.is_task_running(task)
-                        if is_running:
-                            self.logger.debug(
-                                "Task is already running: %s [org_id=%s, scheduler_id=%s]",
-                                task,
-                                self.organisation.id,
-                                self.scheduler_id,
-                            )
-                            continue
-                    except Exception as exc_running:
-                        self.logger.warning(
-                            "Could not check if task is running: %s [org_id=%s, scheduler_id=%s]",
-                            task,
-                            self.organisation.id,
-                            self.scheduler_id,
-                            exc_info=exc_running,
-                        )
-                        continue
-
-                    try:
-                        grace_period_passed = self.has_grace_period_passed(task)
-                        if not grace_period_passed:
-                            self.logger.debug(
-                                "Task has not passed grace period: %s [org_id=%s, scheduler_id=%s]",
-                                task,
-                                self.organisation.id,
-                                self.scheduler_id,
-                            )
-                            continue
-                    except Exception as exc_grace_period:
-                        self.logger.warning(
-                            "Could not check if grace period has passed: %s [org_id=%s, scheduler_id=%s]",
-                            task,
-                            self.organisation.id,
-                            self.scheduler_id,
-                            exc_info=exc_grace_period,
-                        )
-                        continue
-
-                    if self.queue.is_item_on_queue_by_hash(task.hash):
-                        self.logger.debug(
-                            "Task is already on queue: %s [org_id=%s, scheduler_id=%s]",
-                            task,
-                            self.organisation.id,
-                            self.scheduler_id,
-                        )
-                        continue
-
-                    prior_tasks = self.ctx.task_store.get_tasks_by_hash(task.hash)
-                    score = self.ranker.rank(
-                        SimpleNamespace(
-                            prior_tasks=prior_tasks,
-                            task=task,
-                        )
-                    )
-
-                    # We need to create a PrioritizedItem for this task, to
-                    # push it to the priority queue.
-                    p_item = PrioritizedItem(
-                        id=task.id,
-                        scheduler_id=self.scheduler_id,
-                        priority=score,
-                        data=task,
-                        hash=task.hash,
-                    )
-
-                    while not self.is_space_on_queue():
-                        self.logger.debug(
-                            "Waiting for queue to have enough space, not adding task to queue [qsize=%d, maxsize=%d, org_id=%s, scheduler_id=%s]",
-                            self.queue.qsize(),
-                            self.queue.maxsize,
-                            self.organisation.id,
-                            self.scheduler_id,
-                        )
-                        time.sleep(1)
-
-                    self.push_item_to_queue(p_item)
->>>>>>> 0abf3618
-        else:
-            self.logger.warning(
-                "Boefjes queue is full, not populating with new tasks [qsize=%d, org_id=%s, scheduler_id=%s]",
-                self.queue.qsize(),
                 self.organisation.id,
                 self.scheduler_id,
             )
             return
 
-<<<<<<< HEAD
     def push_tasks_for_new_boefjes(self) -> None:
         """Create tasks for the ooi's that are associated with a new added boefjes."""
         if self.queue.full():
@@ -710,8 +427,6 @@
 
             self.push_item_to_queue(p_item)
 
-=======
->>>>>>> 0abf3618
     def is_task_allowed_to_run(self, boefje: Plugin, ooi: OOI) -> bool:
         """Checks whether a boefje is allowed to run on an ooi.
 
@@ -786,23 +501,6 @@
 
         return True
 
-<<<<<<< HEAD
-    # FIXME: reconsidere naming this different, since grace period check
-    # and a potential discrepancy between the task in the database and bytes
-    def is_task_running(task: BoefjeTask) -> bool:
-        # Get the last tasks that have run or are running for the hash
-        # of this particular BoefjeTask.
-        prior_tasks = self.ctx.task_store.get_tasks_by_hash(task.hash)
-        task_db = tasks[0] if prior_tasks else None
-
-        # Is task still running according to the datastore?
-        if task_db is not None and (task_db.status != TaskStatus.COMPLETED or task_db.status == TaskStatus.FAILED):
-            self.logger.debug(
-                "According to the datastore, boefje: %s is still being processed [boefje_id=%s, ooi_id=%s, org_id=%s, scheduler_id=%s]",
-                boefje.id,
-                boefje.id,
-                ooi.primary_key,
-=======
     def is_task_running(self, task: BoefjeTask) -> bool:
         # Get the last tasks that have run or are running for the hash
         # of this particular BoefjeTask.
@@ -812,26 +510,10 @@
             self.logger.warning(
                 "Could not get latest task by hash: %s [org_id=%s, scheduler_id=%s]",
                 task.hash,
->>>>>>> 0abf3618
                 self.organisation.id,
                 self.scheduler_id,
                 exc_info=exc_db,
             )
-<<<<<<< HEAD
-            return True
-
-        # Has grace period passed according to datastore?
-        if (
-            task_db is not None
-            and (task_db.status == TaskStatus.COMPLETED or task_db.status == TaskStatus.FAILED)
-            and datetime.utcnow() - task_db.modified_at < timedelta(seconds=self.ctx.config.pq_populate_grace_period)
-        ):
-            self.logger.debug(
-                "According to the datastore, grace period has not passed for boefje: %s [boefje_id=%s, ooi_id=%s, org_id=%s, scheduler_id=%s]",
-                boefje.id,
-                boefje.id,
-                ooi.primary_key,
-=======
             raise exc_db
 
         try:
@@ -845,29 +527,10 @@
                 "Failed to get last run boefje from bytes [boefje_id=%s, input_ooi=%s, org_id=%s, scheduler_id=%s, exc=%s]",
                 task.boefje.id,
                 task.input_ooi,
->>>>>>> 0abf3618
                 self.organisation.id,
                 self.scheduler_id,
                 exc_bytes,
             )
-<<<<<<< HEAD
-            return True
-
-        # TODO: exception
-        task_bytes = self.ctx.services.bytes.get_last_run_boefje(
-            boefje_id=task.boefje.id,
-            input_ooi=task.input_ooi,
-            organization_id=task.organization,
-        )
-
-        # Task has been finished (failed, or succeeded) according to
-        # the database, and we have no results of it in bytes, meaning
-        # we have a problem
-        if (
-            task_db is not None
-            and (task_db.status != TaskStatus.COMPLETED or task_db.status == TaskStatus.FAILED)
-            and task_bytes is None
-=======
             raise exc_bytes
 
         # Is task still running according to the datastore?
@@ -875,7 +538,6 @@
             task_db is not None
             and task_bytes is None
             and task_db.status not in [TaskStatus.COMPLETED, TaskStatus.FAILED]
->>>>>>> 0abf3618
         ):
             self.logger.debug(
                 "Task is still running, according to the datastore [task_id=%s, hash=%s, org_id=%s, scheduler_id=%s]",
@@ -897,17 +559,6 @@
                 self.organisation.id,
                 self.scheduler_id,
             )
-<<<<<<< HEAD
-            return True
-
-        # Is boefje still running according to bytes?
-        if task_bytes is not None and task_bytes.ended_at is None and last_run_boefje.started_at is not None:
-            self.logger.debug(
-                "According to Bytes, boefje %s is still being processed [boefje_id=%s, ooi_id=%s, org_id=%s, scheduler_id=%s]",
-                boefje.id,
-                boefje.id,
-                ooi.primary_key,
-=======
             raise RuntimeError("Task has been finished, but no results found in bytes")
 
         # Is boefje still running according to bytes?
@@ -926,7 +577,6 @@
     def has_grace_period_passed(self, task: BoefjeTask) -> bool:
         """Check if the grace period has passed for a task in both the
         datastore and bytes.
-
         NOTE: We don't check the status of the task since this needs to be done
         by checking if the task is still running or not.
         """
@@ -966,16 +616,11 @@
                 "Failed to get last run boefje from bytes [boefje_id=%s, input_ooi=%s, org_id=%s, scheduler_id=%s, exc=%s]",
                 task.boefje.id,
                 task.input_ooi,
->>>>>>> 0abf3618
                 self.organisation.id,
                 self.scheduler_id,
                 exc_bytes,
             )
-<<<<<<< HEAD
-            return True
-=======
             raise exc_bytes
->>>>>>> 0abf3618
 
         # Did the grace period pass, according to bytes?
         if (
@@ -985,10 +630,15 @@
             < timedelta(seconds=self.ctx.config.pq_populate_grace_period)
         ):
             self.logger.debug(
-<<<<<<< HEAD
-                "According to Bytes grace, period for boefje: %s and input_ooi: %s has not yet passed, skipping ... [task_bytes=%s, boefje_id=%s, ooi_id=%s, org_id=%s, scheduler_id=%s]",
-            )
-            return True
+                "Task has not passed grace period, according to bytes [task_id=%s, hash=%s, org_id=%s, scheduler_id=%s]",
+                task_bytes.id,
+                task.hash,
+                self.organisation.id,
+                self.scheduler_id,
+            )
+            return False
+
+        return True
 
     def is_space_on_queue(self) -> bool:
         """Check if there is space on the queue.
@@ -1000,13 +650,10 @@
 
         return True
 
-    # TODO: should we only get enabled boefjes?
     def get_boefjes_for_ooi(self, ooi) -> List[Plugin]:
         """Get available all boefjes (enabled and disabled) for an ooi.
-
         Args:
             ooi: The models.OOI to get boefjes for.
-
         Returns:
             A list of Plugin of type Boefje that can be run on the ooi.
         """
@@ -1030,53 +677,11 @@
                 "No boefjes found for type: %s [ooi=%s, org_id=%s, scheduler_id=%s]",
                 ooi.object_type,
                 ooi,
-=======
-                "Task has not passed grace period, according to bytes [task_id=%s, hash=%s, org_id=%s, scheduler_id=%s]",
-                task_bytes.id,
-                task.hash,
-                self.organisation.id,
-                self.scheduler_id,
-            )
-            return False
-
-        return True
-
-    def is_space_on_queue(self) -> bool:
-        """Check if there is space on the queue.
-
-        NOTE: maxsize 0 means unlimited
-        """
-        if (self.queue.maxsize - self.queue.qsize()) <= 0 and self.queue.maxsize != 0:
-            return False
-
-        return True
-
-    def get_boefjes_for_ooi(self, ooi) -> List[Plugin]:
-        """Get available all boefjes (enabled and disabled) for an ooi.
-
-        Args:
-            ooi: The models.OOI to get boefjes for.
-
-        Returns:
-            A list of Plugin of type Boefje that can be run on the ooi.
-        """
-        try:
-            boefjes = self.ctx.services.katalogus.get_boefjes_by_type_and_org_id(
-                ooi.object_type,
-                self.organisation.id,
-            )
-        except (requests.exceptions.RetryError, requests.exceptions.ConnectionError):
-            self.logger.warning(
-                "Could not get boefjes for object_type: %s [object_type=%s, org_id=%s, scheduler_id=%s]",
-                ooi.object_type,
-                ooi.object_type,
->>>>>>> 0abf3618
                 self.organisation.id,
                 self.scheduler_id,
             )
             return []
 
-<<<<<<< HEAD
         self.logger.debug(
             "Found %s boefjes for ooi: %s [ooi=%s, boefjes=%s, org_id=%s, scheduler_id=%s]",
             len(boefjes),
@@ -1087,26 +692,4 @@
             self.scheduler_id,
         )
 
-=======
-        if boefjes is None:
-            self.logger.debug(
-                "No boefjes found for type: %s [ooi=%s, org_id=%s, scheduler_id=%s]",
-                ooi.object_type,
-                ooi,
-                self.organisation.id,
-                self.scheduler_id,
-            )
-            return []
-
-        self.logger.debug(
-            "Found %s boefjes for ooi: %s [ooi=%s, boefjes=%s, org_id=%s, scheduler_id=%s]",
-            len(boefjes),
-            ooi,
-            ooi,
-            [boefje.id for boefje in boefjes],
-            self.organisation.id,
-            self.scheduler_id,
-        )
-
->>>>>>> 0abf3618
         return boefjes