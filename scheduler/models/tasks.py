--- conflicted
+++ resolved
@@ -51,11 +51,7 @@
     id = Column(GUID, primary_key=True)
 
     scheduler_id = Column(String)
-<<<<<<< HEAD
-
-=======
     type = Column(String)
->>>>>>> 0abf3618
     p_item = Column(JSON, nullable=False)
 
     status = Column(
