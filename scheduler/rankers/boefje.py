--- conflicted
+++ resolved
@@ -31,14 +31,8 @@
         Since we want to have a lower bound of a priority of 3, we will use
         an exponential decay function in decreasing form.
         """
-<<<<<<< HEAD
-
-        # New tasks that have not yet run before
-        if obj.prior_tasks is None:
-=======
         # New tasks that have not yet run before
         if obj.prior_tasks is None or len(obj.prior_tasks) == 0:
->>>>>>> 0abf3618
             return 2
 
         max_priority = self.MAX_PRIORITY
