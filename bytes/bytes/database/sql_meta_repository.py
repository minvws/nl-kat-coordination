--- conflicted
+++ resolved
@@ -143,9 +143,6 @@
 
     def get_raw(self, query_filter: RawDataFilter) -> List[RawDataMeta]:
         logger.debug("Querying raw data: %s", query_filter.json())
-<<<<<<< HEAD
-        query = query_filter.apply(self.session.query(RawFileInDB))
-=======
         query = self.session.query(RawFileInDB)
 
         if query_filter.boefje_meta_id:
@@ -164,7 +161,6 @@
             query = query.filter(RawFileInDB.mime_types.contains([m.value for m in query_filter.mime_types]))
 
         query = query.offset(query_filter.offset).limit(query_filter.limit)
->>>>>>> b10eaf5f
 
         return [to_raw_meta(raw_file_in_db) for raw_file_in_db in query]
 
