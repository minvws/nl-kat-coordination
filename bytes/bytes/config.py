import logging
import os
from functools import cache
from pathlib import Path
from typing import Any, Literal

from pydantic import AmqpDsn, AnyHttpUrl, DirectoryPath, Field, FilePath, PostgresDsn
from pydantic_settings import BaseSettings, EnvSettingsSource, PydanticBaseSettingsSource, SettingsConfigDict

from bytes.models import EncryptionMiddleware, HashingAlgorithm, HashingRepositoryReference

BASE_DIR: Path = Path(__file__).parent.parent.resolve()

# Set base dir to something generic when compiling environment docs
if os.getenv("DOCS"):
    BASE_DIR = Path("../../")


class BackwardsCompatibleEnvSettings(EnvSettingsSource):
    backwards_compatibility_mapping = {
        "SECRET": "BYTES_SECRET",
        "ACCESS_TOKEN_EXPIRE_MINUTES": "BYTES_ACCESS_TOKEN_EXPIRE_MINUTES",
        "ENCRYPTION_MIDDLEWARE": "BYTES_ENCRYPTION_MIDDLEWARE",
        "LOG_CFG": "BYTES_LOG_CFG",
        "EXT_HASH_REPOSITORY": "BYTES_EXT_HASH_REPOSITORY",
        "EXT_HASH_SERVICE": "BYTES_EXT_HASH_REPOSITORY",
        "PASTEBIN_API_DEV_KEY": "BYTES_PASTEBIN_API_DEV_KEY",
        "HASHING_ALGORITHM": "BYTES_HASHING_ALGORITHM",
        "KAT_PRIVATE_KEY_B64": "BYTES_PRIVATE_KEY_B64",
        "VWS_PUBLIC_KEY_B64": "BYTES_PUBLIC_KEY_B64",
        "RFC3161_PROVIDER": "BYTES_RFC3161_PROVIDER",
        "RFC3161_CERT_FILE": "BYTES_RFC3161_CERT_FILE",
    }

    def __call__(self) -> dict[str, Any]:
        d: dict[str, Any] = {}
        env_vars = {k.lower(): v for k, v in os.environ.items()}
        env_prefix = self.settings_cls.model_config.get("env_prefix", "").lower()

        for old_name, new_name in self.backwards_compatibility_mapping.items():
            old_name, new_name = old_name.lower(), new_name.lower()

            # New variable not explicitly set through env,
            # ...but old variable has been explicitly set through env
            if new_name not in env_vars and old_name in env_vars:
                logging.warning("Deprecation: %s is deprecated, use %s instead", old_name.upper(), new_name.upper())
                d[new_name[len(env_prefix) :]] = env_vars[old_name]

        # We previously accepted an empty value for this field
        if "rfc3161_provider" in d and not d["rfc3161_provider"]:
            del d["rfc3161_provider"]

        if "rfc3161_cert_file" in d and not d["rfc3161_cert_file"]:
            del d["rfc3161_cert_file"]

        return d


class Settings(BaseSettings):
    secret: str = Field(
        ...,
        examples=["bec4837fe5108205ce6cd1bc11735d4a220e253345e90619c6"],
        description="Secret key used for generating Bytes' API JWT",
    )
    username: str = Field(..., examples=["test"], description="Username used for generating Bytes' API JWT")
    password: str = Field(..., examples=["secret"], description="Password used for generating Bytes' API JWT")
    queue_uri: AmqpDsn = Field(..., examples=["amqp://"], description="KAT queue URI", validation_alias="QUEUE_URI")
    log_cfg: FilePath = Field(BASE_DIR / "dev.logging.conf", description="Path to the logging configuration file")

    db_uri: PostgresDsn = Field(
        ..., examples=["postgresql://xx:xx@host:5432/bytes"], description="Bytes Postgres DB URI"
    )
    data_dir: DirectoryPath = Field(
        "/data",
        description="Root for all the data. "
        "A change means that you no longer have access to old data unless you move it!",
    )

    log_file: str = Field("bytes.log", description="Optional file with Bytes logs")
    access_token_expire_minutes: float = Field(15.0, description="Access token expiration time in minutes")
    folder_permission: str = Field(
        "740", description="Unix permission level on the folders Bytes creates to save raw files"
    )
    file_permission: str = Field("640", description="Unix permission level on the raw files themselves")

    hashing_algorithm: HashingAlgorithm = Field(
        HashingAlgorithm.SHA512, description="Hashing algorithm used in Bytes", possible_values=["sha512", "sha224"]
    )

    ext_hash_repository: HashingRepositoryReference = Field(
        HashingRepositoryReference.IN_MEMORY,
        description="Hashing repository used in Bytes (IN_MEMORY is a stub)",
        possible_values=["IN_MEMORY", "PASTEBIN", "RFC3161"],
    )
    pastebin_api_dev_key: str | None = Field(
        None, description="API key for Pastebin. Required when using PASTEBIN hashing repository."
    )
    rfc3161_provider: AnyHttpUrl | None = Field(
        None,
        examples=["https://freetsa.org/tsr"],
        description="Timestamping. "
        "See https://github.com/trbs/rfc3161ng for a list of public providers and their certificates. "
        "Required when using RFC3161 hashing repository.",
    )
    rfc3161_cert_file: FilePath | None = Field(
        None,
        examples=["bytes/timestamping/certificates/freetsa.crt"],
        description="Path to the certificate of the RFC3161 provider. Required when using RFC3161 hashing repository. "
        "`freetsa.crt` is included in the Bytes source code.",
    )

    encryption_middleware: EncryptionMiddleware = Field(
        EncryptionMiddleware.IDENTITY,
        description="Encryption middleware used in Bytes",
        possible_values=["IDENTITY", "NACL_SEALBOX"],
    )
    private_key_b64: str | None = Field(
        None,
        description="KATalogus NaCl Sealbox base-64 private key string. "
        "Required when using NACL_SEALBOX encryption middleware.",
    )
    public_key_b64: str | None = Field(
        None,
        description="KATalogus NaCl Sealbox base-64 public key string. "
        "Required when using NACL_SEALBOX encryption middleware.",
    )

    metrics_ttl_seconds: int = Field(
        300, description="The time to cache slow queries performed in the metrics endpoint"
    )
    metrics_cache_size: int = Field(
        200, description="The amount of cache entries to keep for metrics endpoints with query parameters."
    )

    span_export_grpc_endpoint: AnyHttpUrl | None = Field(
        None, description="OpenTelemetry endpoint", validation_alias="SPAN_EXPORT_GRPC_ENDPOINT"
    )

    db_connection_pool_size: int = Field(16, description="Database connection pool size")

<<<<<<< HEAD
    s3_bucket_prefix: str | None = Field(None, validation_alias="S3_BUCKET_PREFIX")
    s3_bucket_name: str | None = Field(None, validation_alias="S3_BUCKET")
    bucket_per_org: bool = Field(True, validation_alias="BUCKET_PER_ORG")
=======
    logging_format: Literal["text", "json"] = Field("text", description="Logging format")
>>>>>>> 4958776f

    model_config = SettingsConfigDict(env_prefix="BYTES_")

    @classmethod
    def settings_customise_sources(
        cls,
        settings_cls: type[BaseSettings],
        init_settings: PydanticBaseSettingsSource,
        env_settings: PydanticBaseSettingsSource,
        dotenv_settings: PydanticBaseSettingsSource,
        file_secret_settings: PydanticBaseSettingsSource,
    ) -> tuple[PydanticBaseSettingsSource, ...]:
        backwards_compatible_settings = BackwardsCompatibleEnvSettings(settings_cls)
        return env_settings, init_settings, file_secret_settings, backwards_compatible_settings


@cache
def get_settings() -> Settings:
    return Settings()


def has_rfc3161_provider() -> bool:
    settings = get_settings()

    return bool(settings.rfc3161_provider)<|MERGE_RESOLUTION|>--- conflicted
+++ resolved
@@ -138,13 +138,11 @@
 
     db_connection_pool_size: int = Field(16, description="Database connection pool size")
 
-<<<<<<< HEAD
+    logging_format: Literal["text", "json"] = Field("text", description="Logging format")
+
     s3_bucket_prefix: str | None = Field(None, validation_alias="S3_BUCKET_PREFIX")
     s3_bucket_name: str | None = Field(None, validation_alias="S3_BUCKET")
     bucket_per_org: bool = Field(True, validation_alias="BUCKET_PER_ORG")
-=======
-    logging_format: Literal["text", "json"] = Field("text", description="Logging format")
->>>>>>> 4958776f
 
     model_config = SettingsConfigDict(env_prefix="BYTES_")
 
