from bytes.database.db_models import BoefjeMetaInDB, NormalizerMetaInDB, RawFileInDB
from bytes.database.sql_meta_repository import (
    to_boefje_meta,
    to_boefje_meta_in_db,
    to_mime_type,
    to_normalizer_meta,
    to_normalizer_meta_in_db,
    to_raw_data,
    to_raw_file_in_db,
<<<<<<< HEAD
    to_mime_type,
    raw_meta_to_raw_file_in_db,
=======
>>>>>>> 4154ce5e
)
from tests.loading import get_boefje_meta, get_normalizer_meta, get_raw_data


def test_context_mapping_boefje() -> None:
    boefje_meta = get_boefje_meta()
    boefje_meta_in_db = to_boefje_meta_in_db(boefje_meta)

    assert isinstance(boefje_meta_in_db, BoefjeMetaInDB)
    assert boefje_meta.id == boefje_meta_in_db.id
    assert boefje_meta.boefje.id == boefje_meta_in_db.boefje_id
    assert boefje_meta.organization == boefje_meta_in_db.organization
    assert boefje_meta.input_ooi == boefje_meta_in_db.input_ooi
    assert boefje_meta.boefje.version == boefje_meta_in_db.boefje_version
    assert boefje_meta.started_at == boefje_meta_in_db.started_at
    assert boefje_meta.ended_at == boefje_meta_in_db.ended_at

    boefje_meta_new = to_boefje_meta(boefje_meta_in_db)

    assert boefje_meta == boefje_meta_new


def test_context_mapping_normalizer() -> None:
    normalizer_meta = get_normalizer_meta()
    normalizer_meta_in_db = to_normalizer_meta_in_db(normalizer_meta)

    # These will be hydrated by the ORM automatically
    normalizer_meta_in_db.raw_file = raw_meta_to_raw_file_in_db(normalizer_meta.raw_data)
    normalizer_meta_in_db.raw_file.boefje_meta = to_boefje_meta_in_db(normalizer_meta.raw_data.boefje_meta)

    assert isinstance(normalizer_meta_in_db, NormalizerMetaInDB)
    assert normalizer_meta.id == normalizer_meta_in_db.id
    assert normalizer_meta.normalizer.id == normalizer_meta_in_db.normalizer_id
    assert normalizer_meta.normalizer.version == normalizer_meta_in_db.normalizer_version
    assert normalizer_meta.started_at == normalizer_meta_in_db.started_at
    assert normalizer_meta.ended_at == normalizer_meta_in_db.ended_at
    assert normalizer_meta.raw_data.id == normalizer_meta_in_db.raw_file_id

    normalizer_meta_new = to_normalizer_meta(normalizer_meta_in_db)

    assert normalizer_meta == normalizer_meta_new


def test_context_mapping_raw() -> None:
    raw_data = get_raw_data()
    raw_data_in_db = to_raw_file_in_db(raw_data)

    # These will be hydrated by the ORM automatically
    raw_data_in_db.boefje_meta = to_boefje_meta_in_db(raw_data.boefje_meta)

    assert isinstance(raw_data_in_db, RawFileInDB)
    assert raw_data.hash_retrieval_link == raw_data_in_db.hash_retrieval_link
    assert raw_data.secure_hash == raw_data_in_db.secure_hash
    assert raw_data.mime_types == [to_mime_type(mime_type) for mime_type in raw_data_in_db.mime_types]

    raw_data_new = to_raw_data(raw_data_in_db, raw_data.value)

    assert raw_data == raw_data_new<|MERGE_RESOLUTION|>--- conflicted
+++ resolved
@@ -1,5 +1,6 @@
 from bytes.database.db_models import BoefjeMetaInDB, NormalizerMetaInDB, RawFileInDB
 from bytes.database.sql_meta_repository import (
+    raw_meta_to_raw_file_in_db,
     to_boefje_meta,
     to_boefje_meta_in_db,
     to_mime_type,
@@ -7,11 +8,6 @@
     to_normalizer_meta_in_db,
     to_raw_data,
     to_raw_file_in_db,
-<<<<<<< HEAD
-    to_mime_type,
-    raw_meta_to_raw_file_in_db,
-=======
->>>>>>> 4154ce5e
 )
 from tests.loading import get_boefje_meta, get_normalizer_meta, get_raw_data
 
