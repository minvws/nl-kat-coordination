import typing
from functools import wraps
from typing import Any, Callable, Dict, List, Optional, Union

import requests
<<<<<<< HEAD
from functools import wraps
from requests.exceptions import HTTPError
=======
from requests.models import HTTPError
>>>>>>> 4154ce5e

from bytes.models import BoefjeMeta, NormalizerMeta
from bytes.repositories.meta_repository import BoefjeMetaFilter, RawDataFilter

BYTES_API_CLIENT_VERSION = "0.2"


class BytesAPISession(requests.Session):
    def __init__(self, base_url: str):
        super().__init__()

        self._base_url = base_url
        self.headers["User-Agent"] = f"bytes-api-client/{BYTES_API_CLIENT_VERSION}"

    def request(self, method: str, url: Union[str, bytes], **kwargs) -> requests.Response:  # type: ignore
        url = self._base_url + str(url)

        return super().request(method, url, **kwargs)


ClientSessionMethod = Callable[..., Any]


def retry_with_login(function: ClientSessionMethod) -> ClientSessionMethod:
    @wraps(function)
    def wrapper(self, *args, **kwargs):  # type: ignore
        try:
            return function(self, *args, **kwargs)
        except HTTPError as error:
            if error.response.status_code != 401:
                raise

            self.login()
            return function(self, *args, **kwargs)

    return typing.cast(ClientSessionMethod, wrapper)


class BytesAPIClient:
    def __init__(self, base_url: str, username: str, password: str):
        self._session = BytesAPISession(base_url)
        self.credentials = {
            "username": username,
            "password": password,
        }
        self.headers: Dict[str, str] = {}

    def login(self) -> None:
        self.headers = self._get_authentication_headers()

    @staticmethod
    def _verify_response(response: requests.Response) -> None:
        response.raise_for_status()

    def _get_authentication_headers(self) -> Dict[str, str]:
        return {"Authorization": f"bearer {self._get_token()}"}

    def _get_token(self) -> str:
        response = self._session.post(
            "/token",
            data=self.credentials,
            headers={"content-type": "application/x-www-form-urlencoded"},
        )

        return str(response.json()["access_token"])

    @retry_with_login
    def get_metrics(self) -> bytes:
        response = self._session.get("/metrics", headers=self.headers)

        self._verify_response(response)

        return response.content

    @retry_with_login
    def save_boefje_meta(self, boefje_meta: BoefjeMeta) -> None:
        response = self._session.post("/bytes/boefje_meta", data=boefje_meta.json(), headers=self.headers)

        self._verify_response(response)

    @retry_with_login
    def get_boefje_meta_by_id(self, boefje_meta_id: str) -> BoefjeMeta:
        response = self._session.get(f"/bytes/boefje_meta/{boefje_meta_id}", headers=self.headers)
        self._verify_response(response)

        boefje_meta_json = response.json()
        return BoefjeMeta.parse_obj(boefje_meta_json)

    @retry_with_login
    def get_boefje_meta(self, query_filter: BoefjeMetaFilter) -> List[BoefjeMeta]:
        response = self._session.get("/bytes/boefje_meta", headers=self.headers, params=query_filter.dict())
        self._verify_response(response)

        boefje_meta_json = response.json()
        return [BoefjeMeta.parse_obj(boefje_meta) for boefje_meta in boefje_meta_json]

    @retry_with_login
    def save_normalizer_meta(self, normalizer_meta: NormalizerMeta) -> None:
        response = self._session.post("/bytes/normalizer_meta", data=normalizer_meta.json(), headers=self.headers)

        self._verify_response(response)

    @retry_with_login
    def get_normalizer_meta(self, normalizer_meta_id: str) -> NormalizerMeta:
        response = self._session.get(f"/bytes/normalizer_meta/{normalizer_meta_id}", headers=self.headers)
        self._verify_response(response)

        normalizer_meta_json = response.json()
        return NormalizerMeta.parse_obj(normalizer_meta_json)

    @retry_with_login
    def save_raw(self, boefje_meta_id: str, raw: bytes, mime_types: Optional[List[str]] = None) -> Optional[str]:
        if not mime_types:
            mime_types = []

        headers = {"content-type": "application/octet-stream"}
        headers.update(self.headers)

        response = self._session.post(
            f"/bytes/raw/{boefje_meta_id}", raw, headers=headers, params={"mime_types": mime_types}
        )

        self._verify_response(response)
        raw_id = response.json().get("id")

        return str(raw_id) if raw_id else None

    @retry_with_login
    def get_raw(self, boefje_meta_id: str, mime_types: Optional[List[str]] = None) -> bytes:
        if not mime_types:
            mime_types = []

        response = self._session.get(
            f"/bytes/raw/{boefje_meta_id}", headers=self.headers, stream=True, params={"mime_types": mime_types}
        )
        self._verify_response(response)

        return response.content

    @retry_with_login
    def get_raws(self, query_filter: RawDataFilter) -> Dict[str, str]:
        params = query_filter.dict()
        params["mime_types"] = [m.value for m in query_filter.mime_types]

        response = self._session.get("/bytes/raw", headers=self.headers, stream=True, params=params)
        self._verify_response(response)

        return response.json()  # type: ignore<|MERGE_RESOLUTION|>--- conflicted
+++ resolved
@@ -3,12 +3,7 @@
 from typing import Any, Callable, Dict, List, Optional, Union
 
 import requests
-<<<<<<< HEAD
-from functools import wraps
 from requests.exceptions import HTTPError
-=======
-from requests.models import HTTPError
->>>>>>> 4154ce5e
 
 from bytes.models import BoefjeMeta, NormalizerMeta
 from bytes.repositories.meta_repository import BoefjeMetaFilter, RawDataFilter
