--- conflicted
+++ resolved
@@ -268,11 +268,7 @@
         self,
         path: str,
         valid_time: datetime,
-<<<<<<< HEAD
         source: OOI | Reference | str | None = None,
-=======
-        source: Reference | str | None = None,
->>>>>>> 213ef3d9
         offset: int = DEFAULT_OFFSET,
         limit: int = DEFAULT_LIMIT,
     ) -> list[OOI]:
@@ -292,10 +288,10 @@
         self,
         path: str,
         valid_time: datetime,
-        sources: List[OOI | Reference | str] = None,
+        sources: list[OOI | Reference | str] = None,
         offset: int = DEFAULT_OFFSET,
         limit: int = DEFAULT_LIMIT,
-    ) -> List[tuple[str, OOIType]]:
+    ) -> list[tuple[str, OOIType]]:
         params = {
             "path": path,
             "sources": [str(ooi) for ooi in sources],
