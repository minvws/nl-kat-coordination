--- conflicted
+++ resolved
@@ -261,13 +261,8 @@
     ) -> list[OOI]:
         params = {
             "path": path,
-<<<<<<< HEAD
             "source": source.reference if isinstance(source, OOI) else source,
-            "valid_time": valid_time,
-=======
-            "source": source,
-            "valid_time": str(valid_time),
->>>>>>> d11aac0d
+            "valid_time": str(valid_time),
             "offset": offset,
             "limit": limit,
         }
