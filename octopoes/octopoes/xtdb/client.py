--- conflicted
+++ resolved
@@ -6,11 +6,7 @@
 from typing import Any, Callable, Dict, List, Optional, Tuple, Type, Union
 
 import requests
-<<<<<<< HEAD
-from pydantic import BaseModel, Field, parse_obj_as
-=======
-from pydantic import BaseModel, ConfigDict, Field
->>>>>>> 44712cb3
+from pydantic import BaseModel, ConfigDict, Field, parse_obj_as
 from requests import HTTPError, Response
 
 from octopoes.models.transaction import TransactionRecord
