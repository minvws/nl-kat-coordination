--- conflicted
+++ resolved
@@ -1,10 +1,6 @@
-<<<<<<< HEAD
+from __future__ import annotations
+
 from dataclasses import dataclass, field, replace
-=======
-from __future__ import annotations
-
-from dataclasses import dataclass, field
->>>>>>> 7514b644
 from uuid import UUID, uuid4
 
 from octopoes.models import OOI
@@ -82,13 +78,9 @@
     _offset: int | None = None
     _order_by: tuple[Aliased, bool] | None = None
 
-<<<<<<< HEAD
-    def where(self, ooi_type: Ref, **kwargs) -> "Query":
+    def where(self, ooi_type: Ref, **kwargs) -> Query:
         new = self._copy()
 
-=======
-    def where(self, ooi_type: Ref, **kwargs: Ref | str | set[str] | bool) -> Query:
->>>>>>> 7514b644
         for field_name, value in kwargs.items():
             new._where_field_is(ooi_type, field_name, value)
 
@@ -175,20 +167,11 @@
         if index is None:
             return replace(self, _find_clauses=self._find_clauses + [self._get_object_alias(item)])
         else:
-<<<<<<< HEAD
             find_clauses = self._find_clauses
             find_clauses.insert(index, self._get_object_alias(item))
             return replace(self, _find_clauses=find_clauses)
-=======
-            self._find_clauses.insert(index, self._get_object_alias(item))
-
-        return self
-
-    def count(self, ooi_type: Ref) -> Query:
-        self._find_clauses.append(f"(count {self._get_object_alias(ooi_type)})")
->>>>>>> 7514b644
-
-    def count(self, ooi_type: Ref | None = None) -> "Query":
+
+    def count(self, ooi_type: Ref | None = None) -> Query:
         if ooi_type:
             return replace(self, _find_clauses=self._find_clauses + [f"(count {self._get_object_alias(ooi_type)})"])
         else:
@@ -196,31 +179,16 @@
                 self, _find_clauses=self._find_clauses + [f"(count {self._get_object_alias(self.result_type)})"]
             )
 
-<<<<<<< HEAD
-    def limit(self, limit: int) -> "Query":
+    def limit(self, limit: int) -> Query:
         return replace(self, _limit=limit)
 
-    def offset(self, offset: int) -> "Query":
+    def offset(self, offset: int) -> Query:
         return replace(self, _offset=offset)
 
-    def order_by(self, ref: Aliased, ascending: bool = True) -> "Query":
+    def order_by(self, ref: Aliased, ascending: bool = True) -> Query:
         return replace(self, _order_by=(ref, ascending))
-=======
-    def limit(self, limit: int) -> Query:
-        self._limit = limit
-
-        return self
-
-    def offset(self, offset: int) -> Query:
-        self._offset = offset
-
-        return self
-
-    def order_by(self, ref: Aliased, ascending: bool = True) -> Query:
-        self._order_by = (ref, ascending)
->>>>>>> 7514b644
-
-    def _copy(self) -> "Query":
+
+    def _copy(self) -> Query:
         return replace(self)
 
     def _where_field_is(self, ref: Ref, field_name: str, value: Ref | str | set[str] | bool) -> None:
