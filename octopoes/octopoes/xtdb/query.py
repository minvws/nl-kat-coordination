--- conflicted
+++ resolved
@@ -286,11 +286,6 @@
 
         if ooi_type != OOI:
             self._where_clauses.append(self._assert_type(ref, ooi_type))
-<<<<<<< HEAD
-        self._where_clauses.append(
-            self._relationship(self._get_object_alias(ref), ooi_type.get_object_type(), field_name, to_alias)
-        )
-=======
 
         if field_name == "id":
             self._where_clauses.append(self._relationship(self._get_object_alias(ref), "xt", field_name, to_alias))
@@ -298,7 +293,6 @@
             self._where_clauses.append(
                 self._relationship(self._get_object_alias(ref), ooi_type.get_object_type(), field_name, to_alias)
             )
->>>>>>> 9ab55e44
 
     def _add_or_statement_for_abstract_types(self, ref: Ref, field_name: str, to_alias: str) -> None:
         ooi_type = ref.type if isinstance(ref, Aliased) else ref
