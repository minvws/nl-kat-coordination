import json
from collections import Counter
from datetime import datetime, timezone
from logging import getLogger
from typing import Callable, Dict, List, Optional, Set, Type

from bits.definitions import get_bit_definitions
from bits.runner import BitRunner

from octopoes.config.settings import (
    DEFAULT_LIMIT,
    DEFAULT_OFFSET,
    DEFAULT_SCAN_LEVEL_FILTER,
    DEFAULT_SCAN_PROFILE_TYPE_FILTER,
    Settings,
)
from octopoes.events.events import (
    DBEvent,
    OOIDBEvent,
    OriginDBEvent,
    OriginParameterDBEvent,
    ScanProfileDBEvent,
)
from octopoes.models import (
    OOI,
    DeclaredScanProfile,
    EmptyScanProfile,
    InheritedScanProfile,
    Reference,
    ScanLevel,
    ScanProfileType,
    format_id_short,
)
from octopoes.models.exception import ObjectNotFoundException
from octopoes.models.explanation import InheritanceSection
from octopoes.models.origin import Origin, OriginParameter, OriginType
from octopoes.models.pagination import Paginated
from octopoes.models.path import (
    Path,
    get_max_scan_level_inheritance,
    get_max_scan_level_issuance,
    get_paths_to_neighours,
)
from octopoes.models.transaction import TransactionRecord
from octopoes.models.tree import ReferenceTree
from octopoes.repositories.ooi_repository import OOIRepository
from octopoes.repositories.origin_parameter_repository import OriginParameterRepository
from octopoes.repositories.origin_repository import OriginRepository
from octopoes.repositories.scan_profile_repository import ScanProfileRepository

logger = getLogger(__name__)
settings = Settings()


def find_relation_in_tree(relation: str, tree: ReferenceTree) -> List[OOI]:
    parts = relation.split(".")
    nodes = [tree.root]
    for part in parts:
        child_nodes = []
        for node in nodes:
            if part in node.children:
                child_nodes.extend(node.children[part])
        nodes = child_nodes
    return [tree.store[str(node.reference)] for node in nodes]


class OctopoesService:
    def __init__(
        self,
        ooi_repository: OOIRepository,
        origin_repository: OriginRepository,
        origin_parameter_repository: OriginParameterRepository,
        scan_profile_repository: ScanProfileRepository,
    ):
        self.ooi_repository = ooi_repository
        self.origin_repository = origin_repository
        self.origin_parameter_repository = origin_parameter_repository
        self.scan_profile_repository = scan_profile_repository

    def _populate_scan_profiles(self, oois: List[OOI], valid_time: datetime) -> List[OOI]:
        logger.debug("Populating scan profiles for %s oois", len(oois))

        ooi_cache: Dict[str, OOI] = {str(ooi.reference): ooi for ooi in oois}
        scan_profiles = self.scan_profile_repository.get_bulk({x.reference for x in oois}, valid_time)
        for ooi in oois:
            ooi.scan_profile = EmptyScanProfile(reference=ooi.reference)
        for scan_profile in scan_profiles:
            ooi_cache[str(scan_profile.reference)].scan_profile = scan_profile

        return oois

    def get_ooi(self, reference: Reference, valid_time: datetime) -> OOI:
        ooi = self.ooi_repository.get(reference, valid_time)
        return self._populate_scan_profiles([ooi], valid_time)[0]

    def get_ooi_history(
        self,
        reference: Reference,
        *,
        sort_order: str = "asc",  # Or: "desc"
<<<<<<< HEAD
        with_docs: bool = True,
=======
        with_docs: bool = False,
>>>>>>> 817f0f61
        has_doc: Optional[bool] = None,
        offset: int = 0,
        limit: Optional[int] = None,
        indices: Optional[List[int]] = None,
    ) -> List[TransactionRecord]:
        return self.ooi_repository.get_history(
            reference,
            sort_order=sort_order,
            with_docs=with_docs,
            has_doc=has_doc,
            offset=offset,
            limit=limit,
            indices=indices,
        )

    def list_ooi(
        self,
        types: Set[Type[OOI]],
        valid_time: datetime,
        limit: int = DEFAULT_LIMIT,
        offset: int = DEFAULT_OFFSET,
        scan_levels: Set[ScanLevel] = DEFAULT_SCAN_LEVEL_FILTER,
        scan_profile_types: Set[ScanProfileType] = DEFAULT_SCAN_PROFILE_TYPE_FILTER,
    ) -> Paginated[OOI]:
        paginated = self.ooi_repository.list(types, valid_time, limit, offset, scan_levels, scan_profile_types)
        self._populate_scan_profiles(paginated.items, valid_time)
        return paginated

    def get_ooi_tree(
        self,
        reference: Reference,
        valid_time: datetime,
        search_types: Optional[Set[Type[OOI]]] = None,
        depth: Optional[int] = 1,
    ):
        tree = self.ooi_repository.get_tree(reference, valid_time, search_types, depth)
        self._populate_scan_profiles(tree.store.values(), valid_time)
        return tree

    def _delete_ooi(self, reference: Reference, valid_time: datetime) -> None:
        referencing_origins = self.origin_repository.list(valid_time, result=reference)
        if not referencing_origins:
            self.ooi_repository.delete(reference, valid_time)

    def save_origin(self, origin: Origin, oois: List[OOI], valid_time: datetime) -> None:
        origin.result = [ooi.reference for ooi in oois]

        # When an Origin is saved while the source OOI does not exist, reject saving the results
        if origin.origin_type != OriginType.DECLARATION and origin.source not in origin.result:
            try:
                self.ooi_repository.get(origin.source, valid_time)
            except ObjectNotFoundException:
                return

        for ooi in oois:
            self.ooi_repository.save(ooi, valid_time=valid_time)
        self.origin_repository.save(origin, valid_time=valid_time)

    def _run_inference(self, origin: Origin, valid_time: datetime) -> None:
        bit_definition = get_bit_definitions().get(origin.method, None)

        if bit_definition is None:
            self.save_origin(origin, [], valid_time)
            return

        is_disabled = bit_definition.id in settings.bits_disabled or (
            not bit_definition.default_enabled and bit_definition.id not in settings.bits_enabled
        )

        if is_disabled:
            self.save_origin(origin, [], valid_time)
            return

        try:
            level = self.scan_profile_repository.get(origin.source, valid_time).level
        except ObjectNotFoundException:
            level = 0

        if level < bit_definition.min_scan_level:
            self.save_origin(origin, [], valid_time)
            return

        source = self.ooi_repository.get(origin.source, valid_time)

        parameters_references = self.origin_parameter_repository.list_by_origin({origin.id}, valid_time)
        parameters = self.ooi_repository.load_bulk({x.reference for x in parameters_references}, valid_time)

        config = {}
        if bit_definition.config_ooi_relation_path is not None:
            configs = self.ooi_repository.get_bit_configs(source, bit_definition, valid_time)
            if len(configs) != 0:
                config = configs[-1].config

        try:
            resulting_oois = BitRunner(bit_definition).run(source, list(parameters.values()), config=config)
        except Exception as e:
            logger.exception("Error running inference", exc_info=e)
            return

        self.save_origin(origin, resulting_oois, valid_time)

    @staticmethod
    def check_path_level(path_level: Optional[int], current_level: int):
        return path_level is not None and path_level >= current_level

    def recalculate_scan_profiles(self, valid_time: datetime) -> None:
        # fetch all scan profiles
        all_scan_profiles = self.scan_profile_repository.list(None, valid_time=valid_time)

        # cache all declared
        all_declared_scan_profiles = {
            scan_profile for scan_profile in all_scan_profiles if isinstance(scan_profile, DeclaredScanProfile)
        }
        # cache all inherited
        inherited_scan_profiles = {
            scan_profile.reference: scan_profile
            for scan_profile in all_scan_profiles
            if isinstance(scan_profile, InheritedScanProfile)
        }

        # track all scan level assignments
        assigned_scan_levels: Dict[Reference, ScanLevel] = {
            scan_profile.reference: scan_profile.level for scan_profile in all_declared_scan_profiles
        }

        for current_level in range(4, 0, -1):
            # start point: all scan profiles with current level + all higher scan levels
            start_ooi_references = {
                profile.reference for profile in all_declared_scan_profiles if profile.level == current_level
            } | {reference for reference, level in assigned_scan_levels.items() if level > current_level}
            next_ooi_set = {ooi for ooi in self.ooi_repository.load_bulk(start_ooi_references, valid_time).values()}

            while next_ooi_set:
                # prepare next iteration, group oois per type
                ooi_types = {ooi.__class__ for ooi in next_ooi_set}
                grouped_per_type: Dict[Type[OOI], Set[OOI]] = {
                    ooi_type: {ooi for ooi in next_ooi_set if isinstance(ooi, ooi_type)} for ooi_type in ooi_types
                }

                temp_next_ooi_set = set()
                for ooi_type_ in grouped_per_type:
                    current_ooi_set = grouped_per_type[ooi_type_]

                    # find paths to neighbours higher or equal than current processing level
                    paths = get_paths_to_neighours(ooi_type_)
                    paths = {
                        path
                        for path in paths
                        if self.check_path_level(get_max_scan_level_issuance(path.segments[0]), current_level)
                    }

                    # If there are no paths at the current level we can go the next type
                    if not paths:
                        continue

                    # find all neighbours
                    references = {ooi.reference for ooi in current_ooi_set}
                    next_level = self.ooi_repository.list_neighbours(references, paths, valid_time)

                    # assign scan levels to newly found oois and add to next iteration
                    for ooi in next_level:
                        if ooi.reference not in assigned_scan_levels:
                            assigned_scan_levels[ooi.reference] = ScanLevel(current_level)
                            temp_next_ooi_set.add(ooi)

                logger.debug("Assigned scan levels [level=%i] [len=%i]", current_level, len(temp_next_ooi_set))
                next_ooi_set = temp_next_ooi_set

        scan_level_aggregates = {i: 0 for i in range(1, 5)}
        for scan_level in assigned_scan_levels.values():
            scan_level_aggregates.setdefault(scan_level.value, 0)
            scan_level_aggregates[scan_level] += 1

        logger.debug("Assigned scan levels [len=%i]", len(assigned_scan_levels.keys()))
        logger.debug(json.dumps(scan_level_aggregates, indent=4))

        # Save all assigned scan levels
        update_count = 0
        source_scan_profile_references = {sp.reference for sp in all_declared_scan_profiles}
        for reference, scan_level in assigned_scan_levels.items():
            # Skip source scan profiles
            if reference in source_scan_profile_references:
                continue

            new_scan_profile = InheritedScanProfile(reference=reference, level=scan_level)

            # Save new inherited scan profile
            if reference not in inherited_scan_profiles:
                self.scan_profile_repository.save(None, new_scan_profile, valid_time)
                update_count += 1
                continue

            # Diff with old scan profile
            old_scan_profile = inherited_scan_profiles[reference]
            if old_scan_profile.level != scan_level:
                self.scan_profile_repository.save(old_scan_profile, new_scan_profile, valid_time)
                update_count += 1

        logger.debug("Updated inherited scan profiles [count=%i]", update_count)

        # Reset previously assigned scan profiles to 0
        set_scan_profile_references = {
            scan_profile.reference for scan_profile in all_scan_profiles if scan_profile.level > 0
        }
        references_to_reset = (
            set_scan_profile_references - set(assigned_scan_levels.keys()) - source_scan_profile_references
        )
        for reference in references_to_reset:
            old_scan_profile = inherited_scan_profiles[reference]
            self.scan_profile_repository.save(old_scan_profile, EmptyScanProfile(reference=reference), valid_time)
        logger.debug("Reset scan profiles [len=%i]", len(references_to_reset))

        # Assign empty scan profiles to OOI's without scan profile
        unset_scan_profile_references = (
            self.ooi_repository.list_oois_without_scan_profile(valid_time)
            - set(assigned_scan_levels.keys())
            - source_scan_profile_references
            - references_to_reset
        )
        for reference in unset_scan_profile_references:
            self.scan_profile_repository.save(None, EmptyScanProfile(reference=reference), valid_time)
        logger.debug(
            "Assigned empty scan profiles to OOI's without scan profile [len=%i]", len(unset_scan_profile_references)
        )
        logger.info("Recalculated scan profiles")

    def process_event(self, event: DBEvent):
        # handle event
        event_handler_name = f"_on_{event.operation_type.value}_{event.entity_type}"
        handler: Optional[Callable[[DBEvent], None]] = getattr(self, event_handler_name)
        if handler is not None:
            handler(event)

        logger.debug(
            "Processed event [primary_key=%s] [operation_type=%s]",
            format_id_short(event.primary_key),
            event.operation_type,
        )

    # OOI events
    def _on_create_ooi(self, event: OOIDBEvent) -> None:
        ooi = event.new_data

        # keep old scan profile, or create new scan profile
        try:
            self.scan_profile_repository.get(ooi.reference, event.valid_time)
        except ObjectNotFoundException:
            self.scan_profile_repository.save(
                None,
                EmptyScanProfile(reference=ooi.reference),
                valid_time=event.valid_time,
            )

        # analyze bit definitions
        bit_definitions = get_bit_definitions()
        for bit_id, bit_definition in bit_definitions.items():
            # attach bit instances
            if isinstance(ooi, bit_definition.consumes):
                bit_instance = Origin(
                    origin_type=OriginType.INFERENCE,
                    method=bit_id,
                    source=ooi.reference,
                )
                self.origin_repository.save(bit_instance, event.valid_time)

            # attach bit parameters
            for additional_param in bit_definition.parameters:
                if isinstance(ooi, additional_param.ooi_type):
                    path_parts = additional_param.relation_path.split(".")
                    try:
                        tree = self.ooi_repository.get_tree(
                            ooi.reference, valid_time=event.valid_time, depth=len(path_parts)
                        )
                    except ObjectNotFoundException:
                        # ooi is already removed, probably in parallel
                        return
                    bit_ancestor = find_relation_in_tree(additional_param.relation_path, tree)

                    if bit_ancestor:
                        origin = Origin(
                            origin_type=OriginType.INFERENCE,
                            method=bit_id,
                            source=bit_ancestor[0].reference,
                        )
                        origin_parameter = OriginParameter(
                            origin_id=origin.id,
                            reference=ooi.reference,
                        )
                        self.origin_parameter_repository.save(origin_parameter, event.valid_time)

    def _on_update_ooi(self, event: OOIDBEvent) -> None:
        inference_origins = self.origin_repository.list(event.valid_time, source=event.new_data.reference)
        inference_params = self.origin_parameter_repository.list_by_reference(
            event.new_data.reference, valid_time=event.valid_time
        )
        for inference_param in inference_params:
            inference_origins.append(self.origin_repository.get(inference_param.origin_id, event.valid_time))

        inference_origins = [o for o in inference_origins if o.origin_type == OriginType.INFERENCE]
        for inference_origin in inference_origins:
            self._run_inference(inference_origin, event.valid_time)

    def _on_delete_ooi(self, event: OOIDBEvent) -> None:
        reference = event.old_data.reference

        # delete related origins to which it is a source
        origins = self.origin_repository.list(event.valid_time, source=reference)
        for origin in origins:
            self.origin_repository.delete(origin, event.valid_time)

        # delete related origin parameters
        origin_parameters = self.origin_parameter_repository.list_by_reference(reference, event.valid_time)
        for origin_parameter in origin_parameters:
            self.origin_parameter_repository.delete(origin_parameter, event.valid_time)

        # delete scan profile
        try:
            scan_profile = self.scan_profile_repository.get(reference, event.valid_time)
            self.scan_profile_repository.delete(scan_profile, event.valid_time)
        except ObjectNotFoundException:
            pass

    # Origin events
    def _on_create_origin(self, event: OriginDBEvent) -> None:
        if event.new_data.origin_type == OriginType.INFERENCE:
            self._run_inference(event.new_data, event.valid_time)

    def _on_update_origin(self, event: OriginDBEvent) -> None:
        dereferenced_oois = event.old_data - event.new_data
        for reference in dereferenced_oois:
            self._delete_ooi(reference, event.valid_time)

    def _on_delete_origin(self, event: OriginDBEvent) -> None:
        for reference in event.old_data.result:
            self._delete_ooi(reference, event.valid_time)

    # Origin parameter events
    def _on_create_origin_parameter(self, event: OriginParameterDBEvent) -> None:
        # Run the bit/origin
        try:
            origin = self.origin_repository.get(event.new_data.origin_id, event.valid_time)
            self._run_inference(origin, event.valid_time)
        except ObjectNotFoundException:
            return

    def _on_update_origin_parameter(self, event: OriginParameterDBEvent) -> None:
        # update of origin_parameter is not possible, since both fields are unique
        ...

    def _on_delete_origin_parameter(self, event: OriginParameterDBEvent) -> None:
        # Run the bit/origin
        try:
            origin = self.origin_repository.get(event.old_data.origin_id, event.valid_time)
            self._run_inference(origin, event.valid_time)
        except ObjectNotFoundException:
            return

    def _run_inferences(self, event: ScanProfileDBEvent) -> None:
        inference_origins = self.origin_repository.list(event.valid_time, source=event.reference)
        inference_origins = [o for o in inference_origins if o.origin_type == OriginType.INFERENCE]
        for inference_origin in inference_origins:
            self._run_inference(inference_origin, event.valid_time)

    # Scan profile events
    def _on_create_scan_profile(self, event: ScanProfileDBEvent) -> None:
        self._run_inferences(event)

    def _on_update_scan_profile(self, event: ScanProfileDBEvent) -> None:
        self._run_inferences(event)

    def _on_delete_scan_profile(self, event: ScanProfileDBEvent) -> None:
        self._run_inferences(event)

    def list_random_ooi(
        self, valid_time: datetime, amount: int = 1, scan_levels: Set[ScanLevel] = DEFAULT_SCAN_LEVEL_FILTER
    ) -> List[OOI]:
        oois = self.ooi_repository.list_random(valid_time, amount, scan_levels)
        self._populate_scan_profiles(oois, valid_time)
        return oois

    def get_scan_profile_inheritance(
        self, reference: Reference, valid_time: datetime, inheritance_chain: List[InheritanceSection]
    ) -> List[InheritanceSection]:
        neighbour_cache = self.ooi_repository.get_neighbours(reference, valid_time)

        last_inheritance_level = inheritance_chain[-1].level
        visited = {inheritance.reference for inheritance in inheritance_chain}

        # load scan profiles for all neighbours
        neighbours_: List[OOI] = [
            neighbour
            for neighbours in neighbour_cache.values()
            for neighbour in neighbours
            if neighbour.reference not in visited
        ]
        self._populate_scan_profiles(neighbours_, valid_time)

        # collect all inheritances
        inheritances = []
        for path, neighbours in neighbour_cache.items():
            segment = path.segments[0]
            for neighbour in neighbours:
                segment_inheritance = get_max_scan_level_inheritance(segment)
                if (
                    segment_inheritance is None
                    or neighbour.reference in visited
                    or neighbour.scan_profile.level < last_inheritance_level
                ):
                    continue

                inherited_level = min(get_max_scan_level_inheritance(segment), neighbour.scan_profile.level)
                inheritances.append(
                    InheritanceSection(
                        segment=str(segment),
                        reference=neighbour.reference,
                        level=inherited_level,
                        scan_profile_type=neighbour.scan_profile.scan_profile_type,
                    )
                )

        # sort per ooi, per level, ascending
        inheritances.sort(key=lambda x: x.level)

        # if any declared, return highest straight away
        declared_inheritances = [
            inheritance for inheritance in inheritances if inheritance.scan_profile_type == ScanProfileType.DECLARED
        ]
        if declared_inheritances:
            return inheritance_chain + [declared_inheritances[-1]]

        # group by ooi, as the list is already sorted, it will contain the highest inheritance
        highest_inheritance_per_neighbour = {
            inheritance.reference: inheritance for inheritance in reversed(inheritances)
        }

        # traverse depth-first, highest levels first
        for inheritance in sorted(highest_inheritance_per_neighbour.values(), key=lambda x: x.level, reverse=True):
            expl = self.get_scan_profile_inheritance(
                inheritance.reference, valid_time, inheritance_chain + [inheritance]
            )
            if expl[-1].scan_profile_type == ScanProfileType.DECLARED:
                return expl

        return inheritance_chain

    def recalculate_bits(self) -> int:
        valid_time = datetime.now(timezone.utc)
        bit_counter = Counter()

        # loop over all bit definitions and add origins and origin params
        bit_definitions = get_bit_definitions()
        for bit_id, bit_definition in bit_definitions.items():
            # loop over all oois that are consumed by the bit
            for ooi in self.ooi_repository.list({bit_definition.consumes}, limit=20000, valid_time=valid_time).items:
                if not isinstance(ooi, bit_definition.consumes):
                    logger.exception("Wut?")

                # insert, if not exists
                bit_instance = Origin(
                    origin_type=OriginType.INFERENCE,
                    method=bit_id,
                    source=ooi.reference,
                )
                try:
                    self.origin_repository.get(bit_instance.id, valid_time)
                except ObjectNotFoundException:
                    self.origin_repository.save(bit_instance, valid_time)
                    bit_counter.update({bit_instance.method})

                for param_def in bit_definition.parameters:
                    path = Path.parse(f"{param_def.ooi_type.get_object_type()}.{param_def.relation_path}").reverse()

                    param_oois = self.ooi_repository.list_related(ooi, path, valid_time=valid_time)
                    for param_ooi in param_oois:
                        param = OriginParameter(origin_id=bit_instance.id, reference=param_ooi.reference)
                        self.origin_parameter_repository.save(param, valid_time)

        # TODO: remove all Origins and Origin Parameters, which are no longer in use

        # rerun all existing bits
        origins = self.origin_repository.list(valid_time, origin_type=OriginType.INFERENCE)
        for origin in origins:
            self._run_inference(origin, valid_time)
            bit_counter.update({origin.method})

        return sum(bit_counter.values())

    def commit(self):
        self.ooi_repository.commit()
        self.origin_repository.commit()
        self.origin_parameter_repository.commit()
        self.scan_profile_repository.commit()<|MERGE_RESOLUTION|>--- conflicted
+++ resolved
@@ -98,11 +98,7 @@
         reference: Reference,
         *,
         sort_order: str = "asc",  # Or: "desc"
-<<<<<<< HEAD
-        with_docs: bool = True,
-=======
         with_docs: bool = False,
->>>>>>> 817f0f61
         has_doc: Optional[bool] = None,
         offset: int = 0,
         limit: Optional[int] = None,
