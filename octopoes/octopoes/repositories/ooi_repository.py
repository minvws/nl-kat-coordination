--- conflicted
+++ resolved
@@ -740,10 +740,6 @@
             items=self.query(finding_query, valid_time),
         )
 
-<<<<<<< HEAD
-    def query(self, query: Union[str, Query], valid_time: datetime) -> List[OOI]:
-        return [self.deserialize(row[0]) for row in self.session.client.query(query, valid_time=valid_time)]
-=======
     def query(self, query: Union[str, Query], valid_time: datetime) -> List[OOI | Tuple]:
         results = self.session.client.query(query, valid_time=valid_time)
 
@@ -763,5 +759,4 @@
 
             parsed_results.append(tuple(parsed_result))
 
-        return parsed_results
->>>>>>> f3be1fa4
+        return parsed_results