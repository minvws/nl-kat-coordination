--- conflicted
+++ resolved
@@ -166,8 +166,9 @@
     def list_related(self, ooi: OOI, path: Path, valid_time: datetime) -> list[OOI]:
         raise NotImplementedError
 
-<<<<<<< HEAD
-    def query(self, query: str | Query, valid_time: datetime) -> list[OOI | tuple]:
+    def query(
+        self, query: str | Query, valid_time: datetime, to_type: type[OOI] | None = None
+    ) -> list[OOI | tuple | dict[Any, Any]]:
         raise NotImplementedError
 
     def nibble_query(
@@ -177,11 +178,6 @@
         valid_time: datetime,
         arguments: list[Reference | None] | None = None,
     ) -> Iterable[Iterable[Any]]:
-=======
-    def query(
-        self, query: str | Query, valid_time: datetime, to_type: type[OOI] | None = None
-    ) -> list[OOI | tuple | dict[Any, Any]]:
->>>>>>> 9ab55e44
         raise NotImplementedError
 
 
