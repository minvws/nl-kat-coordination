--- conflicted
+++ resolved
@@ -54,12 +54,8 @@
     IPV6NetBlock,
     Network,
 )
-<<<<<<< HEAD
+from octopoes.models.ooi.question import Question
 from octopoes.models.ooi.service import IPService, Service, TLSCipher
-=======
-from octopoes.models.ooi.question import Question
-from octopoes.models.ooi.service import IPService, Service
->>>>>>> 3d681ccd
 from octopoes.models.ooi.software import Software, SoftwareInstance
 from octopoes.models.ooi.web import (
     RESTAPI,
