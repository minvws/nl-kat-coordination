--- conflicted
+++ resolved
@@ -68,27 +68,14 @@
         return f"{finding_type} @ {ooi_reference.human_readable}"
 
 
-<<<<<<< HEAD
-class MuteFinding(OOI):
-    object_type: Literal["MuteFinding"] = "MuteFinding"
-=======
 class MutedFinding(OOI):
     object_type: Literal["MutedFinding"] = "MutedFinding"
->>>>>>> 27e9f053
 
     finding: Reference = ReferenceField(Finding)
     reason: Optional[str]
 
-<<<<<<< HEAD
-    _natural_key_attrs = ["finding"]
-=======
->>>>>>> 27e9f053
     _reverse_relation_names = {"finding": "mutes"}
 
     @classmethod
     def format_reference_human_readable(cls, reference: Reference) -> str:
-<<<<<<< HEAD
-        return f"Mute {reference.natural_key}"
-=======
-        return f"Muted {reference.tokenized.finding.human_readable}"
->>>>>>> 27e9f053
+        return f"Muted {reference.tokenized.finding.human_readable}"