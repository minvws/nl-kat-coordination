--- conflicted
+++ resolved
@@ -50,19 +50,6 @@
 
 
 class ReportRecipe(OOI):
-<<<<<<< HEAD
-    recipe_id: UUID
-    # object can be the total objects or 1 object, but then the ooi itself.
-    report_name_format: str
-    subreport_name_format: str
-    object_type: Literal["ReportRecipe"] = "ReportRecipe"
-    input_recipe: dict[str, Any]  # can contain a query which maintains a live set of OOIs or manually picked OOIs.
-    report_types: list[str]
-
-    @classmethod
-    def format_reference_human_readable(cls, reference: Reference) -> str:
-        return f"Report recipe {reference.tokenized.recipe_id}"
-=======
     object_type: Literal["ReportRecipe"] = "ReportRecipe"
 
     recipe_id: UUID
@@ -73,5 +60,4 @@
     input_recipe: dict[str, Any]  # can contain a query which maintains a live set of OOIs or manually picked OOIs.
     report_types: list[str]
 
-    cron_expression: str
->>>>>>> 5d29d7b9
+    cron_expression: str