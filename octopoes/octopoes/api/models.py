import uuid
from datetime import datetime
from typing import Any

from pydantic import AwareDatetime, BaseModel, Field

from octopoes.models import Reference
from octopoes.models.types import OOIType


class ServiceHealth(BaseModel):
    service: str
    healthy: bool = False
    version: str | None = None
    additional: Any = None
    results: list["ServiceHealth"] = Field(default_factory=list)


ServiceHealth.model_rebuild()


class _BaseObservation(BaseModel):
    method: str
    source: Reference
    result: list[OOIType]
    valid_time: AwareDatetime
    task_id: uuid.UUID


# Connector models (more generic)
class Observation(_BaseObservation):
    """Used by Octopoes Connector to describe request body"""

    result: list[OOIType]
    valid_time: datetime


class Declaration(BaseModel):
    """Used by Octopoes Connector to describe request body"""

    ooi: OOIType
    valid_time: datetime
    method: str | None = None
    task_id: uuid.UUID | None = None


class Affirmation(BaseModel):
    """Used by Octopoes Connector to describe request body"""

    ooi: OOIType
    valid_time: datetime
    method: Optional[str] = None
    task_id: Optional[uuid.UUID] = None


class ScanProfileDeclaration(BaseModel):
    reference: Reference
    level: int
    valid_time: datetime


# API models (timezone validation and pydantic parsing)
class ValidatedObservation(_BaseObservation):
    """Used by Octopoes API to validate and parse correctly"""

    result: list[OOIType]
    valid_time: AwareDatetime


class ValidatedDeclaration(BaseModel):
    """Used by Octopoes API to validate and parse correctly"""

    ooi: OOIType
    valid_time: AwareDatetime
<<<<<<< HEAD
    method: Optional[str] = "manual"
    task_id: Optional[uuid.UUID] = Field(default_factory=uuid.uuid4)


class ValidatedAffirmation(BaseModel):
    """Used by Octopoes API to validate and parse correctly"""

    ooi: OOIType
    valid_time: AwareDatetime
    method: Optional[str] = "hydration"
    task_id: Optional[uuid.UUID] = Field(default_factory=uuid.uuid4)
=======
    method: str | None = "manual"
    task_id: uuid.UUID | None = Field(default_factory=lambda: uuid.uuid4())
>>>>>>> a26e356c
<|MERGE_RESOLUTION|>--- conflicted
+++ resolved
@@ -17,8 +17,6 @@
 
 
 ServiceHealth.model_rebuild()
-
-
 class _BaseObservation(BaseModel):
     method: str
     source: Reference
@@ -49,8 +47,8 @@
 
     ooi: OOIType
     valid_time: datetime
-    method: Optional[str] = None
-    task_id: Optional[uuid.UUID] = None
+    method: str | None = None
+    task_id: uuid.UUID | None = None
 
 
 class ScanProfileDeclaration(BaseModel):
@@ -72,9 +70,8 @@
 
     ooi: OOIType
     valid_time: AwareDatetime
-<<<<<<< HEAD
-    method: Optional[str] = "manual"
-    task_id: Optional[uuid.UUID] = Field(default_factory=uuid.uuid4)
+    method: str | None = "manual"
+    task_id: uuid.UUID | None = Field(default_factory=uuid.uuid4)
 
 
 class ValidatedAffirmation(BaseModel):
@@ -82,9 +79,5 @@
 
     ooi: OOIType
     valid_time: AwareDatetime
-    method: Optional[str] = "hydration"
-    task_id: Optional[uuid.UUID] = Field(default_factory=uuid.uuid4)
-=======
-    method: str | None = "manual"
-    task_id: uuid.UUID | None = Field(default_factory=lambda: uuid.uuid4())
->>>>>>> a26e356c
+    method: str | None = "hydration"
+    task_id: uuid.UUID | None = Field(default_factory=uuid.uuid4)