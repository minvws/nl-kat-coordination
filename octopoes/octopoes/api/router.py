--- conflicted
+++ resolved
@@ -111,18 +111,13 @@
     scan_profile_type: set[ScanProfileType] = Query(DEFAULT_SCAN_PROFILE_TYPE_FILTER),
     offset: int = 0,
     limit: int = 20,
-<<<<<<< HEAD
     search_string: str | None = None,
     order_by: Literal["scan_level", "object_type"] = "object_type",
     asc_desc: Literal["asc", "desc"] = "asc",
-):
+) -> Paginated[OOI]:
     return octopoes.list_ooi(
         types, valid_time, offset, limit, scan_level, scan_profile_type, search_string, order_by, asc_desc
     )
-=======
-) -> Paginated[OOI]:
-    return octopoes.list_ooi(types, valid_time, offset, limit, scan_level, scan_profile_type)
->>>>>>> b7d3a86b
 
 
 @router.get("/query", tags=["Objects"])
