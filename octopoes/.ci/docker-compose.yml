version: "3.9"

services:

  rabbitmq:
    restart: on-failure
    image: "rabbitmq:3.11-management"
    ports:
      - "127.0.0.1:29003:15672"
      - "127.0.0.1:29004:5672"
    healthcheck:
      test: [ "CMD", "rabbitmqctl", "status" ]
      interval: 5s
      retries: 4
    env_file:
      - ".ci/ci.env"

  crux:
    env_file:
      - ".ci/ci.env"
    entrypoint: ["clojure", "-J-Dlogback.configurationFile=resources/logback.xml", "-M", "-m", "xtdb.main"]
    healthcheck:
      test: [ "CMD", "python3", "/home/health_check.py", "http://localhost:3000/_xtdb/status"]
      interval: 5s
      retries: 10
    image: "juxt/xtdb-standalone-rocksdb:1.21.0"
    ports:
      - "127.0.0.1:29002:3000"
    restart: on-failure
    volumes:
      - ./.ci/health_check.py:/home/health_check.py

  octopoes_integration:
    build:
      args:
        ENVIRONMENT: dev
      context: .
    command: pytest -x tests/integration
    depends_on:
      - xtdb_multinode
      - ci_octopoes
    env_file:
      - ".ci/ci-multinode.env"

  xtdb_multinode:
<<<<<<< HEAD
    image: "ghcr.io/dekkers/xtdb-http-multinode:pr-11"

  ci_octopoes:
    build:
      context: .
    command: uvicorn octopoes.api.api:app --host 0.0.0.0 --port 80
    depends_on:
      rabbitmq:
        condition: service_healthy
      xtdb_multinode:
        condition: service_started
      katalogus_mock:
        condition: service_started
      ci_octopoes_api_worker:
        condition: service_started
    env_file:
      - ".ci/ci-multinode.env"

  ci_octopoes_api_worker:
    build:
      context: .
    command: celery -A octopoes.tasks.tasks worker -E -B -s /tmp/celerybeat-schedule --loglevel=INFO
    depends_on:
      rabbitmq:
        condition: service_healthy
      xtdb_multinode:
        condition: service_started
    env_file:
      - ".ci/ci-multinode.env"
=======
    image: "ghcr.io/dekkers/xtdb-http-multinode:v1.0.6"
>>>>>>> 38cea47f

  octopoes_api:
    build:
      context: .
    command: uvicorn octopoes.api.api:app --host 0.0.0.0 --port 80
    depends_on:
      rabbitmq:
        condition: service_healthy
      crux:
        condition: service_healthy
      katalogus_mock:
        condition: service_started
    ports:
        - "127.0.0.1:29000:80"
    env_file:
      - ".ci/ci.env"

  octopoes_api_worker:
    build:
      context: .
    command: celery -A octopoes.tasks.tasks worker -E -B -s /tmp/celerybeat-schedule --loglevel=INFO
    depends_on:
      rabbitmq:
        condition: service_healthy
      crux:
        condition: service_healthy
    env_file:
      - ".ci/ci.env"

  katalogus_mock:
    image: "wiremock/wiremock:2.34.0"
    volumes:
      - ./.ci/wiremock:/home/wiremock
    ports:
      - "127.0.0.1:29001:8080"
    env_file:
      - ".ci/ci.env"<|MERGE_RESOLUTION|>--- conflicted
+++ resolved
@@ -43,8 +43,7 @@
       - ".ci/ci-multinode.env"
 
   xtdb_multinode:
-<<<<<<< HEAD
-    image: "ghcr.io/dekkers/xtdb-http-multinode:pr-11"
+    image: "ghcr.io/dekkers/xtdb-http-multinode:v1.0.6"
 
   ci_octopoes:
     build:
@@ -73,9 +72,6 @@
         condition: service_started
     env_file:
       - ".ci/ci-multinode.env"
-=======
-    image: "ghcr.io/dekkers/xtdb-http-multinode:v1.0.6"
->>>>>>> 38cea47f
 
   octopoes_api:
     build:
