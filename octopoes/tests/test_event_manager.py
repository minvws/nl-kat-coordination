--- conflicted
+++ resolved
@@ -77,17 +77,10 @@
 
     channel_mock.basic_publish.assert_called_once_with(
         "",
-<<<<<<< HEAD
         "scan_profile_mutations",
-        b'{"operation":"create","primary_key":"test_reference","value":{"primary_key":"test_reference",'
-        b'"object_type":"test_reference","scan_profile":{"scan_profile_type":"empty","reference":"test_reference",'
-        b'"level":0,"user_id":null}},"client_id":"test"}',
-=======
-        "test__scan_profile_mutations",
         b'{"operation":"create","primary_key":"test|reference","value":{"primary_key":"test|reference",'
         b'"object_type":"test","scan_profile":{"scan_profile_type":"empty","reference":"test|reference",'
-        b'"level":0,"user_id":null}}}',
->>>>>>> 165be122
+        b'"level":0,"user_id":null}},"client_id":"test"}',
         properties=pika.BasicProperties(delivery_mode=pika.DeliveryMode.Persistent),
     )
 
@@ -141,21 +134,12 @@
         ),
         mocker.call(
             "",
-<<<<<<< HEAD
             "scan_profile_mutations",
-            b'{"operation": "create", "primary_key": "test_reference", '
-            b'"value": {"primary_key": "test_reference", '
-            b'"object_type": "test_reference", '
-            b'"scan_profile": {"scan_profile_type": "declared", "reference": "test_reference",\
-            "level": 2, "user_id": None}}, "client_id": "test"}',
-=======
-            "test__scan_profile_mutations",
             b'{"operation": "create", "primary_key": "test|reference", '
             b'"value": {"primary_key": "test|reference", '
             b'"object_type": "test", '
             b'"scan_profile": {"scan_profile_type": "declared", "reference": "test|reference",\
-            "level": 2, "user_id": None}}}',
->>>>>>> 165be122
+            "level": 2, "user_id": None}}, "client_id": "test"}',
             properties=pika.BasicProperties(delivery_mode=pika.DeliveryMode.Persistent),
         ),
     )
@@ -195,12 +179,7 @@
 
     channel_mock.basic_publish.assert_called_once_with(
         "",
-<<<<<<< HEAD
         "scan_profile_mutations",
-        b'{"operation":"delete","primary_key":"test_reference","value":null,"client_id":"test"}',
-=======
-        "test__scan_profile_mutations",
-        b'{"operation":"delete","primary_key":"test|reference","value":null}',
->>>>>>> 165be122
+        b'{"operation":"delete","primary_key":"test|reference","value":null,"client_id":"test"}',
         properties=pika.BasicProperties(delivery_mode=pika.DeliveryMode.Persistent),
     )