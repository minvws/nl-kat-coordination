from nibbles.https_availability.https_availability import nibble as run_https_availability
from nibbles.oois_in_headers.oois_in_headers import nibble as run_oois_in_headers

from octopoes.models.ooi.config import Config
from octopoes.models.ooi.findings import Finding, KATFindingType
from octopoes.models.ooi.network import IPPort
from octopoes.models.ooi.web import URL, HTTPHeader, HTTPHeaderURL, Website


def test_url_extracted_by_oois_in_headers_url():
    header = HTTPHeader(resource="resource|url", key="Location", value="https://www.example.com/")

    results = list(run_oois_in_headers(header, Config(ooi=header.reference, bit_id="oois-in-headers", config={})))

    url = results[0]
    assert isinstance(url, URL)
    assert str(url.raw) == "https://www.example.com/"
    assert url.network == "Network|internet"

    http_header_url = results[1]
    assert isinstance(http_header_url, HTTPHeaderURL)
    assert http_header_url.header == header.reference
    assert http_header_url.url == url.reference


def test_url_extracted_by_oois_in_headers_relative_path(http_resource_https):
    header = HTTPHeader(resource=http_resource_https.reference, key="Location", value="script.php")

    results = list(run_oois_in_headers(header, Config(ooi=header.reference, bit_id="oois-in-headers", config={})))

    url = results[0]
    assert isinstance(url, URL)
    assert str(url.raw) == "https://example.com/script.php"
    assert url.network == "Network|internet"

    http_header_url = results[1]
    assert isinstance(http_header_url, HTTPHeaderURL)
    assert http_header_url.header == header.reference
    assert http_header_url.url == url.reference


def test_finding_generated_when_443_not_open_and_80_is_open():
<<<<<<< HEAD
    port_80 = IPPort(address="fake", protocol="tcp", port=80)
    website = Website(ip_service="fake", hostname="fake")
    results = list(run_https_availability(None, port_80, website, 0))
    finding = [result for result in results if isinstance(result, Finding)][0]
    assert finding.description == "HTTP port is open, but HTTPS port is not open"
    katfindingtype = [result for result in results if not isinstance(result, Finding)][0]
    assert isinstance(katfindingtype, KATFindingType)
=======
    port_80 = IPPort(address="address|fake", protocol="tcp", port=80)
    website = Website(ip_service="service|fake", hostname="hostname|fake")
    results = list(run_https_availability(None, [port_80, website], {}))
    finding = results[0]
    assert isinstance(finding, Finding)
    assert finding.description == "HTTP port is open, but HTTPS port is not open"
>>>>>>> b67e88de
<|MERGE_RESOLUTION|>--- conflicted
+++ resolved
@@ -40,19 +40,10 @@
 
 
 def test_finding_generated_when_443_not_open_and_80_is_open():
-<<<<<<< HEAD
-    port_80 = IPPort(address="fake", protocol="tcp", port=80)
-    website = Website(ip_service="fake", hostname="fake")
+    port_80 = IPPort(address="address|fake", protocol="tcp", port=80)
+    website = Website(ip_service="service|fake", hostname="hostname|fake")
     results = list(run_https_availability(None, port_80, website, 0))
     finding = [result for result in results if isinstance(result, Finding)][0]
     assert finding.description == "HTTP port is open, but HTTPS port is not open"
     katfindingtype = [result for result in results if not isinstance(result, Finding)][0]
-    assert isinstance(katfindingtype, KATFindingType)
-=======
-    port_80 = IPPort(address="address|fake", protocol="tcp", port=80)
-    website = Website(ip_service="service|fake", hostname="hostname|fake")
-    results = list(run_https_availability(None, [port_80, website], {}))
-    finding = results[0]
-    assert isinstance(finding, Finding)
-    assert finding.description == "HTTP port is open, but HTTPS port is not open"
->>>>>>> b67e88de
+    assert isinstance(katfindingtype, KATFindingType)