--- conflicted
+++ resolved
@@ -90,42 +90,25 @@
         )
     )
 
-<<<<<<< HEAD
-    history = octopoes_api_connector.get_history(network.reference)
+    history = octopoes_api_connector.get_history(network.reference, with_docs=True)
     assert len(history) == 3
     assert history[0].document is not None
     assert history[1].document is None
     assert history[2].document is not None
-=======
-    history = octopoes_api_connector.get_history(network.reference, with_docs=True)
-    assert len(history) == 3
-    assert history[0].doc is not None
-    assert history[1].doc is None
-    assert history[2].doc is not None
->>>>>>> 817f0f61
 
     assert len(octopoes_api_connector.get_history(network.reference, has_doc=False)) == 1
 
     with_doc = octopoes_api_connector.get_history(network.reference, has_doc=True)
     assert len(with_doc) == 2
-<<<<<<< HEAD
-    assert all([x.document for x in with_doc])
-=======
-    assert not all([x.doc for x in with_doc])
->>>>>>> 817f0f61
+    assert not all([x.document for x in with_doc])
 
     assert len(octopoes_api_connector.get_history(network.reference, offset=1)) == 2
     assert len(octopoes_api_connector.get_history(network.reference, limit=2)) == 2
 
     first_and_last = octopoes_api_connector.get_history(network.reference, has_doc=True, indices=[1, -1])
     assert len(first_and_last) == 2
-<<<<<<< HEAD
     assert first_and_last[0].valid_time == first_seen
     assert first_and_last[1].valid_time == last_seen
-=======
-    assert first_and_last[0].validTime == first_seen
-    assert first_and_last[1].validTime == last_seen
->>>>>>> 817f0f61
 
 
 def test_query(octopoes_api_connector: OctopoesAPIConnector, valid_time: datetime):
