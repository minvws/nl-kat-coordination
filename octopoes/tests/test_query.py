--- conflicted
+++ resolved
@@ -392,17 +392,10 @@
 def test_generic_OOI_query(mocker):
     mocker.patch("uuid.uuid4", return_value=UUID("311d6399-4bb4-4830-b077-661cc3f4f2c1"))
 
-<<<<<<< HEAD
-    query = Query().where(OOI, **{"xt/id": "test"})
-    assert str(query) == '{:query {:find [(pull OOI [*])] :where [ [ OOI :OOI/xt/id "test" ]]}}'
-
-    query = Query().where_in(OOI, **{"xt/id": ["test", "test2"]})
-=======
     query = Query().where(OOI, id="test")
     assert str(query) == '{:query {:find [(pull OOI [*])] :where [ [ OOI :xt/id "test" ]]}}'
 
     query = Query().where_in(OOI, id=["test", "test2"])
->>>>>>> 9ab55e44
     assert (
         str(query) == '{:query {:find [(pull OOI [*])] :where [ (or [ OOI :xt/id "test" ] [ OOI :xt/id "test2" ] )]}}'
     )
