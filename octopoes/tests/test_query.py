--- conflicted
+++ resolved
@@ -312,14 +312,6 @@
     assert query == path_query
 
 
-<<<<<<< HEAD
-def test_build_parth_query_with_multiple_sources():
-    query = (
-        Query(Website)
-        .where_in(Website, primary_key=["test_pk", "second_test_pk"])
-    )
-    assert str(query) == "as"
-=======
 def test_build_parth_query_with_multiple_sources(mocker):
     mocker.patch("octopoes.xtdb.query.uuid4", return_value=UUID("311d6399-4bb4-4830-b077-661cc3f4f2c1"))
 
@@ -346,5 +338,4 @@
     (or [ Website :Website/primary_key "test_pk" ] [ Website :Website/primary_key "second_test_pk" ] )
     [ Website :Website/primary_key ?311d6399-4bb4-4830-b077-661cc3f4f2c1?primary_key ]
     [ Website :object_type "Website" ]]}}"""
-    )
->>>>>>> f3be1fa4
+    )