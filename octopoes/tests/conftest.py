--- conflicted
+++ resolved
@@ -224,12 +224,8 @@
 
 @pytest.fixture
 def xtdb_http_client(app_settings: Settings) -> XTDBHTTPClient:
-<<<<<<< HEAD
-    client = get_xtdb_client(str(app_settings.xtdb_uri), "test", app_settings.xtdb_type)
-=======
     testnode = f"test-{str(uuid.uuid4())}"
-    client = get_xtdb_client(app_settings.xtdb_uri, testnode, app_settings.xtdb_type)
->>>>>>> cea05f47
+    client = get_xtdb_client(str(app_settings.xtdb_uri), testnode, app_settings.xtdb_type)
     client._session.mount("http://", HTTPAdapter(max_retries=Retry(total=3, backoff_factor=1)))
 
     return client
