from bits.port_classification_ip.port_classification_ip import run as run_port_classification

from octopoes.models.ooi.findings import Finding
from octopoes.models.ooi.network import IPAddressV4, IPPort


def test_port_classification_tcp_80():
    address = IPAddressV4(address="8.8.8.8", network="network|fake")
    port = IPPort(address=address.reference, protocol="tcp", port=80)
    results = list(run_port_classification(address, [port], {}))

    assert not results


def test_port_classification_udp_53():
    address = IPAddressV4(address="8.8.8.8", network="network|fake")
    port = IPPort(address=address.reference, protocol="tcp", port=53)
    results = list(run_port_classification(address, [port], {}))

    assert not results


def test_port_classification_tcp_22():
    address = IPAddressV4(address="8.8.8.8", network="network|fake")
    port = IPPort(address=address.reference, protocol="tcp", port=22)
    results = list(run_port_classification(address, [port], {}))

    assert len(results) == 2
    finding = results[-1]
    assert isinstance(finding, Finding)
    assert finding.description == "Port 22/tcp is a system administrator port and should possibly not be open."


def test_port_classification_tcp_5432():
    address = IPAddressV4(address="8.8.8.8", network="network|fake")
    port = IPPort(address=address.reference, protocol="tcp", port=5432)
    results = list(run_port_classification(address, [port], {}))

    assert len(results) == 2
    finding = results[-1]
    assert isinstance(finding, Finding)
    assert finding.description == "Port 5432/tcp is a database port and should not be open."


def test_port_classification_tcp_12345():
    address = IPAddressV4(address="8.8.8.8", network="network|fake")
    port = IPPort(address=address.reference, protocol="tcp", port=12345)
    results = list(run_port_classification(address, [port], {}))

    assert len(results) == 2
    finding = results[-1]
    assert isinstance(finding, Finding)
    assert finding.description == "Port 12345/tcp is not a common port and should possibly not be open."


def test_port_classification_tcp_3306_with_config():
    address = IPAddressV4(address="8.8.8.8", network="network|fake")
    port = IPPort(address=address.reference, protocol="tcp", port=3306)
    results = list(run_port_classification(address, [port], {"db_tcp_ports": "1234"}))

    assert len(results) == 2
    finding = results[-1]
    assert isinstance(finding, Finding)
    assert finding.description == "Port 3306/tcp is not a common port and should possibly not be open."


def test_port_classification_udp_80():
    address = IPAddressV4(address="8.8.8.8", network="network|fake")
    port = IPPort(address=address.reference, protocol="udp", port=80)
    results = list(run_port_classification(address, [port], {}))

    assert len(results) == 2
    finding = results[-1]
    assert isinstance(finding, Finding)
<<<<<<< HEAD
    assert finding.description == "Port 80/udp is not a common port and should possibly not be open."
=======
    assert finding.description == "Port 80/udp is not a common port and should possibly not be open."


def test_port_common_tcp_80():
    port = IPPort(address="address|8.8.8.8", protocol="tcp", port=80)
    results = list(run_port_common(port, [], {}))

    assert len(results) == 2
    finding = results[-1]
    assert isinstance(finding, Finding)
    assert finding.description == "Port 80/tcp is a common port and found to be open."


def test_port_common_tcp_22():
    port = IPPort(address="address|8.8.8.8", protocol="tcp", port=22)
    results = list(run_port_common(port, [], {}))

    assert not results


def test_port_common_udp_80():
    port = IPPort(address="address|8.8.8.8", protocol="udp", port=80)
    results = list(run_port_common(port, [], {}))

    assert not results


def test_port_common_udp_53():
    port = IPPort(address="address|8.8.8.8", protocol="udp", port=53)
    results = list(run_port_common(port, [], {}))

    assert len(results) == 2
    finding = results[-1]
    assert isinstance(finding, Finding)
    assert finding.description == "Port 53/udp is a common port and found to be open."
>>>>>>> b67e88de
<|MERGE_RESOLUTION|>--- conflicted
+++ resolved
@@ -72,42 +72,4 @@
     assert len(results) == 2
     finding = results[-1]
     assert isinstance(finding, Finding)
-<<<<<<< HEAD
-    assert finding.description == "Port 80/udp is not a common port and should possibly not be open."
-=======
-    assert finding.description == "Port 80/udp is not a common port and should possibly not be open."
-
-
-def test_port_common_tcp_80():
-    port = IPPort(address="address|8.8.8.8", protocol="tcp", port=80)
-    results = list(run_port_common(port, [], {}))
-
-    assert len(results) == 2
-    finding = results[-1]
-    assert isinstance(finding, Finding)
-    assert finding.description == "Port 80/tcp is a common port and found to be open."
-
-
-def test_port_common_tcp_22():
-    port = IPPort(address="address|8.8.8.8", protocol="tcp", port=22)
-    results = list(run_port_common(port, [], {}))
-
-    assert not results
-
-
-def test_port_common_udp_80():
-    port = IPPort(address="address|8.8.8.8", protocol="udp", port=80)
-    results = list(run_port_common(port, [], {}))
-
-    assert not results
-
-
-def test_port_common_udp_53():
-    port = IPPort(address="address|8.8.8.8", protocol="udp", port=53)
-    results = list(run_port_common(port, [], {}))
-
-    assert len(results) == 2
-    finding = results[-1]
-    assert isinstance(finding, Finding)
-    assert finding.description == "Port 53/udp is a common port and found to be open."
->>>>>>> b67e88de
+    assert finding.description == "Port 80/udp is not a common port and should possibly not be open."