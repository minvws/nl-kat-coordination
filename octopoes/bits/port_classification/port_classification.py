--- conflicted
+++ resolved
@@ -1,16 +1,8 @@
-<<<<<<< HEAD
-from typing import List, Iterator, Union
-
-from octopoes.models import OOI
-from octopoes.models.ooi.findings import KATFindingType, Finding
-from octopoes.models.ooi.network import IPPort, Protocol
-=======
-from typing import Iterator, List
+from typing import Iterator, List, Union
 
 from octopoes.models import OOI
 from octopoes.models.ooi.findings import Finding, KATFindingType
-from octopoes.models.ooi.network import IPPort
->>>>>>> e311eed8
+from octopoes.models.ooi.network import IPPort, Protocol
 
 COMMON_TCP_PORTS = [25, 53, 110, 143, 993, 995, 80, 443]
 SA_PORTS = [21, 22, 23, 3389, 5900]
