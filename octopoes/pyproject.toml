[tool.poetry]
name = "octopoes"
version = "0.1.0"
description = "KAT's knowledge graph engine"
authors = ["KAT Developers"]
license = "EUPL"

[build-system]
requires = ["setuptools>=62.2", "wheel"]
build-backend = "setuptools.build_meta:__legacy__"

[tool.vulture]
min_confidence = 90
paths = ["octopoes", "bits"]

[tool.pylint.format]
max-line-length = "120"

[tool.pylint."MESSAGES CONTROL"]
disable = ["R0914","W1514", "R0903", "E0401", "R0401"] # Ignore too-many-local-variables; unspecified encodings; too-few-public-methods; import-error; cyclic-import
extension-pkg-whitelist = "pydantic" # Ignore pydantic import checks

[tool.black]
line-length = 120
target-version = ['py38']

[tool.pydocstyle]

[tool.mypy]
python_version = "3.8"
plugins = ["pydantic.mypy"]
strict = true
ignore_missing_imports = true
disallow_untyped_decorators = false # Needed for FastAPI decorators

[tool.pytest.ini_options]
addopts = "--cov --cov-branch --cov-report=term-missing:skip-covered"

[tool.poetry.dependencies]
python = "^3.8"
<<<<<<< HEAD
requests = "^2.28.1"
pydantic = "^1.10.2"
fastapi = "^0.93.0"
=======
requests = "^2.29.0"
pydantic = "1.10.7"
fastapi = "^0.88.0"
>>>>>>> 5a9f59ca
fastapi-utils = "^0.2.1"
uvicorn = "^0.20.0"
pika = "^1.3.1"
PyYAML = "^6.0"
setuptools = "^67.2.0"
dnspython = "^2.2.1"
kombu = "^5.2.4"
celery = "^5.2.7"
pyparsing = "^3.0.9"
packaging = "^23.0"
tldextract = "^3.4.0"
opentelemetry-sdk = "^1.17.0"
opentelemetry-exporter-otlp-proto-grpc = "1.17.0"
opentelemetry-instrumentation-fastapi = "^0.38b0"
opentelemetry-instrumentation-requests = "^0.38b0"
certifi = "^2023.5.7"

[tool.poetry.group.dev.dependencies]
requests-mock = "^1.10.0"
vulture = "^2.6"
mypy = "^0.982"
pylint = "^2.15.4"
black = "^22.10.0"
robotframework = "^6.0"
robotframework-requests = "^0.9.3"
robotframework-tidy = "^3.3.1"
robotframework-httplibrary = "^0.4.2"
pytest = "^7.2.0"
pytest-cov = "^4.0.0"
pytest-mock = "^3.10.0"
pre-commit = "^2.20.0"
httpx = "^0.23.3"<|MERGE_RESOLUTION|>--- conflicted
+++ resolved
@@ -38,15 +38,9 @@
 
 [tool.poetry.dependencies]
 python = "^3.8"
-<<<<<<< HEAD
-requests = "^2.28.1"
-pydantic = "^1.10.2"
+requests = "^2.29.0"
+pydantic = "^1.10.7"
 fastapi = "^0.93.0"
-=======
-requests = "^2.29.0"
-pydantic = "1.10.7"
-fastapi = "^0.88.0"
->>>>>>> 5a9f59ca
 fastapi-utils = "^0.2.1"
 uvicorn = "^0.20.0"
 pika = "^1.3.1"
