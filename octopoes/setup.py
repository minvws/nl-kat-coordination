from setuptools import find_packages, setup

from octopoes.version import __version__

setup(
    name="octopoes",
    version=__version__,
    author="MinVWS",
    url="https://openkat.nl/",
    packages=find_packages(exclude="tests"),
    package_data={"octopoes": ["data/logging.yml"]},
    include_package_data=True,
<<<<<<< HEAD
    install_requires=[
        "pydantic~=1.10.2",
        "jsonschema~=4.17.0",
        "dnspython~=2.1.0",
    ],
=======
>>>>>>> 6dac07a1
)<|MERGE_RESOLUTION|>--- conflicted
+++ resolved
@@ -10,12 +10,4 @@
     packages=find_packages(exclude="tests"),
     package_data={"octopoes": ["data/logging.yml"]},
     include_package_data=True,
-<<<<<<< HEAD
-    install_requires=[
-        "pydantic~=1.10.2",
-        "jsonschema~=4.17.0",
-        "dnspython~=2.1.0",
-    ],
-=======
->>>>>>> 6dac07a1
 )