import unittest
import uuid
from datetime import datetime, timedelta, timezone
from unittest import mock

from scheduler import (config, connectors, models, queues, rankers,
                       repositories, schedulers)
from tests.factories import (BoefjeFactory, BoefjeMetaFactory, OOIFactory,
                             OrganisationFactory, PluginFactory,
                             ScanProfileFactory)
from tests.utils import functions


class SchedulerTestCase(unittest.TestCase):
    def setUp(self):
        cfg = config.settings.Settings()

        self.mock_ctx = mock.patch("scheduler.context.AppContext").start()
        self.mock_ctx.config = cfg

        # Mock connectors: octopoes
        scan_profile = ScanProfileFactory(level=0)
        ooi = OOIFactory(scan_profile=scan_profile)

        self.mock_octopoes = mock.create_autospec(
            spec=connectors.services.Octopoes,
            spec_set=True,
        )
        self.mock_ctx.services.octopoes = self.mock_octopoes

        # Mock connectors: Scan profile mutation
<<<<<<< HEAD
        self.mock_scan_profiles = mock.create_autospec(
=======
        self.mock_scan_profile_mutation = mock.create_autospec(
>>>>>>> 0abf3618
            spec=connectors.listeners.ScanProfileMutation,
            spec_set=True,
        )
        self.mock_ctx.services.scan_profile_mutation = self.mock_scan_profile_mutation

        # Mock connectors: Katalogus
        self.mock_katalogus = mock.create_autospec(
            spec=connectors.services.Katalogus,
            spec_set=True,
        )
        self.mock_ctx.services.katalogus = self.mock_katalogus

        # Mock connectors: Bytes
        self.mock_bytes = mock.create_autospec(
            spec=connectors.services.Bytes,
            spec_set=True,
        )
        self.mock_ctx.services.bytes = self.mock_bytes

        # Datastore
        self.mock_ctx.datastore = repositories.sqlalchemy.SQLAlchemy("sqlite:///")
        models.Base.metadata.create_all(self.mock_ctx.datastore.engine)
        self.pq_store = repositories.sqlalchemy.PriorityQueueStore(self.mock_ctx.datastore)
        self.task_store = repositories.sqlalchemy.TaskStore(self.mock_ctx.datastore)

        self.mock_ctx.pq_store = self.pq_store
        self.mock_ctx.task_store = self.task_store

        # Scheduler
        self.organisation = OrganisationFactory()

        queue = queues.BoefjePriorityQueue(
            pq_id=self.organisation.id,
            maxsize=cfg.pq_maxsize,
            item_type=models.BoefjeTask,
            allow_priority_updates=True,
            pq_store=self.pq_store,
        )

        ranker = rankers.BoefjeRanker(
            ctx=self.mock_ctx,
        )

        self.scheduler = schedulers.BoefjeScheduler(
            ctx=self.mock_ctx,
            scheduler_id=self.organisation.id,
            queue=queue,
            ranker=ranker,
            organisation=self.organisation,
        )

<<<<<<< HEAD
    @mock.patch("scheduler.schedulers.BoefjeScheduler.create_tasks_new_boefje")
    @mock.patch("scheduler.schedulers.BoefjeScheduler.create_tasks_reschedule_ooi")
    @mock.patch("scheduler.context.AppContext.services.scan_profile_mutation.get_scan_profile_mutation")
    @mock.patch("scheduler.schedulers.BoefjeScheduler.create_tasks_for_oois")
    def test_populate_boefjes_queue_scan_level_change(
        self, mock_create_tasks_for_oois, mock_get_scan_profile_mutation, mock_reschedule, mock_new_boefje
    ):
        """When oois are available from octopoes api"""
=======
    @mock.patch("scheduler.schedulers.BoefjeScheduler.is_task_running")
    @mock.patch("scheduler.schedulers.BoefjeScheduler.is_task_allowed_to_run")
    @mock.patch("scheduler.schedulers.BoefjeScheduler.has_grace_period_passed")
    @mock.patch("scheduler.schedulers.BoefjeScheduler.get_boefjes_for_ooi")
    @mock.patch("scheduler.context.AppContext.services.scan_profile_mutation.get_scan_profile_mutation")
    def test_push_tasks_for_scan_profile_mutations(
        self,
        mock_get_scan_profile_mutation,
        mock_get_boefjes_for_ooi,
        mock_has_grace_period_passed,
        mock_is_task_allowed_to_run,
        mock_is_task_running,
    ):
        """Scan level change"""
        # Arrange
>>>>>>> 0abf3618
        scan_profile = ScanProfileFactory(level=0)
        ooi = OOIFactory(scan_profile=scan_profile)
        boefje = PluginFactory(scan_level=0, consumes=[ooi.object_type])

<<<<<<< HEAD
        p_item = functions.create_p_item(scheduler_id=self.scheduler.scheduler_id, priority=0, data=task)

        mock_new_boefje.return_value = []
        mock_reschedule.return_value = []
        mock_create_tasks_for_oois.return_value = [p_item]

=======
        # Mocks
>>>>>>> 0abf3618
        mock_get_scan_profile_mutation.side_effect = [
            models.ScanProfileMutation(operation="create", primary_key=ooi.primary_key, value=ooi),
            None,
        ]
        mock_get_boefjes_for_ooi.return_value = [boefje]
        mock_is_task_running.return_value = False
        mock_is_task_allowed_to_run.return_value = True
        mock_has_grace_period_passed.return_value = True

<<<<<<< HEAD
        self.scheduler.populate_queue()

        # Item should be on priority queue
=======
        # Act
        self.scheduler.push_tasks_for_scan_profile_mutations()

        # Task should be on priority queue
        task_pq = models.BoefjeTask(**self.scheduler.queue.peek(0).data)
        self.assertEqual(1, self.scheduler.queue.qsize())
        self.assertEqual(ooi.primary_key, task_pq.input_ooi)
        self.assertEqual(boefje.id, task_pq.boefje.id)

        # Task should be in datastore, and queued
        task_db = self.mock_ctx.task_store.get_task_by_id(task_pq.id)
        self.assertEqual(task_db.id.hex, task_pq.id)
        self.assertEqual(task_db.status, models.TaskStatus.QUEUED)

    @mock.patch("scheduler.schedulers.BoefjeScheduler.get_boefjes_for_ooi")
    @mock.patch("scheduler.context.AppContext.services.scan_profile_mutation.get_scan_profile_mutation")
    def test_push_tasks_for_scan_profile_mutations_no_boefjes_found(
        self,
        mock_get_scan_profile_mutation,
        mock_get_boefjes_for_ooi,
    ):
        """When no plugins are found for boefjes, it should return no boefje tasks"""
        # Arrange
        scan_profile = ScanProfileFactory(level=0)
        ooi = OOIFactory(scan_profile=scan_profile)

        # Mocks
        mock_get_scan_profile_mutation.side_effect = [
            models.ScanProfileMutation(operation="create", primary_key=ooi.primary_key, value=ooi),
            None,
        ]
        mock_get_boefjes_for_ooi.return_value = []

        # Act
        self.scheduler.push_tasks_for_scan_profile_mutations()

        # Task should not be on priority queue
        self.assertEqual(0, self.scheduler.queue.qsize())

    @mock.patch("scheduler.schedulers.BoefjeScheduler.is_task_running")
    @mock.patch("scheduler.schedulers.BoefjeScheduler.is_task_allowed_to_run")
    @mock.patch("scheduler.schedulers.BoefjeScheduler.get_boefjes_for_ooi")
    @mock.patch("scheduler.context.AppContext.services.scan_profile_mutation.get_scan_profile_mutation")
    def test_push_tasks_for_scan_profile_mutations_not_allowed_to_run(
        self,
        mock_get_scan_profile_mutation,
        mock_get_boefjes_for_ooi,
        mock_is_task_allowed_to_run,
        mock_is_task_running,
    ):
        """When a boefje is not allowed to run, it should not be added to the queue"""
        # Arrange
        scan_profile = ScanProfileFactory(level=0)
        ooi = OOIFactory(scan_profile=scan_profile)
        boefje = PluginFactory(scan_level=0, consumes=[ooi.object_type])

        # Mocks
        mock_get_scan_profile_mutation.side_effect = [
            models.ScanProfileMutation(operation="create", primary_key=ooi.primary_key, value=ooi),
            None,
        ]
        mock_get_boefjes_for_ooi.return_value = [boefje]
        mock_is_task_allowed_to_run.return_value = False
        mock_is_task_running.return_value = False

        # Act
        self.scheduler.push_tasks_for_scan_profile_mutations()

        # Task should not be on priority queue
        self.assertEqual(0, self.scheduler.queue.qsize())

    @mock.patch("scheduler.schedulers.BoefjeScheduler.is_task_running")
    @mock.patch("scheduler.schedulers.BoefjeScheduler.is_task_allowed_to_run")
    @mock.patch("scheduler.schedulers.BoefjeScheduler.get_boefjes_for_ooi")
    @mock.patch("scheduler.context.AppContext.services.scan_profile_mutation.get_scan_profile_mutation")
    def test_push_tasks_for_scan_profile_mutations_still_running(
        self,
        mock_get_scan_profile_mutation,
        mock_get_boefjes_for_ooi,
        mock_is_task_allowed_to_run,
        mock_is_task_running,
    ):
        """When a boefje is still running, it should not be added to the queue"""
        # Arrange
        scan_profile = ScanProfileFactory(level=0)
        ooi = OOIFactory(scan_profile=scan_profile)
        boefje = PluginFactory(scan_level=0, consumes=[ooi.object_type])

        # Mocks
        mock_get_scan_profile_mutation.side_effect = [
            models.ScanProfileMutation(operation="create", primary_key=ooi.primary_key, value=ooi),
            None,
        ]
        mock_get_boefjes_for_ooi.return_value = [boefje]
        mock_is_task_allowed_to_run.return_value = True
        mock_is_task_running.return_value = True

        # Act
        self.scheduler.push_tasks_for_scan_profile_mutations()

        # Task should not be on priority queue
        self.assertEqual(0, self.scheduler.queue.qsize())

    @mock.patch("scheduler.schedulers.BoefjeScheduler.is_task_running")
    @mock.patch("scheduler.schedulers.BoefjeScheduler.is_task_allowed_to_run")
    @mock.patch("scheduler.schedulers.BoefjeScheduler.has_grace_period_passed")
    @mock.patch("scheduler.schedulers.BoefjeScheduler.get_boefjes_for_ooi")
    @mock.patch("scheduler.context.AppContext.services.scan_profile_mutation.get_scan_profile_mutation")
    def test_push_tasks_for_scan_profile_mutations_item_on_queue(
        self,
        mock_get_scan_profile_mutation,
        mock_get_boefjes_for_ooi,
        mock_has_grace_period_passed,
        mock_is_task_allowed_to_run,
        mock_is_task_running,
    ):
        """When a boefje is already on the queue, it should not be added to the queue"""
        # Arrange
        scan_profile = ScanProfileFactory(level=0)
        ooi = OOIFactory(scan_profile=scan_profile)
        boefje = PluginFactory(scan_level=0, consumes=[ooi.object_type])

        # Mocks
        mock_get_scan_profile_mutation.side_effect = [
            models.ScanProfileMutation(operation="create", primary_key=ooi.primary_key, value=ooi),
            models.ScanProfileMutation(operation="update", primary_key=ooi.primary_key, value=ooi),
            None,
        ]
        mock_get_boefjes_for_ooi.return_value = [boefje]
        mock_is_task_running.return_value = False
        mock_is_task_allowed_to_run.return_value = True
        mock_has_grace_period_passed.return_value = True

        # Act
        self.scheduler.push_tasks_for_scan_profile_mutations()

        # Task should be on priority queue
        task_pq = models.BoefjeTask(**self.scheduler.queue.peek(0).data)
>>>>>>> 0abf3618
        self.assertEqual(1, self.scheduler.queue.qsize())
        self.assertEqual(ooi.primary_key, task_pq.input_ooi)
        self.assertEqual(boefje.id, task_pq.boefje.id)

<<<<<<< HEAD
        # Task should be in datastore
        task_db = self.mock_ctx.task_store.get_task_by_id(p_item.id)
        self.assertEqual(task_db.id, p_item.id)
        self.assertEqual(task_db.status, models.TaskStatus.QUEUED)

        # TODO: scheduled_job should be in datastore

    @mock.patch("scheduler.schedulers.BoefjeScheduler.create_tasks_new_boefje")
    @mock.patch("scheduler.schedulers.BoefjeScheduler.create_tasks_reschedule_ooi")
    @mock.patch("scheduler.context.AppContext.services.scan_profile_mutation.get_scan_profile_mutation")
    @mock.patch("scheduler.schedulers.BoefjeScheduler.create_tasks_for_oois")
    def test_populate_boefjes_queue_scan_level_change_remove(
        self, mock_create_tasks_for_oois, mock_get_scan_profile_mutation, mock_reschedule, mock_new_boefje
    ):
=======
        # Task should be in datastore, and queued
        task_db = self.mock_ctx.task_store.get_task_by_id(task_pq.id)
        self.assertEqual(task_db.id.hex, task_pq.id)
        self.assertEqual(task_db.status, models.TaskStatus.QUEUED)

    @mock.patch("scheduler.schedulers.BoefjeScheduler.is_task_running")
    @mock.patch("scheduler.schedulers.BoefjeScheduler.is_task_allowed_to_run")
    @mock.patch("scheduler.schedulers.BoefjeScheduler.has_grace_period_passed")
    @mock.patch("scheduler.schedulers.BoefjeScheduler.get_boefjes_for_ooi")
    @mock.patch("scheduler.context.AppContext.services.octopoes.get_random_objects")
    def test_push_tasks_for_random_objects(
        self,
        mock_get_random_objects,
        mock_get_boefjes_for_ooi,
        mock_has_grace_period_passed,
        mock_is_task_allowed_to_run,
        mock_is_task_running,
    ):
        # Arrange
>>>>>>> 0abf3618
        scan_profile = ScanProfileFactory(level=0)
        ooi = OOIFactory(scan_profile=scan_profile)
        boefje = PluginFactory(scan_level=0, consumes=[ooi.object_type])

<<<<<<< HEAD
        p_item = functions.create_p_item(scheduler_id=self.scheduler.scheduler_id, priority=0, data=task)

        mock_new_boefje.return_value = []
        mock_reschedule.return_value = []
        mock_create_tasks_for_oois.return_value = [p_item]

        mock_get_scan_profile_mutation.side_effect = [
            models.ScanProfileMutation(operation="delete", primary_key=ooi.primary_key, value=ooi),
            None,
        ]

        self.scheduler.populate_queue()

        # Item should not be on priority queue
        self.assertEqual(0, self.scheduler.queue.qsize())

        # Task should not be in datastore
        task_db = self.mock_ctx.task_store.get_task_by_id(p_item.id)
        self.assertIsNone(task_db)

        # TODO: scheduled_job should be in the datastore

    @mock.patch("scheduler.schedulers.BoefjeScheduler.create_tasks_new_boefje")
    @mock.patch("scheduler.schedulers.BoefjeScheduler.create_tasks_reschedule_ooi")
    @mock.patch("scheduler.context.AppContext.services.scan_profile_mutation.get_scan_profile_mutation")
    @mock.patch("scheduler.schedulers.BoefjeScheduler.create_tasks_for_oois")
    def test_populate_boefjes_queue_scan_level_change_update(
        self, mock_create_tasks_for_oois, mock_get_scan_profile_mutation, mock_reschedule, mock_new_boefje
    ):
        # Add OOI to datastore
        scan_profile = ScanProfileFactory(level=0)

        ooi = OOIFactory(
            organisation_id=self.organisation.id,
            scan_profile=scan_profile,
            object_type="test",
            created_at=datetime.now(),
            modified_at=datetime.now(),
        )

        task = models.BoefjeTask(
            id=uuid.uuid4().hex,
            boefje=BoefjeFactory(),
            input_ooi=ooi.primary_key,
            organization=self.organisation.id,
        )
        p_item = functions.create_p_item(scheduler_id=self.scheduler.scheduler_id, priority=1, data=task)

        # Update scan level of OOI
        ooi.scan_profile.level = 1

        mock_new_boefje.return_value = []
        mock_reschedule.return_value = []
        mock_create_tasks_for_oois.return_value = [p_item]

        mock_get_scan_profile_mutation.side_effect = [
            models.ScanProfileMutation(operation="update", primary_key=ooi.primary_key, value=ooi),
            None,
        ]

        self.scheduler.populate_queue()

        # Item should be on priority queue
        self.assertEqual(1, self.scheduler.queue.qsize())
        self.assertEqual(task, self.scheduler.queue.peek(0).data)

        # Task should be in datastore
        task_db = self.mock_ctx.task_store.get_task_by_id(p_item.id)
        self.assertEqual(task_db.id, p_item.id)
        self.assertEqual(task_db.status, models.TaskStatus.QUEUED)

        # TODO: scheduled_job should be in the datastore

    @mock.patch("scheduler.schedulers.BoefjeScheduler.create_tasks_scan_level_change")
    @mock.patch("scheduler.schedulers.BoefjeScheduler.create_tasks_reschedule_ooi")
    @mock.patch("scheduler.context.AppContext.services.katalogus.get_new_boefjes_by_org_id")
    @mock.patch("scheduler.schedulers.BoefjeScheduler.create_tasks_for_oois")
    def test_populate_boefjes_queue_new_boefje(
        self,
        mock_create_tasks_for_oois,
        mock_get_new_boefjes_by_org_id,
        mock_create_tasks_reschedule_ooi,
        mock_create_tasks_scan_level_change,
    ):
        """When a new boefje is added, it should be filled up with oois that
        are associated with that boefje.
        """
        # Add ooi's with the same type of boefje
        scan_profile = ScanProfileFactory(level=0)
        ooi = OOIFactory(organisation_id=self.organisation.id, scan_profile=scan_profile, object_type="test")

        boefje = BoefjeFactory(consumes=[ooi.object_type])

        task = models.BoefjeTask(
            id=uuid.uuid4().hex,
            boefje=boefje,
            input_ooi=ooi.primary_key,
            organization=self.organisation.id,
        )

        mock_get_new_boefjes_by_org_id.side_effect = [[boefje], []]
        mock_create_tasks_reschedule_ooi.return_value = []
        mock_create_tasks_scan_level_change.return_value = []
        mock_create_tasks_for_oois.return_value = [
            functions.create_p_item(scheduler_id=self.scheduler.scheduler_id, priority=0, data=task),
        ]
=======
        # Mocks
        mock_get_random_objects.side_effect = [[ooi], [], [], []]
        mock_get_boefjes_for_ooi.return_value = [boefje]
        mock_is_task_running.return_value = False
        mock_is_task_allowed_to_run.return_value = True
        mock_has_grace_period_passed.return_value = True
>>>>>>> 0abf3618

        # Act
        self.scheduler.push_tasks_for_random_objects()

        # Task should be on priority queue
        task_pq = models.BoefjeTask(**self.scheduler.queue.peek(0).data)
        self.assertEqual(1, self.scheduler.queue.qsize())
        self.assertEqual(ooi.primary_key, task_pq.input_ooi)
        self.assertEqual(boefje.id, task_pq.boefje.id)

<<<<<<< HEAD
    @mock.patch("scheduler.schedulers.BoefjeScheduler.create_tasks_scan_level_change")
    @mock.patch("scheduler.schedulers.BoefjeScheduler.create_tasks_new_boefje")
    @mock.patch("scheduler.schedulers.BoefjeScheduler.create_tasks_for_oois")
    def test_populate_boefjes_queue_reschedule(
        self, mock_create_tasks_for_oois, mock_new_boefje, mock_scan_level_change
    ):
        """When no oois are available, it should be filled up with oois that
        haven't been scheduled in a long time."""
        # Add ooi's with the same type of boefje
        scan_profile = ScanProfileFactory(level=0)
        ooi = OOIFactory(
            organisation_id=self.organisation.id,
            scan_profile=scan_profile,
            object_type="test",
            checked_at=datetime.now() - timedelta(days=1),
        )

        task = models.BoefjeTask(
            id=uuid.uuid4().hex,
            boefje=BoefjeFactory(),
            input_ooi=ooi.primary_key,
            organization=self.organisation.id,
        )

        mock_new_boefje.return_value = []
        mock_scan_level_change.return_value = []
        mock_create_tasks_for_oois.return_value = [
            functions.create_p_item(scheduler_id=self.scheduler.scheduler_id, priority=0, data=task),
        ]

        self.scheduler.create_tasks_reschedule_ooi()

        self.assertEqual(1, self.scheduler.queue.qsize())
        self.assertEqual(task, self.scheduler.queue.peek(0).data)

        # TODO: scheduled_job should be in the datastore

    # TODO
    def test_populate_boefjes_queue_overflow(self):
        """One ooi has too many boefjes to fit in the queue"""
        pass

    @mock.patch("scheduler.context.AppContext.services.bytes.get_last_run_boefje")
    @mock.patch("scheduler.context.AppContext.services.katalogus.get_boefjes_by_type_and_org_id")
    def test_create_tasks_for_oois(self, mock_get_boefjes_by_type_and_org_id, mock_get_last_run_boefje):
        """Provided with oois it should return Boefje tasks"""
=======
        # Task should be in datastore, and queued
        task_db = self.mock_ctx.task_store.get_task_by_id(task_pq.id)
        self.assertEqual(task_db.id.hex, task_pq.id)
        self.assertEqual(task_db.status, models.TaskStatus.QUEUED)

    @mock.patch("scheduler.schedulers.BoefjeScheduler.get_boefjes_for_ooi")
    @mock.patch("scheduler.context.AppContext.services.octopoes.get_random_objects")
    def test_push_tasks_for_random_objects_no_boefjes_found(
        self,
        mock_get_random_objects,
        mock_get_boefjes_for_ooi,
    ):
        # Arrange
>>>>>>> 0abf3618
        scan_profile = ScanProfileFactory(level=0)
        ooi = OOIFactory(scan_profile=scan_profile)
        boefje = PluginFactory(scan_level=0, consumes=[ooi.object_type])

        # Mocks
        mock_get_random_objects.side_effect = [[ooi], [], [], []]
        mock_get_boefjes_for_ooi.return_value = []

        # Act
        self.scheduler.push_tasks_for_random_objects()

        # Task should not be on priority queue
        self.assertEqual(0, self.scheduler.queue.qsize())

    @mock.patch("scheduler.schedulers.BoefjeScheduler.is_task_running")
    @mock.patch("scheduler.schedulers.BoefjeScheduler.is_task_allowed_to_run")
    @mock.patch("scheduler.schedulers.BoefjeScheduler.get_boefjes_for_ooi")
    @mock.patch("scheduler.context.AppContext.services.octopoes.get_random_objects")
    def test_push_tasks_for_random_objects_not_allowed_to_run(
        self, mock_get_random_objects, mock_get_boefjes_for_ooi, mock_is_task_allowed_to_run, mock_is_task_running
    ):
        # Arrange
        scan_profile = ScanProfileFactory(level=0)
        ooi = OOIFactory(scan_profile=scan_profile)
        boefje = PluginFactory(scan_level=0, consumes=[ooi.object_type])

        # Mocks
        mock_get_random_objects.side_effect = [[ooi], [], [], []]
        mock_get_boefjes_for_ooi.return_value = [boefje]
        mock_is_task_allowed_to_run.return_value = False
        mock_is_task_running.return_value = False

        # Act
        self.scheduler.push_tasks_for_random_objects()

        # Task should not be on priority queue
        self.assertEqual(0, self.scheduler.queue.qsize())

    @mock.patch("scheduler.schedulers.BoefjeScheduler.is_task_running")
    @mock.patch("scheduler.schedulers.BoefjeScheduler.is_task_allowed_to_run")
    @mock.patch("scheduler.schedulers.BoefjeScheduler.has_grace_period_passed")
    @mock.patch("scheduler.schedulers.BoefjeScheduler.get_boefjes_for_ooi")
    @mock.patch("scheduler.context.AppContext.services.octopoes.get_random_objects")
    def test_push_tasks_for_random_objects_still_running(
        self,
        mock_get_random_objects,
        mock_get_boefjes_for_ooi,
        mock_has_grace_period_passed,
        mock_is_task_allowed_to_run,
        mock_is_task_running,
    ):
        # Arrange
        scan_profile = ScanProfileFactory(level=0)
        ooi = OOIFactory(scan_profile=scan_profile)
        boefje = PluginFactory(scan_level=0, consumes=[ooi.object_type])

        # Mocks
        mock_get_random_objects.side_effect = [[ooi], [], [], []]
        mock_get_boefjes_for_ooi.return_value = [boefje]
        mock_is_task_allowed_to_run.return_value = True
        mock_is_task_running.return_value = True
        mock_has_grace_period_passed.return_value = True

        # Act
        self.scheduler.push_tasks_for_random_objects()

        # Task should not be on priority queue
        self.assertEqual(0, self.scheduler.queue.qsize())

    @mock.patch("scheduler.schedulers.BoefjeScheduler.is_task_running")
    @mock.patch("scheduler.schedulers.BoefjeScheduler.is_task_allowed_to_run")
    @mock.patch("scheduler.schedulers.BoefjeScheduler.has_grace_period_passed")
    @mock.patch("scheduler.schedulers.BoefjeScheduler.get_boefjes_for_ooi")
    @mock.patch("scheduler.context.AppContext.services.octopoes.get_random_objects")
    def test_push_tasks_for_random_objects_item_on_queue(
        self,
        mock_get_random_objects,
        mock_get_boefjes_for_ooi,
        mock_has_grace_period_passed,
        mock_is_task_allowed_to_run,
        mock_is_task_running,
    ):
        # Arrange
        scan_profile = ScanProfileFactory(level=0)
        ooi = OOIFactory(scan_profile=scan_profile)
        boefje = PluginFactory(scan_level=0, consumes=[ooi.object_type])

        # Mocks
        mock_get_random_objects.side_effect = [[ooi], [ooi], [], []]
        mock_get_boefjes_for_ooi.return_value = [boefje]
        mock_is_task_allowed_to_run.return_value = True
        mock_is_task_running.return_value = False
        mock_has_grace_period_passed.return_value = True

        # Act
        self.scheduler.push_tasks_for_random_objects()

        # Task should be on priority queue
        task_pq = models.BoefjeTask(**self.scheduler.queue.peek(0).data)
        self.assertEqual(1, self.scheduler.queue.qsize())
        self.assertEqual(ooi.primary_key, task_pq.input_ooi)
        self.assertEqual(boefje.id, task_pq.boefje.id)

        # Task should be in datastore, and queueud
        task_db = self.mock_ctx.task_store.get_task_by_id(task_pq.id)
        self.assertEqual(task_db.id.hex, task_pq.id)
        self.assertEqual(task_db.status, models.TaskStatus.QUEUED)

    @mock.patch("scheduler.schedulers.BoefjeScheduler.is_task_running")
    @mock.patch("scheduler.schedulers.BoefjeScheduler.is_task_allowed_to_run")
    @mock.patch("scheduler.schedulers.BoefjeScheduler.has_grace_period_passed")
    @mock.patch("scheduler.schedulers.BoefjeScheduler.get_boefjes_for_ooi")
    @mock.patch("scheduler.context.AppContext.services.octopoes.get_random_objects")
    def test_push_tasks_for_random_objects_everything_processed(
        self,
        mock_get_random_objects,
        mock_get_boefjes_for_ooi,
        mock_has_grace_period_passed,
        mock_is_task_allowed_to_run,
        mock_is_task_running,
    ):
        """Test if the scheduler stops when there are no more objects to
        process.

        We simulate this by returning the same ooi from the random object
        endpoint. This will create the same tasks and should not be added to
        the queue. And should fall into the grace period.
        """
        # Arrange
        scan_profile = ScanProfileFactory(level=0)
        ooi = OOIFactory(scan_profile=scan_profile)
        boefje = PluginFactory(scan_level=0, consumes=[ooi.object_type])

        # Mocks
        mock_get_random_objects.return_value = [ooi]
        mock_get_boefjes_for_ooi.return_value = [boefje]
        mock_is_task_running.return_value = False
        mock_has_grace_period_passed.return_value = True

        # Simulate for the first iteration the task is allowed to run
        # and the subsequent iterations are not.
        mock_is_task_allowed_to_run.side_effect = [True, False, False, False]

        # Act
        with self.assertLogs("scheduler.schedulers", level="DEBUG") as cm:
            self.scheduler.push_tasks_for_random_objects()

        # Assert we have 3 tries
        self.assertIn("No tasks generated for 3 tries", cm.output[-1])

        # Task should be on priority queue
        task_pq = models.BoefjeTask(**self.scheduler.queue.peek(0).data)
        self.assertEqual(1, self.scheduler.queue.qsize())
        self.assertEqual(ooi.primary_key, task_pq.input_ooi)
        self.assertEqual(boefje.id, task_pq.boefje.id)

        # Task should be in datastore, and queueud
        task_db = self.mock_ctx.task_store.get_task_by_id(task_pq.id)
        self.assertEqual(task_db.id.hex, task_pq.id)
        self.assertEqual(task_db.status, models.TaskStatus.QUEUED)

    def test_is_allowed_to_run(self):
        # Arrange
        scan_profile = ScanProfileFactory(level=0)
        ooi = OOIFactory(scan_profile=scan_profile)
        boefje = PluginFactory(scan_level=0, consumes=[ooi.object_type])

        # Act
        allowed_to_run = self.scheduler.is_task_allowed_to_run(ooi=ooi, boefje=boefje)

        # Assert
        self.assertTrue(allowed_to_run)

    def test_is_not_allowed_to_run(self):
        # Arrange
        scan_profile = ScanProfileFactory(level=0)
        ooi = OOIFactory(scan_profile=scan_profile)
        boefje = PluginFactory(scan_level=4, consumes=[ooi.object_type])

        # Act
        with self.assertLogs("scheduler.schedulers", level="DEBUG") as cm:
            allowed_to_run = self.scheduler.is_task_allowed_to_run(ooi=ooi, boefje=boefje)

        # Assert
        self.assertFalse(allowed_to_run)
        self.assertIn("is too intense", cm.output[-1])

    @mock.patch("scheduler.context.AppContext.task_store.get_latest_task_by_hash")
    @mock.patch("scheduler.context.AppContext.services.bytes.get_last_run_boefje")
    def test_is_task_not_running(self, mock_get_last_run_boefje, mock_get_latest_task_by_hash):
        """When both the task cannot be found in the datastore and bytes
        the task is not running.
        """
        # Arrange
        scan_profile = ScanProfileFactory(level=0)
        ooi = OOIFactory(scan_profile=scan_profile)
        boefje = PluginFactory(scan_level=0, consumes=[ooi.object_type])
        task = models.BoefjeTask(
            boefje=boefje,
            input_ooi=ooi.primary_key,
            organization=self.organisation.id,
        )

        # Mock
        mock_get_latest_task_by_hash.return_value = None
        mock_get_last_run_boefje.return_value = None

        # Act
        is_running = self.scheduler.is_task_running(task)

        # Assert
        self.assertFalse(is_running)

    @mock.patch("scheduler.context.AppContext.task_store.get_latest_task_by_hash")
    @mock.patch("scheduler.context.AppContext.services.bytes.get_last_run_boefje")
    def test_is_task_running_datastore_running(self, mock_get_last_run_boefje, mock_get_latest_task_by_hash):
        """When the task is found in the datastore and the status isn't
        failed or completed, then the task is still running.
        """
        # Arrange
        scan_profile = ScanProfileFactory(level=0)
        ooi = OOIFactory(scan_profile=scan_profile)
        boefje = PluginFactory(scan_level=0, consumes=[ooi.object_type])
        task = models.BoefjeTask(
            boefje=boefje,
            input_ooi=ooi.primary_key,
            organization=self.organisation.id,
        )

        p_item = models.PrioritizedItem(
            id=task.id,
            scheduler_id=self.scheduler.scheduler_id,
            priority=1,
            data=task,
            hash=task.hash,
        )

        task_db = models.Task(
            id=p_item.id,
            scheduler_id=self.scheduler.scheduler_id,
            type="boefje",
            p_item=p_item,
            status=models.TaskStatus.QUEUED,
            created_at=datetime.now(timezone.utc),
            modified_at=datetime.now(timezone.utc),
        )

        # Mock
        mock_get_latest_task_by_hash.return_value = task_db
        mock_get_last_run_boefje.return_value = None

        # Act
        is_running = self.scheduler.is_task_running(task)

        # Assert
        self.assertTrue(is_running)

    @mock.patch("scheduler.context.AppContext.task_store.get_latest_task_by_hash")
    @mock.patch("scheduler.context.AppContext.services.bytes.get_last_run_boefje")
    def test_is_task_running_datastore_not_running(self, mock_get_last_run_boefje, mock_get_latest_task_by_hash):
        """When the task is found in the datastore and the status is
        failed or completed, then the task is not running.
        """
        # Arrange
        scan_profile = ScanProfileFactory(level=0)
        ooi = OOIFactory(scan_profile=scan_profile)
        boefje = PluginFactory(scan_level=0, consumes=[ooi.object_type])
        task = models.BoefjeTask(
            boefje=boefje,
            input_ooi=ooi.primary_key,
            organization=self.organisation.id,
        )

        p_item = models.PrioritizedItem(
            id=task.id,
            scheduler_id=self.scheduler.scheduler_id,
            priority=1,
            data=task,
            hash=task.hash,
        )

        task_db_first = models.Task(
            id=p_item.id,
            scheduler_id=self.scheduler.scheduler_id,
            type="boefje",
            p_item=p_item,
            status=models.TaskStatus.COMPLETED,
            created_at=datetime.utcnow(),
            modified_at=datetime.utcnow(),
        )

        task_db_second = models.Task(
            id=p_item.id,
            scheduler_id=self.scheduler.scheduler_id,
            type="boefje",
            p_item=p_item,
            status=models.TaskStatus.FAILED,
            created_at=datetime.utcnow(),
            modified_at=datetime.utcnow(),
        )

        last_run_boefje = BoefjeMetaFactory(
            boefje=boefje,
            input_ooi=ooi.primary_key,
            ended_at=datetime.utcnow(),
        )

        # Mock
        mock_get_latest_task_by_hash.side_effect = [
            task_db_first,
            task_db_second,
        ]
        mock_get_last_run_boefje.return_value = last_run_boefje

        # First run
        is_running = self.scheduler.is_task_running(task)
        self.assertFalse(is_running)

        # Second run
        is_running = self.scheduler.is_task_running(task)
        self.assertFalse(is_running)

    @mock.patch("scheduler.context.AppContext.task_store.get_latest_task_by_hash")
    @mock.patch("scheduler.context.AppContext.services.bytes.get_last_run_boefje")
    def test_is_task_running_bytes_running(self, mock_get_last_run_boefje, mock_get_latest_task_by_hash):
        """When task is found in bytes and the started_at field is not None, and
        the ended_at field is None. The task is still running."""
        # Arrange
        scan_profile = ScanProfileFactory(level=0)
        ooi = OOIFactory(scan_profile=scan_profile)
        boefje = PluginFactory(scan_level=0, consumes=[ooi.object_type])
        task = models.BoefjeTask(
            boefje=boefje,
            input_ooi=ooi.primary_key,
            organization=self.organisation.id,
        )
        last_run_boefje = BoefjeMetaFactory(
            boefje=boefje,
            input_ooi=ooi.primary_key,
            ended_at=None,
        )

        # Mock
        mock_get_latest_task_by_hash.return_value = None
        mock_get_last_run_boefje.return_value = last_run_boefje

        # Act
        is_running = self.scheduler.is_task_running(task)

        # Assert
        self.assertTrue(is_running)

    @mock.patch("scheduler.context.AppContext.task_store.get_latest_task_by_hash")
    @mock.patch("scheduler.context.AppContext.services.bytes.get_last_run_boefje")
    def test_is_task_running_bytes_not_running(self, mock_get_last_run_boefje, mock_get_latest_task_by_hash):
        """When task is found in bytes and the started_at field is not None, and
        the ended_at field is not None. The task is not running."""
        # Arrange
        scan_profile = ScanProfileFactory(level=0)
        ooi = OOIFactory(scan_profile=scan_profile)
        boefje = PluginFactory(scan_level=0, consumes=[ooi.object_type])
        task = models.BoefjeTask(
            boefje=boefje,
            input_ooi=ooi.primary_key,
            organization=self.organisation.id,
        )
        last_run_boefje = BoefjeMetaFactory(
            boefje=boefje,
            input_ooi=ooi.primary_key,
            ended_at=datetime.utcnow(),
        )

        # Mock
        mock_get_latest_task_by_hash.return_value = None
        mock_get_last_run_boefje.return_value = last_run_boefje

        # Act
        is_running = self.scheduler.is_task_running(task)

        # Assert
        self.assertFalse(is_running)

    @mock.patch("scheduler.context.AppContext.task_store.get_latest_task_by_hash")
    @mock.patch("scheduler.context.AppContext.services.bytes.get_last_run_boefje")
    def test_is_task_running_mismatch(
        self,
        mock_get_last_run_boefje,
        mock_get_latest_task_by_hash,
    ):
        """When a task has finished according to the datastore, (e.g. failed
        or completed), but there are no results in bytes, we have a problem.
        """
        # Arrange
        scan_profile = ScanProfileFactory(level=0)
        ooi = OOIFactory(scan_profile=scan_profile)
        boefje = PluginFactory(scan_level=0, consumes=[ooi.object_type])
        task = models.BoefjeTask(
            boefje=boefje,
            input_ooi=ooi.primary_key,
            organization=self.organisation.id,
        )

        p_item = models.PrioritizedItem(
            id=task.id,
            scheduler_id=self.scheduler.scheduler_id,
            priority=1,
            data=task,
            hash=task.hash,
        )

        task_db = models.Task(
            id=p_item.id,
            scheduler_id=self.scheduler.scheduler_id,
            type="boefje",
            p_item=p_item,
            status=models.TaskStatus.COMPLETED,
            created_at=datetime.now(timezone.utc),
            modified_at=datetime.now(timezone.utc),
        )

        # Mock
        mock_get_latest_task_by_hash.return_value = task_db
        mock_get_last_run_boefje.return_value = None

        # Act
        with self.assertRaises(RuntimeError):
            is_running = self.scheduler.is_task_running(task)

    @mock.patch("scheduler.context.AppContext.task_store.get_latest_task_by_hash")
    @mock.patch("scheduler.context.AppContext.services.bytes.get_last_run_boefje")
    def test_has_grace_period_passed_datastore_passed(
        self,
        mock_get_last_run_boefje,
        mock_get_latest_task_by_hash,
    ):
        """Grace period passed according to datastore, and the status is completed"""
        # Arrange
        scan_profile = ScanProfileFactory(level=0)
        ooi = OOIFactory(scan_profile=scan_profile)
        boefje = PluginFactory(scan_level=0, consumes=[ooi.object_type])
        task = models.BoefjeTask(
            boefje=boefje,
            input_ooi=ooi.primary_key,
            organization=self.organisation.id,
        )

        p_item = models.PrioritizedItem(
            id=task.id,
            scheduler_id=self.scheduler.scheduler_id,
            priority=1,
            data=task,
            hash=task.hash,
        )

        task_db = models.Task(
            id=p_item.id,
            scheduler_id=self.scheduler.scheduler_id,
            type="boefje",
            p_item=p_item,
            status=models.TaskStatus.COMPLETED,
            created_at=datetime.now(timezone.utc),
            modified_at=datetime.now(timezone.utc) - timedelta(seconds=self.mock_ctx.config.pq_populate_grace_period),
        )

        # Mock
        mock_get_latest_task_by_hash.return_value = task_db
        mock_get_last_run_boefje.return_value = None

        # Act
        has_passed = self.scheduler.has_grace_period_passed(task)

        # Assert
        self.assertTrue(has_passed)

    @mock.patch("scheduler.context.AppContext.task_store.get_latest_task_by_hash")
    @mock.patch("scheduler.context.AppContext.services.bytes.get_last_run_boefje")
    def test_has_grace_period_passed_datastore_not_passed(
        self,
        mock_get_last_run_boefje,
        mock_get_latest_task_by_hash,
    ):
        """Grace period not passed according to datastore."""
        # Arrange
        scan_profile = ScanProfileFactory(level=0)
        ooi = OOIFactory(scan_profile=scan_profile)
        boefje = PluginFactory(scan_level=0, consumes=[ooi.object_type])
        task = models.BoefjeTask(
            boefje=boefje,
            input_ooi=ooi.primary_key,
            organization=self.organisation.id,
        )

        p_item = models.PrioritizedItem(
            id=task.id,
            scheduler_id=self.scheduler.scheduler_id,
            priority=1,
            data=task,
            hash=task.hash,
        )

        task_db = models.Task(
            id=p_item.id,
            scheduler_id=self.scheduler.scheduler_id,
            type="boefje",
            p_item=p_item,
            status=models.TaskStatus.COMPLETED,
            created_at=datetime.now(timezone.utc),
            modified_at=datetime.now(timezone.utc),
        )

        # Mock
        mock_get_latest_task_by_hash.return_value = task_db
        mock_get_last_run_boefje.return_value = None

        # Act
        has_passed = self.scheduler.has_grace_period_passed(task)

        # Assert
        self.assertFalse(has_passed)

    @mock.patch("scheduler.context.AppContext.task_store.get_latest_task_by_hash")
    @mock.patch("scheduler.context.AppContext.services.bytes.get_last_run_boefje")
    def test_has_grace_period_passed_bytes_passed(
        self,
        mock_get_last_run_boefje,
        mock_get_latest_task_by_hash,
    ):
        # Arrange
        scan_profile = ScanProfileFactory(level=0)
        ooi = OOIFactory(scan_profile=scan_profile)
        boefje = PluginFactory(scan_level=0, consumes=[ooi.object_type])
        task = models.BoefjeTask(
            boefje=boefje,
            input_ooi=ooi.primary_key,
            organization=self.organisation.id,
        )

        p_item = models.PrioritizedItem(
            id=task.id,
            scheduler_id=self.scheduler.scheduler_id,
            priority=1,
            data=task,
            hash=task.hash,
        )

        task_db = models.Task(
            id=p_item.id,
            scheduler_id=self.scheduler.scheduler_id,
            type="boefje",
            p_item=p_item,
            status=models.TaskStatus.COMPLETED,
            created_at=datetime.now(timezone.utc),
            modified_at=datetime.now(timezone.utc) - timedelta(seconds=self.mock_ctx.config.pq_populate_grace_period),
        )

        last_run_boefje = BoefjeMetaFactory(
            boefje=boefje,
            input_ooi=ooi.primary_key,
            ended_at=datetime.now(timezone.utc) - timedelta(seconds=self.mock_ctx.config.pq_populate_grace_period),
        )

        # Mock
        mock_get_latest_task_by_hash.return_value = task_db
        mock_get_last_run_boefje.return_value = last_run_boefje

        # Act
        has_passed = self.scheduler.has_grace_period_passed(task)

        # Assert
        self.assertTrue(has_passed)

    @mock.patch("scheduler.context.AppContext.task_store.get_latest_task_by_hash")
    @mock.patch("scheduler.context.AppContext.services.bytes.get_last_run_boefje")
    def test_has_grace_period_passed_bytes_not_passed(
        self,
        mock_get_last_run_boefje,
        mock_get_latest_task_by_hash,
    ):
        # Arrange
        scan_profile = ScanProfileFactory(level=0)
        ooi = OOIFactory(scan_profile=scan_profile)
        boefje = PluginFactory(scan_level=0, consumes=[ooi.object_type])
        task = models.BoefjeTask(
            boefje=boefje,
            input_ooi=ooi.primary_key,
            organization=self.organisation.id,
        )

        p_item = models.PrioritizedItem(
            id=task.id,
            scheduler_id=self.scheduler.scheduler_id,
            priority=1,
            data=task,
            hash=task.hash,
        )

        task_db = models.Task(
            id=p_item.id,
            scheduler_id=self.scheduler.scheduler_id,
            type="boefje",
            p_item=p_item,
            status=models.TaskStatus.COMPLETED,
            created_at=datetime.now(timezone.utc),
            modified_at=datetime.now(timezone.utc) - timedelta(seconds=self.mock_ctx.config.pq_populate_grace_period),
        )

        last_run_boefje = BoefjeMetaFactory(
            boefje=boefje,
            input_ooi=ooi.primary_key,
            ended_at=datetime.now(timezone.utc),
        )

        # Mock
        mock_get_latest_task_by_hash.return_value = task_db
        mock_get_last_run_boefje.return_value = last_run_boefje

        # Act
        has_passed = self.scheduler.has_grace_period_passed(task)

        # Assert
        self.assertFalse(has_passed)

    @mock.patch("scheduler.schedulers.BoefjeScheduler.has_grace_period_passed")
    @mock.patch("scheduler.schedulers.BoefjeScheduler.is_task_running")
    @mock.patch("scheduler.schedulers.BoefjeScheduler.is_task_allowed_to_run")
    @mock.patch("scheduler.schedulers.BoefjeScheduler.get_boefjes_for_ooi")
    @mock.patch("scheduler.context.AppContext.services.scan_profile_mutation.get_scan_profile_mutation")
    @mock.patch("scheduler.context.AppContext.services.octopoes.get_random_objects")
    def test_populate_queue_random_objects(
        self,
        mock_get_random_objects,
        mock_get_scan_profile_mutation,
        mock_get_boefjes_for_ooi,
        mock_is_task_allowed_to_run,
        mock_is_task_running,
        mock_has_grace_period_passed,
    ):
        """When no scan profile mutations are present, it should be filled up
        with random oois"""
        # Arrange
        scan_profile = ScanProfileFactory(level=0)
        ooi = OOIFactory(scan_profile=scan_profile)
        boefje = PluginFactory(scan_level=0, consumes=[ooi.object_type])

        # Mocks
        mock_get_random_objects.side_effect = [[ooi], [], [], []]
        mock_get_scan_profile_mutation.return_value = None
        mock_get_boefjes_for_ooi.return_value = [boefje]
        mock_is_task_running.return_value = False
        mock_is_task_allowed_to_run.return_value = True
        mock_has_grace_period_passed.return_value = True

        # Act
        self.scheduler.populate_queue()

        # Task should be on priority queue
        task_pq = models.BoefjeTask(**self.scheduler.queue.peek(0).data)
        self.assertEqual(1, self.scheduler.queue.qsize())
        self.assertEqual(ooi.primary_key, task_pq.input_ooi)
        self.assertEqual(boefje.id, task_pq.boefje.id)

        # Task should be in datastore, and queued
        task_db = self.mock_ctx.task_store.get_task_by_id(task_pq.id)
        self.assertEqual(task_db.id.hex, task_pq.id)
        self.assertEqual(task_db.status, models.TaskStatus.QUEUED)

    @mock.patch("scheduler.schedulers.BoefjeScheduler.push_tasks_for_random_objects")
    @mock.patch("scheduler.schedulers.BoefjeScheduler.has_grace_period_passed")
    @mock.patch("scheduler.schedulers.BoefjeScheduler.is_task_running")
    @mock.patch("scheduler.schedulers.BoefjeScheduler.is_task_allowed_to_run")
    @mock.patch("scheduler.schedulers.BoefjeScheduler.get_boefjes_for_ooi")
    @mock.patch("scheduler.context.AppContext.services.scan_profile_mutation.get_scan_profile_mutation")
    def test_populate_queue_scan_profile_mutations(
        self,
        mock_get_scan_profile_mutation,
        mock_get_boefjes_for_ooi,
        mock_is_task_allowed_to_run,
        mock_is_task_running,
        mock_has_grace_period_passed,
        mock_push_tasks_for_random_objects,
    ):
        """Population of queue should start with scan profile mutations"""
        # Arrange
        scan_profile = ScanProfileFactory(level=0)
        ooi = OOIFactory(scan_profile=scan_profile)
        boefje = PluginFactory(scan_level=0, consumes=[ooi.object_type])

        # Mocks
        mock_get_scan_profile_mutation.side_effect = [
            models.ScanProfileMutation(operation="create", primary_key=ooi.primary_key, value=ooi),
            None,
        ]
        mock_get_boefjes_for_ooi.return_value = [boefje]
        mock_is_task_running.return_value = False
        mock_is_task_allowed_to_run.return_value = True
        mock_has_grace_period_passed.return_value = True
        mock_push_tasks_for_random_objects.return_value = None

        # Act
        self.scheduler.populate_queue()

        # Task should be on priority queue
        task_pq = models.BoefjeTask(**self.scheduler.queue.peek(0).data)
        self.assertEqual(1, self.scheduler.queue.qsize())
        self.assertEqual(ooi.primary_key, task_pq.input_ooi)
        self.assertEqual(boefje.id, task_pq.boefje.id)

        # Task should be in datastore, and queued
        task_db = self.mock_ctx.task_store.get_task_by_id(task_pq.id)
        self.assertEqual(task_db.id.hex, task_pq.id)
        self.assertEqual(task_db.status, models.TaskStatus.QUEUED)

    @mock.patch("scheduler.context.AppContext.services.katalogus.get_boefjes_by_type_and_org_id")
    def test_populate_queue_queue_full(self, mock_get_boefjes_by_type_and_org_id):
        """When the boefje queue is full, it should not return a boefje task"""
        organisation = OrganisationFactory()

        # Make a queue with only one open slot
        queue = queues.BoefjePriorityQueue(
            pq_id=organisation.id,
            maxsize=1,
            item_type=models.BoefjeTask,
            allow_priority_updates=True,
            pq_store=self.pq_store,
        )

        # Add a task to the queue to make it full
        scan_profile = ScanProfileFactory(level=0)
        ooi = OOIFactory(scan_profile=scan_profile)
        task = models.BoefjeTask(
            id=uuid.uuid4().hex,
            boefje=BoefjeFactory(),
            input_ooi=ooi.primary_key,
            organization=organisation.id,
        )
        queue.push(functions.create_p_item(scheduler_id=organisation.id, priority=0, data=task))

        self.scheduler.queue = queue

        # Assert
        self.assertEqual(1, self.scheduler.queue.qsize())

        # Act
        self.scheduler.populate_queue()

        # Assert
        self.assertEqual(1, self.scheduler.queue.qsize())

<<<<<<< HEAD
    @mock.patch("scheduler.schedulers.BoefjeScheduler.create_tasks_new_boefje")
    @mock.patch("scheduler.schedulers.BoefjeScheduler.create_tasks_reschedule_ooi")
    @mock.patch("scheduler.schedulers.BoefjeScheduler.create_tasks_for_oois")
    @mock.patch("scheduler.context.AppContext.services.scan_profile_mutation.get_scan_profile_mutation")
    def test_post_push(
        self, mock_get_scan_profile_mutation, mock_create_tasks_for_oois, mock_reschedule, mock_new_boefje
    ):
=======
    def test_post_push(self):
>>>>>>> 0abf3618
        """When a task is added to the queue, it should be added to the database"""
        # Arrange
        scan_profile = ScanProfileFactory(level=0)
        ooi = OOIFactory(scan_profile=scan_profile)
        task = models.BoefjeTask(
            boefje=BoefjeFactory(),
            input_ooi=ooi.primary_key,
            organization=self.organisation.id,
        )
        p_item = functions.create_p_item(
            scheduler_id=self.organisation.id,
            priority=0,
            data=task,
        )

<<<<<<< HEAD
        mock_new_boefje.return_value = []
        mock_reschedule.return_value = []

        # Mock inside the create_tasks_scan_level_change method
        mock_get_scan_profile_mutation.side_effect = [
            models.ScanProfileMutation(operation="create", primary_key=ooi.primary_key, value=ooi),
            None,
        ]
        p_item = functions.create_p_item(scheduler_id=self.organisation.id, priority=0, data=task)
        mock_create_tasks_for_oois.side_effect = [
            [p_item],
        ]

        self.scheduler.populate_queue()
=======
        # Act
        self.scheduler.push_item_to_queue(p_item)

        # Task should be on priority queue
        task_pq = models.BoefjeTask(**self.scheduler.queue.peek(0).data)
>>>>>>> 0abf3618
        self.assertEqual(1, self.scheduler.queue.qsize())
        self.assertEqual(ooi.primary_key, task_pq.input_ooi)
        self.assertEqual(task.boefje.id, task_pq.boefje.id)

        # Task should be in datastore, and queued
        task_db = self.mock_ctx.task_store.get_task_by_id(p_item.id)
        self.assertEqual(task_db.id, p_item.id)
        self.assertEqual(task_db.status, models.TaskStatus.QUEUED)

<<<<<<< HEAD
    @mock.patch("scheduler.schedulers.BoefjeScheduler.create_tasks_new_boefje")
    @mock.patch("scheduler.schedulers.BoefjeScheduler.create_tasks_reschedule_ooi")
    @mock.patch("scheduler.schedulers.BoefjeScheduler.create_tasks_for_oois")
    @mock.patch("scheduler.context.AppContext.services.scan_profile_mutation.get_scan_profile_mutation")
    def test_post_pop(
        self, mock_get_scan_profile_mutation, mock_create_tasks_for_oois, mock_reschedule, mock_new_boefje
    ):
=======
    def test_post_pop(self):
>>>>>>> 0abf3618
        """When a task is removed from the queue, its status should be updated"""
        # Arrange
        scan_profile = ScanProfileFactory(level=0)
        ooi = OOIFactory(scan_profile=scan_profile)
        task = models.BoefjeTask(
            boefje=BoefjeFactory(),
            input_ooi=ooi.primary_key,
            organization=self.organisation.id,
        )
        p_item = functions.create_p_item(
            scheduler_id=self.organisation.id,
            priority=0,
            data=task,
        )

<<<<<<< HEAD
        mock_new_boefje.return_value = []
        mock_reschedule.return_value = []

        mock_get_scan_profile_mutation.side_effect = [
            models.ScanProfileMutation(operation="create", primary_key=ooi.primary_key, value=ooi),
            None,
        ]
        p_item = functions.create_p_item(scheduler_id=self.organisation.id, priority=0, data=task)
        mock_create_tasks_for_oois.side_effect = [
            [p_item],
        ]
=======
        # Act
        self.scheduler.push_item_to_queue(p_item)
>>>>>>> 0abf3618

        # Assert: task should be on priority queue
        task_pq = models.BoefjeTask(**self.scheduler.queue.peek(0).data)
        self.assertEqual(1, self.scheduler.queue.qsize())
        self.assertEqual(ooi.primary_key, task_pq.input_ooi)
        self.assertEqual(task.boefje.id, task_pq.boefje.id)

        # Assert: task should be in datastore, and queued
        task_db = self.mock_ctx.task_store.get_task_by_id(p_item.id)
        self.assertEqual(task_db.id, p_item.id)
        self.assertEqual(task_db.status, models.TaskStatus.QUEUED)

        # Act
        self.scheduler.pop_item_from_queue()

        # Assert: task should be in datastore, and dispatched
        task_db = self.mock_ctx.task_store.get_task_by_id(p_item.id)
        self.assertEqual(task_db.id, p_item.id)
        self.assertEqual(task_db.status, models.TaskStatus.DISPATCHED)<|MERGE_RESOLUTION|>--- conflicted
+++ resolved
@@ -29,11 +29,7 @@
         self.mock_ctx.services.octopoes = self.mock_octopoes
 
         # Mock connectors: Scan profile mutation
-<<<<<<< HEAD
-        self.mock_scan_profiles = mock.create_autospec(
-=======
         self.mock_scan_profile_mutation = mock.create_autospec(
->>>>>>> 0abf3618
             spec=connectors.listeners.ScanProfileMutation,
             spec_set=True,
         )
@@ -85,16 +81,6 @@
             organisation=self.organisation,
         )
 
-<<<<<<< HEAD
-    @mock.patch("scheduler.schedulers.BoefjeScheduler.create_tasks_new_boefje")
-    @mock.patch("scheduler.schedulers.BoefjeScheduler.create_tasks_reschedule_ooi")
-    @mock.patch("scheduler.context.AppContext.services.scan_profile_mutation.get_scan_profile_mutation")
-    @mock.patch("scheduler.schedulers.BoefjeScheduler.create_tasks_for_oois")
-    def test_populate_boefjes_queue_scan_level_change(
-        self, mock_create_tasks_for_oois, mock_get_scan_profile_mutation, mock_reschedule, mock_new_boefje
-    ):
-        """When oois are available from octopoes api"""
-=======
     @mock.patch("scheduler.schedulers.BoefjeScheduler.is_task_running")
     @mock.patch("scheduler.schedulers.BoefjeScheduler.is_task_allowed_to_run")
     @mock.patch("scheduler.schedulers.BoefjeScheduler.has_grace_period_passed")
@@ -110,21 +96,11 @@
     ):
         """Scan level change"""
         # Arrange
->>>>>>> 0abf3618
-        scan_profile = ScanProfileFactory(level=0)
-        ooi = OOIFactory(scan_profile=scan_profile)
-        boefje = PluginFactory(scan_level=0, consumes=[ooi.object_type])
-
-<<<<<<< HEAD
-        p_item = functions.create_p_item(scheduler_id=self.scheduler.scheduler_id, priority=0, data=task)
-
-        mock_new_boefje.return_value = []
-        mock_reschedule.return_value = []
-        mock_create_tasks_for_oois.return_value = [p_item]
-
-=======
-        # Mocks
->>>>>>> 0abf3618
+        scan_profile = ScanProfileFactory(level=0)
+        ooi = OOIFactory(scan_profile=scan_profile)
+        boefje = PluginFactory(scan_level=0, consumes=[ooi.object_type])
+
+        # Mocks
         mock_get_scan_profile_mutation.side_effect = [
             models.ScanProfileMutation(operation="create", primary_key=ooi.primary_key, value=ooi),
             None,
@@ -134,11 +110,6 @@
         mock_is_task_allowed_to_run.return_value = True
         mock_has_grace_period_passed.return_value = True
 
-<<<<<<< HEAD
-        self.scheduler.populate_queue()
-
-        # Item should be on priority queue
-=======
         # Act
         self.scheduler.push_tasks_for_scan_profile_mutations()
 
@@ -277,27 +248,10 @@
 
         # Task should be on priority queue
         task_pq = models.BoefjeTask(**self.scheduler.queue.peek(0).data)
->>>>>>> 0abf3618
         self.assertEqual(1, self.scheduler.queue.qsize())
         self.assertEqual(ooi.primary_key, task_pq.input_ooi)
         self.assertEqual(boefje.id, task_pq.boefje.id)
 
-<<<<<<< HEAD
-        # Task should be in datastore
-        task_db = self.mock_ctx.task_store.get_task_by_id(p_item.id)
-        self.assertEqual(task_db.id, p_item.id)
-        self.assertEqual(task_db.status, models.TaskStatus.QUEUED)
-
-        # TODO: scheduled_job should be in datastore
-
-    @mock.patch("scheduler.schedulers.BoefjeScheduler.create_tasks_new_boefje")
-    @mock.patch("scheduler.schedulers.BoefjeScheduler.create_tasks_reschedule_ooi")
-    @mock.patch("scheduler.context.AppContext.services.scan_profile_mutation.get_scan_profile_mutation")
-    @mock.patch("scheduler.schedulers.BoefjeScheduler.create_tasks_for_oois")
-    def test_populate_boefjes_queue_scan_level_change_remove(
-        self, mock_create_tasks_for_oois, mock_get_scan_profile_mutation, mock_reschedule, mock_new_boefje
-    ):
-=======
         # Task should be in datastore, and queued
         task_db = self.mock_ctx.task_store.get_task_by_id(task_pq.id)
         self.assertEqual(task_db.id.hex, task_pq.id)
@@ -317,126 +271,16 @@
         mock_is_task_running,
     ):
         # Arrange
->>>>>>> 0abf3618
-        scan_profile = ScanProfileFactory(level=0)
-        ooi = OOIFactory(scan_profile=scan_profile)
-        boefje = PluginFactory(scan_level=0, consumes=[ooi.object_type])
-
-<<<<<<< HEAD
-        p_item = functions.create_p_item(scheduler_id=self.scheduler.scheduler_id, priority=0, data=task)
-
-        mock_new_boefje.return_value = []
-        mock_reschedule.return_value = []
-        mock_create_tasks_for_oois.return_value = [p_item]
-
-        mock_get_scan_profile_mutation.side_effect = [
-            models.ScanProfileMutation(operation="delete", primary_key=ooi.primary_key, value=ooi),
-            None,
-        ]
-
-        self.scheduler.populate_queue()
-
-        # Item should not be on priority queue
-        self.assertEqual(0, self.scheduler.queue.qsize())
-
-        # Task should not be in datastore
-        task_db = self.mock_ctx.task_store.get_task_by_id(p_item.id)
-        self.assertIsNone(task_db)
-
-        # TODO: scheduled_job should be in the datastore
-
-    @mock.patch("scheduler.schedulers.BoefjeScheduler.create_tasks_new_boefje")
-    @mock.patch("scheduler.schedulers.BoefjeScheduler.create_tasks_reschedule_ooi")
-    @mock.patch("scheduler.context.AppContext.services.scan_profile_mutation.get_scan_profile_mutation")
-    @mock.patch("scheduler.schedulers.BoefjeScheduler.create_tasks_for_oois")
-    def test_populate_boefjes_queue_scan_level_change_update(
-        self, mock_create_tasks_for_oois, mock_get_scan_profile_mutation, mock_reschedule, mock_new_boefje
-    ):
-        # Add OOI to datastore
-        scan_profile = ScanProfileFactory(level=0)
-
-        ooi = OOIFactory(
-            organisation_id=self.organisation.id,
-            scan_profile=scan_profile,
-            object_type="test",
-            created_at=datetime.now(),
-            modified_at=datetime.now(),
-        )
-
-        task = models.BoefjeTask(
-            id=uuid.uuid4().hex,
-            boefje=BoefjeFactory(),
-            input_ooi=ooi.primary_key,
-            organization=self.organisation.id,
-        )
-        p_item = functions.create_p_item(scheduler_id=self.scheduler.scheduler_id, priority=1, data=task)
-
-        # Update scan level of OOI
-        ooi.scan_profile.level = 1
-
-        mock_new_boefje.return_value = []
-        mock_reschedule.return_value = []
-        mock_create_tasks_for_oois.return_value = [p_item]
-
-        mock_get_scan_profile_mutation.side_effect = [
-            models.ScanProfileMutation(operation="update", primary_key=ooi.primary_key, value=ooi),
-            None,
-        ]
-
-        self.scheduler.populate_queue()
-
-        # Item should be on priority queue
-        self.assertEqual(1, self.scheduler.queue.qsize())
-        self.assertEqual(task, self.scheduler.queue.peek(0).data)
-
-        # Task should be in datastore
-        task_db = self.mock_ctx.task_store.get_task_by_id(p_item.id)
-        self.assertEqual(task_db.id, p_item.id)
-        self.assertEqual(task_db.status, models.TaskStatus.QUEUED)
-
-        # TODO: scheduled_job should be in the datastore
-
-    @mock.patch("scheduler.schedulers.BoefjeScheduler.create_tasks_scan_level_change")
-    @mock.patch("scheduler.schedulers.BoefjeScheduler.create_tasks_reschedule_ooi")
-    @mock.patch("scheduler.context.AppContext.services.katalogus.get_new_boefjes_by_org_id")
-    @mock.patch("scheduler.schedulers.BoefjeScheduler.create_tasks_for_oois")
-    def test_populate_boefjes_queue_new_boefje(
-        self,
-        mock_create_tasks_for_oois,
-        mock_get_new_boefjes_by_org_id,
-        mock_create_tasks_reschedule_ooi,
-        mock_create_tasks_scan_level_change,
-    ):
-        """When a new boefje is added, it should be filled up with oois that
-        are associated with that boefje.
-        """
-        # Add ooi's with the same type of boefje
-        scan_profile = ScanProfileFactory(level=0)
-        ooi = OOIFactory(organisation_id=self.organisation.id, scan_profile=scan_profile, object_type="test")
-
-        boefje = BoefjeFactory(consumes=[ooi.object_type])
-
-        task = models.BoefjeTask(
-            id=uuid.uuid4().hex,
-            boefje=boefje,
-            input_ooi=ooi.primary_key,
-            organization=self.organisation.id,
-        )
-
-        mock_get_new_boefjes_by_org_id.side_effect = [[boefje], []]
-        mock_create_tasks_reschedule_ooi.return_value = []
-        mock_create_tasks_scan_level_change.return_value = []
-        mock_create_tasks_for_oois.return_value = [
-            functions.create_p_item(scheduler_id=self.scheduler.scheduler_id, priority=0, data=task),
-        ]
-=======
+        scan_profile = ScanProfileFactory(level=0)
+        ooi = OOIFactory(scan_profile=scan_profile)
+        boefje = PluginFactory(scan_level=0, consumes=[ooi.object_type])
+
         # Mocks
         mock_get_random_objects.side_effect = [[ooi], [], [], []]
         mock_get_boefjes_for_ooi.return_value = [boefje]
         mock_is_task_running.return_value = False
         mock_is_task_allowed_to_run.return_value = True
         mock_has_grace_period_passed.return_value = True
->>>>>>> 0abf3618
 
         # Act
         self.scheduler.push_tasks_for_random_objects()
@@ -447,54 +291,6 @@
         self.assertEqual(ooi.primary_key, task_pq.input_ooi)
         self.assertEqual(boefje.id, task_pq.boefje.id)
 
-<<<<<<< HEAD
-    @mock.patch("scheduler.schedulers.BoefjeScheduler.create_tasks_scan_level_change")
-    @mock.patch("scheduler.schedulers.BoefjeScheduler.create_tasks_new_boefje")
-    @mock.patch("scheduler.schedulers.BoefjeScheduler.create_tasks_for_oois")
-    def test_populate_boefjes_queue_reschedule(
-        self, mock_create_tasks_for_oois, mock_new_boefje, mock_scan_level_change
-    ):
-        """When no oois are available, it should be filled up with oois that
-        haven't been scheduled in a long time."""
-        # Add ooi's with the same type of boefje
-        scan_profile = ScanProfileFactory(level=0)
-        ooi = OOIFactory(
-            organisation_id=self.organisation.id,
-            scan_profile=scan_profile,
-            object_type="test",
-            checked_at=datetime.now() - timedelta(days=1),
-        )
-
-        task = models.BoefjeTask(
-            id=uuid.uuid4().hex,
-            boefje=BoefjeFactory(),
-            input_ooi=ooi.primary_key,
-            organization=self.organisation.id,
-        )
-
-        mock_new_boefje.return_value = []
-        mock_scan_level_change.return_value = []
-        mock_create_tasks_for_oois.return_value = [
-            functions.create_p_item(scheduler_id=self.scheduler.scheduler_id, priority=0, data=task),
-        ]
-
-        self.scheduler.create_tasks_reschedule_ooi()
-
-        self.assertEqual(1, self.scheduler.queue.qsize())
-        self.assertEqual(task, self.scheduler.queue.peek(0).data)
-
-        # TODO: scheduled_job should be in the datastore
-
-    # TODO
-    def test_populate_boefjes_queue_overflow(self):
-        """One ooi has too many boefjes to fit in the queue"""
-        pass
-
-    @mock.patch("scheduler.context.AppContext.services.bytes.get_last_run_boefje")
-    @mock.patch("scheduler.context.AppContext.services.katalogus.get_boefjes_by_type_and_org_id")
-    def test_create_tasks_for_oois(self, mock_get_boefjes_by_type_and_org_id, mock_get_last_run_boefje):
-        """Provided with oois it should return Boefje tasks"""
-=======
         # Task should be in datastore, and queued
         task_db = self.mock_ctx.task_store.get_task_by_id(task_pq.id)
         self.assertEqual(task_db.id.hex, task_pq.id)
@@ -508,7 +304,6 @@
         mock_get_boefjes_for_ooi,
     ):
         # Arrange
->>>>>>> 0abf3618
         scan_profile = ScanProfileFactory(level=0)
         ooi = OOIFactory(scan_profile=scan_profile)
         boefje = PluginFactory(scan_level=0, consumes=[ooi.object_type])
@@ -1257,17 +1052,7 @@
         # Assert
         self.assertEqual(1, self.scheduler.queue.qsize())
 
-<<<<<<< HEAD
-    @mock.patch("scheduler.schedulers.BoefjeScheduler.create_tasks_new_boefje")
-    @mock.patch("scheduler.schedulers.BoefjeScheduler.create_tasks_reschedule_ooi")
-    @mock.patch("scheduler.schedulers.BoefjeScheduler.create_tasks_for_oois")
-    @mock.patch("scheduler.context.AppContext.services.scan_profile_mutation.get_scan_profile_mutation")
-    def test_post_push(
-        self, mock_get_scan_profile_mutation, mock_create_tasks_for_oois, mock_reschedule, mock_new_boefje
-    ):
-=======
     def test_post_push(self):
->>>>>>> 0abf3618
         """When a task is added to the queue, it should be added to the database"""
         # Arrange
         scan_profile = ScanProfileFactory(level=0)
@@ -1283,28 +1068,11 @@
             data=task,
         )
 
-<<<<<<< HEAD
-        mock_new_boefje.return_value = []
-        mock_reschedule.return_value = []
-
-        # Mock inside the create_tasks_scan_level_change method
-        mock_get_scan_profile_mutation.side_effect = [
-            models.ScanProfileMutation(operation="create", primary_key=ooi.primary_key, value=ooi),
-            None,
-        ]
-        p_item = functions.create_p_item(scheduler_id=self.organisation.id, priority=0, data=task)
-        mock_create_tasks_for_oois.side_effect = [
-            [p_item],
-        ]
-
-        self.scheduler.populate_queue()
-=======
         # Act
         self.scheduler.push_item_to_queue(p_item)
 
         # Task should be on priority queue
         task_pq = models.BoefjeTask(**self.scheduler.queue.peek(0).data)
->>>>>>> 0abf3618
         self.assertEqual(1, self.scheduler.queue.qsize())
         self.assertEqual(ooi.primary_key, task_pq.input_ooi)
         self.assertEqual(task.boefje.id, task_pq.boefje.id)
@@ -1314,17 +1082,7 @@
         self.assertEqual(task_db.id, p_item.id)
         self.assertEqual(task_db.status, models.TaskStatus.QUEUED)
 
-<<<<<<< HEAD
-    @mock.patch("scheduler.schedulers.BoefjeScheduler.create_tasks_new_boefje")
-    @mock.patch("scheduler.schedulers.BoefjeScheduler.create_tasks_reschedule_ooi")
-    @mock.patch("scheduler.schedulers.BoefjeScheduler.create_tasks_for_oois")
-    @mock.patch("scheduler.context.AppContext.services.scan_profile_mutation.get_scan_profile_mutation")
-    def test_post_pop(
-        self, mock_get_scan_profile_mutation, mock_create_tasks_for_oois, mock_reschedule, mock_new_boefje
-    ):
-=======
     def test_post_pop(self):
->>>>>>> 0abf3618
         """When a task is removed from the queue, its status should be updated"""
         # Arrange
         scan_profile = ScanProfileFactory(level=0)
@@ -1340,22 +1098,8 @@
             data=task,
         )
 
-<<<<<<< HEAD
-        mock_new_boefje.return_value = []
-        mock_reschedule.return_value = []
-
-        mock_get_scan_profile_mutation.side_effect = [
-            models.ScanProfileMutation(operation="create", primary_key=ooi.primary_key, value=ooi),
-            None,
-        ]
-        p_item = functions.create_p_item(scheduler_id=self.organisation.id, priority=0, data=task)
-        mock_create_tasks_for_oois.side_effect = [
-            [p_item],
-        ]
-=======
         # Act
         self.scheduler.push_item_to_queue(p_item)
->>>>>>> 0abf3618
 
         # Assert: task should be on priority queue
         task_pq = models.BoefjeTask(**self.scheduler.queue.peek(0).data)
