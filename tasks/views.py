--- conflicted
+++ resolved
@@ -27,11 +27,7 @@
 
 class TaskFilter(django_filters.FilterSet):
     data = django_filters.CharFilter(
-        label="Input data", 
-        lookup_expr="icontains",
-        widget=forms.TextInput(attrs={
-            "autocomplete": "off",
-        })
+        label="Input data", lookup_expr="icontains", widget=forms.TextInput(attrs={"autocomplete": "off"})
     )
 
     class Meta:
@@ -74,22 +70,13 @@
 class TaskDetailView(DetailView):
     template_name = "task.html"
     model = Task
-    
-    def setup(self, request, *args, **kwargs):
-        super().setup(request, *args, **kwargs)
-        self.task = self.get_object()
 
     def get_context_data(self, **kwargs):
         context = super().get_context_data(**kwargs)
         context["plugin"] = Plugin.objects.get(plugin_id=self.task.data["plugin_id"])
         context["breadcrumbs"] = [
-<<<<<<< HEAD
-            {"url": reverse("new_task_list"), "text": _("Plugins")},
-            {"url": reverse("task_detail", kwargs={"pk": self.task.id}), "text": _("Task details")},
-=======
             {"url": reverse("task_list"), "text": _("Plugins")},
             {"url": reverse("task_detail", kwargs={"pk": self.get_object().id}), "text": _("Task details")},
->>>>>>> 9af53682
         ]
 
         return context
@@ -174,10 +161,7 @@
 class ScheduleFilter(django_filters.FilterSet):
     plugin__plugin_id = django_filters.CharFilter(label="Plugin", lookup_expr="icontains")
     input = django_filters.CharFilter(label="Input", lookup_expr="icontains")
-    enabled = django_filters.ChoiceFilter(
-        label="State",
-        choices=((True, "Enabled"), (False, "Disabled")),
-    )
+    enabled = django_filters.ChoiceFilter(label="State", choices=((True, "Enabled"), (False, "Disabled")))
 
     class Meta:
         model = Schedule
