--- conflicted
+++ resolved
@@ -11,28 +11,14 @@
         <section>
             <div class="two-thirds-one-third">
                 <div>
-<<<<<<< HEAD
                     <h1>{% translate "Edit schedule" %}</h1>
                     <p>
-                        {% blocktranslate with plugin=newschedule.plugin.plugin_id object_set=newschedule.object_set trimmed %} 
-                            Here you can change the schedule for plugin "{{plugin }}" with object set "{{ object_set }}".
+                        {% blocktranslate with plugin=schedule.plugin.plugin_id object_set=schedule.object_set trimmed %}
+                            Here you can change the schedule for plugin "{{ plugin }}" with object set "{{ object_set }}".
                         {% endblocktranslate %}
                     </p>
-                    <form action="{% url "edit_schedule" pk=newschedule.id %}"
-                          method="POST"
-=======
-                    <h1>Schedule: '{{ schedule.plugin.plugin_id }}' for object set '{{ schedule.object_set }}'</h1>
-                    <p class="emphasized">{{ schedule.plugin.plugin_id }}</p>
-                    <p class="emphasized">{{ schedule.organization.code }}</p>
-                    <p class="emphasized">{{ schedule.enabled }}</p>
-                    {% for rrule in schedule.recurrences.rrules %}<strong>{{ rrule.to_text.upper }}</strong>{% endfor %}
-                    <p class="emphasized">{{ schedule.object_set }}</p>
-                    <p class="emphasized">{{ schedule.run_on }}</p>
-                    <p class="emphasized">{{ schedule.operation }}</p>
-                    <h4>{% translate "Change Schedule" %}:</h4>
                     <form action="{% url "edit_schedule" pk=schedule.id %}"
                           method="post"
->>>>>>> 2e2ef5cb
                           class="post-form">
                         {% csrf_token %}
                         {{ form.media }}
