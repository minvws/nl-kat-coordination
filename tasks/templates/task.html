--- conflicted
+++ resolved
@@ -30,11 +30,7 @@
                         <form action="{% url "reschedule_task" task.id %}" method="post">
                             {% csrf_token %}
                             <button class="ghost" type="submit">
-<<<<<<< HEAD
                                 <span class="icon ti-refresh"></span>{% translate "Rerun now" %}
-=======
-                                <span class="icon ti-refresh"></span>{% translate "Reschedule" %}
->>>>>>> 2e2ef5cb
                             </button>
                         </form>
                     {% else %}
