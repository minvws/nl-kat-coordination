--- conflicted
+++ resolved
@@ -18,25 +18,13 @@
                     <a class="button ghost" href="{% url "add_schedule" %}"><span aria-hidden="true" class="icon ti-plus"></span>{% translate "Add Schedule" %}</a>
                 </div>
             {% endif %}
-<<<<<<< HEAD
             <div class="filter-container">
                 <form class="inline layout-wide" method="get">
-                        {{ filter.form.as_p }}
-                        <button type="submit">{% translate "Apply" %}</button>
+                    {{ filter.form.as_p }}
+                    <button type="submit">{% translate "Apply" %}</button>
                 </form>
             </div>
             {% if not newschedule_list %}
-=======
-            <form class="inline layout-wide" method="get">
-                <div class="horizontal-view">
-                    {{ filter.form.as_p }}
-                    <p class="action-buttons">
-                        <button type="submit" class="icon ti-search"></button>
-                    </p>
-                </div>
-            </form>
-            {% if not schedule_list %}
->>>>>>> 9af53682
                 <div>
                     <h2>{% translate "Schedules" %}</h2>
                     <p>{% translate "There are no Schedules." %}</p>
