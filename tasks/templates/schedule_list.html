{% extends "layouts/base.html" %}

{% load i18n %}
{% load static %}
{% load ooi_extra %}
{% load compress %}

{% block content %}
    {% include "header.html" %}

    <main id="main-content">
        <section>
<<<<<<< HEAD
            <div class="introduction">
                <div>
                    <h1>{% translate "Schedules" %}</h1>
                    <p>
                        {% blocktranslate trimmed %}
                            Page description. Add more information about this page.
                        {% endblocktranslate %}
                    </p>
=======
            <div>
                <h1>{% translate "Schedules" %}</h1>
            </div>
            {% if perms.openkat.add_schedule %}
                <div class="horizontal-view toolbar">
                    <a class="button ghost" href="{% url "add_schedule" %}"><span aria-hidden="true" class="icon ti-plus"></span>{% translate "Add Schedule" %}</a>
>>>>>>> 2e2ef5cb
                </div>
                {% if perms.openkat.add_newschedule %}
                    <div class="horizontal-view toolbar">
                        <a class="button ghost" href="{% url "add_schedule" %}"><span aria-hidden="true" class="icon ti-plus"></span>{% translate "Add schedule" %}</a>
                    </div>
                {% endif %}
            </div>
            <div class="filter-container">
                <form class="inline layout-wide" method="get">
                    {{ filter.form.as_p }}
                    <button type="submit">{% translate "Apply" %}</button>
                </form>
            </div>
            {% if not newschedule_list %}
                <div>
                    <h2>{% translate "Schedules" %}</h2>
                    <p>{% translate "There are no Schedules." %}</p>
                </div>
            {% else %}
                <div class="horizontal-scroll sticky-column">
                    <table rf-selector="table-scan-history" class="nowrap">
                        <thead>
                            <tr>
                                <th scope="col">{% translate "Plugin" %}</th>
                                <th scope="col">{% translate "Object set" %}</th>
                                <th scope="col">{% translate "Organization" %}</th>
                                <th scope="col">{% translate "Schedule" %}</th>
                                <th scope="col">{% translate "State" %}</th>
                                <th scope="col"></th>
                            </tr>
                        </thead>
                        <tbody>
                            {% for schedule in schedule_list %}
                                <tr data-schedule-id="{{ schedule.id }}">
                                    <td>
<<<<<<< HEAD
                                        <a href="{% url "plugin_detail" pk=schedule.plugin.id %}">{{ schedule.plugin.plugin_id }}</a>
                                    </td>
                                    <td>
                                        {% if schedule.object_set %}
                                            <a href="{% url "object_set_detail" schedule.object_set.id %}">{{ schedule.object_set }}</a>
=======
                                        <a href="{% url "schedule_detail" pk=schedule.id %}">{% translate "See Details" %}</a>
                                    </td>
                                    <td>
                                        <a href="{% url "plugin_detail" pk=schedule.plugin.id %}">{{ schedule.plugin.plugin_id }}</a>
                                    </td>
                                    <td>
                                        {% if schedule.organization %}
                                            {{ schedule.organization }}
>>>>>>> 2e2ef5cb
                                        {% else %}
                                            -
                                        {% endif %}
                                    </td>
                                    <td>
                                        {% if schedule.organization %}
                                            <a href="{% url "organization_crisis_room" schedule.organization %}">{{ schedule.organization }}</a>
                                        {% else %}
                                            {% translate "All" %}
                                        {% endif %}
                                    </td>
                                    <td>
                                        {% for rrule in schedule.recurrences.rrules %}
                                            {% if rrule.to_text.upper == 'DAILY' %}
                                                {{ rrule.to_text.upper }} at {{ schedule.recurrences.dtstart.time }}
                                            {% else %}
                                                {{ rrule.to_text.upper }} since {{ schedule.recurrences.dtstart }}
                                            {% endif %}
                                        {% endfor %}
                                    </td>
<<<<<<< HEAD
=======
                                    <td>
                                        <a href="{% url 'task_list' %}?schedule_id={{ schedule.id }}">See Tasks</a>
                                    </td>
>>>>>>> 2e2ef5cb
                                    {% if perms.openkat.can_enable_disable_schedule %}
                                        <form action="{% url "edit_schedule" pk=schedule.id %}"
                                              method="post"
                                              class="inline">
                                            {% csrf_token %}
                                            <td>
                                                <input type="hidden" name="current_url" value="{{ request.get_full_path }}">
                                                <input type="hidden" name="schedule" value="{{ schedule.id }}">
                                                <input type="hidden" name="recurrences" value="{{ schedule.recurrences }}">
                                                <input type="hidden" name="object_set" value="{{ schedule.object_set.id }}">
                                                {% if schedule.enabled %}
                                                    <input type="hidden" name="enabled" value="false">
                                                    <button type="submit" class="button ghost destructive">{% translate "Disable" %}</button>
                                                {% else %}
                                                    <input type="hidden" name="enabled" value="true">
                                                    <button type="submit" class="button ghost schedule-enabled">{% translate "Enable" %}</button>
                                                {% endif %}
                                            </td>
                                        </form>
                                    {% else %}
                                        <td>
                                            <span>{{ schedule.recurrences }}</span>
                                        </td>
                                        <td>
                                            <span class="de-emphasized">
                                                {% if schedule.enabled %}
                                                    <span class="label system-tag color-2">{% translate "Enabled" %}</span>
                                                {% else %}
                                                    <span class="label system-tag color-3">{% translate "Disabled" %}</span>
                                                </span>
                                            </td>
                                        {% endif %}
                                    {% endif %}
                                    <td class="nowrap actions sticky-cell">
                                        <button class="expando-button"
                                                data-icon-open-class="icon ti-chevron-down"
                                                data-icon-close-class="icon ti-chevron-up"
                                                data-close-label="{% translate "Close details" %}">
                                            {% translate "Open details" %}
                                        </button>
                                    </td>
                                </tr>
                                <tr class="expando-row">
                                    <td colspan="6">
                                        <div class="button-container">
                                            {# TODO: Permissions #}
                                            <a class="button" href="{% url "new_task_list" %}?schedule_id={{ schedule.id }}">{% translate "View tasks" %}</a>
                                            <form action="{% url "run_schedule" schedule.id %}" method="post">
                                                {% csrf_token %}
                                                <button class="ghost" type="submit">
                                                    <span class="icon ti-refresh"></span>
                                                    {% translate "Rerun now" %}
                                                </button>
                                            </form>
                                            <a class="button ghost" href="{% url "schedule_detail" pk=schedule.id %}">
                                                <span class="icon ti-edit"></span>
                                                {% translate "Edit" %}
                                            </a>
                                            <form action="{% url "delete_schedule" schedule.id %}" method="post">
                                                {% csrf_token %}
                                                <button class="ghost destructive" type="submit" class="icon ti-trash action-button">
                                                    <span class="icon ti-trash"></span>
                                                    {% translate "Delete" %}
                                                </button>
                                            </form>
                                        </div>     
                                    </td>
                                </tr>
                            {% endfor %}
                        </tbody>
                    </table>
                </div>
                {% include "partials/list_paginator.html" %}

            {% endif %}
        </section>
    </main>
{% endblock content %}<|MERGE_RESOLUTION|>--- conflicted
+++ resolved
@@ -10,7 +10,6 @@
 
     <main id="main-content">
         <section>
-<<<<<<< HEAD
             <div class="introduction">
                 <div>
                     <h1>{% translate "Schedules" %}</h1>
@@ -19,16 +18,8 @@
                             Page description. Add more information about this page.
                         {% endblocktranslate %}
                     </p>
-=======
-            <div>
-                <h1>{% translate "Schedules" %}</h1>
-            </div>
-            {% if perms.openkat.add_schedule %}
-                <div class="horizontal-view toolbar">
-                    <a class="button ghost" href="{% url "add_schedule" %}"><span aria-hidden="true" class="icon ti-plus"></span>{% translate "Add Schedule" %}</a>
->>>>>>> 2e2ef5cb
                 </div>
-                {% if perms.openkat.add_newschedule %}
+                {% if perms.openkat.add_schedule %}
                     <div class="horizontal-view toolbar">
                         <a class="button ghost" href="{% url "add_schedule" %}"><span aria-hidden="true" class="icon ti-plus"></span>{% translate "Add schedule" %}</a>
                     </div>
@@ -62,29 +53,18 @@
                             {% for schedule in schedule_list %}
                                 <tr data-schedule-id="{{ schedule.id }}">
                                     <td>
-<<<<<<< HEAD
                                         <a href="{% url "plugin_detail" pk=schedule.plugin.id %}">{{ schedule.plugin.plugin_id }}</a>
                                     </td>
                                     <td>
                                         {% if schedule.object_set %}
                                             <a href="{% url "object_set_detail" schedule.object_set.id %}">{{ schedule.object_set }}</a>
-=======
-                                        <a href="{% url "schedule_detail" pk=schedule.id %}">{% translate "See Details" %}</a>
-                                    </td>
-                                    <td>
-                                        <a href="{% url "plugin_detail" pk=schedule.plugin.id %}">{{ schedule.plugin.plugin_id }}</a>
-                                    </td>
-                                    <td>
-                                        {% if schedule.organization %}
-                                            {{ schedule.organization }}
->>>>>>> 2e2ef5cb
                                         {% else %}
                                             -
                                         {% endif %}
                                     </td>
                                     <td>
                                         {% if schedule.organization %}
-                                            <a href="{% url "organization_crisis_room" schedule.organization %}">{{ schedule.organization }}</a>
+                                            {{ schedule.organization }}
                                         {% else %}
                                             {% translate "All" %}
                                         {% endif %}
@@ -98,12 +78,9 @@
                                             {% endif %}
                                         {% endfor %}
                                     </td>
-<<<<<<< HEAD
-=======
                                     <td>
                                         <a href="{% url 'task_list' %}?schedule_id={{ schedule.id }}">See Tasks</a>
                                     </td>
->>>>>>> 2e2ef5cb
                                     {% if perms.openkat.can_enable_disable_schedule %}
                                         <form action="{% url "edit_schedule" pk=schedule.id %}"
                                               method="post"
@@ -150,7 +127,8 @@
                                     <td colspan="6">
                                         <div class="button-container">
                                             {# TODO: Permissions #}
-                                            <a class="button" href="{% url "new_task_list" %}?schedule_id={{ schedule.id }}">{% translate "View tasks" %}</a>
+                                            <a class="button"
+                                               href="{% url "new_task_list" %}?schedule_id={{ schedule.id }}">{% translate "View tasks" %}</a>
                                             <form action="{% url "run_schedule" schedule.id %}" method="post">
                                                 {% csrf_token %}
                                                 <button class="ghost" type="submit">
@@ -158,18 +136,19 @@
                                                     {% translate "Rerun now" %}
                                                 </button>
                                             </form>
-                                            <a class="button ghost" href="{% url "schedule_detail" pk=schedule.id %}">
+                                            <a class="button ghost"
+                                               href="{% url "schedule_detail" pk=schedule.id %}">
                                                 <span class="icon ti-edit"></span>
                                                 {% translate "Edit" %}
                                             </a>
                                             <form action="{% url "delete_schedule" schedule.id %}" method="post">
                                                 {% csrf_token %}
-                                                <button class="ghost destructive" type="submit" class="icon ti-trash action-button">
+                                                <button class="ghost destructive" type="submit">
                                                     <span class="icon ti-trash"></span>
                                                     {% translate "Delete" %}
                                                 </button>
                                             </form>
-                                        </div>     
+                                        </div>
                                     </td>
                                 </tr>
                             {% endfor %}
