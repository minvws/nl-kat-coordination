{% extends "layouts/base.html" %}

{% load i18n %}
{% load static %}

{% block content %}
    {% include "header.html" %}

    <main id="main-content">
        <section>
            {% include "objects/object_introduction.html" %}
            {% include "objects/object_tabs.html" with view="object_sets" %}
<<<<<<< HEAD

            <div class="introduction">
                <div>
                    <h2>{% translate "Object sets" %}</h2>
                    <p>
                        {% blocktranslate trimmed %}
                            Page description. Add more information about this page.
                        {% endblocktranslate %}
                    </p>
                </div>
                {% if perms.openkat.add_object_set %}
                    <div class="horizontal-view toolbar">
                        <a class="button ghost" href="{% url "add_object_set" %}"><span aria-hidden="true" class="icon ti-plus"></span>{% translate "Add object set" %}</a>
                    </div>
                {% endif %}
            </div>
=======
>>>>>>> 2806305b
            <div class="filter-container">
                <form class="inline layout-wide" method="get">
                    {{ filter.form.as_p }}
                    <button type="submit">{% translate "Apply" %}</button>
                </form>
            </div>
            {% if not objectset_list %}
                <div>
                    <h2>{% translate "Object Sets" %}</h2>
                    <p>{% translate "There are no object sets." %}</p>
                </div>
            {% else %}
                <div class="horizontal-scroll sticky-column">
                    <table rf-selector="table-scan-history">
                        <thead>
                            <tr>
                                <th scope="col">{% translate "Name" %}</th>
                                <th scope="col">{% translate "Description" %}</th>
                                <th scope="col">{% translate "Object Type" %}</th>
                                <th scope="col">{% translate "Object Query" %}</th>
                                <th scope="col">{% translate "Manual Objects" %}</th>
                                <th scope="col"></th>
                            </tr>
                        </thead>
                        <tbody>
                            {% for object_set in objectset_list %}
                                <tr data-object-set-id="{{ object_set.id }}">
                                    <td class="nowrap">
                                        <a href="{% url "object_set_detail" pk=object_set.id %}">{{ object_set.name }}</a>
                                    </td>
                                    <td>
                                        {% if object_set.description %}
                                            {{ object_set.description }}
                                        {% else %}
                                            -
                                        {% endif %}
                                    </td>
                                    <td>{{ object_set.object_type.model }}</td>
                                    <td>
                                        {% if object_set.object_query %}
                                            {{ object_set.object_query|truncatechars:50 }}
                                        {% else %}
                                            -
                                        {% endif %}
                                    </td>
                                    <td>{{ object_set.all_objects|length }}</td>
                                    <td class="nowrap actions sticky-cell">
                                        <button class="expando-button"
                                                data-icon-open-class="icon ti-chevron-down"
                                                data-icon-close-class="icon ti-chevron-up"
                                                data-close-label="{% translate "Close details" %}">
                                            {% translate "Open details" %}
                                        </button>
                                    </td>
                                </tr>
                                <tr class="expando-row">
                                    <td colspan="6">
                                        {% if object_set.all_objects %}
                                            <div>
                                                <h5>
                                                    {% translate "Manually Added Objects" %} ({{ object_set.all_objects|slice:"10"|length }}/{{ object_set.all_objects|length }})
                                                </h5>
                                                <ul>
                                                    {% for object in object_set.all_objects|slice:"10" %}<li>{{ object }}</li>{% endfor %}
                                                </ul>
                                            </div>
                                        {% endif %}
                                        <div class="button-container">
                                            {# TODO: Permissions #}
                                            <a class="button"
                                               href="{% url "schedule_list" %}?object_set={{ object_set.id }}">{% translate "View schedules" %}</a>
                                            <form action="{% url 'delete_object_set' object_set.id %}" method="post">
                                                {% csrf_token %}
                                                <button class="ghost destructive" type="submit">{% translate "Delete" %}</button>
                                            </form>
                                        </div>
                                    </td>
                                </tr>
                            {% endfor %}
                        </tbody>
                    </table>
                </div>
                {% include "partials/list_paginator.html" %}

            {% endif %}
        </section>
    </main>
{% endblock content %}<|MERGE_RESOLUTION|>--- conflicted
+++ resolved
@@ -10,25 +10,6 @@
         <section>
             {% include "objects/object_introduction.html" %}
             {% include "objects/object_tabs.html" with view="object_sets" %}
-<<<<<<< HEAD
-
-            <div class="introduction">
-                <div>
-                    <h2>{% translate "Object sets" %}</h2>
-                    <p>
-                        {% blocktranslate trimmed %}
-                            Page description. Add more information about this page.
-                        {% endblocktranslate %}
-                    </p>
-                </div>
-                {% if perms.openkat.add_object_set %}
-                    <div class="horizontal-view toolbar">
-                        <a class="button ghost" href="{% url "add_object_set" %}"><span aria-hidden="true" class="icon ti-plus"></span>{% translate "Add object set" %}</a>
-                    </div>
-                {% endif %}
-            </div>
-=======
->>>>>>> 2806305b
             <div class="filter-container">
                 <form class="inline layout-wide" method="get">
                     {{ filter.form.as_p }}
