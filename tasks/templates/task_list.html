--- conflicted
+++ resolved
@@ -9,15 +9,6 @@
 
     <main id="main-content">
         <section>
-<<<<<<< HEAD
-            {% include "tasks/partials/tasks_overview_header.html" %}
-            <div class="filter-container">
-                <form class="inline layout-wide" method="get">
-                        {{ filter.form.as_p }}
-                        <button type="submit">{% translate "Apply" %}</button>
-                </form>
-            </div>
-=======
             <div>
                 <h1>{% translate "Tasks" %}</h1>
                 <p>
@@ -33,15 +24,12 @@
                     <a class="button ghost" href="{% url "add_task" %}"><span aria-hidden="true" class="icon ti-plus"></span>{% translate "Run Task" %}</a>
                 </div>
             {% endif %}
-            <form class="inline layout-wide" method="get">
-                <div class="horizontal-view">
+            <div class="filter-container">
+                <form class="inline layout-wide" method="get">
                     {{ filter.form.as_p }}
-                    <p class="action-buttons">
-                        <button type="submit" class="icon ti-search"></button>
-                    </p>
-                </div>
-            </form>
->>>>>>> 9af53682
+                    <button type="submit">{% translate "Apply" %}</button>
+                </form>
+            </div>
             {% if not task_list %}
                 <div>
                     <h2>{% translate "Tasks" %}</h2>
